--- conflicted
+++ resolved
@@ -229,25 +229,10 @@
   const actorType = actor?.type || ActorType.PLATFORM;
 
   const sanitizedInputSecrets = inputSecrets.map(
-<<<<<<< HEAD
-    ({ filter, data: { skipMultilineEncoding, type, key, encryptedValue, userId, encryptedComment, metadata } }) => ({
-=======
     ({
       filter,
-      data: {
-        skipMultilineEncoding,
-        type,
-        key,
-        encryptedValue,
-        userId,
-        encryptedComment,
-        metadata,
-        secretMetadata,
-        reminderNote,
-        reminderRepeatDays
-      }
+      data: { skipMultilineEncoding, type, key, encryptedValue, userId, encryptedComment, metadata, secretMetadata }
     }) => ({
->>>>>>> 95b997c1
       filter: { ...filter, folderId },
       data: {
         skipMultilineEncoding,
@@ -255,15 +240,8 @@
         key,
         userId,
         encryptedComment,
-<<<<<<< HEAD
-        metadata,
+        metadata: JSON.stringify(metadata || secretMetadata || []),
         encryptedValue
-=======
-        metadata: JSON.stringify(metadata || secretMetadata || []),
-        reminderNote,
-        encryptedValue,
-        reminderRepeatDays
->>>>>>> 95b997c1
       }
     })
   );
@@ -412,11 +390,8 @@
   secretQueueService,
   folderCommitService,
   secretVersionDAL,
-<<<<<<< HEAD
-  projectId
-=======
+  projectId,
   commitChanges
->>>>>>> 95b997c1
 }: TFnSecretBulkDelete) => {
   const deletedSecrets = await secretDAL.deleteMany(
     inputSecrets.map(({ type, secretKey }) => ({
