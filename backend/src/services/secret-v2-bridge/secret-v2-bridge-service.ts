--- conflicted
+++ resolved
@@ -579,10 +579,6 @@
           }
         : {};
 
-<<<<<<< HEAD
-    const updatedSecret = await secretDAL.transaction(async (tx) =>
-      fnSecretBulkUpdate({
-=======
     if (secretValue) {
       const { nestedReferences, localReferences } = getAllSecretReferences(secretValue);
       const allSecretReferences = nestedReferences.concat(
@@ -593,7 +589,6 @@
 
     const updatedSecret = await secretDAL.transaction(async (tx) => {
       const modifiedSecretsInDB = await fnSecretBulkUpdate({
->>>>>>> c24b222f
         folderId,
         orgId: actorOrgId,
         resourceMetadataDAL,
