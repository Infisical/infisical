--- conflicted
+++ resolved
@@ -725,11 +725,8 @@
     updateCertificateAuthority,
     deleteCertificateAuthority,
     getAzureAdcsTemplates,
-<<<<<<< HEAD
-    getCaById
-=======
+    getCaById,
     deprecatedUpdateCertificateAuthority,
     deprecatedDeleteCertificateAuthority
->>>>>>> 6d9a259a
   };
 };