--- conflicted
+++ resolved
@@ -93,7 +93,6 @@
     }
   };
 
-<<<<<<< HEAD
   const findProjectCmeks = async (projectId: string, tx?: Knex) => {
     try {
       const result = await (tx || db.replicaNode())(TableName.KmsKey)
@@ -122,10 +121,7 @@
     }
   };
 
-  const findKmsKeysByProjectId = async (
-=======
   const listCmeksByProjectId = async (
->>>>>>> 2c825616
     {
       projectId,
       offset = 0,
@@ -171,9 +167,6 @@
     }
   };
 
-<<<<<<< HEAD
-  return { ...kmsOrm, findByIdWithAssociatedKms, findKmsKeysByProjectId, findProjectCmeks };
-=======
   const findCmekById = async (id: string, tx?: Knex) => {
     try {
       const key = await baseCmekQuery({
@@ -202,6 +195,5 @@
     }
   };
 
-  return { ...kmsOrm, findByIdWithAssociatedKms, listCmeksByProjectId, findCmekById, findCmekByName };
->>>>>>> 2c825616
+  return { ...kmsOrm, findByIdWithAssociatedKms, listCmeksByProjectId, findCmekById, findCmekByName, findProjectCmeks };
 };