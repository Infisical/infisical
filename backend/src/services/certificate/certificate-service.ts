--- conflicted
+++ resolved
@@ -21,13 +21,8 @@
 import { TProjectDALFactory } from "@app/services/project/project-dal";
 import { getProjectKmsCertificateKeyId } from "@app/services/project/project-fns";
 
-<<<<<<< HEAD
 import { expandInternalCa, getCaCertChain, rebuildCaCrl } from "../certificate-authority/certificate-authority-fns";
 import { buildCertificateChain, getCertificateCredentials, revocationReasonToCrlCode } from "./certificate-fns";
-=======
-import { getCaCertChain, rebuildCaCrl } from "../certificate-authority/certificate-authority-fns";
-import { getCertificateCredentials, revocationReasonToCrlCode, splitPemChain } from "./certificate-fns";
->>>>>>> d483e707
 import { TCertificateSecretDALFactory } from "./certificate-secret-dal";
 import {
   CertExtendedKeyUsage,
@@ -44,17 +39,10 @@
 } from "./certificate-types";
 
 type TCertificateServiceFactoryDep = {
-<<<<<<< HEAD
   certificateDAL: Pick<TCertificateDALFactory, "findOne" | "deleteById" | "update" | "find">;
   certificateSecretDAL: Pick<TCertificateSecretDALFactory, "findOne">;
   certificateBodyDAL: Pick<TCertificateBodyDALFactory, "findOne">;
   certificateAuthorityDAL: Pick<TCertificateAuthorityDALFactory, "findById" | "findByIdWithAssociatedCa">;
-=======
-  certificateDAL: Pick<TCertificateDALFactory, "findOne" | "deleteById" | "update" | "find" | "transaction" | "create">;
-  certificateSecretDAL: Pick<TCertificateSecretDALFactory, "findOne" | "create">;
-  certificateBodyDAL: Pick<TCertificateBodyDALFactory, "findOne" | "create">;
-  certificateAuthorityDAL: Pick<TCertificateAuthorityDALFactory, "findById">;
->>>>>>> d483e707
   certificateAuthorityCertDAL: Pick<TCertificateAuthorityCertDALFactory, "findById">;
   certificateAuthorityCrlDAL: Pick<TCertificateAuthorityCrlDALFactory, "update">;
   certificateAuthoritySecretDAL: Pick<TCertificateAuthoritySecretDALFactory, "findOne">;
@@ -89,10 +77,7 @@
    */
   const getCert = async ({ serialNumber, actorId, actorAuthMethod, actor, actorOrgId }: TGetCertDTO) => {
     const cert = await certificateDAL.findOne({ serialNumber });
-<<<<<<< HEAD
-    const ca = await certificateAuthorityDAL.findByIdWithAssociatedCa(cert.caId);
-=======
->>>>>>> d483e707
+    const ca = await certificateAuthorityDAL.findByIdWithAssociatedCa(cert.caId);
 
     const { permission } = await permissionService.getProjectPermission({
       actor,
@@ -109,12 +94,8 @@
     );
 
     return {
-<<<<<<< HEAD
       cert,
       ca: expandInternalCa(ca)
-=======
-      cert
->>>>>>> d483e707
     };
   };
 
@@ -129,10 +110,7 @@
     actorOrgId
   }: TGetCertPrivateKeyDTO) => {
     const cert = await certificateDAL.findOne({ serialNumber });
-<<<<<<< HEAD
-    const ca = await certificateAuthorityDAL.findByIdWithAssociatedCa(cert.caId);
-=======
->>>>>>> d483e707
+    const ca = await certificateAuthorityDAL.findByIdWithAssociatedCa(cert.caId);
 
     const { permission } = await permissionService.getProjectPermission({
       actor,
@@ -157,10 +135,7 @@
     });
 
     return {
-<<<<<<< HEAD
       ca: expandInternalCa(ca),
-=======
->>>>>>> d483e707
       cert,
       certPrivateKey
     };
@@ -171,10 +146,7 @@
    */
   const deleteCert = async ({ serialNumber, actorId, actorAuthMethod, actor, actorOrgId }: TDeleteCertDTO) => {
     const cert = await certificateDAL.findOne({ serialNumber });
-<<<<<<< HEAD
-    const ca = await certificateAuthorityDAL.findByIdWithAssociatedCa(cert.caId);
-=======
->>>>>>> d483e707
+    const ca = await certificateAuthorityDAL.findByIdWithAssociatedCa(cert.caId);
 
     const { permission } = await permissionService.getProjectPermission({
       actor,
@@ -193,12 +165,8 @@
     const deletedCert = await certificateDAL.deleteById(cert.id);
 
     return {
-<<<<<<< HEAD
       deletedCert,
       ca: expandInternalCa(ca)
-=======
-      deletedCert
->>>>>>> d483e707
     };
   };
 
@@ -216,16 +184,7 @@
     actorOrgId
   }: TRevokeCertDTO) => {
     const cert = await certificateDAL.findOne({ serialNumber });
-<<<<<<< HEAD
-    const ca = await certificateAuthorityDAL.findByIdWithAssociatedCa(cert.caId);
-=======
-
-    if (!cert.caId) {
-      throw new Error("Cannot revoke external certificates");
-    }
-
-    const ca = await certificateAuthorityDAL.findById(cert.caId);
->>>>>>> d483e707
+    const ca = await certificateAuthorityDAL.findByIdWithAssociatedCa(cert.caId);
 
     const { permission } = await permissionService.getProjectPermission({
       actor,
@@ -275,10 +234,7 @@
    */
   const getCertBody = async ({ serialNumber, actorId, actorAuthMethod, actor, actorOrgId }: TGetCertBodyDTO) => {
     const cert = await certificateDAL.findOne({ serialNumber });
-<<<<<<< HEAD
-    const ca = await certificateAuthorityDAL.findByIdWithAssociatedCa(cert.caId);
-=======
->>>>>>> d483e707
+    const ca = await certificateAuthorityDAL.findByIdWithAssociatedCa(cert.caId);
 
     const { permission } = await permissionService.getProjectPermission({
       actor,
@@ -336,242 +292,8 @@
       certificate: certObj.toString("pem"),
       certificateChain,
       serialNumber: certObj.serialNumber,
-      cert
-    };
-  };
-
-  /**
-   * Import certificate
-   */
-  const importCert = async ({
-    projectSlug,
-    pkiCollectionId,
-    actorId,
-    actorAuthMethod,
-    actor,
-    actorOrgId,
-    friendlyName,
-    certificatePem,
-    chainPem,
-    privateKeyPem
-  }: TImportCertDTO) => {
-    const collectionId = pkiCollectionId;
-
-    const project = await projectDAL.findProjectBySlug(projectSlug, actorOrgId);
-    if (!project) throw new NotFoundError({ message: `Project with slug '${projectSlug}' not found` });
-    let projectId = project.id;
-
-    const certManagerProjectFromSplit = await projectDAL.getProjectFromSplitId(
-      projectId,
-      ProjectType.CertificateManager
-    );
-    if (certManagerProjectFromSplit) {
-      projectId = certManagerProjectFromSplit.id;
-    }
-
-    const { permission } = await permissionService.getProjectPermission({
-      actor,
-      actorId,
-      projectId,
-      actorAuthMethod,
-      actorOrgId,
-      actionProjectType: ActionProjectType.CertificateManager
-    });
-
-    ForbiddenError.from(permission).throwUnlessCan(
-      ProjectPermissionCertificateActions.Create,
-      ProjectPermissionSub.Certificates
-    );
-
-    // Check PKI collection
-    if (collectionId) {
-      const pkiCollection = await pkiCollectionDAL.findById(collectionId);
-      if (!pkiCollection) throw new NotFoundError({ message: "PKI collection not found" });
-      if (pkiCollection.projectId !== projectId) throw new BadRequestError({ message: "Invalid PKI collection" });
-    }
-
-    const leafCert = new x509.X509Certificate(certificatePem);
-
-    // Verify the certificate chain
-    const chainCerts = splitPemChain(chainPem).map((pem) => new x509.X509Certificate(pem));
-
-    // Remove leaf cert from the chain if it's present
-    if (chainCerts[0].equal(leafCert)) {
-      chainCerts.splice(0, 1);
-    }
-
-    if (chainCerts.length === 0) {
-      throw new BadRequestError({
-        message: "Certificate chain must contain at least one issuer certificate"
-      });
-    }
-
-    // Verify leaf certificate is signed by the first certificate in the chain
-    const isLeafVerified = await leafCert.verify({ publicKey: chainCerts[0].publicKey }).catch(() => false);
-    if (!isLeafVerified) {
-      throw new BadRequestError({ message: "Leaf certificate verification against chain failed" });
-    }
-
-    // Verify the entire chain of trust
-    const verificationPromises = chainCerts.slice(0, -1).map(async (currentCert, index) => {
-      const issuerCert = chainCerts[index + 1];
-      return currentCert.verify({ publicKey: issuerCert.publicKey }).catch(() => false);
-    });
-
-    const verificationResults = await Promise.all(verificationPromises);
-
-    if (verificationResults.some((result) => !result)) {
-      throw new BadRequestError({
-        message: "Certificate chain verification failed: broken trust chain"
-      });
-    }
-
-    // Verify private key matches the certificate
-    let privateKey;
-    try {
-      privateKey = createPrivateKey(privateKeyPem);
-    } catch (err) {
-      throw new BadRequestError({ message: "Invalid private key format" });
-    }
-
-    try {
-      const message = Buffer.from(Buffer.alloc(32));
-      const publicKey = createPublicKey(certificatePem);
-      const signature = sign(null, message, privateKey);
-      const isValid = verify(null, message, publicKey, signature);
-
-      if (!isValid) {
-        throw new BadRequestError({ message: "Private key does not match certificate" });
-      }
-    } catch (err) {
-      if (err instanceof BadRequestError) {
-        throw err;
-      }
-      throw new BadRequestError({ message: "Error verifying private key against certificate" });
-    }
-
-    // Get certificate attributes
-    const commonName = Array.from(leafCert.subjectName.getField("CN")?.values() || [])[0] || "";
-
-    let altNames: undefined | string;
-    const sanExtension = leafCert.extensions.find((ext) => ext.type === "2.5.29.17");
-    if (sanExtension) {
-      const sanNames = new x509.GeneralNames(sanExtension.value);
-      altNames = sanNames.items.map((name) => name.value).join(", ");
-    }
-
-    const { serialNumber, notBefore, notAfter } = leafCert;
-
-    // Encrypt certificate for storage
-    const certificateManagerKeyId = await getProjectKmsCertificateKeyId({
-      projectId,
-      projectDAL,
-      kmsService
-    });
-    const kmsEncryptor = await kmsService.encryptWithKmsKey({
-      kmsId: certificateManagerKeyId
-    });
-
-    const { cipherTextBlob: encryptedCertificate } = await kmsEncryptor({
-      plainText: Buffer.from(certificatePem)
-    });
-
-    const { cipherTextBlob: encryptedPrivateKey } = await kmsEncryptor({
-      plainText: Buffer.from(privateKeyPem)
-    });
-
-    // Extract Key Usage
-    const keyUsagesExt = leafCert.getExtension("2.5.29.15") as x509.KeyUsagesExtension;
-
-    let keyUsages: CertKeyUsage[] = [];
-    if (keyUsagesExt) {
-      keyUsages = Object.values(CertKeyUsage).filter(
-        // eslint-disable-next-line no-bitwise
-        (keyUsage) => (x509.KeyUsageFlags[keyUsage] & keyUsagesExt.usages) !== 0
-      );
-    }
-
-    // Extract Extended Key Usage
-    const extKeyUsageExt = leafCert.getExtension("2.5.29.37") as x509.ExtendedKeyUsageExtension;
-    let extendedKeyUsages: CertExtendedKeyUsage[] = [];
-    if (extKeyUsageExt) {
-      extendedKeyUsages = extKeyUsageExt.usages.map((ekuOid) => CertExtendedKeyUsageOIDToName[ekuOid as string]);
-    }
-
-    const { cipherTextBlob: encryptedCertificateChain } = await kmsEncryptor({
-      plainText: Buffer.from(chainPem)
-    });
-
-    const cert = await certificateDAL.transaction(async (tx) => {
-      try {
-        const txCert = await certificateDAL.create(
-          {
-            status: CertStatus.ACTIVE,
-            friendlyName: friendlyName || commonName,
-            commonName,
-            altNames,
-            serialNumber,
-            notBefore,
-            notAfter,
-            projectId,
-            keyUsages,
-            extendedKeyUsages
-          },
-          tx
-        );
-
-        await certificateBodyDAL.create(
-          {
-            certId: txCert.id,
-            encryptedCertificate,
-            encryptedCertificateChain
-          },
-          tx
-        );
-
-        await certificateSecretDAL.create(
-          {
-            certId: txCert.id,
-            encryptedPrivateKey
-          },
-          tx
-        );
-
-        if (collectionId) {
-          await pkiCollectionItemDAL.create(
-            {
-              pkiCollectionId: collectionId,
-              certId: txCert.id
-            },
-            tx
-          );
-        }
-
-        return txCert;
-      } catch (error: unknown) {
-        // @ts-expect-error We're expecting a database error
-        // eslint-disable-next-line @typescript-eslint/no-unsafe-member-access
-        if (error?.error?.code === "23505") {
-          throw new BadRequestError({ message: "Certificate serial already exists in your project" });
-        }
-        throw error;
-      }
-    });
-
-    return {
-<<<<<<< HEAD
-      certificate: certObj.toString("pem"),
-      certificateChain,
-      serialNumber: certObj.serialNumber,
       cert,
       ca: expandInternalCa(ca)
-=======
-      certificate: certificatePem,
-      certificateChain: chainPem,
-      privateKey: privateKeyPem,
-      serialNumber,
-      cert
->>>>>>> d483e707
     };
   };
 
@@ -581,10 +303,7 @@
    */
   const getCertBundle = async ({ serialNumber, actorId, actorAuthMethod, actor, actorOrgId }: TGetCertBundleDTO) => {
     const cert = await certificateDAL.findOne({ serialNumber });
-<<<<<<< HEAD
-    const ca = await certificateAuthorityDAL.findByIdWithAssociatedCa(cert.caId);
-=======
->>>>>>> d483e707
+    const ca = await certificateAuthorityDAL.findByIdWithAssociatedCa(cert.caId);
 
     const { permission } = await permissionService.getProjectPermission({
       actor,
@@ -656,12 +375,8 @@
       certificateChain,
       privateKey: certPrivateKey,
       serialNumber,
-<<<<<<< HEAD
       cert,
       ca: expandInternalCa(ca)
-=======
-      cert
->>>>>>> d483e707
     };
   };
 
