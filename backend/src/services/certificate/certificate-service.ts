/* eslint-disable no-await-in-loop */
import { ForbiddenError } from "@casl/ability";
import * as x509 from "@peculiar/x509";

import { ActionProjectType } from "@app/db/schemas";
import { TCertificateAuthorityCrlDALFactory } from "@app/ee/services/certificate-authority-crl/certificate-authority-crl-dal";
import { TPermissionServiceFactory } from "@app/ee/services/permission/permission-service-types";
import {
  ProjectPermissionCertificateActions,
  ProjectPermissionSub
} from "@app/ee/services/permission/project-permission";
import { crypto } from "@app/lib/crypto/cryptography";
import { BadRequestError, NotFoundError } from "@app/lib/errors";
import { TCertificateBodyDALFactory } from "@app/services/certificate/certificate-body-dal";
import { TCertificateDALFactory } from "@app/services/certificate/certificate-dal";
import { TCertificateAuthorityCertDALFactory } from "@app/services/certificate-authority/certificate-authority-cert-dal";
import { TCertificateAuthorityDALFactory } from "@app/services/certificate-authority/certificate-authority-dal";
import { CaCapability, CaType } from "@app/services/certificate-authority/certificate-authority-enums";
import { caSupportsCapability } from "@app/services/certificate-authority/certificate-authority-maps";
import { TCertificateAuthoritySecretDALFactory } from "@app/services/certificate-authority/certificate-authority-secret-dal";
import { TCertificateSyncDALFactory } from "@app/services/certificate-sync/certificate-sync-dal";
import { TKmsServiceFactory } from "@app/services/kms/kms-service";
import { TPkiCollectionDALFactory } from "@app/services/pki-collection/pki-collection-dal";
import { TPkiCollectionItemDALFactory } from "@app/services/pki-collection/pki-collection-item-dal";
import { TPkiSyncDALFactory } from "@app/services/pki-sync/pki-sync-dal";
import { TPkiSyncQueueFactory } from "@app/services/pki-sync/pki-sync-queue";
import { triggerAutoSyncForCertificate } from "@app/services/pki-sync/pki-sync-utils";
import { TProjectDALFactory } from "@app/services/project/project-dal";
import { getProjectKmsCertificateKeyId } from "@app/services/project/project-fns";

import { expandInternalCa, getCaCertChain, rebuildCaCrl } from "../certificate-authority/certificate-authority-fns";
import {
  generatePkcs12FromCertificate,
  getCertificateCredentials,
  revocationReasonToCrlCode,
  splitPemChain
} from "./certificate-fns";
import { TCertificateSecretDALFactory } from "./certificate-secret-dal";
import {
  CertExtendedKeyUsage,
  CertExtendedKeyUsageOIDToName,
  CertKeyUsage,
  CertStatus,
  TDeleteCertDTO,
  TGetCertBodyDTO,
  TGetCertBundleDTO,
  TGetCertDTO,
  TGetCertPkcs12DTO,
  TGetCertPrivateKeyDTO,
  TImportCertDTO,
  TRevokeCertDTO
} from "./certificate-types";

type TCertificateServiceFactoryDep = {
  certificateDAL: Pick<
    TCertificateDALFactory,
    "findOne" | "deleteById" | "update" | "find" | "transaction" | "create" | "findById"
  >;
  certificateSecretDAL: Pick<TCertificateSecretDALFactory, "findOne" | "create">;
  certificateBodyDAL: Pick<TCertificateBodyDALFactory, "findOne" | "create">;
  certificateAuthorityDAL: Pick<TCertificateAuthorityDALFactory, "findById" | "findByIdWithAssociatedCa">;
  certificateAuthorityCertDAL: Pick<TCertificateAuthorityCertDALFactory, "findById">;
  certificateAuthorityCrlDAL: Pick<TCertificateAuthorityCrlDALFactory, "update">;
  certificateAuthoritySecretDAL: Pick<TCertificateAuthoritySecretDALFactory, "findOne">;
  pkiCollectionDAL: Pick<TPkiCollectionDALFactory, "findById">;
  pkiCollectionItemDAL: Pick<TPkiCollectionItemDALFactory, "create">;
  projectDAL: Pick<TProjectDALFactory, "findProjectBySlug" | "findOne" | "updateById" | "findById" | "transaction">;
  kmsService: Pick<TKmsServiceFactory, "generateKmsKey" | "encryptWithKmsKey" | "decryptWithKmsKey">;
  permissionService: Pick<TPermissionServiceFactory, "getProjectPermission">;
  certificateSyncDAL: Pick<TCertificateSyncDALFactory, "findPkiSyncIdsByCertificateId">;
  pkiSyncDAL: Pick<TPkiSyncDALFactory, "find">;
  pkiSyncQueue: Pick<TPkiSyncQueueFactory, "queuePkiSyncSyncCertificatesById">;
};

export type TCertificateServiceFactory = ReturnType<typeof certificateServiceFactory>;

export const certificateServiceFactory = ({
  certificateDAL,
  certificateSecretDAL,
  certificateBodyDAL,
  certificateAuthorityDAL,
  certificateAuthorityCertDAL,
  certificateAuthorityCrlDAL,
  certificateAuthoritySecretDAL,
  pkiCollectionDAL,
  pkiCollectionItemDAL,
  projectDAL,
  kmsService,
  permissionService,
  certificateSyncDAL,
  pkiSyncDAL,
  pkiSyncQueue
}: TCertificateServiceFactoryDep) => {
  /**
   * Return details for certificate with serial number [serialNumber]
   */
<<<<<<< HEAD
  const getCert = async ({ serialNumber, actorId, actorAuthMethod, actor, actorOrgId }: TGetCertDTO) => {
    const cert = await certificateDAL.findOne({ serialNumber });
    if (!cert) {
      throw new NotFoundError({ message: `Certificate with serial number '${serialNumber}' not found` });
    }
=======
  const getCert = async ({ id, serialNumber, actorId, actorAuthMethod, actor, actorOrgId }: TGetCertDTO) => {
    const cert = id ? await certificateDAL.findById(id) : await certificateDAL.findOne({ serialNumber });
>>>>>>> 6d9a259a

    const { permission } = await permissionService.getProjectPermission({
      actor,
      actorId,
      projectId: cert.projectId,
      actorAuthMethod,
      actorOrgId,
      actionProjectType: ActionProjectType.CertificateManager
    });

    ForbiddenError.from(permission).throwUnlessCan(
      ProjectPermissionCertificateActions.Read,
      ProjectPermissionSub.Certificates
    );

    return {
      cert
    };
  };

  /**
   * Get certificate private key.
   */
  const getCertPrivateKey = async ({
    id,
    serialNumber,
    actorId,
    actorAuthMethod,
    actor,
    actorOrgId
  }: TGetCertPrivateKeyDTO) => {
<<<<<<< HEAD
    const cert = await certificateDAL.findOne({ serialNumber });
    if (!cert) {
      throw new NotFoundError({ message: `Certificate with serial number '${serialNumber}' not found` });
    }
=======
    const cert = id ? await certificateDAL.findById(id) : await certificateDAL.findOne({ serialNumber });
>>>>>>> 6d9a259a

    const { permission } = await permissionService.getProjectPermission({
      actor,
      actorId,
      projectId: cert.projectId,
      actorAuthMethod,
      actorOrgId,
      actionProjectType: ActionProjectType.CertificateManager
    });

    ForbiddenError.from(permission).throwUnlessCan(
      ProjectPermissionCertificateActions.ReadPrivateKey,
      ProjectPermissionSub.Certificates
    );

    const { certPrivateKey } = await getCertificateCredentials({
      certId: cert.id,
      projectId: cert.projectId,
      certificateSecretDAL,
      projectDAL,
      kmsService
    });

    return {
      cert,
      certPrivateKey
    };
  };

  /**
   * Delete certificate with serial number [serialNumber]
   */
<<<<<<< HEAD
  const deleteCert = async ({ serialNumber, actorId, actorAuthMethod, actor, actorOrgId }: TDeleteCertDTO) => {
    const cert = await certificateDAL.findOne({ serialNumber });
    if (!cert) {
      throw new NotFoundError({ message: `Certificate with serial number '${serialNumber}' not found` });
    }
=======
  const deleteCert = async ({ id, serialNumber, actorId, actorAuthMethod, actor, actorOrgId }: TDeleteCertDTO) => {
    const cert = id ? await certificateDAL.findById(id) : await certificateDAL.findOne({ serialNumber });
>>>>>>> 6d9a259a

    const { permission } = await permissionService.getProjectPermission({
      actor,
      actorId,
      projectId: cert.projectId,
      actorAuthMethod,
      actorOrgId,
      actionProjectType: ActionProjectType.CertificateManager
    });

    ForbiddenError.from(permission).throwUnlessCan(
      ProjectPermissionCertificateActions.Delete,
      ProjectPermissionSub.Certificates
    );

    const deletedCert = await certificateDAL.deleteById(cert.id);

    // Trigger auto sync for PKI syncs connected to this certificate
    await triggerAutoSyncForCertificate(cert.id, {
      certificateSyncDAL,
      pkiSyncDAL,
      pkiSyncQueue
    });

    return {
      deletedCert
    };
  };

  /**
   * Revoke certificate with serial number [serialNumber].
   * Note: Revoking a certificate adds it to the certificate revocation list (CRL)
   * of its issuing CA
   */
  const revokeCert = async ({
    id,
    serialNumber,
    revocationReason,
    actorId,
    actorAuthMethod,
    actor,
    actorOrgId
  }: TRevokeCertDTO) => {
<<<<<<< HEAD
    const cert = await certificateDAL.findOne({ serialNumber });
    if (!cert) {
      throw new NotFoundError({ message: `Certificate with serial number '${serialNumber}' not found` });
    }
=======
    const cert = id ? await certificateDAL.findById(id) : await certificateDAL.findOne({ serialNumber });
>>>>>>> 6d9a259a

    if (!cert.caId) {
      throw new BadRequestError({
        message: "Cannot revoke imported certificates"
      });
    }

    const ca = await certificateAuthorityDAL.findByIdWithAssociatedCa(cert.caId);

    // Check if the CA type supports revocation
    const caType = (ca.externalCa?.type as CaType) ?? CaType.INTERNAL;
    if (!caSupportsCapability(caType, CaCapability.REVOKE_CERTIFICATES)) {
      throw new BadRequestError({
        message: "Certificate revocation is not supported by this certificate authority type"
      });
    }

    const { permission } = await permissionService.getProjectPermission({
      actor,
      actorId,
      projectId: ca.projectId,
      actorAuthMethod,
      actorOrgId,
      actionProjectType: ActionProjectType.CertificateManager
    });

    ForbiddenError.from(permission).throwUnlessCan(
      ProjectPermissionCertificateActions.Delete,
      ProjectPermissionSub.Certificates
    );

    if (cert.status === CertStatus.REVOKED) throw new Error("Certificate already revoked");

    const revokedAt = new Date();
    await certificateDAL.update(
      {
        id: cert.id
      },
      {
        status: CertStatus.REVOKED,
        revokedAt,
        revocationReason: revocationReasonToCrlCode(revocationReason)
      }
    );

    // Trigger auto sync for PKI syncs connected to this certificate
    await triggerAutoSyncForCertificate(cert.id, {
      certificateSyncDAL,
      pkiSyncDAL,
      pkiSyncQueue
    });

    // Note: External CA revocation handling would go here for supported CA types
    // Currently, only internal CAs and ACME CAs support revocation

    // rebuild CRL (TODO: move to interval-based cron job)
    // Only rebuild CRL for internal CAs - external CAs manage their own CRLs
    if (!ca.externalCa?.id) {
      await rebuildCaCrl({
        caId: ca.id,
        certificateAuthorityDAL,
        certificateAuthorityCrlDAL,
        certificateAuthoritySecretDAL,
        projectDAL,
        certificateDAL,
        kmsService
      });
    }

    // Return appropriate CA format based on CA type
    const caResult = ca.externalCa?.id
      ? {
          id: ca.id,
          name: ca.name,
          projectId: ca.projectId,
          status: ca.status,
          enableDirectIssuance: ca.enableDirectIssuance,
          type: ca.externalCa.type,
          externalCa: ca.externalCa
        }
      : expandInternalCa(ca);

    return { revokedAt, cert, ca: caResult };
  };

  /**
   * Return certificate body and certificate chain for certificate with
   * serial number [serialNumber]
   */
<<<<<<< HEAD
  const getCertBody = async ({ serialNumber, actorId, actorAuthMethod, actor, actorOrgId }: TGetCertBodyDTO) => {
    const cert = await certificateDAL.findOne({ serialNumber });
    if (!cert) {
      throw new NotFoundError({ message: `Certificate with serial number '${serialNumber}' not found` });
    }
=======
  const getCertBody = async ({ id, serialNumber, actorId, actorAuthMethod, actor, actorOrgId }: TGetCertBodyDTO) => {
    const cert = id ? await certificateDAL.findById(id) : await certificateDAL.findOne({ serialNumber });
>>>>>>> 6d9a259a

    const { permission } = await permissionService.getProjectPermission({
      actor,
      actorId,
      projectId: cert.projectId,
      actorAuthMethod,
      actorOrgId,
      actionProjectType: ActionProjectType.CertificateManager
    });

    ForbiddenError.from(permission).throwUnlessCan(
      ProjectPermissionCertificateActions.Read,
      ProjectPermissionSub.Certificates
    );

    const certBody = await certificateBodyDAL.findOne({ certId: cert.id });

    if (!certBody) {
      throw new NotFoundError({ message: "Certificate body not found" });
    }

    if (!certBody.encryptedCertificate) {
      throw new BadRequestError({ message: "Certificate data not available" });
    }

    const certificateManagerKeyId = await getProjectKmsCertificateKeyId({
      projectId: cert.projectId,
      projectDAL,
      kmsService
    });

    const kmsDecryptor = await kmsService.decryptWithKmsKey({
      kmsId: certificateManagerKeyId
    });
    const decryptedCert = await kmsDecryptor({
      cipherTextBlob: certBody.encryptedCertificate
    });

    const certObj = new x509.X509Certificate(decryptedCert);

    let certificateChain = null;

    // On newer certs the certBody.encryptedCertificateChain column will always exist.
    // Older certs will have a caCertId which will be used as a fallback mechanism for structuring the chain.
    if (certBody.encryptedCertificateChain) {
      const decryptedCertChain = await kmsDecryptor({
        cipherTextBlob: certBody.encryptedCertificateChain
      });
      certificateChain = decryptedCertChain.toString();
    } else if (cert.caCertId) {
      const { caCert, caCertChain } = await getCaCertChain({
        caCertId: cert.caCertId,
        certificateAuthorityDAL,
        certificateAuthorityCertDAL,
        projectDAL,
        kmsService
      });

      certificateChain = `${caCert}\n${caCertChain}`.trim();
    }

    return {
      certificate: certObj.toString("pem"),
      certificateChain,
      serialNumber: certObj.serialNumber,
      cert
    };
  };

  /**
   * Import certificate
   */
  const importCert = async ({
    projectSlug,
    pkiCollectionId,
    actorId,
    actorAuthMethod,
    actor,
    actorOrgId,
    friendlyName,
    certificatePem,
    chainPem,
    privateKeyPem
  }: TImportCertDTO) => {
    const collectionId = pkiCollectionId;

    const project = await projectDAL.findProjectBySlug(projectSlug, actorOrgId);
    if (!project) throw new NotFoundError({ message: `Project with slug '${projectSlug}' not found` });
    const projectId = project.id;

    const { permission } = await permissionService.getProjectPermission({
      actor,
      actorId,
      projectId,
      actorAuthMethod,
      actorOrgId,
      actionProjectType: ActionProjectType.CertificateManager
    });

    ForbiddenError.from(permission).throwUnlessCan(
      ProjectPermissionCertificateActions.Create,
      ProjectPermissionSub.Certificates
    );

    // Check PKI collection
    if (collectionId) {
      const pkiCollection = await pkiCollectionDAL.findById(collectionId);
      if (!pkiCollection) throw new NotFoundError({ message: "PKI collection not found" });
      if (pkiCollection.projectId !== projectId) throw new BadRequestError({ message: "Invalid PKI collection" });
    }

    const leafCert = new x509.X509Certificate(certificatePem);

    // Verify the certificate chain
    const chainCerts = splitPemChain(chainPem).map((pem) => new x509.X509Certificate(pem));

    // Remove leaf cert from the chain if it's present
    if (chainCerts[0].equal(leafCert)) {
      chainCerts.splice(0, 1);
    }

    if (chainCerts.length === 0) {
      throw new BadRequestError({
        message: "Certificate chain must contain at least one issuer certificate"
      });
    }

    // Verify leaf certificate is signed by the first certificate in the chain
    const isLeafVerified = await leafCert.verify({ publicKey: chainCerts[0].publicKey }).catch(() => false);
    if (!isLeafVerified) {
      throw new BadRequestError({ message: "Leaf certificate verification against chain failed" });
    }

    // Verify the entire chain of trust
    const verificationPromises = chainCerts.slice(0, -1).map(async (currentCert, index) => {
      const issuerCert = chainCerts[index + 1];
      return currentCert.verify({ publicKey: issuerCert.publicKey }).catch(() => false);
    });

    const verificationResults = await Promise.all(verificationPromises);

    if (verificationResults.some((result) => !result)) {
      throw new BadRequestError({
        message: "Certificate chain verification failed: broken trust chain"
      });
    }

    // Verify private key matches the certificate
    let privateKey;
    try {
      privateKey = crypto.nativeCrypto.createPrivateKey(privateKeyPem);
    } catch (err) {
      throw new BadRequestError({ message: "Invalid private key format" });
    }

    try {
      const message = Buffer.from(Buffer.alloc(32));
      const publicKey = crypto.nativeCrypto.createPublicKey(certificatePem);
      const signature = crypto.nativeCrypto.sign(null, message, privateKey);
      const isValid = crypto.nativeCrypto.verify(null, message, publicKey, signature);

      if (!isValid) {
        throw new BadRequestError({ message: "Private key does not match certificate" });
      }
    } catch (err) {
      if (err instanceof BadRequestError) {
        throw err;
      }
      throw new BadRequestError({ message: "Error verifying private key against certificate" });
    }

    // Get certificate attributes
    const commonName = Array.from(leafCert.subjectName.getField("CN")?.values() || [])[0] || "";

    let altNames: undefined | string;
    const sanExtension = leafCert.extensions.find((ext) => ext.type === "2.5.29.17");
    if (sanExtension) {
      const sanNames = new x509.GeneralNames(sanExtension.value);
      altNames = sanNames.items.map((name) => name.value).join(", ");
    }

    const { serialNumber, notBefore, notAfter } = leafCert;

    // Encrypt certificate for storage
    const certificateManagerKeyId = await getProjectKmsCertificateKeyId({
      projectId,
      projectDAL,
      kmsService
    });
    const kmsEncryptor = await kmsService.encryptWithKmsKey({
      kmsId: certificateManagerKeyId
    });

    const { cipherTextBlob: encryptedCertificate } = await kmsEncryptor({
      plainText: Buffer.from(certificatePem)
    });

    const { cipherTextBlob: encryptedPrivateKey } = await kmsEncryptor({
      plainText: Buffer.from(privateKeyPem)
    });

    // Extract Key Usage
    const keyUsagesExt = leafCert.getExtension("2.5.29.15") as x509.KeyUsagesExtension;

    let keyUsages: CertKeyUsage[] = [];
    if (keyUsagesExt) {
      keyUsages = Object.values(CertKeyUsage).filter(
        // eslint-disable-next-line no-bitwise
        (keyUsage) => (x509.KeyUsageFlags[keyUsage] & keyUsagesExt.usages) !== 0
      );
    }

    // Extract Extended Key Usage
    const extKeyUsageExt = leafCert.getExtension("2.5.29.37") as x509.ExtendedKeyUsageExtension;
    let extendedKeyUsages: CertExtendedKeyUsage[] = [];
    if (extKeyUsageExt) {
      extendedKeyUsages = extKeyUsageExt.usages.map((ekuOid) => CertExtendedKeyUsageOIDToName[ekuOid as string]);
    }

    const { cipherTextBlob: encryptedCertificateChain } = await kmsEncryptor({
      plainText: Buffer.from(chainPem)
    });

    const cert = await certificateDAL.transaction(async (tx) => {
      try {
        const txCert = await certificateDAL.create(
          {
            status: CertStatus.ACTIVE,
            friendlyName: friendlyName || commonName,
            commonName,
            altNames,
            serialNumber,
            notBefore,
            notAfter,
            projectId,
            keyUsages,
            extendedKeyUsages
          },
          tx
        );

        await certificateBodyDAL.create(
          {
            certId: txCert.id,
            encryptedCertificate,
            encryptedCertificateChain
          },
          tx
        );

        await certificateSecretDAL.create(
          {
            certId: txCert.id,
            encryptedPrivateKey
          },
          tx
        );

        if (collectionId) {
          await pkiCollectionItemDAL.create(
            {
              pkiCollectionId: collectionId,
              certId: txCert.id
            },
            tx
          );
        }

        return txCert;
      } catch (error) {
        // @ts-expect-error We're expecting a database error
        // eslint-disable-next-line @typescript-eslint/no-unsafe-member-access
        if (error?.error?.code === "23505") {
          throw new BadRequestError({ message: "Certificate serial already exists in your project" });
        }
        throw error;
      }
    });

    return {
      certificate: certificatePem,
      certificateChain: chainPem,
      privateKey: privateKeyPem,
      serialNumber,
      cert
    };
  };

  /**
   * Return certificate body and certificate chain for certificate with
   * serial number [serialNumber]
   */
<<<<<<< HEAD
  const getCertBundle = async ({ serialNumber, actorId, actorAuthMethod, actor, actorOrgId }: TGetCertBundleDTO) => {
    const cert = await certificateDAL.findOne({ serialNumber });
    if (!cert) {
      throw new NotFoundError({ message: `Certificate with serial number '${serialNumber}' not found` });
    }
=======
  const getCertBundle = async ({
    id,
    serialNumber,
    actorId,
    actorAuthMethod,
    actor,
    actorOrgId
  }: TGetCertBundleDTO) => {
    const cert = id ? await certificateDAL.findById(id) : await certificateDAL.findOne({ serialNumber });
>>>>>>> 6d9a259a

    const { permission } = await permissionService.getProjectPermission({
      actor,
      actorId,
      projectId: cert.projectId,
      actorAuthMethod,
      actorOrgId,
      actionProjectType: ActionProjectType.CertificateManager
    });

    ForbiddenError.from(permission).throwUnlessCan(
      ProjectPermissionCertificateActions.Read,
      ProjectPermissionSub.Certificates
    );
    ForbiddenError.from(permission).throwUnlessCan(
      ProjectPermissionCertificateActions.ReadPrivateKey,
      ProjectPermissionSub.Certificates
    );

    const certBody = await certificateBodyDAL.findOne({ certId: cert.id });

    if (!certBody) {
      throw new NotFoundError({ message: "Certificate body not found" });
    }

    if (!certBody.encryptedCertificate) {
      throw new BadRequestError({ message: "Certificate data not available" });
    }

    const certificateManagerKeyId = await getProjectKmsCertificateKeyId({
      projectId: cert.projectId,
      projectDAL,
      kmsService
    });

    const kmsDecryptor = await kmsService.decryptWithKmsKey({
      kmsId: certificateManagerKeyId
    });
    const decryptedCert = await kmsDecryptor({
      cipherTextBlob: certBody.encryptedCertificate
    });

    const certObj = new x509.X509Certificate(decryptedCert);
    const certificate = certObj.toString("pem");

    let certificateChain = null;

    // On newer certs the certBody.encryptedCertificateChain column will always exist.
    // Older certs will have a caCertId which will be used as a fallback mechanism for structuring the chain.
    if (certBody.encryptedCertificateChain) {
      const decryptedCertChain = await kmsDecryptor({
        cipherTextBlob: certBody.encryptedCertificateChain
      });
      certificateChain = decryptedCertChain.toString();
    } else if (cert.caCertId) {
      const { caCert, caCertChain } = await getCaCertChain({
        caCertId: cert.caCertId,
        certificateAuthorityDAL,
        certificateAuthorityCertDAL,
        projectDAL,
        kmsService
      });

      certificateChain = `${caCert}\n${caCertChain}`.trim();
    }

    let privateKey: string | null = null;
    try {
      const { certPrivateKey } = await getCertificateCredentials({
        certId: cert.id,
        projectId: cert.projectId,
        certificateSecretDAL,
        projectDAL,
        kmsService
      });
      privateKey = certPrivateKey;
    } catch (e) {
      // Skip NotFound errors but throw all others
      if (!(e instanceof NotFoundError)) {
        throw e;
      }
    }

    return {
      certificate,
      certificateChain,
      privateKey,
      serialNumber: cert.serialNumber,
      cert
    };
  };

  const getCertPkcs12 = async ({
    id,
    serialNumber,
    password,
    alias,
    actorId,
    actorAuthMethod,
    actor,
    actorOrgId
  }: TGetCertPkcs12DTO) => {
    if (!password || password.trim() === "") {
      throw new BadRequestError({ message: "Password is required for PKCS12 keystore generation" });
    }

    if (password.length < 6) {
      throw new BadRequestError({
        message: "Password must be at least 6 characters long for PKCS12 keystore security"
      });
    }

    if (!alias || alias.trim() === "") {
      throw new BadRequestError({ message: "Alias is required for PKCS12 keystore generation" });
    }
<<<<<<< HEAD
    const cert = await certificateDAL.findOne({ serialNumber });
    if (!cert) {
      throw new NotFoundError({ message: `Certificate with serial number '${serialNumber}' not found` });
    }
=======
    const cert = id ? await certificateDAL.findById(id) : await certificateDAL.findOne({ serialNumber });
>>>>>>> 6d9a259a

    const { permission } = await permissionService.getProjectPermission({
      actor,
      actorId,
      projectId: cert.projectId,
      actorAuthMethod,
      actorOrgId,
      actionProjectType: ActionProjectType.CertificateManager
    });

    ForbiddenError.from(permission).throwUnlessCan(
      ProjectPermissionCertificateActions.ReadPrivateKey,
      ProjectPermissionSub.Certificates
    );

    // Get certificate bundle (certificate, chain, private key)
    const { certificate, certificateChain, privateKey } = await getCertBundle({
      id: cert.id,
      actor,
      actorId,
      actorAuthMethod,
      actorOrgId
    });

    if (!privateKey) {
      throw new BadRequestError({ message: "Certificate private key is required for PKCS12 export" });
    }

    const pkcs12Data = await generatePkcs12FromCertificate({
      certificate,
      certificateChain: certificateChain || "",
      privateKey,
      password,
      alias
    });

    return {
      pkcs12Data,
      cert
    };
  };

  return {
    getCert,
    getCertPrivateKey,
    deleteCert,
    revokeCert,
    getCertBody,
    importCert,
    getCertBundle,
    getCertPkcs12
  };
};<|MERGE_RESOLUTION|>--- conflicted
+++ resolved
@@ -94,16 +94,13 @@
   /**
    * Return details for certificate with serial number [serialNumber]
    */
-<<<<<<< HEAD
   const getCert = async ({ serialNumber, actorId, actorAuthMethod, actor, actorOrgId }: TGetCertDTO) => {
     const cert = await certificateDAL.findOne({ serialNumber });
     if (!cert) {
       throw new NotFoundError({ message: `Certificate with serial number '${serialNumber}' not found` });
     }
-=======
   const getCert = async ({ id, serialNumber, actorId, actorAuthMethod, actor, actorOrgId }: TGetCertDTO) => {
     const cert = id ? await certificateDAL.findById(id) : await certificateDAL.findOne({ serialNumber });
->>>>>>> 6d9a259a
 
     const { permission } = await permissionService.getProjectPermission({
       actor,
@@ -135,14 +132,11 @@
     actor,
     actorOrgId
   }: TGetCertPrivateKeyDTO) => {
-<<<<<<< HEAD
     const cert = await certificateDAL.findOne({ serialNumber });
     if (!cert) {
       throw new NotFoundError({ message: `Certificate with serial number '${serialNumber}' not found` });
     }
-=======
     const cert = id ? await certificateDAL.findById(id) : await certificateDAL.findOne({ serialNumber });
->>>>>>> 6d9a259a
 
     const { permission } = await permissionService.getProjectPermission({
       actor,
@@ -175,16 +169,13 @@
   /**
    * Delete certificate with serial number [serialNumber]
    */
-<<<<<<< HEAD
   const deleteCert = async ({ serialNumber, actorId, actorAuthMethod, actor, actorOrgId }: TDeleteCertDTO) => {
     const cert = await certificateDAL.findOne({ serialNumber });
     if (!cert) {
       throw new NotFoundError({ message: `Certificate with serial number '${serialNumber}' not found` });
     }
-=======
   const deleteCert = async ({ id, serialNumber, actorId, actorAuthMethod, actor, actorOrgId }: TDeleteCertDTO) => {
     const cert = id ? await certificateDAL.findById(id) : await certificateDAL.findOne({ serialNumber });
->>>>>>> 6d9a259a
 
     const { permission } = await permissionService.getProjectPermission({
       actor,
@@ -228,14 +219,11 @@
     actor,
     actorOrgId
   }: TRevokeCertDTO) => {
-<<<<<<< HEAD
     const cert = await certificateDAL.findOne({ serialNumber });
     if (!cert) {
       throw new NotFoundError({ message: `Certificate with serial number '${serialNumber}' not found` });
     }
-=======
     const cert = id ? await certificateDAL.findById(id) : await certificateDAL.findOne({ serialNumber });
->>>>>>> 6d9a259a
 
     if (!cert.caId) {
       throw new BadRequestError({
@@ -325,16 +313,13 @@
    * Return certificate body and certificate chain for certificate with
    * serial number [serialNumber]
    */
-<<<<<<< HEAD
   const getCertBody = async ({ serialNumber, actorId, actorAuthMethod, actor, actorOrgId }: TGetCertBodyDTO) => {
     const cert = await certificateDAL.findOne({ serialNumber });
     if (!cert) {
       throw new NotFoundError({ message: `Certificate with serial number '${serialNumber}' not found` });
     }
-=======
   const getCertBody = async ({ id, serialNumber, actorId, actorAuthMethod, actor, actorOrgId }: TGetCertBodyDTO) => {
     const cert = id ? await certificateDAL.findById(id) : await certificateDAL.findOne({ serialNumber });
->>>>>>> 6d9a259a
 
     const { permission } = await permissionService.getProjectPermission({
       actor,
@@ -627,13 +612,11 @@
    * Return certificate body and certificate chain for certificate with
    * serial number [serialNumber]
    */
-<<<<<<< HEAD
   const getCertBundle = async ({ serialNumber, actorId, actorAuthMethod, actor, actorOrgId }: TGetCertBundleDTO) => {
     const cert = await certificateDAL.findOne({ serialNumber });
     if (!cert) {
       throw new NotFoundError({ message: `Certificate with serial number '${serialNumber}' not found` });
     }
-=======
   const getCertBundle = async ({
     id,
     serialNumber,
@@ -643,7 +626,6 @@
     actorOrgId
   }: TGetCertBundleDTO) => {
     const cert = id ? await certificateDAL.findById(id) : await certificateDAL.findOne({ serialNumber });
->>>>>>> 6d9a259a
 
     const { permission } = await permissionService.getProjectPermission({
       actor,
@@ -759,14 +741,11 @@
     if (!alias || alias.trim() === "") {
       throw new BadRequestError({ message: "Alias is required for PKCS12 keystore generation" });
     }
-<<<<<<< HEAD
     const cert = await certificateDAL.findOne({ serialNumber });
     if (!cert) {
       throw new NotFoundError({ message: `Certificate with serial number '${serialNumber}' not found` });
     }
-=======
     const cert = id ? await certificateDAL.findById(id) : await certificateDAL.findOne({ serialNumber });
->>>>>>> 6d9a259a
 
     const { permission } = await permissionService.getProjectPermission({
       actor,
