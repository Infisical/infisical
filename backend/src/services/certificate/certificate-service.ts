--- conflicted
+++ resolved
@@ -37,7 +37,6 @@
   TImportCertDTO,
   TRevokeCertDTO
 } from "./certificate-types";
-import { NotFoundError } from "@app/lib/errors";
 
 type TCertificateServiceFactoryDep = {
   certificateDAL: Pick<TCertificateDALFactory, "findOne" | "deleteById" | "update" | "find" | "transaction" | "create">;
@@ -594,20 +593,11 @@
       certificateChain = `${caCert}\n${caCertChain}`.trim();
     }
 
-<<<<<<< HEAD
-    const { certPrivateKey } = await getCertificateCredentials({
-      certId: cert.id,
-      projectId: cert.projectId,
-      certificateSecretDAL,
-      projectDAL,
-      kmsService
-    });
-=======
     let privateKey: string | null = null;
     try {
       const { certPrivateKey } = await getCertificateCredentials({
         certId: cert.id,
-        projectId: ca.projectId,
+        projectId: cert.projectId,
         certificateSecretDAL,
         projectDAL,
         kmsService
@@ -619,7 +609,6 @@
         throw e;
       }
     }
->>>>>>> 0613c125
 
     return {
       certificate,
