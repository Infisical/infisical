--- conflicted
+++ resolved
@@ -5,7 +5,7 @@
 import { BadRequestError, NotFoundError } from "@app/lib/errors";
 
 import { getProjectKmsCertificateKeyId } from "../project/project-fns";
-import { CrlReason, TBuildCertificateChainDTO, TGetCertificateCredentialsDTO } from "./certificate-types";
+import { CrlReason, TGetCertificateCredentialsDTO } from "./certificate-types";
 
 export const revocationReasonToCrlCode = (crlReason: CrlReason) => {
   switch (crlReason) {
@@ -52,10 +52,9 @@
     .join("\n")
     .trim();
 
-<<<<<<< HEAD
 export const splitPemChain = (pemText: string) =>
   pemText.match(/-----BEGIN CERTIFICATE-----[^-]+-----END CERTIFICATE-----/g) || [];
-=======
+
 /**
  * Return the public and private key of certificate
  * Note: credentials are returned as PEM strings
@@ -98,31 +97,4 @@
   } catch (error) {
     throw new BadRequestError({ message: `Failed to process private key for certificate with ID '${certId}'` });
   }
-};
-
-// If the certificate was generated after ~05/01/25 it will have a encryptedCertificateChain attached to it's body
-// Otherwise we'll fallback to manually building the chain
-export const buildCertificateChain = async ({
-  caCert,
-  caCertChain,
-  encryptedCertificateChain,
-  kmsService,
-  kmsId
-}: TBuildCertificateChainDTO) => {
-  if (!encryptedCertificateChain && (!caCert || !caCertChain)) {
-    return null;
-  }
-
-  let certificateChain = `${caCert}\n${caCertChain}`.trim();
-
-  if (encryptedCertificateChain) {
-    const kmsDecryptor = await kmsService.decryptWithKmsKey({ kmsId });
-    const decryptedCertChain = await kmsDecryptor({
-      cipherTextBlob: encryptedCertificateChain
-    });
-    certificateChain = decryptedCertChain.toString();
-  }
-
-  return certificateChain;
-};
->>>>>>> 722067f8
+};