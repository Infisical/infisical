import { ForbiddenError } from "@casl/ability";
import slugify from "@sindresorhus/slugify";
import crypto from "crypto";
import jwt from "jsonwebtoken";
import { Knex } from "knex";

import {
  OrgMembershipRole,
  OrgMembershipStatus,
  ProjectMembershipRole,
  ProjectVersion,
  SecretKeyEncoding,
  TableName,
  TProjectMemberships,
  TProjectUserMembershipRolesInsert,
  TUsers
} from "@app/db/schemas";
import { TProjects } from "@app/db/schemas/projects";
import { TGroupDALFactory } from "@app/ee/services/group/group-dal";
import { TLicenseServiceFactory } from "@app/ee/services/license/license-service";
import { TOidcConfigDALFactory } from "@app/ee/services/oidc/oidc-config-dal";
import { OrgPermissionActions, OrgPermissionSubjects } from "@app/ee/services/permission/org-permission";
import { TPermissionServiceFactory } from "@app/ee/services/permission/permission-service";
import { ProjectPermissionActions, ProjectPermissionSub } from "@app/ee/services/permission/project-permission";
import { TProjectUserAdditionalPrivilegeDALFactory } from "@app/ee/services/project-user-additional-privilege/project-user-additional-privilege-dal";
import { TSamlConfigDALFactory } from "@app/ee/services/saml-config/saml-config-dal";
import { getConfig } from "@app/lib/config/env";
import { generateAsymmetricKeyPair } from "@app/lib/crypto";
import { generateSymmetricKey, infisicalSymmetricDecrypt, infisicalSymmetricEncypt } from "@app/lib/crypto/encryption";
import { generateUserSrpKeys } from "@app/lib/crypto/srp";
import { BadRequestError, ForbiddenRequestError, NotFoundError, UnauthorizedError } from "@app/lib/errors";
import { groupBy } from "@app/lib/fn";
import { alphaNumericNanoId } from "@app/lib/nanoid";
import { isDisposableEmail } from "@app/lib/validator";
import { TOrgMembershipDALFactory } from "@app/services/org-membership/org-membership-dal";
import { TUserAliasDALFactory } from "@app/services/user-alias/user-alias-dal";

import { ActorAuthMethod, ActorType, AuthMethod, AuthTokenType } from "../auth/auth-type";
import { TAuthTokenServiceFactory } from "../auth-token/auth-token-service";
import { TokenType } from "../auth-token/auth-token-types";
import { TProjectDALFactory } from "../project/project-dal";
import { assignWorkspaceKeysToMembers } from "../project/project-fns";
import { TProjectBotDALFactory } from "../project-bot/project-bot-dal";
import { TProjectKeyDALFactory } from "../project-key/project-key-dal";
import { TProjectMembershipDALFactory } from "../project-membership/project-membership-dal";
import { TProjectUserMembershipRoleDALFactory } from "../project-membership/project-user-membership-role-dal";
import { TProjectRoleDALFactory } from "../project-role/project-role-dal";
import { SmtpTemplates, TSmtpService } from "../smtp/smtp-service";
import { TUserDALFactory } from "../user/user-dal";
import { TIncidentContactsDALFactory } from "./incident-contacts-dal";
import { TOrgBotDALFactory } from "./org-bot-dal";
import { TOrgDALFactory } from "./org-dal";
import { deleteOrgMembershipFn } from "./org-fns";
import { TOrgRoleDALFactory } from "./org-role-dal";
import {
  TDeleteOrgMembershipDTO,
  TFindAllWorkspacesDTO,
  TFindOrgMembersByEmailDTO,
  TGetOrgGroupsDTO,
  TGetOrgMembershipDTO,
  TInviteUserToOrgDTO,
  TListProjectMembershipsByOrgMembershipIdDTO,
  TUpdateOrgDTO,
  TUpdateOrgMembershipDTO,
  TVerifyUserToOrgDTO
} from "./org-types";

type TOrgServiceFactoryDep = {
  userAliasDAL: Pick<TUserAliasDALFactory, "delete">;
  orgDAL: TOrgDALFactory;
  orgBotDAL: TOrgBotDALFactory;
  orgRoleDAL: TOrgRoleDALFactory;
  userDAL: TUserDALFactory;
  groupDAL: TGroupDALFactory;
  projectDAL: TProjectDALFactory;
  projectMembershipDAL: Pick<
    TProjectMembershipDALFactory,
    "findProjectMembershipsByUserId" | "delete" | "create" | "find" | "insertMany" | "transaction"
  >;
  projectKeyDAL: Pick<TProjectKeyDALFactory, "find" | "delete" | "insertMany" | "findLatestProjectKey">;
  orgMembershipDAL: Pick<TOrgMembershipDALFactory, "findOrgMembershipById" | "findOne">;
  incidentContactDAL: TIncidentContactsDALFactory;
  samlConfigDAL: Pick<TSamlConfigDALFactory, "findOne" | "findEnforceableSamlCfg">;
  oidcConfigDAL: Pick<TOidcConfigDALFactory, "findOne" | "findEnforceableOidcCfg">;
  smtpService: TSmtpService;
  tokenService: TAuthTokenServiceFactory;
  permissionService: TPermissionServiceFactory;
  licenseService: Pick<
    TLicenseServiceFactory,
    "getPlan" | "updateSubscriptionOrgMemberCount" | "generateOrgCustomerId" | "removeOrgCustomer"
  >;
  projectUserAdditionalPrivilegeDAL: Pick<TProjectUserAdditionalPrivilegeDALFactory, "delete">;
  projectRoleDAL: Pick<TProjectRoleDALFactory, "find">;
  projectBotDAL: Pick<TProjectBotDALFactory, "findOne">;
  projectUserMembershipRoleDAL: Pick<TProjectUserMembershipRoleDALFactory, "insertMany">;
};

export type TOrgServiceFactory = ReturnType<typeof orgServiceFactory>;

export const orgServiceFactory = ({
  userAliasDAL,
  orgDAL,
  userDAL,
  groupDAL,
  orgRoleDAL,
  incidentContactDAL,
  permissionService,
  smtpService,
  projectDAL,
  projectMembershipDAL,
  projectKeyDAL,
  orgMembershipDAL,
  projectUserAdditionalPrivilegeDAL,
  tokenService,
  orgBotDAL,
  licenseService,
  projectRoleDAL,
  samlConfigDAL,
  oidcConfigDAL,
  projectBotDAL,
  projectUserMembershipRoleDAL
}: TOrgServiceFactoryDep) => {
  /*
   * Get organization details by the organization id
   * */
  const findOrganizationById = async (
    userId: string,
    orgId: string,
    actorAuthMethod: ActorAuthMethod,
    actorOrgId: string | undefined
  ) => {
    await permissionService.getUserOrgPermission(userId, orgId, actorAuthMethod, actorOrgId);
    const org = await orgDAL.findOrgById(orgId);
    if (!org) throw new NotFoundError({ message: "Organization not found" });
    return org;
  };
  /*
   * Get all organization a user part of
   * */
  const findAllOrganizationOfUser = async (userId: string) => {
    const orgs = await orgDAL.findAllOrgsByUserId(userId);
    return orgs;
  };
  /*
   * Get all workspace members
   * */
  const findAllOrgMembers = async (
    userId: string,
    orgId: string,
    actorAuthMethod: ActorAuthMethod,
    actorOrgId: string | undefined
  ) => {
    const { permission } = await permissionService.getUserOrgPermission(userId, orgId, actorAuthMethod, actorOrgId);
    ForbiddenError.from(permission).throwUnlessCan(OrgPermissionActions.Read, OrgPermissionSubjects.Member);

    const members = await orgDAL.findAllOrgMembers(orgId);
    return members;
  };

  const getOrgGroups = async ({ actor, actorId, orgId, actorAuthMethod, actorOrgId }: TGetOrgGroupsDTO) => {
    const { permission } = await permissionService.getOrgPermission(actor, actorId, orgId, actorAuthMethod, actorOrgId);
    ForbiddenError.from(permission).throwUnlessCan(OrgPermissionActions.Read, OrgPermissionSubjects.Groups);
    const groups = await groupDAL.findByOrgId(orgId);
    return groups;
  };

  const findOrgMembersByUsername = async ({
    actor,
    actorId,
    actorOrgId,
    actorAuthMethod,
    orgId,
    emails
  }: TFindOrgMembersByEmailDTO) => {
    const { permission } = await permissionService.getOrgPermission(actor, actorId, orgId, actorAuthMethod, actorOrgId);
    ForbiddenError.from(permission).throwUnlessCan(OrgPermissionActions.Read, OrgPermissionSubjects.Member);

    const members = await orgDAL.findOrgMembersByUsername(orgId, emails);

    return members;
  };

  const findAllWorkspaces = async ({ actor, actorId, orgId }: TFindAllWorkspacesDTO) => {
    const organizationWorkspaceIds = new Set((await projectDAL.find({ orgId })).map((workspace) => workspace.id));

    let workspaces: (TProjects & { organization: string } & {
      environments: {
        id: string;
        slug: string;
        name: string;
      }[];
    })[];

    if (actor === ActorType.USER) {
      workspaces = await projectDAL.findAllProjects(actorId);
    } else if (actor === ActorType.IDENTITY) {
      workspaces = await projectDAL.findAllProjectsByIdentity(actorId);
    } else {
      throw new BadRequestError({ message: "Invalid actor type" });
    }

    return workspaces.filter((workspace) => organizationWorkspaceIds.has(workspace.id));
  };

  const addGhostUser = async (orgId: string, tx?: Knex) => {
    const email = `sudo-${alphaNumericNanoId(16)}-${orgId}@infisical.com`; // We add a nanoid because the email is unique. And we have to create a new ghost user each time, so we can have access to the private key.
    const password = crypto.randomBytes(128).toString("hex");

    const user = await userDAL.create(
      {
        isGhost: true,
        authMethods: [AuthMethod.EMAIL],
        username: email,
        email,
        isAccepted: true
      },
      tx
    );

    const encKeys = await generateUserSrpKeys(email, password);

    await userDAL.upsertUserEncryptionKey(
      user.id,
      {
        encryptionVersion: 2,
        protectedKey: encKeys.protectedKey,
        protectedKeyIV: encKeys.protectedKeyIV,
        protectedKeyTag: encKeys.protectedKeyTag,
        publicKey: encKeys.publicKey,
        encryptedPrivateKey: encKeys.encryptedPrivateKey,
        iv: encKeys.encryptedPrivateKeyIV,
        tag: encKeys.encryptedPrivateKeyTag,
        salt: encKeys.salt,
        verifier: encKeys.verifier
      },
      tx
    );

    const createMembershipData = {
      orgId,
      userId: user.id,
      role: OrgMembershipRole.Admin,
      status: OrgMembershipStatus.Accepted,
      isActive: true
    };

    await orgDAL.createMembership(createMembershipData, tx);

    return {
      user,
      keys: encKeys
    };
  };

  /*
   * Update organization details
   * */
  const updateOrg = async ({
    actor,
    actorId,
    actorOrgId,
    actorAuthMethod,
    orgId,
    data: { name, slug, authEnforced, scimEnabled }
  }: TUpdateOrgDTO) => {
    const { permission } = await permissionService.getOrgPermission(actor, actorId, orgId, actorAuthMethod, actorOrgId);
    ForbiddenError.from(permission).throwUnlessCan(OrgPermissionActions.Edit, OrgPermissionSubjects.Settings);

    const plan = await licenseService.getPlan(orgId);

    if (authEnforced !== undefined) {
      if (!plan?.samlSSO || !plan.oidcSSO)
        throw new BadRequestError({
          message: "Failed to enforce/un-enforce SSO due to plan restriction. Upgrade plan to enforce/un-enforce SSO."
        });
      ForbiddenError.from(permission).throwUnlessCan(OrgPermissionActions.Edit, OrgPermissionSubjects.Sso);
    }

    if (scimEnabled !== undefined) {
      if (!plan?.scim)
        throw new BadRequestError({
          message:
            "Failed to enable/disable SCIM provisioning due to plan restriction. Upgrade plan to enable/disable SCIM provisioning."
        });
      ForbiddenError.from(permission).throwUnlessCan(OrgPermissionActions.Edit, OrgPermissionSubjects.Scim);
    }

    if (authEnforced) {
      const samlCfg = await samlConfigDAL.findEnforceableSamlCfg(orgId);
<<<<<<< HEAD
      const oidcCfg = await oidcConfigDAL.findEnforceableOidcCfg(orgId);

      if (!samlCfg && !oidcCfg)
        throw new BadRequestError({
          name: "No enforceable SSO config found",
          message: "No enforceable SSO config found"
=======
      if (!samlCfg)
        throw new NotFoundError({
          message: "No enforceable SAML config found"
>>>>>>> ab9b207f
        });
    }

    const org = await orgDAL.updateById(orgId, {
      name,
      slug: slug ? slugify(slug) : undefined,
      authEnforced,
      scimEnabled
    });
    if (!org) throw new NotFoundError({ message: "Organization not found" });
    return org;
  };
  /*
   * Create organization
   * */
  const createOrganization = async ({
    userId,
    userEmail,
    orgName
  }: {
    userId: string;
    orgName: string;
    userEmail?: string | null;
  }) => {
    const { privateKey, publicKey } = generateAsymmetricKeyPair();
    const key = generateSymmetricKey();
    const {
      ciphertext: encryptedPrivateKey,
      iv: privateKeyIV,
      tag: privateKeyTag,
      encoding: privateKeyKeyEncoding,
      algorithm: privateKeyAlgorithm
    } = infisicalSymmetricEncypt(privateKey);
    const {
      ciphertext: encryptedSymmetricKey,
      iv: symmetricKeyIV,
      tag: symmetricKeyTag,
      encoding: symmetricKeyKeyEncoding,
      algorithm: symmetricKeyAlgorithm
    } = infisicalSymmetricEncypt(key);

    const customerId = await licenseService.generateOrgCustomerId(orgName, userEmail);
    const organization = await orgDAL.transaction(async (tx) => {
      // akhilmhdh: for now this is auto created. in future we can input from user and for previous users just modifiy
      const org = await orgDAL.create(
        { name: orgName, customerId, slug: slugify(`${orgName}-${alphaNumericNanoId(4)}`) },
        tx
      );
      await orgDAL.createMembership(
        {
          userId,
          orgId: org.id,
          role: OrgMembershipRole.Admin,
          status: OrgMembershipStatus.Accepted,
          isActive: true
        },
        tx
      );
      await orgBotDAL.create(
        {
          name: org.name,
          publicKey,
          privateKeyIV,
          encryptedPrivateKey,
          symmetricKeyIV,
          symmetricKeyTag,
          encryptedSymmetricKey,
          symmetricKeyAlgorithm,
          orgId: org.id,
          privateKeyTag,
          privateKeyAlgorithm,
          privateKeyKeyEncoding,
          symmetricKeyKeyEncoding
        },
        tx
      );
      return org;
    });

    await licenseService.updateSubscriptionOrgMemberCount(organization.id);
    return organization;
  };

  /*
   * Delete organization by id
   * */
  const deleteOrganizationById = async (
    userId: string,
    orgId: string,
    actorAuthMethod: ActorAuthMethod,
    actorOrgId: string | undefined
  ) => {
    const { membership } = await permissionService.getUserOrgPermission(userId, orgId, actorAuthMethod, actorOrgId);
    if ((membership.role as OrgMembershipRole) !== OrgMembershipRole.Admin)
      throw new ForbiddenRequestError({
        name: "DeleteOrganizationById",
        message: "Insufficient privileges"
      });

    const organization = await orgDAL.deleteById(orgId);
    if (organization.customerId) {
      await licenseService.removeOrgCustomer(organization.customerId);
    }
    return organization;
  };
  /*
   * Org membership management
   * Not another service because it has close ties with how an org works doesn't make sense to seperate them
   * */
  const updateOrgMembership = async ({
    role,
    isActive,
    orgId,
    userId,
    membershipId,
    actorAuthMethod,
    actorOrgId
  }: TUpdateOrgMembershipDTO) => {
    const { permission } = await permissionService.getUserOrgPermission(userId, orgId, actorAuthMethod, actorOrgId);
    ForbiddenError.from(permission).throwUnlessCan(OrgPermissionActions.Edit, OrgPermissionSubjects.Member);

    const foundMembership = await orgMembershipDAL.findOne({
      id: membershipId,
      orgId
    });
    if (!foundMembership) throw new NotFoundError({ message: "Failed to find organization membership" });
    if (foundMembership.userId === userId)
      throw new UnauthorizedError({ message: "Cannot update own organization membership" });

    const isCustomRole = !Object.values(OrgMembershipRole).includes(role as OrgMembershipRole);
    if (role && isCustomRole) {
      const customRole = await orgRoleDAL.findOne({ slug: role, orgId });
      if (!customRole) throw new BadRequestError({ name: "UpdateMembership", message: "Organization role not found" });

      const plan = await licenseService.getPlan(orgId);
      if (!plan?.rbac)
        throw new BadRequestError({
          message: "Failed to assign custom role due to RBAC restriction. Upgrade plan to assign custom role to member."
        });

      const [membership] = await orgDAL.updateMembership(
        { id: membershipId, orgId },
        {
          role: OrgMembershipRole.Custom,
          roleId: customRole.id
        }
      );
      return membership;
    }

    const [membership] = await orgDAL.updateMembership({ id: membershipId, orgId }, { role, roleId: null, isActive });
    return membership;
  };
  /*
   * Invite user to organization
   */
  const inviteUserToOrganization = async ({
    orgId,
    actorId,
    actor,
    inviteeEmails,
    organizationRoleSlug,
    projects: invitedProjects,
    actorAuthMethod,
    actorOrgId
  }: TInviteUserToOrgDTO) => {
    const appCfg = getConfig();

    const { permission } = await permissionService.getOrgPermission(actor, actorId, orgId, actorAuthMethod, actorOrgId);

    const org = await orgDAL.findOrgById(orgId);

    const isEmailInvalid = await isDisposableEmail(inviteeEmails);
    if (isEmailInvalid) {
      throw new BadRequestError({
        message: "Disposable emails are not allowed",
        name: "InviteUser"
      });
    }
    const plan = await licenseService.getPlan(orgId);
    const isCustomOrgRole = !Object.values(OrgMembershipRole).includes(organizationRoleSlug as OrgMembershipRole);
    if (isCustomOrgRole) {
      if (!plan?.rbac)
        throw new BadRequestError({
          message: "Failed to assign custom role due to RBAC restriction. Upgrade plan to assign custom role to member."
        });
    }

    const projectsToInvite = invitedProjects?.length
      ? await projectDAL.find({
          orgId,
          $in: {
            id: invitedProjects?.map(({ id }) => id)
          }
        })
      : [];
    if (projectsToInvite.length !== invitedProjects?.length) {
      throw new ForbiddenRequestError({
        message: "Access denied to one or more of the specified projects"
      });
    }

    if (projectsToInvite.some((el) => el.version !== ProjectVersion.V3)) {
      throw new BadRequestError({
        message: "One or more selected projects are not compatible with this operation. Please upgrade your projects."
      });
    }

    const mailsForOrgInvitation: { email: string; userId: string; firstName: string; lastName: string }[] = [];
    const mailsForProjectInvitation: { email: string[]; projectName: string }[] = [];
    const newProjectMemberships: TProjectMemberships[] = [];
    await orgDAL.transaction(async (tx) => {
      const users: Pick<TUsers, "id" | "firstName" | "lastName" | "email" | "username">[] = [];

      for await (const inviteeEmail of inviteeEmails) {
        let inviteeUser = await userDAL.findUserByUsername(inviteeEmail, tx);

        // if the user doesn't exist we create the user with the email
        if (!inviteeUser) {
          inviteeUser = await userDAL.create(
            {
              isAccepted: false,
              email: inviteeEmail,
              username: inviteeEmail,
              authMethods: [AuthMethod.EMAIL],
              isGhost: false
            },
            tx
          );
        }

        const inviteeUserId = inviteeUser?.id;
        const existingEncrytionKey = await userDAL.findUserEncKeyByUserId(inviteeUserId, tx);

        // when user is missing the encrytion keys
        // this could happen either if user doesn't exist or user didn't find step 3 of generating the encryption keys of srp
        // So what we do is we generate a random secure password and then encrypt it with a random pub-private key
        // Then when user sign in (as login is not possible as isAccepted is false) we rencrypt the private key with the user password
        if (!inviteeUser || (inviteeUser && !inviteeUser?.isAccepted && !existingEncrytionKey)) {
          const serverGeneratedPassword = crypto.randomBytes(32).toString("hex");
          const { tag, encoding, ciphertext, iv } = infisicalSymmetricEncypt(serverGeneratedPassword);
          const encKeys = await generateUserSrpKeys(inviteeEmail, serverGeneratedPassword);
          await userDAL.createUserEncryption(
            {
              userId: inviteeUserId,
              encryptionVersion: 2,
              protectedKey: encKeys.protectedKey,
              protectedKeyIV: encKeys.protectedKeyIV,
              protectedKeyTag: encKeys.protectedKeyTag,
              publicKey: encKeys.publicKey,
              encryptedPrivateKey: encKeys.encryptedPrivateKey,
              iv: encKeys.encryptedPrivateKeyIV,
              tag: encKeys.encryptedPrivateKeyTag,
              salt: encKeys.salt,
              verifier: encKeys.verifier,
              serverEncryptedPrivateKeyEncoding: encoding,
              serverEncryptedPrivateKeyTag: tag,
              serverEncryptedPrivateKeyIV: iv,
              serverEncryptedPrivateKey: ciphertext
            },
            tx
          );
        }

        const [inviteeOrgMembership] = await orgDAL.findMembership(
          {
            [`${TableName.OrgMembership}.orgId` as "orgId"]: orgId,
            [`${TableName.OrgMembership}.userId` as "userId"]: inviteeUserId
          },
          { tx }
        );

        // if there exist no org membership we set is as given by the request
        if (!inviteeOrgMembership) {
          if (plan?.slug !== "enterprise" && plan?.memberLimit && plan.membersUsed >= plan.memberLimit) {
            // limit imposed on number of members allowed / number of members used exceeds the number of members allowed
            throw new BadRequestError({
              name: "InviteUser",
              message: "Failed to invite member due to member limit reached. Upgrade plan to invite more members."
            });
          }

          if (plan?.slug !== "enterprise" && plan?.identityLimit && plan.identitiesUsed >= plan.identityLimit) {
            // limit imposed on number of identities allowed / number of identities used exceeds the number of identities allowed
            throw new BadRequestError({
              name: "InviteUser",
              message: "Failed to invite member due to member limit reached. Upgrade plan to invite more members."
            });
          }

          if (org?.authEnforced) {
            throw new ForbiddenRequestError({
              name: "InviteUser",
              message: "Failed to invite user due to org-level auth enforced for organization"
            });
          }

          // as its used by project invite also
          ForbiddenError.from(permission).throwUnlessCan(OrgPermissionActions.Create, OrgPermissionSubjects.Member);
          let roleId;
          const orgRole = isCustomOrgRole ? OrgMembershipRole.Custom : organizationRoleSlug;
          if (isCustomOrgRole) {
            const customRole = await orgRoleDAL.findOne({ slug: organizationRoleSlug, orgId });
            if (!customRole)
              throw new NotFoundError({ name: "InviteUser", message: "Custom organization role not found" });
            roleId = customRole.id;
          }

          await orgDAL.createMembership(
            {
              userId: inviteeUser.id,
              inviteEmail: inviteeEmail,
              orgId,
              role: orgRole,
              status: OrgMembershipStatus.Invited,
              isActive: true,
              roleId
            },
            tx
          );
          mailsForOrgInvitation.push({
            email: inviteeEmail,
            userId: inviteeUser.id,
            firstName: inviteeUser?.firstName || "",
            lastName: inviteeUser.lastName || ""
          });
        }

        users.push(inviteeUser);
      }

      const userIds = users.map(({ id }) => id);
      const userEncryptionKeys = await userDAL.findUserEncKeyByUserIdsBatch({ userIds }, tx);
      // we don't need to spam with email. Thus org invitation doesn't need project invitation again
      const userIdsWithOrgInvitation = new Set(mailsForOrgInvitation.map((el) => el.userId));

      // if there exist no project membership we set is as given by the request
      for await (const project of projectsToInvite) {
        const projectId = project.id;
        const { permission: projectPermission } = await permissionService.getProjectPermission(
          actor,
          actorId,
          projectId,
          actorAuthMethod,
          actorOrgId
        );
        ForbiddenError.from(projectPermission).throwUnlessCan(
          ProjectPermissionActions.Create,
          ProjectPermissionSub.Member
        );
        const existingMembers = await projectMembershipDAL.find(
          {
            projectId: project.id,
            $in: { userId: userIds }
          },
          { tx }
        );
        const existingMembersGroupByUserId = groupBy(existingMembers, (i) => i.userId);
        const userWithEncryptionKeyInvitedToProject = userEncryptionKeys.filter(
          (user) => !existingMembersGroupByUserId?.[user.userId]
        );

        // eslint-disable-next-line no-continue
        if (!userWithEncryptionKeyInvitedToProject.length) continue;

        // validate custom project role
        const invitedProjectRoles = invitedProjects.find((el) => el.id === project.id)?.projectRoleSlug || [
          ProjectMembershipRole.Member
        ];

        const customProjectRoles = invitedProjectRoles.filter(
          (role) => !Object.values(ProjectMembershipRole).includes(role as ProjectMembershipRole)
        );
        const hasCustomRole = Boolean(customProjectRoles.length);
        if (hasCustomRole) {
          if (!plan?.rbac)
            throw new BadRequestError({
              name: "InviteUser",
              message:
                "Failed to assign custom role due to RBAC restriction. Upgrade plan to assign custom role to member."
            });
        }

        const customRoles = hasCustomRole
          ? await projectRoleDAL.find({
              projectId,
              $in: { slug: customProjectRoles.map((role) => role) }
            })
          : [];
        if (customRoles.length !== customProjectRoles.length) {
          throw new NotFoundError({ name: "InviteUser", message: "Custom project role not found" });
        }

        const customRolesGroupBySlug = groupBy(customRoles, ({ slug }) => slug);

        const ghostUser = await projectDAL.findProjectGhostUser(projectId, tx);
        if (!ghostUser) {
          throw new NotFoundError({
            name: "InviteUser",
            message: "Failed to find project owner"
          });
        }

        const ghostUserLatestKey = await projectKeyDAL.findLatestProjectKey(ghostUser.id, projectId, tx);
        if (!ghostUserLatestKey) {
          throw new NotFoundError({
            name: "InviteUser",
            message: "Failed to find project owner's latest key"
          });
        }

        const bot = await projectBotDAL.findOne({ projectId }, tx);
        if (!bot) {
          throw new NotFoundError({
            name: "InviteUser",
            message: "Failed to find project bot"
          });
        }

        const botPrivateKey = infisicalSymmetricDecrypt({
          keyEncoding: bot.keyEncoding as SecretKeyEncoding,
          iv: bot.iv,
          tag: bot.tag,
          ciphertext: bot.encryptedPrivateKey
        });

        const newWsMembers = assignWorkspaceKeysToMembers({
          decryptKey: ghostUserLatestKey,
          userPrivateKey: botPrivateKey,
          members: userWithEncryptionKeyInvitedToProject.map((userEnc) => ({
            orgMembershipId: userEnc.userId,
            projectMembershipRole: ProjectMembershipRole.Admin,
            userPublicKey: userEnc.publicKey
          }))
        });

        const projectMemberships = await projectMembershipDAL.insertMany(
          userWithEncryptionKeyInvitedToProject.map((userEnc) => ({
            projectId,
            userId: userEnc.userId
          })),
          tx
        );
        newProjectMemberships.push(...projectMemberships);

        const sanitizedProjectMembershipRoles: TProjectUserMembershipRolesInsert[] = [];
        invitedProjectRoles.forEach((projectRole) => {
          const isCustomRole = Boolean(customRolesGroupBySlug?.[projectRole]?.[0]);
          projectMemberships.forEach((membership) => {
            sanitizedProjectMembershipRoles.push({
              projectMembershipId: membership.id,
              role: isCustomRole ? ProjectMembershipRole.Custom : projectRole,
              customRoleId: customRolesGroupBySlug[projectRole] ? customRolesGroupBySlug[projectRole][0].id : null
            });
          });
        });
        await projectUserMembershipRoleDAL.insertMany(sanitizedProjectMembershipRoles, tx);

        await projectKeyDAL.insertMany(
          newWsMembers.map((el) => ({
            encryptedKey: el.workspaceEncryptedKey,
            nonce: el.workspaceEncryptedNonce,
            senderId: ghostUser.id,
            receiverId: el.orgMembershipId,
            projectId
          })),
          tx
        );
        mailsForProjectInvitation.push({
          email: userWithEncryptionKeyInvitedToProject
            .filter((el) => !userIdsWithOrgInvitation.has(el.userId))
            .map((el) => el.email || el.username),
          projectName: project.name
        });
      }
      return users;
    });

    await licenseService.updateSubscriptionOrgMemberCount(orgId);
    const signupTokens: { email: string; link: string }[] = [];
    // send org invite mail
    await Promise.allSettled(
      mailsForOrgInvitation.map(async (el) => {
        const token = await tokenService.createTokenForUser({
          type: TokenType.TOKEN_EMAIL_ORG_INVITATION,
          userId: el.userId,
          orgId
        });

        signupTokens.push({
          email: el.email,
          link: `${appCfg.SITE_URL}/signupinvite?token=${token}&to=${el.email}&organization_id=${org?.id}`
        });

        return smtpService.sendMail({
          template: SmtpTemplates.OrgInvite,
          subjectLine: "Infisical organization invitation",
          recipients: [el.email],
          substitutions: {
            inviterFirstName: el.firstName,
            inviterUsername: el.email,
            organizationName: org?.name,
            email: el.email,
            organizationId: org?.id.toString(),
            token,
            callback_url: `${appCfg.SITE_URL}/signupinvite`
          }
        });
      })
    );

    await Promise.allSettled(
      mailsForProjectInvitation
        .filter((el) => Boolean(el.email.length))
        .map(async (el) => {
          return smtpService.sendMail({
            template: SmtpTemplates.WorkspaceInvite,
            subjectLine: "Infisical project invitation",
            recipients: el.email,
            substitutions: {
              workspaceName: el.projectName,
              callback_url: `${appCfg.SITE_URL}/login`
            }
          });
        })
    );

    if (!appCfg.isSmtpConfigured) {
      return { signupTokens, projectMemberships: newProjectMemberships };
    }

    return { signupTokens: undefined, projectMemberships: newProjectMemberships };
  };

  /**
   * Organization invitation step 2: Verify that code [code] was sent to email [email] as part of
   * magic link and issue a temporary signup token for user to complete setting up their account
   */
  const verifyUserToOrg = async ({ orgId, email, code }: TVerifyUserToOrgDTO) => {
    const user = await userDAL.findUserByUsername(email);
    if (!user) {
      throw new NotFoundError({ message: "User not found" });
    }
    const [orgMembership] = await orgDAL.findMembership({
      [`${TableName.OrgMembership}.userId` as "userId"]: user.id,
      status: OrgMembershipStatus.Invited,
      [`${TableName.OrgMembership}.orgId` as "orgId"]: orgId
    });

    if (!orgMembership)
      throw new NotFoundError({
        message: "No pending invitation found"
      });

    await tokenService.validateTokenForUser({
      type: TokenType.TOKEN_EMAIL_ORG_INVITATION,
      userId: user.id,
      orgId: orgMembership.orgId,
      code
    });

    await userDAL.updateById(user.id, {
      isEmailVerified: true
    });

    if (user.isAccepted) {
      // this means user has already completed signup process
      // isAccepted is set true when keys are exchanged
      await orgDAL.updateMembershipById(orgMembership.id, {
        orgId,
        status: OrgMembershipStatus.Accepted
      });
      await licenseService.updateSubscriptionOrgMemberCount(orgId);
      return { user };
    }

    const appCfg = getConfig();
    const token = jwt.sign(
      {
        authTokenType: AuthTokenType.SIGNUP_TOKEN,
        userId: user.id
      },
      appCfg.AUTH_SECRET,
      {
        expiresIn: appCfg.JWT_SIGNUP_LIFETIME
      }
    );

    return { token, user };
  };

  const getOrgMembership = async ({
    membershipId,
    orgId,
    actor,
    actorId,
    actorAuthMethod,
    actorOrgId
  }: TGetOrgMembershipDTO) => {
    const { permission } = await permissionService.getOrgPermission(actor, actorId, orgId, actorAuthMethod, actorOrgId);
    ForbiddenError.from(permission).throwUnlessCan(OrgPermissionActions.Read, OrgPermissionSubjects.Member);

    const membership = await orgMembershipDAL.findOrgMembershipById(membershipId);
    if (!membership) {
      throw new NotFoundError({ message: "Organization membership not found" });
    }
    if (membership.orgId !== orgId) {
      throw new ForbiddenRequestError({ message: "Membership does not belong to organization" });
    }

    return membership;
  };

  const deleteOrgMembership = async ({
    orgId,
    userId,
    membershipId,
    actorAuthMethod,
    actorOrgId
  }: TDeleteOrgMembershipDTO) => {
    const { permission } = await permissionService.getUserOrgPermission(userId, orgId, actorAuthMethod, actorOrgId);
    ForbiddenError.from(permission).throwUnlessCan(OrgPermissionActions.Delete, OrgPermissionSubjects.Member);

    const deletedMembership = await deleteOrgMembershipFn({
      orgMembershipId: membershipId,
      orgId,
      orgDAL,
      projectMembershipDAL,
      projectUserAdditionalPrivilegeDAL,
      projectKeyDAL,
      userAliasDAL,
      licenseService
    });

    return deletedMembership;
  };

  const listProjectMembershipsByOrgMembershipId = async ({
    orgMembershipId,
    orgId,
    actor,
    actorId,
    actorAuthMethod,
    actorOrgId
  }: TListProjectMembershipsByOrgMembershipIdDTO) => {
    const { permission } = await permissionService.getOrgPermission(actor, actorId, orgId, actorAuthMethod, actorOrgId);
    ForbiddenError.from(permission).throwUnlessCan(OrgPermissionActions.Read, OrgPermissionSubjects.Member);

    const membership = await orgMembershipDAL.findOrgMembershipById(orgMembershipId);
    if (!membership) {
      throw new NotFoundError({ message: "Organization membership not found" });
    }
    if (membership.orgId !== orgId) throw new NotFoundError({ message: "Failed to find organization membership" });

    const projectMemberships = await projectMembershipDAL.findProjectMembershipsByUserId(orgId, membership.user.id);

    return projectMemberships;
  };

  /*
   * CRUD operations of incident contacts
   * */
  const findIncidentContacts = async (
    userId: string,
    orgId: string,
    actorAuthMethod: ActorAuthMethod,
    actorOrgId: string | undefined
  ) => {
    const { permission } = await permissionService.getUserOrgPermission(userId, orgId, actorAuthMethod, actorOrgId);
    ForbiddenError.from(permission).throwUnlessCan(OrgPermissionActions.Read, OrgPermissionSubjects.IncidentAccount);
    const incidentContacts = await incidentContactDAL.findByOrgId(orgId);
    return incidentContacts;
  };

  const createIncidentContact = async (
    userId: string,
    orgId: string,
    email: string,
    actorAuthMethod: ActorAuthMethod,
    actorOrgId: string | undefined
  ) => {
    const { permission } = await permissionService.getUserOrgPermission(userId, orgId, actorAuthMethod, actorOrgId);
    ForbiddenError.from(permission).throwUnlessCan(OrgPermissionActions.Create, OrgPermissionSubjects.IncidentAccount);
    const doesIncidentContactExist = await incidentContactDAL.findOne(orgId, { email });
    if (doesIncidentContactExist) {
      throw new BadRequestError({
        message: "Incident contact already exist",
        name: "Incident contact exist"
      });
    }

    const incidentContact = await incidentContactDAL.create(orgId, email);
    return incidentContact;
  };

  const deleteIncidentContact = async (
    userId: string,
    orgId: string,
    id: string,
    actorAuthMethod: ActorAuthMethod,
    actorOrgId: string | undefined
  ) => {
    const { permission } = await permissionService.getUserOrgPermission(userId, orgId, actorAuthMethod, actorOrgId);
    ForbiddenError.from(permission).throwUnlessCan(OrgPermissionActions.Delete, OrgPermissionSubjects.IncidentAccount);

    const incidentContact = await incidentContactDAL.deleteById(id, orgId);
    return incidentContact;
  };

  return {
    findOrganizationById,
    findAllOrgMembers,
    findAllOrganizationOfUser,
    inviteUserToOrganization,
    verifyUserToOrg,
    updateOrg,
    findOrgMembersByUsername,
    createOrganization,
    deleteOrganizationById,
    getOrgMembership,
    deleteOrgMembership,
    findAllWorkspaces,
    addGhostUser,
    updateOrgMembership,
    // incident contacts
    findIncidentContacts,
    createIncidentContact,
    deleteIncidentContact,
    getOrgGroups,
    listProjectMembershipsByOrgMembershipId
  };
};<|MERGE_RESOLUTION|>--- conflicted
+++ resolved
@@ -287,18 +287,11 @@
 
     if (authEnforced) {
       const samlCfg = await samlConfigDAL.findEnforceableSamlCfg(orgId);
-<<<<<<< HEAD
       const oidcCfg = await oidcConfigDAL.findEnforceableOidcCfg(orgId);
 
       if (!samlCfg && !oidcCfg)
-        throw new BadRequestError({
-          name: "No enforceable SSO config found",
+        throw new NotFoundError({
           message: "No enforceable SSO config found"
-=======
-      if (!samlCfg)
-        throw new NotFoundError({
-          message: "No enforceable SAML config found"
->>>>>>> ab9b207f
         });
     }
 
