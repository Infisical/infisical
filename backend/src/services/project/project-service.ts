--- conflicted
+++ resolved
@@ -78,12 +78,8 @@
   TDeleteProjectWorkflowIntegration,
   TGetProjectDTO,
   TGetProjectKmsKey,
-<<<<<<< HEAD
+  TGetProjectSshConfig,
   TGetProjectWorkflowIntegrationConfig,
-=======
-  TGetProjectSlackConfig,
-  TGetProjectSshConfig,
->>>>>>> 632572f7
   TListProjectAlertsDTO,
   TListProjectCasDTO,
   TListProjectCertificateTemplatesDTO,
@@ -102,11 +98,7 @@
   TUpdateProjectDTO,
   TUpdateProjectKmsDTO,
   TUpdateProjectNameDTO,
-<<<<<<< HEAD
-=======
-  TUpdateProjectSlackConfig,
   TUpdateProjectSshConfig,
->>>>>>> 632572f7
   TUpdateProjectVersionLimitDTO,
   TUpdateProjectWorkflowIntegration,
   TUpgradeProjectDTO
@@ -1356,9 +1348,6 @@
     return { secretManagerKmsKey: kmsKey };
   };
 
-<<<<<<< HEAD
-  const getProjectWorkflowIntegrationConfig = async ({
-=======
   const getProjectSshConfig = async ({
     actorId,
     actor,
@@ -1482,8 +1471,7 @@
     return projectSshConfig;
   };
 
-  const getProjectSlackConfig = async ({
->>>>>>> 632572f7
+  const getProjectWorkflowIntegrationConfig = async ({
     actorId,
     actor,
     actorOrgId,
@@ -1912,16 +1900,11 @@
     getProjectKmsBackup,
     loadProjectKmsBackup,
     getProjectKmsKeys,
-<<<<<<< HEAD
     getProjectWorkflowIntegrationConfig,
     updateProjectWorkflowIntegration,
     deleteProjectWorkflowIntegration,
-=======
     getProjectSshConfig,
     updateProjectSshConfig,
-    getProjectSlackConfig,
-    updateProjectSlackConfig,
->>>>>>> 632572f7
     requestProjectAccess,
     searchProjects
   };
