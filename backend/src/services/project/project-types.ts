import { Knex } from "knex";

import { ProjectType, SortDirection, TProjectKeys } from "@app/db/schemas";
import { TSshCertificateAuthorityDALFactory } from "@app/ee/services/ssh/ssh-certificate-authority-dal";
import { TSshCertificateAuthoritySecretDALFactory } from "@app/ee/services/ssh/ssh-certificate-authority-secret-dal";
import { OrgServiceActor, TProjectPermission } from "@app/lib/types";
import { TKmsServiceFactory } from "@app/services/kms/kms-service";
import { TProjectSshConfigDALFactory } from "@app/services/project/project-ssh-config-dal";

import { ActorAuthMethod, ActorType } from "../auth/auth-type";
import { WorkflowIntegration } from "../workflow-integration/workflow-integration-types";

enum KmsType {
  External = "external",
  Internal = "internal"
}

enum CaStatus {
  ACTIVE = "active",
  DISABLED = "disabled",
  PENDING_CERTIFICATE = "pending-certificate"
}

export enum ProjectFilterType {
  ID = "id",
  SLUG = "slug"
}

export type Filter =
  | {
      type: ProjectFilterType.ID;
      projectId: string;
    }
  | {
      type: ProjectFilterType.SLUG;
      slug: string;
      orgId: string | undefined;
    };

export type TCreateProjectDTO = {
  actor: ActorType;
  actorAuthMethod: ActorAuthMethod;
  actorId: string;
  actorOrgId?: string;
  workspaceName: string;
  workspaceDescription?: string;
  slug?: string;
  kmsKeyId?: string;
  createDefaultEnvs?: boolean;
  template?: string;
  tx?: Knex;
  type?: ProjectType;
};

export type TDeleteProjectBySlugDTO = {
  slug: string;
  actor: ActorType;
  actorId: string;
  actorOrgId: string | undefined;
};

export type TGetProjectDTO = {
  filter: Filter;
} & Omit<TProjectPermission, "projectId">;

export type TToggleProjectAutoCapitalizationDTO = {
  autoCapitalization: boolean;
} & TProjectPermission;

export type TToggleProjectDeleteProtectionDTO = {
  hasDeleteProtection: boolean;
} & TProjectPermission;

export type TUpdateProjectVersionLimitDTO = {
  pitVersionLimit: number;
  workspaceSlug: string;
} & Omit<TProjectPermission, "projectId">;

export type TUpdateAuditLogsRetentionDTO = {
  auditLogsRetentionDays: number;
  workspaceSlug: string;
} & Omit<TProjectPermission, "projectId">;

export type TUpdateProjectNameDTO = {
  name: string;
} & TProjectPermission;

export type TUpdateProjectDTO = {
  filter: Filter;
  update: {
    name?: string;
    description?: string;
    autoCapitalization?: boolean;
    hasDeleteProtection?: boolean;
    slug?: string;
  };
} & Omit<TProjectPermission, "projectId">;

export type TDeleteProjectDTO = {
  filter: Filter;
  actor: ActorType;
  actorId: string;
  actorOrgId: string | undefined;
} & Omit<TProjectPermission, "projectId">;

export type TListProjectsDTO = {
  includeRoles: boolean;
  type?: ProjectType | "all";
} & Omit<TProjectPermission, "projectId">;

export type TUpgradeProjectDTO = {
  userPrivateKey: string;
} & TProjectPermission;

export type AddUserToWsDTO = {
  decryptKey: TProjectKeys & { sender: { publicKey: string } };
  userPrivateKey: string;
  members: {
    orgMembershipId: string;
    userPublicKey: string;
  }[];
};

export type TListProjectCasDTO = {
  status?: CaStatus;
  friendlyName?: string;
  offset?: number;
  limit?: number;
  commonName?: string;
  filter: Filter;
} & Omit<TProjectPermission, "projectId">;

export type TListProjectCertsDTO = {
  filter: Filter;
  offset: number;
  limit: number;
  friendlyName?: string;
  commonName?: string;
} & Omit<TProjectPermission, "projectId">;

export type TListProjectAlertsDTO = TProjectPermission;

export type TUpdateProjectKmsDTO = {
  kms: { type: KmsType.Internal } | { type: KmsType.External; kmsId: string };
} & TProjectPermission;

export type TLoadProjectKmsBackupDTO = {
  backup: string;
} & TProjectPermission;

export type TGetProjectKmsKey = TProjectPermission;

export type TListProjectCertificateTemplatesDTO = TProjectPermission;

export type TListProjectSshCasDTO = TProjectPermission;
export type TListProjectSshHostsDTO = TProjectPermission;
export type TListProjectSshCertificateTemplatesDTO = TProjectPermission;
export type TListProjectSshCertificatesDTO = {
  offset: number;
  limit: number;
} & TProjectPermission;

<<<<<<< HEAD
export type TGetProjectWorkflowIntegrationConfig = TProjectPermission & {
  integration: WorkflowIntegration;
};

export type TUpdateProjectWorkflowIntegration = (
  | {
      integrationId: string;
      integration: WorkflowIntegration.SLACK;
      isAccessRequestNotificationEnabled: boolean;
      isSecretRequestNotificationEnabled: boolean;
      accessRequestChannels?: string;
      secretRequestChannels?: string;
    }
  | {
      integrationId: string;
      integration: WorkflowIntegration.MICROSOFT_TEAMS;
      isAccessRequestNotificationEnabled: boolean;
      isSecretRequestNotificationEnabled: boolean;
      accessRequestChannels?: { teamId: string; channelIds: string[] };
      secretRequestChannels?: { teamId: string; channelIds: string[] };
    }
) &
  TProjectPermission;
=======
export type TUpdateProjectSshConfig = {
  defaultUserSshCaId?: string;
  defaultHostSshCaId?: string;
} & TProjectPermission;

export type TGetProjectSshConfig = TProjectPermission;

export type TGetProjectSlackConfig = TProjectPermission;
>>>>>>> 632572f7

export type TDeleteProjectWorkflowIntegration = {
  integrationId: string;
  integration: WorkflowIntegration;
} & TProjectPermission;

export type TBootstrapSshProjectDTO = {
  projectId: string;
  sshCertificateAuthorityDAL: Pick<TSshCertificateAuthorityDALFactory, "transaction" | "create">;
  sshCertificateAuthoritySecretDAL: Pick<TSshCertificateAuthoritySecretDALFactory, "create">;
  projectSshConfigDAL: Pick<TProjectSshConfigDALFactory, "create">;
  kmsService: Pick<TKmsServiceFactory, "createCipherPairWithDataKey">;
  tx?: Knex;
};

export enum SearchProjectSortBy {
  NAME = "name"
}

export type TSearchProjectsDTO = {
  permission: OrgServiceActor;
  name?: string;
  type?: ProjectType;
  limit?: number;
  offset?: number;
  orderBy?: SearchProjectSortBy;
  orderDirection?: SortDirection;
};

export type TProjectAccessRequestDTO = {
  permission: OrgServiceActor;
  projectId: string;
  comment?: string;
};<|MERGE_RESOLUTION|>--- conflicted
+++ resolved
@@ -160,7 +160,13 @@
   limit: number;
 } & TProjectPermission;
 
-<<<<<<< HEAD
+export type TUpdateProjectSshConfig = {
+  defaultUserSshCaId?: string;
+  defaultHostSshCaId?: string;
+} & TProjectPermission;
+
+export type TGetProjectSshConfig = TProjectPermission;
+
 export type TGetProjectWorkflowIntegrationConfig = TProjectPermission & {
   integration: WorkflowIntegration;
 };
@@ -184,16 +190,6 @@
     }
 ) &
   TProjectPermission;
-=======
-export type TUpdateProjectSshConfig = {
-  defaultUserSshCaId?: string;
-  defaultHostSshCaId?: string;
-} & TProjectPermission;
-
-export type TGetProjectSshConfig = TProjectPermission;
-
-export type TGetProjectSlackConfig = TProjectPermission;
->>>>>>> 632572f7
 
 export type TDeleteProjectWorkflowIntegration = {
   integrationId: string;
