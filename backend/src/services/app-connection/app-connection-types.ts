import {
  TOCIConnection,
  TOCIConnectionConfig,
  TOCIConnectionInput,
  TValidateOCIConnectionCredentialsSchema
} from "@app/ee/services/app-connections/oci";
import {
  TOracleDBConnection,
  TOracleDBConnectionInput,
  TValidateOracleDBConnectionCredentialsSchema
} from "@app/ee/services/app-connections/oracledb";
import { TAppConnectionDALFactory } from "@app/services/app-connection/app-connection-dal";
import { TSqlConnectionConfig } from "@app/services/app-connection/shared/sql/sql-connection-types";
import { SecretSync } from "@app/services/secret-sync/secret-sync-enums";

import {
  TOnePassConnection,
  TOnePassConnectionConfig,
  TOnePassConnectionInput,
  TValidateOnePassConnectionCredentialsSchema
} from "./1password";
import { AWSRegion } from "./app-connection-enums";
import {
  TAuth0Connection,
  TAuth0ConnectionConfig,
  TAuth0ConnectionInput,
  TValidateAuth0ConnectionCredentialsSchema
} from "./auth0";
import {
  TAwsConnection,
  TAwsConnectionConfig,
  TAwsConnectionInput,
  TValidateAwsConnectionCredentialsSchema
} from "./aws";
import {
  TAzureAppConfigurationConnection,
  TAzureAppConfigurationConnectionConfig,
  TAzureAppConfigurationConnectionInput,
  TValidateAzureAppConfigurationConnectionCredentialsSchema
} from "./azure-app-configuration";
import {
  TAzureClientSecretsConnection,
  TAzureClientSecretsConnectionConfig,
  TAzureClientSecretsConnectionInput,
  TValidateAzureClientSecretsConnectionCredentialsSchema
} from "./azure-client-secrets";
import {
  TAzureDevOpsConnection,
  TAzureDevOpsConnectionConfig,
  TAzureDevOpsConnectionInput,
  TValidateAzureDevOpsConnectionCredentialsSchema
} from "./azure-devops/azure-devops-types";
import {
  TAzureKeyVaultConnection,
  TAzureKeyVaultConnectionConfig,
  TAzureKeyVaultConnectionInput,
  TValidateAzureKeyVaultConnectionCredentialsSchema
} from "./azure-key-vault";
import {
  TCamundaConnection,
  TCamundaConnectionConfig,
  TCamundaConnectionInput,
  TValidateCamundaConnectionCredentialsSchema
} from "./camunda";
import {
  TDatabricksConnection,
  TDatabricksConnectionConfig,
  TDatabricksConnectionInput,
  TValidateDatabricksConnectionCredentialsSchema
} from "./databricks";
import {
  TFlyioConnection,
  TFlyioConnectionConfig,
  TFlyioConnectionInput,
  TValidateFlyioConnectionCredentialsSchema
} from "./flyio";
import {
  TGcpConnection,
  TGcpConnectionConfig,
  TGcpConnectionInput,
  TValidateGcpConnectionCredentialsSchema
} from "./gcp";
import {
  TGitHubConnection,
  TGitHubConnectionConfig,
  TGitHubConnectionInput,
  TValidateGitHubConnectionCredentialsSchema
} from "./github";
import {
  TGitHubRadarConnection,
  TGitHubRadarConnectionConfig,
  TGitHubRadarConnectionInput,
  TValidateGitHubRadarConnectionCredentialsSchema
} from "./github-radar";
import {
  THCVaultConnection,
  THCVaultConnectionConfig,
  THCVaultConnectionInput,
  TValidateHCVaultConnectionCredentialsSchema
} from "./hc-vault";
import {
  THumanitecConnection,
  THumanitecConnectionConfig,
  THumanitecConnectionInput,
  TValidateHumanitecConnectionCredentialsSchema
} from "./humanitec";
import {
  TLdapConnection,
  TLdapConnectionConfig,
  TLdapConnectionInput,
  TValidateLdapConnectionCredentialsSchema
} from "./ldap";
import { TMsSqlConnection, TMsSqlConnectionInput, TValidateMsSqlConnectionCredentialsSchema } from "./mssql";
import { TMySqlConnection, TMySqlConnectionInput, TValidateMySqlConnectionCredentialsSchema } from "./mysql";
import {
  TPostgresConnection,
  TPostgresConnectionInput,
  TValidatePostgresConnectionCredentialsSchema
} from "./postgres";
import {
  TRenderConnection,
  TRenderConnectionConfig,
  TRenderConnectionInput,
  TValidateRenderConnectionCredentialsSchema
} from "./render/render-connection-types";
import {
  TTeamCityConnection,
  TTeamCityConnectionConfig,
  TTeamCityConnectionInput,
  TValidateTeamCityConnectionCredentialsSchema
} from "./teamcity";
import {
  TTerraformCloudConnection,
  TTerraformCloudConnectionConfig,
  TTerraformCloudConnectionInput,
  TValidateTerraformCloudConnectionCredentialsSchema
} from "./terraform-cloud";
import {
  TValidateVercelConnectionCredentialsSchema,
  TVercelConnection,
  TVercelConnectionConfig,
  TVercelConnectionInput
} from "./vercel";
import {
  TValidateWindmillConnectionCredentialsSchema,
  TWindmillConnection,
  TWindmillConnectionConfig,
  TWindmillConnectionInput
} from "./windmill";

export type TAppConnection = { id: string } & (
  | TAwsConnection
  | TGitHubConnection
  | TGitHubRadarConnection
  | TGcpConnection
  | TAzureKeyVaultConnection
  | TAzureAppConfigurationConnection
  | TAzureDevOpsConnection
  | TDatabricksConnection
  | THumanitecConnection
  | TTerraformCloudConnection
  | TVercelConnection
  | TPostgresConnection
  | TMsSqlConnection
  | TMySqlConnection
  | TCamundaConnection
  | TAzureClientSecretsConnection
  | TWindmillConnection
  | TAuth0Connection
  | THCVaultConnection
  | TLdapConnection
  | TTeamCityConnection
  | TOCIConnection
  | TOracleDBConnection
  | TOnePassConnection
<<<<<<< HEAD
  | TRenderConnection
=======
  | TFlyioConnection
>>>>>>> 1f1fb3f3
);

export type TAppConnectionRaw = NonNullable<Awaited<ReturnType<TAppConnectionDALFactory["findById"]>>>;

export type TSqlConnection = TPostgresConnection | TMsSqlConnection | TMySqlConnection | TOracleDBConnection;

export type TAppConnectionInput = { id: string } & (
  | TAwsConnectionInput
  | TGitHubConnectionInput
  | TGitHubRadarConnectionInput
  | TGcpConnectionInput
  | TAzureKeyVaultConnectionInput
  | TAzureAppConfigurationConnectionInput
  | TAzureDevOpsConnectionInput
  | TDatabricksConnectionInput
  | THumanitecConnectionInput
  | TTerraformCloudConnectionInput
  | TVercelConnectionInput
  | TPostgresConnectionInput
  | TMsSqlConnectionInput
  | TMySqlConnectionInput
  | TCamundaConnectionInput
  | TAzureClientSecretsConnectionInput
  | TWindmillConnectionInput
  | TAuth0ConnectionInput
  | THCVaultConnectionInput
  | TLdapConnectionInput
  | TTeamCityConnectionInput
  | TOCIConnectionInput
  | TOracleDBConnectionInput
  | TOnePassConnectionInput
<<<<<<< HEAD
  | TRenderConnectionInput
=======
  | TFlyioConnectionInput
>>>>>>> 1f1fb3f3
);

export type TSqlConnectionInput =
  | TPostgresConnectionInput
  | TMsSqlConnectionInput
  | TMySqlConnectionInput
  | TOracleDBConnectionInput;

export type TCreateAppConnectionDTO = Pick<
  TAppConnectionInput,
  "credentials" | "method" | "name" | "app" | "description" | "isPlatformManagedCredentials"
>;

export type TUpdateAppConnectionDTO = Partial<Omit<TCreateAppConnectionDTO, "method" | "app">> & {
  connectionId: string;
};

export type TAppConnectionConfig =
  | TAwsConnectionConfig
  | TGitHubConnectionConfig
  | TGitHubRadarConnectionConfig
  | TGcpConnectionConfig
  | TAzureKeyVaultConnectionConfig
  | TAzureAppConfigurationConnectionConfig
  | TAzureDevOpsConnectionConfig
  | TAzureClientSecretsConnectionConfig
  | TDatabricksConnectionConfig
  | THumanitecConnectionConfig
  | TTerraformCloudConnectionConfig
  | TSqlConnectionConfig
  | TCamundaConnectionConfig
  | TVercelConnectionConfig
  | TWindmillConnectionConfig
  | TAuth0ConnectionConfig
  | THCVaultConnectionConfig
  | TLdapConnectionConfig
  | TTeamCityConnectionConfig
  | TOCIConnectionConfig
  | TOnePassConnectionConfig
<<<<<<< HEAD
  | TRenderConnectionConfig;
=======
  | TFlyioConnectionConfig;
>>>>>>> 1f1fb3f3

export type TValidateAppConnectionCredentialsSchema =
  | TValidateAwsConnectionCredentialsSchema
  | TValidateGitHubConnectionCredentialsSchema
  | TValidateGitHubRadarConnectionCredentialsSchema
  | TValidateGcpConnectionCredentialsSchema
  | TValidateAzureKeyVaultConnectionCredentialsSchema
  | TValidateAzureAppConfigurationConnectionCredentialsSchema
  | TValidateAzureClientSecretsConnectionCredentialsSchema
  | TValidateAzureDevOpsConnectionCredentialsSchema
  | TValidateDatabricksConnectionCredentialsSchema
  | TValidateHumanitecConnectionCredentialsSchema
  | TValidatePostgresConnectionCredentialsSchema
  | TValidateMsSqlConnectionCredentialsSchema
  | TValidateMySqlConnectionCredentialsSchema
  | TValidateCamundaConnectionCredentialsSchema
  | TValidateVercelConnectionCredentialsSchema
  | TValidateTerraformCloudConnectionCredentialsSchema
  | TValidateWindmillConnectionCredentialsSchema
  | TValidateAuth0ConnectionCredentialsSchema
  | TValidateHCVaultConnectionCredentialsSchema
  | TValidateLdapConnectionCredentialsSchema
  | TValidateTeamCityConnectionCredentialsSchema
  | TValidateOCIConnectionCredentialsSchema
  | TValidateOracleDBConnectionCredentialsSchema
  | TValidateOnePassConnectionCredentialsSchema
<<<<<<< HEAD
  | TValidateRenderConnectionCredentialsSchema;
=======
  | TValidateFlyioConnectionCredentialsSchema;
>>>>>>> 1f1fb3f3

export type TListAwsConnectionKmsKeys = {
  connectionId: string;
  region: AWSRegion;
  destination: SecretSync.AWSParameterStore | SecretSync.AWSSecretsManager;
};

export type TListAwsConnectionIamUsers = {
  connectionId: string;
};

export type TAppConnectionCredentialsValidator = (
  appConnection: TAppConnectionConfig
) => Promise<TAppConnection["credentials"]>;

export type TAppConnectionTransitionCredentialsToPlatform = (
  appConnection: TAppConnectionConfig,
  callback: (credentials: TAppConnection["credentials"]) => Promise<TAppConnectionRaw>
) => Promise<TAppConnectionRaw>;

export type TAppConnectionBaseConfig = {
  supportsPlatformManagedCredentials?: boolean;
};<|MERGE_RESOLUTION|>--- conflicted
+++ resolved
@@ -173,11 +173,8 @@
   | TOCIConnection
   | TOracleDBConnection
   | TOnePassConnection
-<<<<<<< HEAD
   | TRenderConnection
-=======
   | TFlyioConnection
->>>>>>> 1f1fb3f3
 );
 
 export type TAppConnectionRaw = NonNullable<Awaited<ReturnType<TAppConnectionDALFactory["findById"]>>>;
@@ -209,11 +206,8 @@
   | TOCIConnectionInput
   | TOracleDBConnectionInput
   | TOnePassConnectionInput
-<<<<<<< HEAD
   | TRenderConnectionInput
-=======
   | TFlyioConnectionInput
->>>>>>> 1f1fb3f3
 );
 
 export type TSqlConnectionInput =
@@ -253,11 +247,8 @@
   | TTeamCityConnectionConfig
   | TOCIConnectionConfig
   | TOnePassConnectionConfig
-<<<<<<< HEAD
-  | TRenderConnectionConfig;
-=======
+  | TRenderConnectionConfig
   | TFlyioConnectionConfig;
->>>>>>> 1f1fb3f3
 
 export type TValidateAppConnectionCredentialsSchema =
   | TValidateAwsConnectionCredentialsSchema
@@ -284,11 +275,8 @@
   | TValidateOCIConnectionCredentialsSchema
   | TValidateOracleDBConnectionCredentialsSchema
   | TValidateOnePassConnectionCredentialsSchema
-<<<<<<< HEAD
-  | TValidateRenderConnectionCredentialsSchema;
-=======
+  | TValidateRenderConnectionCredentialsSchema
   | TValidateFlyioConnectionCredentialsSchema;
->>>>>>> 1f1fb3f3
 
 export type TListAwsConnectionKmsKeys = {
   connectionId: string;
