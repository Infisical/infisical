import { TAppConnectionDALFactory } from "@app/services/app-connection/app-connection-dal";
import { TSqlConnectionConfig } from "@app/services/app-connection/shared/sql/sql-connection-types";
import { SecretSync } from "@app/services/secret-sync/secret-sync-enums";

import { AWSRegion } from "./app-connection-enums";
import {
  TAwsConnection,
  TAwsConnectionConfig,
  TAwsConnectionInput,
  TValidateAwsConnectionCredentialsSchema
} from "./aws";
import {
  TAzureAppConfigurationConnection,
  TAzureAppConfigurationConnectionConfig,
  TAzureAppConfigurationConnectionInput,
  TValidateAzureAppConfigurationConnectionCredentialsSchema
} from "./azure-app-configuration";
import {
  TAzureKeyVaultConnection,
  TAzureKeyVaultConnectionConfig,
  TAzureKeyVaultConnectionInput,
  TValidateAzureKeyVaultConnectionCredentialsSchema
} from "./azure-key-vault";
import {
  TCamundaConnection,
  TCamundaConnectionConfig,
  TCamundaConnectionInput,
  TValidateCamundaConnectionCredentialsSchema
} from "./camunda";
import {
  TDatabricksConnection,
  TDatabricksConnectionConfig,
  TDatabricksConnectionInput,
  TValidateDatabricksConnectionCredentialsSchema
} from "./databricks";
import {
  TGcpConnection,
  TGcpConnectionConfig,
  TGcpConnectionInput,
  TValidateGcpConnectionCredentialsSchema
} from "./gcp";
import {
  TGitHubConnection,
  TGitHubConnectionConfig,
  TGitHubConnectionInput,
  TValidateGitHubConnectionCredentialsSchema
} from "./github";
import {
  THumanitecConnection,
  THumanitecConnectionConfig,
  THumanitecConnectionInput,
  TValidateHumanitecConnectionCredentialsSchema
} from "./humanitec";
import { TMsSqlConnection, TMsSqlConnectionInput, TValidateMsSqlConnectionCredentialsSchema } from "./mssql";
import {
  TPostgresConnection,
  TPostgresConnectionInput,
  TValidatePostgresConnectionCredentialsSchema
} from "./postgres";
import {
  TTerraformCloudConnection,
  TTerraformCloudConnectionConfig,
  TTerraformCloudConnectionInput,
  TValidateTerraformCloudConnectionCredentialsSchema
} from "./terraform-cloud";
import {
  TValidateVercelConnectionCredentialsSchema,
  TVercelConnection,
  TVercelConnectionConfig,
  TVercelConnectionInput
} from "./vercel";

export type TAppConnection = { id: string } & (
  | TAwsConnection
  | TGitHubConnection
  | TGcpConnection
  | TAzureKeyVaultConnection
  | TAzureAppConfigurationConnection
  | TDatabricksConnection
  | THumanitecConnection
  | TTerraformCloudConnection
  | TVercelConnection
  | TPostgresConnection
  | TMsSqlConnection
  | TCamundaConnection
);

export type TAppConnectionRaw = NonNullable<Awaited<ReturnType<TAppConnectionDALFactory["findById"]>>>;

export type TSqlConnection = TPostgresConnection | TMsSqlConnection;

export type TAppConnectionInput = { id: string } & (
  | TAwsConnectionInput
  | TGitHubConnectionInput
  | TGcpConnectionInput
  | TAzureKeyVaultConnectionInput
  | TAzureAppConfigurationConnectionInput
  | TDatabricksConnectionInput
  | THumanitecConnectionInput
  | TTerraformCloudConnectionInput
  | TVercelConnectionInput
  | TPostgresConnectionInput
  | TMsSqlConnectionInput
  | TCamundaConnectionInput
);

export type TSqlConnectionInput = TPostgresConnectionInput | TMsSqlConnectionInput;

export type TCreateAppConnectionDTO = Pick<
  TAppConnectionInput,
  "credentials" | "method" | "name" | "app" | "description" | "isPlatformManagedCredentials"
>;

export type TUpdateAppConnectionDTO = Partial<Omit<TCreateAppConnectionDTO, "method" | "app">> & {
  connectionId: string;
};

export type TAppConnectionConfig =
  | TAwsConnectionConfig
  | TGitHubConnectionConfig
  | TGcpConnectionConfig
  | TAzureKeyVaultConnectionConfig
  | TAzureAppConfigurationConnectionConfig
  | TDatabricksConnectionConfig
  | THumanitecConnectionConfig
<<<<<<< HEAD
  | TTerraformCloudConnectionConfig
  | TVercelConnectionConfig
  | TSqlConnectionConfig
  | TCamundaConnectionConfig;
=======
  | TSqlConnectionConfig
  | TCamundaConnectionConfig
  | TVercelConnectionConfig;
>>>>>>> 27fdf68e

export type TValidateAppConnectionCredentialsSchema =
  | TValidateAwsConnectionCredentialsSchema
  | TValidateGitHubConnectionCredentialsSchema
  | TValidateGcpConnectionCredentialsSchema
  | TValidateAzureKeyVaultConnectionCredentialsSchema
  | TValidateAzureAppConfigurationConnectionCredentialsSchema
  | TValidateDatabricksConnectionCredentialsSchema
  | TValidateHumanitecConnectionCredentialsSchema
  | TValidatePostgresConnectionCredentialsSchema
  | TValidateMsSqlConnectionCredentialsSchema
<<<<<<< HEAD
  | TValidateTerraformCloudConnectionCredentialsSchema
=======
>>>>>>> 27fdf68e
  | TValidateCamundaConnectionCredentialsSchema
  | TValidateVercelConnectionCredentialsSchema;

export type TListAwsConnectionKmsKeys = {
  connectionId: string;
  region: AWSRegion;
  destination: SecretSync.AWSParameterStore | SecretSync.AWSSecretsManager;
};

export type TAppConnectionCredentialsValidator = (
  appConnection: TAppConnectionConfig
) => Promise<TAppConnection["credentials"]>;

export type TAppConnectionTransitionCredentialsToPlatform = (
  appConnection: TAppConnectionConfig,
  callback: (credentials: TAppConnection["credentials"]) => Promise<TAppConnectionRaw>
) => Promise<TAppConnectionRaw>;

export type TAppConnectionBaseConfig = {
  supportsPlatformManagedCredentials?: boolean;
};<|MERGE_RESOLUTION|>--- conflicted
+++ resolved
@@ -123,16 +123,10 @@
   | TAzureAppConfigurationConnectionConfig
   | TDatabricksConnectionConfig
   | THumanitecConnectionConfig
-<<<<<<< HEAD
   | TTerraformCloudConnectionConfig
   | TVercelConnectionConfig
   | TSqlConnectionConfig
   | TCamundaConnectionConfig;
-=======
-  | TSqlConnectionConfig
-  | TCamundaConnectionConfig
-  | TVercelConnectionConfig;
->>>>>>> 27fdf68e
 
 export type TValidateAppConnectionCredentialsSchema =
   | TValidateAwsConnectionCredentialsSchema
@@ -144,11 +138,8 @@
   | TValidateHumanitecConnectionCredentialsSchema
   | TValidatePostgresConnectionCredentialsSchema
   | TValidateMsSqlConnectionCredentialsSchema
-<<<<<<< HEAD
+  | TValidateCamundaConnectionCredentialsSchema
   | TValidateTerraformCloudConnectionCredentialsSchema
-=======
->>>>>>> 27fdf68e
-  | TValidateCamundaConnectionCredentialsSchema
   | TValidateVercelConnectionCredentialsSchema;
 
 export type TListAwsConnectionKmsKeys = {
