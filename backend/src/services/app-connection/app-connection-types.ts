import { TAppConnectionDALFactory } from "@app/services/app-connection/app-connection-dal";
import { TSqlConnectionConfig } from "@app/services/app-connection/shared/sql/sql-connection-types";
import { SecretSync } from "@app/services/secret-sync/secret-sync-enums";

import { AWSRegion } from "./app-connection-enums";
import {
  TAuth0Connection,
  TAuth0ConnectionConfig,
  TAuth0ConnectionInput,
  TValidateAuth0ConnectionCredentialsSchema
} from "./auth0";
import {
  TAwsConnection,
  TAwsConnectionConfig,
  TAwsConnectionInput,
  TValidateAwsConnectionCredentialsSchema
} from "./aws";
import {
  TAzureAppConfigurationConnection,
  TAzureAppConfigurationConnectionConfig,
  TAzureAppConfigurationConnectionInput,
  TValidateAzureAppConfigurationConnectionCredentialsSchema
} from "./azure-app-configuration";
import {
  TAzureKeyVaultConnection,
  TAzureKeyVaultConnectionConfig,
  TAzureKeyVaultConnectionInput,
  TValidateAzureKeyVaultConnectionCredentialsSchema
} from "./azure-key-vault";
import {
  TCamundaConnection,
  TCamundaConnectionConfig,
  TCamundaConnectionInput,
  TValidateCamundaConnectionCredentialsSchema
} from "./camunda";
import {
  TDatabricksConnection,
  TDatabricksConnectionConfig,
  TDatabricksConnectionInput,
  TValidateDatabricksConnectionCredentialsSchema
} from "./databricks";
import {
  TGcpConnection,
  TGcpConnectionConfig,
  TGcpConnectionInput,
  TValidateGcpConnectionCredentialsSchema
} from "./gcp";
import {
  TGitHubConnection,
  TGitHubConnectionConfig,
  TGitHubConnectionInput,
  TValidateGitHubConnectionCredentialsSchema
} from "./github";
import {
  THCVaultConnection,
  THCVaultConnectionConfig,
  THCVaultConnectionInput,
  TValidateHCVaultConnectionCredentialsSchema
} from "./hc-vault";
import {
  THumanitecConnection,
  THumanitecConnectionConfig,
  THumanitecConnectionInput,
  TValidateHumanitecConnectionCredentialsSchema
} from "./humanitec";
import {
  TLdapConnection,
  TLdapConnectionConfig,
  TLdapConnectionInput,
  TValidateLdapConnectionCredentialsSchema
} from "./ldap";
import { TMsSqlConnection, TMsSqlConnectionInput, TValidateMsSqlConnectionCredentialsSchema } from "./mssql";
import {
  TPostgresConnection,
  TPostgresConnectionInput,
  TValidatePostgresConnectionCredentialsSchema
} from "./postgres";
import {
  TTeamCityConnection,
  TTeamCityConnectionConfig,
  TTeamCityConnectionInput,
  TValidateTeamCityConnectionCredentialsSchema
} from "./teamcity";
import {
  TTerraformCloudConnection,
  TTerraformCloudConnectionConfig,
  TTerraformCloudConnectionInput,
  TValidateTerraformCloudConnectionCredentialsSchema
} from "./terraform-cloud";
import {
  TValidateVercelConnectionCredentialsSchema,
  TVercelConnection,
  TVercelConnectionConfig,
  TVercelConnectionInput
} from "./vercel";
import {
  TValidateWindmillConnectionCredentialsSchema,
  TWindmillConnection,
  TWindmillConnectionConfig,
  TWindmillConnectionInput
} from "./windmill";

export type TAppConnection = { id: string } & (
  | TAwsConnection
  | TGitHubConnection
  | TGcpConnection
  | TAzureKeyVaultConnection
  | TAzureAppConfigurationConnection
  | TDatabricksConnection
  | THumanitecConnection
  | TTerraformCloudConnection
  | TVercelConnection
  | TPostgresConnection
  | TMsSqlConnection
  | TCamundaConnection
  | TWindmillConnection
  | TAuth0Connection
<<<<<<< HEAD
  | THCVaultConnection
=======
  | TLdapConnection
>>>>>>> 2be10b5f
  | TTeamCityConnection
);

export type TAppConnectionRaw = NonNullable<Awaited<ReturnType<TAppConnectionDALFactory["findById"]>>>;

export type TSqlConnection = TPostgresConnection | TMsSqlConnection;

export type TAppConnectionInput = { id: string } & (
  | TAwsConnectionInput
  | TGitHubConnectionInput
  | TGcpConnectionInput
  | TAzureKeyVaultConnectionInput
  | TAzureAppConfigurationConnectionInput
  | TDatabricksConnectionInput
  | THumanitecConnectionInput
  | TTerraformCloudConnectionInput
  | TVercelConnectionInput
  | TPostgresConnectionInput
  | TMsSqlConnectionInput
  | TCamundaConnectionInput
  | TWindmillConnectionInput
  | TAuth0ConnectionInput
<<<<<<< HEAD
  | THCVaultConnectionInput
=======
  | TLdapConnectionInput
>>>>>>> 2be10b5f
  | TTeamCityConnectionInput
);

export type TSqlConnectionInput = TPostgresConnectionInput | TMsSqlConnectionInput;

export type TCreateAppConnectionDTO = Pick<
  TAppConnectionInput,
  "credentials" | "method" | "name" | "app" | "description" | "isPlatformManagedCredentials"
>;

export type TUpdateAppConnectionDTO = Partial<Omit<TCreateAppConnectionDTO, "method" | "app">> & {
  connectionId: string;
};

export type TAppConnectionConfig =
  | TAwsConnectionConfig
  | TGitHubConnectionConfig
  | TGcpConnectionConfig
  | TAzureKeyVaultConnectionConfig
  | TAzureAppConfigurationConnectionConfig
  | TDatabricksConnectionConfig
  | THumanitecConnectionConfig
  | TTerraformCloudConnectionConfig
  | TVercelConnectionConfig
  | TSqlConnectionConfig
  | TCamundaConnectionConfig
  | TWindmillConnectionConfig
  | TAuth0ConnectionConfig
<<<<<<< HEAD
  | THCVaultConnectionConfig
=======
  | TLdapConnectionConfig
>>>>>>> 2be10b5f
  | TTeamCityConnectionConfig;

export type TValidateAppConnectionCredentialsSchema =
  | TValidateAwsConnectionCredentialsSchema
  | TValidateGitHubConnectionCredentialsSchema
  | TValidateGcpConnectionCredentialsSchema
  | TValidateAzureKeyVaultConnectionCredentialsSchema
  | TValidateAzureAppConfigurationConnectionCredentialsSchema
  | TValidateDatabricksConnectionCredentialsSchema
  | TValidateHumanitecConnectionCredentialsSchema
  | TValidatePostgresConnectionCredentialsSchema
  | TValidateMsSqlConnectionCredentialsSchema
  | TValidateCamundaConnectionCredentialsSchema
  | TValidateTerraformCloudConnectionCredentialsSchema
  | TValidateVercelConnectionCredentialsSchema
  | TValidateWindmillConnectionCredentialsSchema
  | TValidateAuth0ConnectionCredentialsSchema
<<<<<<< HEAD
  | TValidateHCVaultConnectionCredentialsSchema
=======
  | TValidateLdapConnectionCredentialsSchema
>>>>>>> 2be10b5f
  | TValidateTeamCityConnectionCredentialsSchema;

export type TListAwsConnectionKmsKeys = {
  connectionId: string;
  region: AWSRegion;
  destination: SecretSync.AWSParameterStore | SecretSync.AWSSecretsManager;
};

export type TListAwsConnectionIamUsers = {
  connectionId: string;
};

export type TAppConnectionCredentialsValidator = (
  appConnection: TAppConnectionConfig
) => Promise<TAppConnection["credentials"]>;

export type TAppConnectionTransitionCredentialsToPlatform = (
  appConnection: TAppConnectionConfig,
  callback: (credentials: TAppConnection["credentials"]) => Promise<TAppConnectionRaw>
) => Promise<TAppConnectionRaw>;

export type TAppConnectionBaseConfig = {
  supportsPlatformManagedCredentials?: boolean;
};<|MERGE_RESOLUTION|>--- conflicted
+++ resolved
@@ -115,11 +115,8 @@
   | TCamundaConnection
   | TWindmillConnection
   | TAuth0Connection
-<<<<<<< HEAD
   | THCVaultConnection
-=======
   | TLdapConnection
->>>>>>> 2be10b5f
   | TTeamCityConnection
 );
 
@@ -142,11 +139,8 @@
   | TCamundaConnectionInput
   | TWindmillConnectionInput
   | TAuth0ConnectionInput
-<<<<<<< HEAD
   | THCVaultConnectionInput
-=======
   | TLdapConnectionInput
->>>>>>> 2be10b5f
   | TTeamCityConnectionInput
 );
 
@@ -175,11 +169,8 @@
   | TCamundaConnectionConfig
   | TWindmillConnectionConfig
   | TAuth0ConnectionConfig
-<<<<<<< HEAD
   | THCVaultConnectionConfig
-=======
   | TLdapConnectionConfig
->>>>>>> 2be10b5f
   | TTeamCityConnectionConfig;
 
 export type TValidateAppConnectionCredentialsSchema =
@@ -197,11 +188,8 @@
   | TValidateVercelConnectionCredentialsSchema
   | TValidateWindmillConnectionCredentialsSchema
   | TValidateAuth0ConnectionCredentialsSchema
-<<<<<<< HEAD
   | TValidateHCVaultConnectionCredentialsSchema
-=======
   | TValidateLdapConnectionCredentialsSchema
->>>>>>> 2be10b5f
   | TValidateTeamCityConnectionCredentialsSchema;
 
 export type TListAwsConnectionKmsKeys = {
