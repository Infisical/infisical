--- conflicted
+++ resolved
@@ -63,6 +63,12 @@
   TValidateCamundaConnectionCredentialsSchema
 } from "./camunda";
 import {
+  TCloudflareConnection,
+  TCloudflareConnectionConfig,
+  TCloudflareConnectionInput,
+  TValidateCloudflareConnectionCredentialsSchema
+} from "./cloudflare/cloudflare-connection-types";
+import {
   TDatabricksConnection,
   TDatabricksConnectionConfig,
   TDatabricksConnectionInput,
@@ -159,12 +165,6 @@
   TWindmillConnectionConfig,
   TWindmillConnectionInput
 } from "./windmill";
-import {
-  TCloudflareConnection,
-  TCloudflareConnectionConfig,
-  TCloudflareConnectionInput,
-  TValidateCloudflareConnectionCredentialsSchema
-} from "./cloudflare/cloudflare-connection-types";
 
 export type TAppConnection = { id: string } & (
   | TAwsConnection
@@ -194,11 +194,8 @@
   | THerokuConnection
   | TRenderConnection
   | TFlyioConnection
-<<<<<<< HEAD
   | TGitLabConnection
-=======
   | TCloudflareConnection
->>>>>>> b59fa14b
 );
 
 export type TAppConnectionRaw = NonNullable<Awaited<ReturnType<TAppConnectionDALFactory["findById"]>>>;
@@ -233,11 +230,8 @@
   | THerokuConnectionInput
   | TRenderConnectionInput
   | TFlyioConnectionInput
-<<<<<<< HEAD
   | TGitLabConnectionInput
-=======
   | TCloudflareConnectionInput
->>>>>>> b59fa14b
 );
 
 export type TSqlConnectionInput =
@@ -280,11 +274,8 @@
   | THerokuConnectionConfig
   | TRenderConnectionConfig
   | TFlyioConnectionConfig
-<<<<<<< HEAD
-  | TGitLabConnectionConfig;
-=======
+  | TGitLabConnectionConfig
   | TCloudflareConnectionConfig;
->>>>>>> b59fa14b
 
 export type TValidateAppConnectionCredentialsSchema =
   | TValidateAwsConnectionCredentialsSchema
@@ -314,11 +305,8 @@
   | TValidateHerokuConnectionCredentialsSchema
   | TValidateRenderConnectionCredentialsSchema
   | TValidateFlyioConnectionCredentialsSchema
-<<<<<<< HEAD
-  | TValidateGitLabConnectionCredentialsSchema;
-=======
+  | TValidateGitLabConnectionCredentialsSchema
   | TValidateCloudflareConnectionCredentialsSchema;
->>>>>>> b59fa14b
 
 export type TListAwsConnectionKmsKeys = {
   connectionId: string;
