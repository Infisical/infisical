import { TAppConnectionDALFactory } from "@app/services/app-connection/app-connection-dal";
import { TSqlConnectionConfig } from "@app/services/app-connection/shared/sql/sql-connection-types";
import { SecretSync } from "@app/services/secret-sync/secret-sync-enums";

import { AWSRegion } from "./app-connection-enums";
import {
  TAuth0Connection,
  TAuth0ConnectionConfig,
  TAuth0ConnectionInput,
  TValidateAuth0ConnectionCredentialsSchema
} from "./auth0";
import {
  TAwsConnection,
  TAwsConnectionConfig,
  TAwsConnectionInput,
  TValidateAwsConnectionCredentialsSchema
} from "./aws";
import {
  TAzureAppConfigurationConnection,
  TAzureAppConfigurationConnectionConfig,
  TAzureAppConfigurationConnectionInput,
  TValidateAzureAppConfigurationConnectionCredentialsSchema
} from "./azure-app-configuration";
import {
  TAzureKeyVaultConnection,
  TAzureKeyVaultConnectionConfig,
  TAzureKeyVaultConnectionInput,
  TValidateAzureKeyVaultConnectionCredentialsSchema
} from "./azure-key-vault";
import {
  TCamundaConnection,
  TCamundaConnectionConfig,
  TCamundaConnectionInput,
  TValidateCamundaConnectionCredentialsSchema
} from "./camunda";
import {
  TDatabricksConnection,
  TDatabricksConnectionConfig,
  TDatabricksConnectionInput,
  TValidateDatabricksConnectionCredentialsSchema
} from "./databricks";
import {
  TGcpConnection,
  TGcpConnectionConfig,
  TGcpConnectionInput,
  TValidateGcpConnectionCredentialsSchema
} from "./gcp";
import {
  TGitHubConnection,
  TGitHubConnectionConfig,
  TGitHubConnectionInput,
  TValidateGitHubConnectionCredentialsSchema
} from "./github";
import {
  THumanitecConnection,
  THumanitecConnectionConfig,
  THumanitecConnectionInput,
  TValidateHumanitecConnectionCredentialsSchema
} from "./humanitec";
import { TMsSqlConnection, TMsSqlConnectionInput, TValidateMsSqlConnectionCredentialsSchema } from "./mssql";
import {
  TPostgresConnection,
  TPostgresConnectionInput,
  TValidatePostgresConnectionCredentialsSchema
} from "./postgres";
import {
  TTerraformCloudConnection,
  TTerraformCloudConnectionConfig,
  TTerraformCloudConnectionInput,
  TValidateTerraformCloudConnectionCredentialsSchema
} from "./terraform-cloud";
import {
  TValidateVercelConnectionCredentialsSchema,
  TVercelConnection,
  TVercelConnectionConfig,
  TVercelConnectionInput
} from "./vercel";
import {
  TValidateWindmillConnectionCredentialsSchema,
  TWindmillConnection,
  TWindmillConnectionConfig,
  TWindmillConnectionInput
} from "./windmill";

export type TAppConnection = { id: string } & (
  | TAwsConnection
  | TGitHubConnection
  | TGcpConnection
  | TAzureKeyVaultConnection
  | TAzureAppConfigurationConnection
  | TDatabricksConnection
  | THumanitecConnection
  | TTerraformCloudConnection
  | TVercelConnection
  | TPostgresConnection
  | TMsSqlConnection
  | TCamundaConnection
<<<<<<< HEAD
  | TWindmillConnection
=======
  | TAuth0Connection
>>>>>>> ee185cbe
);

export type TAppConnectionRaw = NonNullable<Awaited<ReturnType<TAppConnectionDALFactory["findById"]>>>;

export type TSqlConnection = TPostgresConnection | TMsSqlConnection;

export type TAppConnectionInput = { id: string } & (
  | TAwsConnectionInput
  | TGitHubConnectionInput
  | TGcpConnectionInput
  | TAzureKeyVaultConnectionInput
  | TAzureAppConfigurationConnectionInput
  | TDatabricksConnectionInput
  | THumanitecConnectionInput
  | TTerraformCloudConnectionInput
  | TVercelConnectionInput
  | TPostgresConnectionInput
  | TMsSqlConnectionInput
  | TCamundaConnectionInput
<<<<<<< HEAD
  | TWindmillConnectionInput
=======
  | TAuth0ConnectionInput
>>>>>>> ee185cbe
);

export type TSqlConnectionInput = TPostgresConnectionInput | TMsSqlConnectionInput;

export type TCreateAppConnectionDTO = Pick<
  TAppConnectionInput,
  "credentials" | "method" | "name" | "app" | "description" | "isPlatformManagedCredentials"
>;

export type TUpdateAppConnectionDTO = Partial<Omit<TCreateAppConnectionDTO, "method" | "app">> & {
  connectionId: string;
};

export type TAppConnectionConfig =
  | TAwsConnectionConfig
  | TGitHubConnectionConfig
  | TGcpConnectionConfig
  | TAzureKeyVaultConnectionConfig
  | TAzureAppConfigurationConnectionConfig
  | TDatabricksConnectionConfig
  | THumanitecConnectionConfig
  | TTerraformCloudConnectionConfig
  | TSqlConnectionConfig
  | TCamundaConnectionConfig
<<<<<<< HEAD
  | TWindmillConnectionConfig;
=======
  | TVercelConnectionConfig
  | TAuth0ConnectionConfig;
>>>>>>> ee185cbe

export type TValidateAppConnectionCredentialsSchema =
  | TValidateAwsConnectionCredentialsSchema
  | TValidateGitHubConnectionCredentialsSchema
  | TValidateGcpConnectionCredentialsSchema
  | TValidateAzureKeyVaultConnectionCredentialsSchema
  | TValidateAzureAppConfigurationConnectionCredentialsSchema
  | TValidateDatabricksConnectionCredentialsSchema
  | TValidateHumanitecConnectionCredentialsSchema
  | TValidatePostgresConnectionCredentialsSchema
  | TValidateMsSqlConnectionCredentialsSchema
  | TValidateCamundaConnectionCredentialsSchema
  | TValidateVercelConnectionCredentialsSchema
  | TValidateTerraformCloudConnectionCredentialsSchema
<<<<<<< HEAD
  | TValidateVercelConnectionCredentialsSchema
  | TValidateWindmillConnectionCredentialsSchema;
=======
  | TValidateAuth0ConnectionCredentialsSchema;
>>>>>>> ee185cbe

export type TListAwsConnectionKmsKeys = {
  connectionId: string;
  region: AWSRegion;
  destination: SecretSync.AWSParameterStore | SecretSync.AWSSecretsManager;
};

export type TAppConnectionCredentialsValidator = (
  appConnection: TAppConnectionConfig
) => Promise<TAppConnection["credentials"]>;

export type TAppConnectionTransitionCredentialsToPlatform = (
  appConnection: TAppConnectionConfig,
  callback: (credentials: TAppConnection["credentials"]) => Promise<TAppConnectionRaw>
) => Promise<TAppConnectionRaw>;

export type TAppConnectionBaseConfig = {
  supportsPlatformManagedCredentials?: boolean;
};<|MERGE_RESOLUTION|>--- conflicted
+++ resolved
@@ -95,11 +95,8 @@
   | TPostgresConnection
   | TMsSqlConnection
   | TCamundaConnection
-<<<<<<< HEAD
   | TWindmillConnection
-=======
   | TAuth0Connection
->>>>>>> ee185cbe
 );
 
 export type TAppConnectionRaw = NonNullable<Awaited<ReturnType<TAppConnectionDALFactory["findById"]>>>;
@@ -119,11 +116,8 @@
   | TPostgresConnectionInput
   | TMsSqlConnectionInput
   | TCamundaConnectionInput
-<<<<<<< HEAD
   | TWindmillConnectionInput
-=======
   | TAuth0ConnectionInput
->>>>>>> ee185cbe
 );
 
 export type TSqlConnectionInput = TPostgresConnectionInput | TMsSqlConnectionInput;
@@ -146,14 +140,11 @@
   | TDatabricksConnectionConfig
   | THumanitecConnectionConfig
   | TTerraformCloudConnectionConfig
+  | TVercelConnectionConfig
   | TSqlConnectionConfig
   | TCamundaConnectionConfig
-<<<<<<< HEAD
-  | TWindmillConnectionConfig;
-=======
-  | TVercelConnectionConfig
+  | TWindmillConnectionConfig
   | TAuth0ConnectionConfig;
->>>>>>> ee185cbe
 
 export type TValidateAppConnectionCredentialsSchema =
   | TValidateAwsConnectionCredentialsSchema
@@ -166,14 +157,10 @@
   | TValidatePostgresConnectionCredentialsSchema
   | TValidateMsSqlConnectionCredentialsSchema
   | TValidateCamundaConnectionCredentialsSchema
+  | TValidateTerraformCloudConnectionCredentialsSchema
   | TValidateVercelConnectionCredentialsSchema
-  | TValidateTerraformCloudConnectionCredentialsSchema
-<<<<<<< HEAD
-  | TValidateVercelConnectionCredentialsSchema
-  | TValidateWindmillConnectionCredentialsSchema;
-=======
+  | TValidateWindmillConnectionCredentialsSchema
   | TValidateAuth0ConnectionCredentialsSchema;
->>>>>>> ee185cbe
 
 export type TListAwsConnectionKmsKeys = {
   connectionId: string;
