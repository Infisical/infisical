import {
  TOCIConnection,
  TOCIConnectionConfig,
  TOCIConnectionInput,
  TValidateOCIConnectionCredentialsSchema
} from "@app/ee/services/app-connections/oci";
import {
  TOracleDBConnection,
  TOracleDBConnectionInput,
  TValidateOracleDBConnectionCredentialsSchema
} from "@app/ee/services/app-connections/oracledb";
import { TGatewayServiceFactory } from "@app/ee/services/gateway/gateway-service";
import { TAppConnectionDALFactory } from "@app/services/app-connection/app-connection-dal";
import { TSqlConnectionConfig } from "@app/services/app-connection/shared/sql/sql-connection-types";
import { SecretSync } from "@app/services/secret-sync/secret-sync-enums";

import {
  TOnePassConnection,
  TOnePassConnectionConfig,
  TOnePassConnectionInput,
  TValidateOnePassConnectionCredentialsSchema
} from "./1password";
import { AWSRegion } from "./app-connection-enums";
import {
  TAuth0Connection,
  TAuth0ConnectionConfig,
  TAuth0ConnectionInput,
  TValidateAuth0ConnectionCredentialsSchema
} from "./auth0";
import {
  TAwsConnection,
  TAwsConnectionConfig,
  TAwsConnectionInput,
  TValidateAwsConnectionCredentialsSchema
} from "./aws";
import {
  TAzureAppConfigurationConnection,
  TAzureAppConfigurationConnectionConfig,
  TAzureAppConfigurationConnectionInput,
  TValidateAzureAppConfigurationConnectionCredentialsSchema
} from "./azure-app-configuration";
import {
  TAzureClientSecretsConnection,
  TAzureClientSecretsConnectionConfig,
  TAzureClientSecretsConnectionInput,
  TValidateAzureClientSecretsConnectionCredentialsSchema
} from "./azure-client-secrets";
import {
  TAzureDevOpsConnection,
  TAzureDevOpsConnectionConfig,
  TAzureDevOpsConnectionInput,
  TValidateAzureDevOpsConnectionCredentialsSchema
} from "./azure-devops/azure-devops-types";
import {
  TAzureKeyVaultConnection,
  TAzureKeyVaultConnectionConfig,
  TAzureKeyVaultConnectionInput,
  TValidateAzureKeyVaultConnectionCredentialsSchema
} from "./azure-key-vault";
import {
  TBitbucketConnection,
  TBitbucketConnectionConfig,
  TBitbucketConnectionInput,
  TValidateBitbucketConnectionCredentialsSchema
} from "./bitbucket";
import {
  TCamundaConnection,
  TCamundaConnectionConfig,
  TCamundaConnectionInput,
  TValidateCamundaConnectionCredentialsSchema
} from "./camunda";
import {
  TChecklyConnection,
  TChecklyConnectionConfig,
  TChecklyConnectionInput,
  TValidateChecklyConnectionCredentialsSchema
} from "./checkly";
import {
  TCloudflareConnection,
  TCloudflareConnectionConfig,
  TCloudflareConnectionInput,
  TValidateCloudflareConnectionCredentialsSchema
} from "./cloudflare/cloudflare-connection-types";
import {
  TDatabricksConnection,
  TDatabricksConnectionConfig,
  TDatabricksConnectionInput,
  TValidateDatabricksConnectionCredentialsSchema
} from "./databricks";
import {
  TDigitalOceanConnection,
  TDigitalOceanConnectionConfig,
  TDigitalOceanConnectionInput,
  TValidateDigitalOceanCredentialsSchema
} from "./digital-ocean";
import {
  TFlyioConnection,
  TFlyioConnectionConfig,
  TFlyioConnectionInput,
  TValidateFlyioConnectionCredentialsSchema
} from "./flyio";
import {
  TGcpConnection,
  TGcpConnectionConfig,
  TGcpConnectionInput,
  TValidateGcpConnectionCredentialsSchema
} from "./gcp";
import {
  TGitHubConnection,
  TGitHubConnectionConfig,
  TGitHubConnectionInput,
  TValidateGitHubConnectionCredentialsSchema
} from "./github";
import {
  TGitHubRadarConnection,
  TGitHubRadarConnectionConfig,
  TGitHubRadarConnectionInput,
  TValidateGitHubRadarConnectionCredentialsSchema
} from "./github-radar";
import {
  TGitLabConnection,
  TGitLabConnectionConfig,
  TGitLabConnectionInput,
  TValidateGitLabConnectionCredentialsSchema
} from "./gitlab";
import {
  THCVaultConnection,
  THCVaultConnectionConfig,
  THCVaultConnectionInput,
  TValidateHCVaultConnectionCredentialsSchema
} from "./hc-vault";
import {
  THerokuConnection,
  THerokuConnectionConfig,
  THerokuConnectionInput,
  TValidateHerokuConnectionCredentialsSchema
} from "./heroku";
import {
  THumanitecConnection,
  THumanitecConnectionConfig,
  THumanitecConnectionInput,
  TValidateHumanitecConnectionCredentialsSchema
} from "./humanitec";
import {
  TLdapConnection,
  TLdapConnectionConfig,
  TLdapConnectionInput,
  TValidateLdapConnectionCredentialsSchema
} from "./ldap";
import { TMsSqlConnection, TMsSqlConnectionInput, TValidateMsSqlConnectionCredentialsSchema } from "./mssql";
import { TMySqlConnection, TMySqlConnectionInput, TValidateMySqlConnectionCredentialsSchema } from "./mysql";
import {
  TOktaConnection,
  TOktaConnectionConfig,
  TOktaConnectionInput,
  TValidateOktaConnectionCredentialsSchema
} from "./okta";
import {
  TPostgresConnection,
  TPostgresConnectionInput,
  TValidatePostgresConnectionCredentialsSchema
} from "./postgres";
import {
  TRailwayConnection,
  TRailwayConnectionConfig,
  TRailwayConnectionInput,
  TValidateRailwayConnectionCredentialsSchema
} from "./railway";
import {
  TRenderConnection,
  TRenderConnectionConfig,
  TRenderConnectionInput,
  TValidateRenderConnectionCredentialsSchema
} from "./render/render-connection-types";
import {
  TSupabaseConnection,
  TSupabaseConnectionConfig,
  TSupabaseConnectionInput,
  TValidateSupabaseConnectionCredentialsSchema
} from "./supabase";
import {
  TTeamCityConnection,
  TTeamCityConnectionConfig,
  TTeamCityConnectionInput,
  TValidateTeamCityConnectionCredentialsSchema
} from "./teamcity";
import {
  TTerraformCloudConnection,
  TTerraformCloudConnectionConfig,
  TTerraformCloudConnectionInput,
  TValidateTerraformCloudConnectionCredentialsSchema
} from "./terraform-cloud";
import {
  TValidateVercelConnectionCredentialsSchema,
  TVercelConnection,
  TVercelConnectionConfig,
  TVercelConnectionInput
} from "./vercel";
import {
  TValidateWindmillConnectionCredentialsSchema,
  TWindmillConnection,
  TWindmillConnectionConfig,
  TWindmillConnectionInput
} from "./windmill";
import {
  TValidateZabbixConnectionCredentialsSchema,
  TZabbixConnection,
  TZabbixConnectionConfig,
  TZabbixConnectionInput
} from "./zabbix";

export type TAppConnection = { id: string } & (
  | TAwsConnection
  | TGitHubConnection
  | TGitHubRadarConnection
  | TGcpConnection
  | TAzureKeyVaultConnection
  | TAzureAppConfigurationConnection
  | TAzureDevOpsConnection
  | TDatabricksConnection
  | THumanitecConnection
  | TTerraformCloudConnection
  | TVercelConnection
  | TPostgresConnection
  | TMsSqlConnection
  | TMySqlConnection
  | TCamundaConnection
  | TAzureClientSecretsConnection
  | TWindmillConnection
  | TAuth0Connection
  | THCVaultConnection
  | TLdapConnection
  | TTeamCityConnection
  | TOCIConnection
  | TOracleDBConnection
  | TOnePassConnection
  | THerokuConnection
  | TRenderConnection
  | TFlyioConnection
  | TGitLabConnection
  | TCloudflareConnection
  | TBitbucketConnection
  | TZabbixConnection
  | TRailwayConnection
  | TChecklyConnection
  | TSupabaseConnection
<<<<<<< HEAD
  | TDigitalOceanConnection
=======
  | TOktaConnection
>>>>>>> 553389af
);

export type TAppConnectionRaw = NonNullable<Awaited<ReturnType<TAppConnectionDALFactory["findById"]>>>;

export type TSqlConnection = TPostgresConnection | TMsSqlConnection | TMySqlConnection | TOracleDBConnection;

export type TAppConnectionInput = { id: string } & (
  | TAwsConnectionInput
  | TGitHubConnectionInput
  | TGitHubRadarConnectionInput
  | TGcpConnectionInput
  | TAzureKeyVaultConnectionInput
  | TAzureAppConfigurationConnectionInput
  | TAzureDevOpsConnectionInput
  | TDatabricksConnectionInput
  | THumanitecConnectionInput
  | TTerraformCloudConnectionInput
  | TVercelConnectionInput
  | TPostgresConnectionInput
  | TMsSqlConnectionInput
  | TMySqlConnectionInput
  | TCamundaConnectionInput
  | TAzureClientSecretsConnectionInput
  | TWindmillConnectionInput
  | TAuth0ConnectionInput
  | THCVaultConnectionInput
  | TLdapConnectionInput
  | TTeamCityConnectionInput
  | TOCIConnectionInput
  | TOracleDBConnectionInput
  | TOnePassConnectionInput
  | THerokuConnectionInput
  | TRenderConnectionInput
  | TFlyioConnectionInput
  | TGitLabConnectionInput
  | TCloudflareConnectionInput
  | TBitbucketConnectionInput
  | TZabbixConnectionInput
  | TRailwayConnectionInput
  | TChecklyConnectionInput
  | TSupabaseConnectionInput
<<<<<<< HEAD
  | TDigitalOceanConnectionInput
=======
  | TOktaConnectionInput
>>>>>>> 553389af
);

export type TSqlConnectionInput =
  | TPostgresConnectionInput
  | TMsSqlConnectionInput
  | TMySqlConnectionInput
  | TOracleDBConnectionInput;

export type TCreateAppConnectionDTO = Pick<
  TAppConnectionInput,
  "credentials" | "method" | "name" | "app" | "description" | "isPlatformManagedCredentials" | "gatewayId"
>;

export type TUpdateAppConnectionDTO = Partial<Omit<TCreateAppConnectionDTO, "method" | "app">> & {
  connectionId: string;
};

export type TAppConnectionConfig =
  | TAwsConnectionConfig
  | TGitHubConnectionConfig
  | TGitHubRadarConnectionConfig
  | TGcpConnectionConfig
  | TAzureKeyVaultConnectionConfig
  | TAzureAppConfigurationConnectionConfig
  | TAzureDevOpsConnectionConfig
  | TAzureClientSecretsConnectionConfig
  | TDatabricksConnectionConfig
  | THumanitecConnectionConfig
  | TTerraformCloudConnectionConfig
  | TSqlConnectionConfig
  | TCamundaConnectionConfig
  | TVercelConnectionConfig
  | TWindmillConnectionConfig
  | TAuth0ConnectionConfig
  | THCVaultConnectionConfig
  | TLdapConnectionConfig
  | TTeamCityConnectionConfig
  | TOCIConnectionConfig
  | TOnePassConnectionConfig
  | THerokuConnectionConfig
  | TRenderConnectionConfig
  | TFlyioConnectionConfig
  | TGitLabConnectionConfig
  | TCloudflareConnectionConfig
  | TBitbucketConnectionConfig
  | TZabbixConnectionConfig
  | TRailwayConnectionConfig
  | TChecklyConnectionConfig
  | TSupabaseConnectionConfig
<<<<<<< HEAD
  | TDigitalOceanConnectionConfig;
=======
  | TOktaConnectionConfig;
>>>>>>> 553389af

export type TValidateAppConnectionCredentialsSchema =
  | TValidateAwsConnectionCredentialsSchema
  | TValidateGitHubConnectionCredentialsSchema
  | TValidateGitHubRadarConnectionCredentialsSchema
  | TValidateGcpConnectionCredentialsSchema
  | TValidateAzureKeyVaultConnectionCredentialsSchema
  | TValidateAzureAppConfigurationConnectionCredentialsSchema
  | TValidateAzureClientSecretsConnectionCredentialsSchema
  | TValidateAzureDevOpsConnectionCredentialsSchema
  | TValidateDatabricksConnectionCredentialsSchema
  | TValidateHumanitecConnectionCredentialsSchema
  | TValidatePostgresConnectionCredentialsSchema
  | TValidateMsSqlConnectionCredentialsSchema
  | TValidateMySqlConnectionCredentialsSchema
  | TValidateCamundaConnectionCredentialsSchema
  | TValidateVercelConnectionCredentialsSchema
  | TValidateTerraformCloudConnectionCredentialsSchema
  | TValidateWindmillConnectionCredentialsSchema
  | TValidateAuth0ConnectionCredentialsSchema
  | TValidateHCVaultConnectionCredentialsSchema
  | TValidateLdapConnectionCredentialsSchema
  | TValidateTeamCityConnectionCredentialsSchema
  | TValidateOCIConnectionCredentialsSchema
  | TValidateOracleDBConnectionCredentialsSchema
  | TValidateOnePassConnectionCredentialsSchema
  | TValidateHerokuConnectionCredentialsSchema
  | TValidateRenderConnectionCredentialsSchema
  | TValidateFlyioConnectionCredentialsSchema
  | TValidateGitLabConnectionCredentialsSchema
  | TValidateCloudflareConnectionCredentialsSchema
  | TValidateBitbucketConnectionCredentialsSchema
  | TValidateZabbixConnectionCredentialsSchema
  | TValidateRailwayConnectionCredentialsSchema
  | TValidateChecklyConnectionCredentialsSchema
  | TValidateSupabaseConnectionCredentialsSchema
<<<<<<< HEAD
  | TValidateDigitalOceanCredentialsSchema;
=======
  | TValidateOktaConnectionCredentialsSchema;
>>>>>>> 553389af

export type TListAwsConnectionKmsKeys = {
  connectionId: string;
  region: AWSRegion;
  destination: SecretSync.AWSParameterStore | SecretSync.AWSSecretsManager;
};

export type TListAwsConnectionIamUsers = {
  connectionId: string;
};

export type TAppConnectionCredentialsValidator = (
  appConnection: TAppConnectionConfig,
  gatewayService: Pick<TGatewayServiceFactory, "fnGetGatewayClientTlsByGatewayId">
) => Promise<TAppConnection["credentials"]>;

export type TAppConnectionTransitionCredentialsToPlatform = (
  appConnection: TAppConnectionConfig,
  callback: (credentials: TAppConnection["credentials"]) => Promise<TAppConnectionRaw>,
  gatewayService: Pick<TGatewayServiceFactory, "fnGetGatewayClientTlsByGatewayId">
) => Promise<TAppConnectionRaw>;

export type TAppConnectionBaseConfig = {
  supportsPlatformManagedCredentials?: boolean;
  supportsGateways?: boolean;
};<|MERGE_RESOLUTION|>--- conflicted
+++ resolved
@@ -244,11 +244,8 @@
   | TRailwayConnection
   | TChecklyConnection
   | TSupabaseConnection
-<<<<<<< HEAD
   | TDigitalOceanConnection
-=======
   | TOktaConnection
->>>>>>> 553389af
 );
 
 export type TAppConnectionRaw = NonNullable<Awaited<ReturnType<TAppConnectionDALFactory["findById"]>>>;
@@ -290,11 +287,8 @@
   | TRailwayConnectionInput
   | TChecklyConnectionInput
   | TSupabaseConnectionInput
-<<<<<<< HEAD
   | TDigitalOceanConnectionInput
-=======
   | TOktaConnectionInput
->>>>>>> 553389af
 );
 
 export type TSqlConnectionInput =
@@ -344,11 +338,8 @@
   | TRailwayConnectionConfig
   | TChecklyConnectionConfig
   | TSupabaseConnectionConfig
-<<<<<<< HEAD
   | TDigitalOceanConnectionConfig;
-=======
   | TOktaConnectionConfig;
->>>>>>> 553389af
 
 export type TValidateAppConnectionCredentialsSchema =
   | TValidateAwsConnectionCredentialsSchema
@@ -385,11 +376,8 @@
   | TValidateRailwayConnectionCredentialsSchema
   | TValidateChecklyConnectionCredentialsSchema
   | TValidateSupabaseConnectionCredentialsSchema
-<<<<<<< HEAD
   | TValidateDigitalOceanCredentialsSchema;
-=======
   | TValidateOktaConnectionCredentialsSchema;
->>>>>>> 553389af
 
 export type TListAwsConnectionKmsKeys = {
   connectionId: string;
