import { TAppConnectionDALFactory } from "@app/services/app-connection/app-connection-dal";
import { TSqlConnectionConfig } from "@app/services/app-connection/shared/sql/sql-connection-types";
import { SecretSync } from "@app/services/secret-sync/secret-sync-enums";

import { AWSRegion } from "./app-connection-enums";
import {
  TAwsConnection,
  TAwsConnectionConfig,
  TAwsConnectionInput,
  TValidateAwsConnectionCredentialsSchema
} from "./aws";
import {
  TAzureAppConfigurationConnection,
  TAzureAppConfigurationConnectionConfig,
  TAzureAppConfigurationConnectionInput,
  TValidateAzureAppConfigurationConnectionCredentialsSchema
} from "./azure-app-configuration";
import {
  TAzureKeyVaultConnection,
  TAzureKeyVaultConnectionConfig,
  TAzureKeyVaultConnectionInput,
  TValidateAzureKeyVaultConnectionCredentialsSchema
} from "./azure-key-vault";
import {
  TDatabricksConnection,
  TDatabricksConnectionConfig,
  TDatabricksConnectionInput,
  TValidateDatabricksConnectionCredentialsSchema
} from "./databricks";
import {
  TGcpConnection,
  TGcpConnectionConfig,
  TGcpConnectionInput,
  TValidateGcpConnectionCredentialsSchema
} from "./gcp";
import {
  TGitHubConnection,
  TGitHubConnectionConfig,
  TGitHubConnectionInput,
  TValidateGitHubConnectionCredentialsSchema
} from "./github";
import {
  THumanitecConnection,
  THumanitecConnectionConfig,
  THumanitecConnectionInput,
  TValidateHumanitecConnectionCredentialsSchema
} from "./humanitec";
<<<<<<< HEAD
import {
  TTerraformCloudConnection,
  TTerraformCloudConnectionConfig,
  TTerraformCloudConnectionInput,
  TValidateTerraformCloudConnectionCredentials
} from "./terraform-cloud";
=======
import { TMsSqlConnection, TMsSqlConnectionInput, TValidateMsSqlConnectionCredentialsSchema } from "./mssql";
import {
  TPostgresConnection,
  TPostgresConnectionInput,
  TValidatePostgresConnectionCredentialsSchema
} from "./postgres";
>>>>>>> bfcfffba

export type TAppConnection = { id: string } & (
  | TAwsConnection
  | TGitHubConnection
  | TGcpConnection
  | TAzureKeyVaultConnection
  | TAzureAppConfigurationConnection
  | TDatabricksConnection
  | THumanitecConnection
<<<<<<< HEAD
  | TTerraformCloudConnection
=======
  | TPostgresConnection
  | TMsSqlConnection
>>>>>>> bfcfffba
);

export type TAppConnectionRaw = NonNullable<Awaited<ReturnType<TAppConnectionDALFactory["findById"]>>>;

export type TSqlConnection = TPostgresConnection | TMsSqlConnection;

export type TAppConnectionInput = { id: string } & (
  | TAwsConnectionInput
  | TGitHubConnectionInput
  | TGcpConnectionInput
  | TAzureKeyVaultConnectionInput
  | TAzureAppConfigurationConnectionInput
  | TDatabricksConnectionInput
  | THumanitecConnectionInput
<<<<<<< HEAD
  | TTerraformCloudConnectionInput
=======
  | TPostgresConnectionInput
  | TMsSqlConnectionInput
>>>>>>> bfcfffba
);

export type TSqlConnectionInput = TPostgresConnectionInput | TMsSqlConnectionInput;

export type TCreateAppConnectionDTO = Pick<
  TAppConnectionInput,
  "credentials" | "method" | "name" | "app" | "description" | "isPlatformManagedCredentials"
>;

export type TUpdateAppConnectionDTO = Partial<Omit<TCreateAppConnectionDTO, "method" | "app">> & {
  connectionId: string;
};

export type TAppConnectionConfig =
  | TAwsConnectionConfig
  | TGitHubConnectionConfig
  | TGcpConnectionConfig
  | TAzureKeyVaultConnectionConfig
  | TAzureAppConfigurationConnectionConfig
  | TDatabricksConnectionConfig
  | THumanitecConnectionConfig
<<<<<<< HEAD
  | TTerraformCloudConnectionConfig;

export type TValidateAppConnectionCredentials =
  | TValidateAwsConnectionCredentials
  | TValidateGitHubConnectionCredentials
  | TValidateGcpConnectionCredentials
  | TValidateAzureKeyVaultConnectionCredentials
  | TValidateAzureAppConfigurationConnectionCredentials
  | TValidateDatabricksConnectionCredentials
  | TValidateHumanitecConnectionCredentials
  | TValidateTerraformCloudConnectionCredentials;
=======
  | TSqlConnectionConfig;

export type TValidateAppConnectionCredentialsSchema =
  | TValidateAwsConnectionCredentialsSchema
  | TValidateGitHubConnectionCredentialsSchema
  | TValidateGcpConnectionCredentialsSchema
  | TValidateAzureKeyVaultConnectionCredentialsSchema
  | TValidateAzureAppConfigurationConnectionCredentialsSchema
  | TValidateDatabricksConnectionCredentialsSchema
  | TValidateHumanitecConnectionCredentialsSchema
  | TValidatePostgresConnectionCredentialsSchema
  | TValidateMsSqlConnectionCredentialsSchema;
>>>>>>> bfcfffba

export type TListAwsConnectionKmsKeys = {
  connectionId: string;
  region: AWSRegion;
  destination: SecretSync.AWSParameterStore | SecretSync.AWSSecretsManager;
};

export type TAppConnectionCredentialsValidator = (
  appConnection: TAppConnectionConfig
) => Promise<TAppConnection["credentials"]>;

export type TAppConnectionTransitionCredentialsToPlatform = (
  appConnection: TAppConnectionConfig,
  callback: (credentials: TAppConnection["credentials"]) => Promise<TAppConnectionRaw>
) => Promise<TAppConnectionRaw>;

export type TAppConnectionBaseConfig = {
  supportsPlatformManagedCredentials?: boolean;
};<|MERGE_RESOLUTION|>--- conflicted
+++ resolved
@@ -45,21 +45,18 @@
   THumanitecConnectionInput,
   TValidateHumanitecConnectionCredentialsSchema
 } from "./humanitec";
-<<<<<<< HEAD
-import {
-  TTerraformCloudConnection,
-  TTerraformCloudConnectionConfig,
-  TTerraformCloudConnectionInput,
-  TValidateTerraformCloudConnectionCredentials
-} from "./terraform-cloud";
-=======
 import { TMsSqlConnection, TMsSqlConnectionInput, TValidateMsSqlConnectionCredentialsSchema } from "./mssql";
 import {
   TPostgresConnection,
   TPostgresConnectionInput,
   TValidatePostgresConnectionCredentialsSchema
 } from "./postgres";
->>>>>>> bfcfffba
+import {
+  TTerraformCloudConnection,
+  TTerraformCloudConnectionConfig,
+  TTerraformCloudConnectionInput,
+  TValidateTerraformCloudConnectionCredentialsSchema
+} from "./terraform-cloud";
 
 export type TAppConnection = { id: string } & (
   | TAwsConnection
@@ -69,12 +66,9 @@
   | TAzureAppConfigurationConnection
   | TDatabricksConnection
   | THumanitecConnection
-<<<<<<< HEAD
   | TTerraformCloudConnection
-=======
   | TPostgresConnection
   | TMsSqlConnection
->>>>>>> bfcfffba
 );
 
 export type TAppConnectionRaw = NonNullable<Awaited<ReturnType<TAppConnectionDALFactory["findById"]>>>;
@@ -89,12 +83,9 @@
   | TAzureAppConfigurationConnectionInput
   | TDatabricksConnectionInput
   | THumanitecConnectionInput
-<<<<<<< HEAD
   | TTerraformCloudConnectionInput
-=======
   | TPostgresConnectionInput
   | TMsSqlConnectionInput
->>>>>>> bfcfffba
 );
 
 export type TSqlConnectionInput = TPostgresConnectionInput | TMsSqlConnectionInput;
@@ -116,19 +107,7 @@
   | TAzureAppConfigurationConnectionConfig
   | TDatabricksConnectionConfig
   | THumanitecConnectionConfig
-<<<<<<< HEAD
-  | TTerraformCloudConnectionConfig;
-
-export type TValidateAppConnectionCredentials =
-  | TValidateAwsConnectionCredentials
-  | TValidateGitHubConnectionCredentials
-  | TValidateGcpConnectionCredentials
-  | TValidateAzureKeyVaultConnectionCredentials
-  | TValidateAzureAppConfigurationConnectionCredentials
-  | TValidateDatabricksConnectionCredentials
-  | TValidateHumanitecConnectionCredentials
-  | TValidateTerraformCloudConnectionCredentials;
-=======
+  | TTerraformCloudConnectionConfig
   | TSqlConnectionConfig;
 
 export type TValidateAppConnectionCredentialsSchema =
@@ -140,8 +119,8 @@
   | TValidateDatabricksConnectionCredentialsSchema
   | TValidateHumanitecConnectionCredentialsSchema
   | TValidatePostgresConnectionCredentialsSchema
-  | TValidateMsSqlConnectionCredentialsSchema;
->>>>>>> bfcfffba
+  | TValidateMsSqlConnectionCredentialsSchema
+  | TValidateTerraformCloudConnectionCredentialsSchema;
 
 export type TListAwsConnectionKmsKeys = {
   connectionId: string;
