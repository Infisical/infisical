import { TAppConnectionDALFactory } from "@app/services/app-connection/app-connection-dal";
import { TSqlConnectionConfig } from "@app/services/app-connection/shared/sql/sql-connection-types";
import { SecretSync } from "@app/services/secret-sync/secret-sync-enums";

import { AWSRegion } from "./app-connection-enums";
import {
  TAuth0Connection,
  TAuth0ConnectionConfig,
  TAuth0ConnectionInput,
  TValidateAuth0ConnectionCredentialsSchema
} from "./auth0";
import {
  TAwsConnection,
  TAwsConnectionConfig,
  TAwsConnectionInput,
  TValidateAwsConnectionCredentialsSchema
} from "./aws";
import {
  TAzureAppConfigurationConnection,
  TAzureAppConfigurationConnectionConfig,
  TAzureAppConfigurationConnectionInput,
  TValidateAzureAppConfigurationConnectionCredentialsSchema
} from "./azure-app-configuration";
import {
  TAzureKeyVaultConnection,
  TAzureKeyVaultConnectionConfig,
  TAzureKeyVaultConnectionInput,
  TValidateAzureKeyVaultConnectionCredentialsSchema
} from "./azure-key-vault";
import {
  TCamundaConnection,
  TCamundaConnectionConfig,
  TCamundaConnectionInput,
  TValidateCamundaConnectionCredentialsSchema
} from "./camunda";
import {
  TDatabricksConnection,
  TDatabricksConnectionConfig,
  TDatabricksConnectionInput,
  TValidateDatabricksConnectionCredentialsSchema
} from "./databricks";
import {
  TGcpConnection,
  TGcpConnectionConfig,
  TGcpConnectionInput,
  TValidateGcpConnectionCredentialsSchema
} from "./gcp";
import {
  TGitHubConnection,
  TGitHubConnectionConfig,
  TGitHubConnectionInput,
  TValidateGitHubConnectionCredentialsSchema
} from "./github";
import {
  THCVaultConnection,
  THCVaultConnectionConfig,
  THCVaultConnectionInput,
  TValidateHCVaultConnectionCredentialsSchema
} from "./hc-vault";
import {
  THumanitecConnection,
  THumanitecConnectionConfig,
  THumanitecConnectionInput,
  TValidateHumanitecConnectionCredentialsSchema
} from "./humanitec";
import { TMsSqlConnection, TMsSqlConnectionInput, TValidateMsSqlConnectionCredentialsSchema } from "./mssql";
import {
  TPostgresConnection,
  TPostgresConnectionInput,
  TValidatePostgresConnectionCredentialsSchema
} from "./postgres";
import {
  TTeamCityConnection,
  TTeamCityConnectionConfig,
  TTeamCityConnectionInput,
  TValidateTeamCityConnectionCredentialsSchema
} from "./teamcity";
import {
  TTerraformCloudConnection,
  TTerraformCloudConnectionConfig,
  TTerraformCloudConnectionInput,
  TValidateTerraformCloudConnectionCredentialsSchema
} from "./terraform-cloud";
import {
  TValidateVercelConnectionCredentialsSchema,
  TVercelConnection,
  TVercelConnectionConfig,
  TVercelConnectionInput
} from "./vercel";
import {
  TValidateWindmillConnectionCredentialsSchema,
  TWindmillConnection,
  TWindmillConnectionConfig,
  TWindmillConnectionInput
} from "./windmill";

export type TAppConnection = { id: string } & (
  | TAwsConnection
  | TGitHubConnection
  | TGcpConnection
  | TAzureKeyVaultConnection
  | TAzureAppConfigurationConnection
  | TDatabricksConnection
  | THumanitecConnection
  | TTerraformCloudConnection
  | TVercelConnection
  | TPostgresConnection
  | TMsSqlConnection
  | TCamundaConnection
  | TWindmillConnection
  | TAuth0Connection
<<<<<<< HEAD
  | THCVaultConnection
=======
  | TTeamCityConnection
>>>>>>> f93edbb3
);

export type TAppConnectionRaw = NonNullable<Awaited<ReturnType<TAppConnectionDALFactory["findById"]>>>;

export type TSqlConnection = TPostgresConnection | TMsSqlConnection;

export type TAppConnectionInput = { id: string } & (
  | TAwsConnectionInput
  | TGitHubConnectionInput
  | TGcpConnectionInput
  | TAzureKeyVaultConnectionInput
  | TAzureAppConfigurationConnectionInput
  | TDatabricksConnectionInput
  | THumanitecConnectionInput
  | TTerraformCloudConnectionInput
  | TVercelConnectionInput
  | TPostgresConnectionInput
  | TMsSqlConnectionInput
  | TCamundaConnectionInput
  | TWindmillConnectionInput
  | TAuth0ConnectionInput
<<<<<<< HEAD
  | THCVaultConnectionInput
=======
  | TTeamCityConnectionInput
>>>>>>> f93edbb3
);

export type TSqlConnectionInput = TPostgresConnectionInput | TMsSqlConnectionInput;

export type TCreateAppConnectionDTO = Pick<
  TAppConnectionInput,
  "credentials" | "method" | "name" | "app" | "description" | "isPlatformManagedCredentials"
>;

export type TUpdateAppConnectionDTO = Partial<Omit<TCreateAppConnectionDTO, "method" | "app">> & {
  connectionId: string;
};

export type TAppConnectionConfig =
  | TAwsConnectionConfig
  | TGitHubConnectionConfig
  | TGcpConnectionConfig
  | TAzureKeyVaultConnectionConfig
  | TAzureAppConfigurationConnectionConfig
  | TDatabricksConnectionConfig
  | THumanitecConnectionConfig
  | TTerraformCloudConnectionConfig
  | TVercelConnectionConfig
  | TSqlConnectionConfig
  | TCamundaConnectionConfig
  | TWindmillConnectionConfig
  | TAuth0ConnectionConfig
<<<<<<< HEAD
  | THCVaultConnectionConfig;
=======
  | TTeamCityConnectionConfig;
>>>>>>> f93edbb3

export type TValidateAppConnectionCredentialsSchema =
  | TValidateAwsConnectionCredentialsSchema
  | TValidateGitHubConnectionCredentialsSchema
  | TValidateGcpConnectionCredentialsSchema
  | TValidateAzureKeyVaultConnectionCredentialsSchema
  | TValidateAzureAppConfigurationConnectionCredentialsSchema
  | TValidateDatabricksConnectionCredentialsSchema
  | TValidateHumanitecConnectionCredentialsSchema
  | TValidatePostgresConnectionCredentialsSchema
  | TValidateMsSqlConnectionCredentialsSchema
  | TValidateCamundaConnectionCredentialsSchema
  | TValidateTerraformCloudConnectionCredentialsSchema
  | TValidateVercelConnectionCredentialsSchema
  | TValidateWindmillConnectionCredentialsSchema
  | TValidateAuth0ConnectionCredentialsSchema
<<<<<<< HEAD
  | TValidateHCVaultConnectionCredentialsSchema;
=======
  | TValidateTeamCityConnectionCredentialsSchema;
>>>>>>> f93edbb3

export type TListAwsConnectionKmsKeys = {
  connectionId: string;
  region: AWSRegion;
  destination: SecretSync.AWSParameterStore | SecretSync.AWSSecretsManager;
};

export type TListAwsConnectionIamUsers = {
  connectionId: string;
};

export type TAppConnectionCredentialsValidator = (
  appConnection: TAppConnectionConfig
) => Promise<TAppConnection["credentials"]>;

export type TAppConnectionTransitionCredentialsToPlatform = (
  appConnection: TAppConnectionConfig,
  callback: (credentials: TAppConnection["credentials"]) => Promise<TAppConnectionRaw>
) => Promise<TAppConnectionRaw>;

export type TAppConnectionBaseConfig = {
  supportsPlatformManagedCredentials?: boolean;
};<|MERGE_RESOLUTION|>--- conflicted
+++ resolved
@@ -109,11 +109,8 @@
   | TCamundaConnection
   | TWindmillConnection
   | TAuth0Connection
-<<<<<<< HEAD
   | THCVaultConnection
-=======
   | TTeamCityConnection
->>>>>>> f93edbb3
 );
 
 export type TAppConnectionRaw = NonNullable<Awaited<ReturnType<TAppConnectionDALFactory["findById"]>>>;
@@ -135,11 +132,8 @@
   | TCamundaConnectionInput
   | TWindmillConnectionInput
   | TAuth0ConnectionInput
-<<<<<<< HEAD
   | THCVaultConnectionInput
-=======
   | TTeamCityConnectionInput
->>>>>>> f93edbb3
 );
 
 export type TSqlConnectionInput = TPostgresConnectionInput | TMsSqlConnectionInput;
@@ -167,11 +161,8 @@
   | TCamundaConnectionConfig
   | TWindmillConnectionConfig
   | TAuth0ConnectionConfig
-<<<<<<< HEAD
-  | THCVaultConnectionConfig;
-=======
+  | THCVaultConnectionConfig
   | TTeamCityConnectionConfig;
->>>>>>> f93edbb3
 
 export type TValidateAppConnectionCredentialsSchema =
   | TValidateAwsConnectionCredentialsSchema
@@ -188,11 +179,8 @@
   | TValidateVercelConnectionCredentialsSchema
   | TValidateWindmillConnectionCredentialsSchema
   | TValidateAuth0ConnectionCredentialsSchema
-<<<<<<< HEAD
-  | TValidateHCVaultConnectionCredentialsSchema;
-=======
+  | TValidateHCVaultConnectionCredentialsSchema
   | TValidateTeamCityConnectionCredentialsSchema;
->>>>>>> f93edbb3
 
 export type TListAwsConnectionKmsKeys = {
   connectionId: string;
