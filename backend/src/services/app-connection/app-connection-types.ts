import { TAppConnectionDALFactory } from "@app/services/app-connection/app-connection-dal";
import { TSqlConnectionConfig } from "@app/services/app-connection/shared/sql/sql-connection-types";
import { SecretSync } from "@app/services/secret-sync/secret-sync-enums";

import { AWSRegion } from "./app-connection-enums";
import {
  TAuth0Connection,
  TAuth0ConnectionConfig,
  TAuth0ConnectionInput,
  TValidateAuth0ConnectionCredentialsSchema
} from "./auth0";
import {
  TAwsConnection,
  TAwsConnectionConfig,
  TAwsConnectionInput,
  TValidateAwsConnectionCredentialsSchema
} from "./aws";
import {
  TAzureAppConfigurationConnection,
  TAzureAppConfigurationConnectionConfig,
  TAzureAppConfigurationConnectionInput,
  TValidateAzureAppConfigurationConnectionCredentialsSchema
} from "./azure-app-configuration";
import {
  TAzureKeyVaultConnection,
  TAzureKeyVaultConnectionConfig,
  TAzureKeyVaultConnectionInput,
  TValidateAzureKeyVaultConnectionCredentialsSchema
} from "./azure-key-vault";
import {
  TCamundaConnection,
  TCamundaConnectionConfig,
  TCamundaConnectionInput,
  TValidateCamundaConnectionCredentialsSchema
} from "./camunda";
import {
  TDatabricksConnection,
  TDatabricksConnectionConfig,
  TDatabricksConnectionInput,
  TValidateDatabricksConnectionCredentialsSchema
} from "./databricks";
import {
  TGcpConnection,
  TGcpConnectionConfig,
  TGcpConnectionInput,
  TValidateGcpConnectionCredentialsSchema
} from "./gcp";
import {
  TGitHubConnection,
  TGitHubConnectionConfig,
  TGitHubConnectionInput,
  TValidateGitHubConnectionCredentialsSchema
} from "./github";
import {
  THumanitecConnection,
  THumanitecConnectionConfig,
  THumanitecConnectionInput,
  TValidateHumanitecConnectionCredentialsSchema
} from "./humanitec";
import {
  TLdapConnection,
  TLdapConnectionConfig,
  TLdapConnectionInput,
  TValidateLdapConnectionCredentialsSchema
} from "./ldap";
import { TMsSqlConnection, TMsSqlConnectionInput, TValidateMsSqlConnectionCredentialsSchema } from "./mssql";
import {
  TPostgresConnection,
  TPostgresConnectionInput,
  TValidatePostgresConnectionCredentialsSchema
} from "./postgres";
import {
  TTeamCityConnection,
  TTeamCityConnectionConfig,
  TTeamCityConnectionInput,
  TValidateTeamCityConnectionCredentialsSchema
} from "./teamcity";
import {
  TTerraformCloudConnection,
  TTerraformCloudConnectionConfig,
  TTerraformCloudConnectionInput,
  TValidateTerraformCloudConnectionCredentialsSchema
} from "./terraform-cloud";
import {
  TValidateVercelConnectionCredentialsSchema,
  TVercelConnection,
  TVercelConnectionConfig,
  TVercelConnectionInput
} from "./vercel";
import {
  TValidateWindmillConnectionCredentialsSchema,
  TWindmillConnection,
  TWindmillConnectionConfig,
  TWindmillConnectionInput
} from "./windmill";

export type TAppConnection = { id: string } & (
  | TAwsConnection
  | TGitHubConnection
  | TGcpConnection
  | TAzureKeyVaultConnection
  | TAzureAppConfigurationConnection
  | TDatabricksConnection
  | THumanitecConnection
  | TTerraformCloudConnection
  | TVercelConnection
  | TPostgresConnection
  | TMsSqlConnection
  | TCamundaConnection
  | TWindmillConnection
  | TAuth0Connection
<<<<<<< HEAD
  | TLdapConnection
=======
  | TTeamCityConnection
>>>>>>> f93edbb3
);

export type TAppConnectionRaw = NonNullable<Awaited<ReturnType<TAppConnectionDALFactory["findById"]>>>;

export type TSqlConnection = TPostgresConnection | TMsSqlConnection;

export type TAppConnectionInput = { id: string } & (
  | TAwsConnectionInput
  | TGitHubConnectionInput
  | TGcpConnectionInput
  | TAzureKeyVaultConnectionInput
  | TAzureAppConfigurationConnectionInput
  | TDatabricksConnectionInput
  | THumanitecConnectionInput
  | TTerraformCloudConnectionInput
  | TVercelConnectionInput
  | TPostgresConnectionInput
  | TMsSqlConnectionInput
  | TCamundaConnectionInput
  | TWindmillConnectionInput
  | TAuth0ConnectionInput
<<<<<<< HEAD
  | TLdapConnectionInput
=======
  | TTeamCityConnectionInput
>>>>>>> f93edbb3
);

export type TSqlConnectionInput = TPostgresConnectionInput | TMsSqlConnectionInput;

export type TCreateAppConnectionDTO = Pick<
  TAppConnectionInput,
  "credentials" | "method" | "name" | "app" | "description" | "isPlatformManagedCredentials"
>;

export type TUpdateAppConnectionDTO = Partial<Omit<TCreateAppConnectionDTO, "method" | "app">> & {
  connectionId: string;
};

export type TAppConnectionConfig =
  | TAwsConnectionConfig
  | TGitHubConnectionConfig
  | TGcpConnectionConfig
  | TAzureKeyVaultConnectionConfig
  | TAzureAppConfigurationConnectionConfig
  | TDatabricksConnectionConfig
  | THumanitecConnectionConfig
  | TTerraformCloudConnectionConfig
  | TVercelConnectionConfig
  | TSqlConnectionConfig
  | TCamundaConnectionConfig
  | TWindmillConnectionConfig
  | TAuth0ConnectionConfig
<<<<<<< HEAD
  | TLdapConnectionConfig;
=======
  | TTeamCityConnectionConfig;
>>>>>>> f93edbb3

export type TValidateAppConnectionCredentialsSchema =
  | TValidateAwsConnectionCredentialsSchema
  | TValidateGitHubConnectionCredentialsSchema
  | TValidateGcpConnectionCredentialsSchema
  | TValidateAzureKeyVaultConnectionCredentialsSchema
  | TValidateAzureAppConfigurationConnectionCredentialsSchema
  | TValidateDatabricksConnectionCredentialsSchema
  | TValidateHumanitecConnectionCredentialsSchema
  | TValidatePostgresConnectionCredentialsSchema
  | TValidateMsSqlConnectionCredentialsSchema
  | TValidateCamundaConnectionCredentialsSchema
  | TValidateTerraformCloudConnectionCredentialsSchema
  | TValidateVercelConnectionCredentialsSchema
  | TValidateWindmillConnectionCredentialsSchema
  | TValidateAuth0ConnectionCredentialsSchema
<<<<<<< HEAD
  | TValidateLdapConnectionCredentialsSchema;
=======
  | TValidateTeamCityConnectionCredentialsSchema;
>>>>>>> f93edbb3

export type TListAwsConnectionKmsKeys = {
  connectionId: string;
  region: AWSRegion;
  destination: SecretSync.AWSParameterStore | SecretSync.AWSSecretsManager;
};

export type TListAwsConnectionIamUsers = {
  connectionId: string;
};

export type TAppConnectionCredentialsValidator = (
  appConnection: TAppConnectionConfig
) => Promise<TAppConnection["credentials"]>;

export type TAppConnectionTransitionCredentialsToPlatform = (
  appConnection: TAppConnectionConfig,
  callback: (credentials: TAppConnection["credentials"]) => Promise<TAppConnectionRaw>
) => Promise<TAppConnectionRaw>;

export type TAppConnectionBaseConfig = {
  supportsPlatformManagedCredentials?: boolean;
};<|MERGE_RESOLUTION|>--- conflicted
+++ resolved
@@ -109,11 +109,8 @@
   | TCamundaConnection
   | TWindmillConnection
   | TAuth0Connection
-<<<<<<< HEAD
   | TLdapConnection
-=======
   | TTeamCityConnection
->>>>>>> f93edbb3
 );
 
 export type TAppConnectionRaw = NonNullable<Awaited<ReturnType<TAppConnectionDALFactory["findById"]>>>;
@@ -135,11 +132,8 @@
   | TCamundaConnectionInput
   | TWindmillConnectionInput
   | TAuth0ConnectionInput
-<<<<<<< HEAD
   | TLdapConnectionInput
-=======
   | TTeamCityConnectionInput
->>>>>>> f93edbb3
 );
 
 export type TSqlConnectionInput = TPostgresConnectionInput | TMsSqlConnectionInput;
@@ -167,11 +161,8 @@
   | TCamundaConnectionConfig
   | TWindmillConnectionConfig
   | TAuth0ConnectionConfig
-<<<<<<< HEAD
-  | TLdapConnectionConfig;
-=======
+  | TLdapConnectionConfig
   | TTeamCityConnectionConfig;
->>>>>>> f93edbb3
 
 export type TValidateAppConnectionCredentialsSchema =
   | TValidateAwsConnectionCredentialsSchema
@@ -188,11 +179,8 @@
   | TValidateVercelConnectionCredentialsSchema
   | TValidateWindmillConnectionCredentialsSchema
   | TValidateAuth0ConnectionCredentialsSchema
-<<<<<<< HEAD
-  | TValidateLdapConnectionCredentialsSchema;
-=======
+  | TValidateLdapConnectionCredentialsSchema
   | TValidateTeamCityConnectionCredentialsSchema;
->>>>>>> f93edbb3
 
 export type TListAwsConnectionKmsKeys = {
   connectionId: string;
