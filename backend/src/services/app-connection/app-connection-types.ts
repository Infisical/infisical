import {
  TOCIConnection,
  TOCIConnectionConfig,
  TOCIConnectionInput,
  TValidateOCIConnectionCredentialsSchema
} from "@app/ee/services/app-connections/oci";
import {
  TOracleDBConnection,
  TOracleDBConnectionInput,
  TValidateOracleDBConnectionCredentialsSchema
} from "@app/ee/services/app-connections/oracledb";
import { TGatewayServiceFactory } from "@app/ee/services/gateway/gateway-service";
import { TAppConnectionDALFactory } from "@app/services/app-connection/app-connection-dal";
import { TSqlConnectionConfig } from "@app/services/app-connection/shared/sql/sql-connection-types";
import { SecretSync } from "@app/services/secret-sync/secret-sync-enums";

import {
  TOnePassConnection,
  TOnePassConnectionConfig,
  TOnePassConnectionInput,
  TValidateOnePassConnectionCredentialsSchema
} from "./1password";
import { AWSRegion } from "./app-connection-enums";
import {
  TAuth0Connection,
  TAuth0ConnectionConfig,
  TAuth0ConnectionInput,
  TValidateAuth0ConnectionCredentialsSchema
} from "./auth0";
import {
  TAwsConnection,
  TAwsConnectionConfig,
  TAwsConnectionInput,
  TValidateAwsConnectionCredentialsSchema
} from "./aws";
import {
  TAzureAppConfigurationConnection,
  TAzureAppConfigurationConnectionConfig,
  TAzureAppConfigurationConnectionInput,
  TValidateAzureAppConfigurationConnectionCredentialsSchema
} from "./azure-app-configuration";
import {
  TAzureClientSecretsConnection,
  TAzureClientSecretsConnectionConfig,
  TAzureClientSecretsConnectionInput,
  TValidateAzureClientSecretsConnectionCredentialsSchema
} from "./azure-client-secrets";
import {
  TAzureDevOpsConnection,
  TAzureDevOpsConnectionConfig,
  TAzureDevOpsConnectionInput,
  TValidateAzureDevOpsConnectionCredentialsSchema
} from "./azure-devops/azure-devops-types";
import {
  TAzureKeyVaultConnection,
  TAzureKeyVaultConnectionConfig,
  TAzureKeyVaultConnectionInput,
  TValidateAzureKeyVaultConnectionCredentialsSchema
} from "./azure-key-vault";
import {
  TBitbucketConnection,
  TBitbucketConnectionConfig,
  TBitbucketConnectionInput,
  TValidateBitbucketConnectionCredentialsSchema
} from "./bitbucket";
import {
  TCamundaConnection,
  TCamundaConnectionConfig,
  TCamundaConnectionInput,
  TValidateCamundaConnectionCredentialsSchema
} from "./camunda";
import {
  TChecklyConnection,
  TChecklyConnectionConfig,
  TChecklyConnectionInput,
  TValidateChecklyConnectionCredentialsSchema
} from "./checkly";
import {
  TCloudflareConnection,
  TCloudflareConnectionConfig,
  TCloudflareConnectionInput,
  TValidateCloudflareConnectionCredentialsSchema
} from "./cloudflare/cloudflare-connection-types";
import {
  TDatabricksConnection,
  TDatabricksConnectionConfig,
  TDatabricksConnectionInput,
  TValidateDatabricksConnectionCredentialsSchema
} from "./databricks";
import {
  TDigitalOceanConnection,
  TDigitalOceanConnectionConfig,
  TDigitalOceanConnectionInput,
  TValidateDigitalOceanCredentialsSchema
} from "./digital-ocean";
import {
  TFlyioConnection,
  TFlyioConnectionConfig,
  TFlyioConnectionInput,
  TValidateFlyioConnectionCredentialsSchema
} from "./flyio";
import {
  TGcpConnection,
  TGcpConnectionConfig,
  TGcpConnectionInput,
  TValidateGcpConnectionCredentialsSchema
} from "./gcp";
import {
  TGitHubConnection,
  TGitHubConnectionConfig,
  TGitHubConnectionInput,
  TValidateGitHubConnectionCredentialsSchema
} from "./github";
import {
  TGitHubRadarConnection,
  TGitHubRadarConnectionConfig,
  TGitHubRadarConnectionInput,
  TValidateGitHubRadarConnectionCredentialsSchema
} from "./github-radar";
import {
  TGitLabConnection,
  TGitLabConnectionConfig,
  TGitLabConnectionInput,
  TValidateGitLabConnectionCredentialsSchema
} from "./gitlab";
import {
  THCVaultConnection,
  THCVaultConnectionConfig,
  THCVaultConnectionInput,
  TValidateHCVaultConnectionCredentialsSchema
} from "./hc-vault";
import {
  THerokuConnection,
  THerokuConnectionConfig,
  THerokuConnectionInput,
  TValidateHerokuConnectionCredentialsSchema
} from "./heroku";
import {
  THumanitecConnection,
  THumanitecConnectionConfig,
  THumanitecConnectionInput,
  TValidateHumanitecConnectionCredentialsSchema
} from "./humanitec";
import {
  TLdapConnection,
  TLdapConnectionConfig,
  TLdapConnectionInput,
  TValidateLdapConnectionCredentialsSchema
} from "./ldap";
import { TMsSqlConnection, TMsSqlConnectionInput, TValidateMsSqlConnectionCredentialsSchema } from "./mssql";
import { TMySqlConnection, TMySqlConnectionInput, TValidateMySqlConnectionCredentialsSchema } from "./mysql";
import {
<<<<<<< HEAD
  TNetlifyConnection,
  TNetlifyConnectionConfig,
  TNetlifyConnectionInput,
  TValidateNetlifyConnectionCredentialsSchema
} from "./netlify";
=======
  TOktaConnection,
  TOktaConnectionConfig,
  TOktaConnectionInput,
  TValidateOktaConnectionCredentialsSchema
} from "./okta";
>>>>>>> 691eed66
import {
  TPostgresConnection,
  TPostgresConnectionInput,
  TValidatePostgresConnectionCredentialsSchema
} from "./postgres";
import {
  TRailwayConnection,
  TRailwayConnectionConfig,
  TRailwayConnectionInput,
  TValidateRailwayConnectionCredentialsSchema
} from "./railway";
import {
  TRenderConnection,
  TRenderConnectionConfig,
  TRenderConnectionInput,
  TValidateRenderConnectionCredentialsSchema
} from "./render/render-connection-types";
import {
  TSupabaseConnection,
  TSupabaseConnectionConfig,
  TSupabaseConnectionInput,
  TValidateSupabaseConnectionCredentialsSchema
} from "./supabase";
import {
  TTeamCityConnection,
  TTeamCityConnectionConfig,
  TTeamCityConnectionInput,
  TValidateTeamCityConnectionCredentialsSchema
} from "./teamcity";
import {
  TTerraformCloudConnection,
  TTerraformCloudConnectionConfig,
  TTerraformCloudConnectionInput,
  TValidateTerraformCloudConnectionCredentialsSchema
} from "./terraform-cloud";
import {
  TValidateVercelConnectionCredentialsSchema,
  TVercelConnection,
  TVercelConnectionConfig,
  TVercelConnectionInput
} from "./vercel";
import {
  TValidateWindmillConnectionCredentialsSchema,
  TWindmillConnection,
  TWindmillConnectionConfig,
  TWindmillConnectionInput
} from "./windmill";
import {
  TValidateZabbixConnectionCredentialsSchema,
  TZabbixConnection,
  TZabbixConnectionConfig,
  TZabbixConnectionInput
} from "./zabbix";

export type TAppConnection = { id: string } & (
  | TAwsConnection
  | TGitHubConnection
  | TGitHubRadarConnection
  | TGcpConnection
  | TAzureKeyVaultConnection
  | TAzureAppConfigurationConnection
  | TAzureDevOpsConnection
  | TDatabricksConnection
  | THumanitecConnection
  | TTerraformCloudConnection
  | TVercelConnection
  | TPostgresConnection
  | TMsSqlConnection
  | TMySqlConnection
  | TCamundaConnection
  | TAzureClientSecretsConnection
  | TWindmillConnection
  | TAuth0Connection
  | THCVaultConnection
  | TLdapConnection
  | TTeamCityConnection
  | TOCIConnection
  | TOracleDBConnection
  | TOnePassConnection
  | THerokuConnection
  | TRenderConnection
  | TFlyioConnection
  | TGitLabConnection
  | TCloudflareConnection
  | TBitbucketConnection
  | TZabbixConnection
  | TRailwayConnection
  | TChecklyConnection
  | TSupabaseConnection
  | TDigitalOceanConnection
<<<<<<< HEAD
  | TNetlifyConnection
=======
  | TOktaConnection
>>>>>>> 691eed66
);

export type TAppConnectionRaw = NonNullable<Awaited<ReturnType<TAppConnectionDALFactory["findById"]>>>;

export type TSqlConnection = TPostgresConnection | TMsSqlConnection | TMySqlConnection | TOracleDBConnection;

export type TAppConnectionInput = { id: string } & (
  | TAwsConnectionInput
  | TGitHubConnectionInput
  | TGitHubRadarConnectionInput
  | TGcpConnectionInput
  | TAzureKeyVaultConnectionInput
  | TAzureAppConfigurationConnectionInput
  | TAzureDevOpsConnectionInput
  | TDatabricksConnectionInput
  | THumanitecConnectionInput
  | TTerraformCloudConnectionInput
  | TVercelConnectionInput
  | TPostgresConnectionInput
  | TMsSqlConnectionInput
  | TMySqlConnectionInput
  | TCamundaConnectionInput
  | TAzureClientSecretsConnectionInput
  | TWindmillConnectionInput
  | TAuth0ConnectionInput
  | THCVaultConnectionInput
  | TLdapConnectionInput
  | TTeamCityConnectionInput
  | TOCIConnectionInput
  | TOracleDBConnectionInput
  | TOnePassConnectionInput
  | THerokuConnectionInput
  | TRenderConnectionInput
  | TFlyioConnectionInput
  | TGitLabConnectionInput
  | TCloudflareConnectionInput
  | TBitbucketConnectionInput
  | TZabbixConnectionInput
  | TRailwayConnectionInput
  | TChecklyConnectionInput
  | TSupabaseConnectionInput
  | TDigitalOceanConnectionInput
<<<<<<< HEAD
  | TNetlifyConnectionInput
=======
  | TOktaConnectionInput
>>>>>>> 691eed66
);

export type TSqlConnectionInput =
  | TPostgresConnectionInput
  | TMsSqlConnectionInput
  | TMySqlConnectionInput
  | TOracleDBConnectionInput;

export type TCreateAppConnectionDTO = Pick<
  TAppConnectionInput,
  "credentials" | "method" | "name" | "app" | "description" | "isPlatformManagedCredentials" | "gatewayId"
>;

export type TUpdateAppConnectionDTO = Partial<Omit<TCreateAppConnectionDTO, "method" | "app">> & {
  connectionId: string;
};

export type TAppConnectionConfig =
  | TAwsConnectionConfig
  | TGitHubConnectionConfig
  | TGitHubRadarConnectionConfig
  | TGcpConnectionConfig
  | TAzureKeyVaultConnectionConfig
  | TAzureAppConfigurationConnectionConfig
  | TAzureDevOpsConnectionConfig
  | TAzureClientSecretsConnectionConfig
  | TDatabricksConnectionConfig
  | THumanitecConnectionConfig
  | TTerraformCloudConnectionConfig
  | TSqlConnectionConfig
  | TCamundaConnectionConfig
  | TVercelConnectionConfig
  | TWindmillConnectionConfig
  | TAuth0ConnectionConfig
  | THCVaultConnectionConfig
  | TLdapConnectionConfig
  | TTeamCityConnectionConfig
  | TOCIConnectionConfig
  | TOnePassConnectionConfig
  | THerokuConnectionConfig
  | TRenderConnectionConfig
  | TFlyioConnectionConfig
  | TGitLabConnectionConfig
  | TCloudflareConnectionConfig
  | TBitbucketConnectionConfig
  | TZabbixConnectionConfig
  | TRailwayConnectionConfig
  | TChecklyConnectionConfig
  | TSupabaseConnectionConfig
  | TDigitalOceanConnectionConfig
<<<<<<< HEAD
  | TNetlifyConnectionConfig;
=======
  | TOktaConnectionConfig;
>>>>>>> 691eed66

export type TValidateAppConnectionCredentialsSchema =
  | TValidateAwsConnectionCredentialsSchema
  | TValidateGitHubConnectionCredentialsSchema
  | TValidateGitHubRadarConnectionCredentialsSchema
  | TValidateGcpConnectionCredentialsSchema
  | TValidateAzureKeyVaultConnectionCredentialsSchema
  | TValidateAzureAppConfigurationConnectionCredentialsSchema
  | TValidateAzureClientSecretsConnectionCredentialsSchema
  | TValidateAzureDevOpsConnectionCredentialsSchema
  | TValidateDatabricksConnectionCredentialsSchema
  | TValidateHumanitecConnectionCredentialsSchema
  | TValidatePostgresConnectionCredentialsSchema
  | TValidateMsSqlConnectionCredentialsSchema
  | TValidateMySqlConnectionCredentialsSchema
  | TValidateCamundaConnectionCredentialsSchema
  | TValidateVercelConnectionCredentialsSchema
  | TValidateTerraformCloudConnectionCredentialsSchema
  | TValidateWindmillConnectionCredentialsSchema
  | TValidateAuth0ConnectionCredentialsSchema
  | TValidateHCVaultConnectionCredentialsSchema
  | TValidateLdapConnectionCredentialsSchema
  | TValidateTeamCityConnectionCredentialsSchema
  | TValidateOCIConnectionCredentialsSchema
  | TValidateOracleDBConnectionCredentialsSchema
  | TValidateOnePassConnectionCredentialsSchema
  | TValidateHerokuConnectionCredentialsSchema
  | TValidateRenderConnectionCredentialsSchema
  | TValidateFlyioConnectionCredentialsSchema
  | TValidateGitLabConnectionCredentialsSchema
  | TValidateCloudflareConnectionCredentialsSchema
  | TValidateBitbucketConnectionCredentialsSchema
  | TValidateZabbixConnectionCredentialsSchema
  | TValidateRailwayConnectionCredentialsSchema
  | TValidateChecklyConnectionCredentialsSchema
  | TValidateSupabaseConnectionCredentialsSchema
  | TValidateDigitalOceanCredentialsSchema
<<<<<<< HEAD
  | TValidateNetlifyConnectionCredentialsSchema;
=======
  | TValidateOktaConnectionCredentialsSchema;
>>>>>>> 691eed66

export type TListAwsConnectionKmsKeys = {
  connectionId: string;
  region: AWSRegion;
  destination: SecretSync.AWSParameterStore | SecretSync.AWSSecretsManager;
};

export type TListAwsConnectionIamUsers = {
  connectionId: string;
};

export type TAppConnectionCredentialsValidator = (
  appConnection: TAppConnectionConfig,
  gatewayService: Pick<TGatewayServiceFactory, "fnGetGatewayClientTlsByGatewayId">
) => Promise<TAppConnection["credentials"]>;

export type TAppConnectionTransitionCredentialsToPlatform = (
  appConnection: TAppConnectionConfig,
  callback: (credentials: TAppConnection["credentials"]) => Promise<TAppConnectionRaw>,
  gatewayService: Pick<TGatewayServiceFactory, "fnGetGatewayClientTlsByGatewayId">
) => Promise<TAppConnectionRaw>;

export type TAppConnectionBaseConfig = {
  supportsPlatformManagedCredentials?: boolean;
  supportsGateways?: boolean;
};<|MERGE_RESOLUTION|>--- conflicted
+++ resolved
@@ -150,19 +150,17 @@
 import { TMsSqlConnection, TMsSqlConnectionInput, TValidateMsSqlConnectionCredentialsSchema } from "./mssql";
 import { TMySqlConnection, TMySqlConnectionInput, TValidateMySqlConnectionCredentialsSchema } from "./mysql";
 import {
-<<<<<<< HEAD
   TNetlifyConnection,
   TNetlifyConnectionConfig,
   TNetlifyConnectionInput,
   TValidateNetlifyConnectionCredentialsSchema
 } from "./netlify";
-=======
+import {
   TOktaConnection,
   TOktaConnectionConfig,
   TOktaConnectionInput,
   TValidateOktaConnectionCredentialsSchema
 } from "./okta";
->>>>>>> 691eed66
 import {
   TPostgresConnection,
   TPostgresConnectionInput,
@@ -253,11 +251,8 @@
   | TChecklyConnection
   | TSupabaseConnection
   | TDigitalOceanConnection
-<<<<<<< HEAD
   | TNetlifyConnection
-=======
   | TOktaConnection
->>>>>>> 691eed66
 );
 
 export type TAppConnectionRaw = NonNullable<Awaited<ReturnType<TAppConnectionDALFactory["findById"]>>>;
@@ -300,11 +295,8 @@
   | TChecklyConnectionInput
   | TSupabaseConnectionInput
   | TDigitalOceanConnectionInput
-<<<<<<< HEAD
   | TNetlifyConnectionInput
-=======
   | TOktaConnectionInput
->>>>>>> 691eed66
 );
 
 export type TSqlConnectionInput =
@@ -355,11 +347,8 @@
   | TChecklyConnectionConfig
   | TSupabaseConnectionConfig
   | TDigitalOceanConnectionConfig
-<<<<<<< HEAD
-  | TNetlifyConnectionConfig;
-=======
+  | TNetlifyConnectionConfig
   | TOktaConnectionConfig;
->>>>>>> 691eed66
 
 export type TValidateAppConnectionCredentialsSchema =
   | TValidateAwsConnectionCredentialsSchema
@@ -397,11 +386,8 @@
   | TValidateChecklyConnectionCredentialsSchema
   | TValidateSupabaseConnectionCredentialsSchema
   | TValidateDigitalOceanCredentialsSchema
-<<<<<<< HEAD
-  | TValidateNetlifyConnectionCredentialsSchema;
-=======
+  | TValidateNetlifyConnectionCredentialsSchema
   | TValidateOktaConnectionCredentialsSchema;
->>>>>>> 691eed66
 
 export type TListAwsConnectionKmsKeys = {
   connectionId: string;
