export enum AppConnection {
  GitHub = "github",
  GitHubRadar = "github-radar",
  AWS = "aws",
  Databricks = "databricks",
  GCP = "gcp",
  AzureKeyVault = "azure-key-vault",
  AzureAppConfiguration = "azure-app-configuration",
  AzureClientSecrets = "azure-client-secrets",
  AzureDevOps = "azure-devops",
  AzureADCS = "azure-adcs",
  Humanitec = "humanitec",
  TerraformCloud = "terraform-cloud",
  Vercel = "vercel",
  Postgres = "postgres",
  MsSql = "mssql",
  MySql = "mysql",
  Camunda = "camunda",
  Windmill = "windmill",
  Auth0 = "auth0",
  HCVault = "hashicorp-vault",
  LDAP = "ldap",
  TeamCity = "teamcity",
  OCI = "oci",
  OracleDB = "oracledb",
  OnePass = "1password",
  Heroku = "heroku",
  Render = "render",
  Flyio = "flyio",
  GitLab = "gitlab",
  Cloudflare = "cloudflare",
  Zabbix = "zabbix",
  Railway = "railway",
  Bitbucket = "bitbucket",
  Checkly = "checkly",
  Supabase = "supabase",
  DigitalOcean = "digital-ocean",
  Netlify = "netlify",
  Okta = "okta",
  Redis = "redis",
  LaravelForge = "laravel-forge",
<<<<<<< HEAD
  Chef = "chef"
=======
  Northflank = "northflank"
>>>>>>> 7d8b2836
}

export enum AWSRegion {
  // US
  US_EAST_1 = "us-east-1", // N. Virginia
  US_EAST_2 = "us-east-2", // Ohio
  US_WEST_1 = "us-west-1", // N. California
  US_WEST_2 = "us-west-2", // Oregon

  // GovCloud
  US_GOV_EAST_1 = "us-gov-east-1", // US-East
  US_GOV_WEST_1 = "us-gov-west-1", // US-West

  // Africa
  AF_SOUTH_1 = "af-south-1", // Cape Town

  // Asia Pacific
  AP_EAST_1 = "ap-east-1", // Hong Kong
  AP_SOUTH_1 = "ap-south-1", // Mumbai
  AP_SOUTH_2 = "ap-south-2", // Hyderabad
  AP_NORTHEAST_1 = "ap-northeast-1", // Tokyo
  AP_NORTHEAST_2 = "ap-northeast-2", // Seoul
  AP_NORTHEAST_3 = "ap-northeast-3", // Osaka
  AP_SOUTHEAST_1 = "ap-southeast-1", // Singapore
  AP_SOUTHEAST_2 = "ap-southeast-2", // Sydney
  AP_SOUTHEAST_3 = "ap-southeast-3", // Jakarta
  AP_SOUTHEAST_4 = "ap-southeast-4", // Melbourne

  // Canada
  CA_CENTRAL_1 = "ca-central-1", // Central

  // Europe
  EU_CENTRAL_1 = "eu-central-1", // Frankfurt
  EU_CENTRAL_2 = "eu-central-2", // Zurich
  EU_WEST_1 = "eu-west-1", // Ireland
  EU_WEST_2 = "eu-west-2", // London
  EU_WEST_3 = "eu-west-3", // Paris
  EU_SOUTH_1 = "eu-south-1", // Milan
  EU_SOUTH_2 = "eu-south-2", // Spain
  EU_NORTH_1 = "eu-north-1", // Stockholm

  // Middle East
  ME_SOUTH_1 = "me-south-1", // Bahrain
  ME_CENTRAL_1 = "me-central-1", // UAE

  // South America
  SA_EAST_1 = "sa-east-1" // Sao Paulo
}

export enum AppConnectionPlanType {
  Enterprise = "enterprise",
  Regular = "regular"
}<|MERGE_RESOLUTION|>--- conflicted
+++ resolved
@@ -39,11 +39,8 @@
   Okta = "okta",
   Redis = "redis",
   LaravelForge = "laravel-forge",
-<<<<<<< HEAD
-  Chef = "chef"
-=======
+  Chef = "chef",
   Northflank = "northflank"
->>>>>>> 7d8b2836
 }
 
 export enum AWSRegion {
