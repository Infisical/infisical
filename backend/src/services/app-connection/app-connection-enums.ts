--- conflicted
+++ resolved
@@ -23,11 +23,8 @@
   OCI = "oci",
   OracleDB = "oracledb",
   OnePass = "1password",
-<<<<<<< HEAD
-  Render = "render"
-=======
+  Render = "render",
   Flyio = "flyio"
->>>>>>> 1f1fb3f3
 }
 
 export enum AWSRegion {
