--- conflicted
+++ resolved
@@ -12,10 +12,7 @@
   Postgres = "postgres",
   MsSql = "mssql",
   Camunda = "camunda",
-<<<<<<< HEAD
-=======
   Windmill = "windmill",
->>>>>>> eba12912
   Auth0 = "auth0"
 }
 
