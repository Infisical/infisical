--- conflicted
+++ resolved
@@ -6,12 +6,9 @@
   AzureKeyVault = "azure-key-vault",
   AzureAppConfiguration = "azure-app-configuration",
   Humanitec = "humanitec",
-<<<<<<< HEAD
-  TerraformCloud = "terraform-cloud"
-=======
+  TerraformCloud = "terraform-cloud",
   Postgres = "postgres",
   MsSql = "mssql"
->>>>>>> bfcfffba
 }
 
 export enum AWSRegion {
