export enum AppConnection {
  GitHub = "github",
  AWS = "aws",
  Databricks = "databricks",
  GCP = "gcp",
  AzureKeyVault = "azure-key-vault",
  AzureAppConfiguration = "azure-app-configuration",
  Humanitec = "humanitec",
  TerraformCloud = "terraform-cloud",
  Vercel = "vercel",
  Postgres = "postgres",
  MsSql = "mssql",
  Camunda = "camunda",
  Windmill = "windmill",
  Auth0 = "auth0",
<<<<<<< HEAD
  LDAP = "ldap"
=======
  TeamCity = "teamcity"
>>>>>>> f93edbb3
}

export enum AWSRegion {
  // US
  US_EAST_1 = "us-east-1", // N. Virginia
  US_EAST_2 = "us-east-2", // Ohio
  US_WEST_1 = "us-west-1", // N. California
  US_WEST_2 = "us-west-2", // Oregon

  // GovCloud
  US_GOV_EAST_1 = "us-gov-east-1", // US-East
  US_GOV_WEST_1 = "us-gov-west-1", // US-West

  // Africa
  AF_SOUTH_1 = "af-south-1", // Cape Town

  // Asia Pacific
  AP_EAST_1 = "ap-east-1", // Hong Kong
  AP_SOUTH_1 = "ap-south-1", // Mumbai
  AP_SOUTH_2 = "ap-south-2", // Hyderabad
  AP_NORTHEAST_1 = "ap-northeast-1", // Tokyo
  AP_NORTHEAST_2 = "ap-northeast-2", // Seoul
  AP_NORTHEAST_3 = "ap-northeast-3", // Osaka
  AP_SOUTHEAST_1 = "ap-southeast-1", // Singapore
  AP_SOUTHEAST_2 = "ap-southeast-2", // Sydney
  AP_SOUTHEAST_3 = "ap-southeast-3", // Jakarta
  AP_SOUTHEAST_4 = "ap-southeast-4", // Melbourne

  // Canada
  CA_CENTRAL_1 = "ca-central-1", // Central

  // Europe
  EU_CENTRAL_1 = "eu-central-1", // Frankfurt
  EU_CENTRAL_2 = "eu-central-2", // Zurich
  EU_WEST_1 = "eu-west-1", // Ireland
  EU_WEST_2 = "eu-west-2", // London
  EU_WEST_3 = "eu-west-3", // Paris
  EU_SOUTH_1 = "eu-south-1", // Milan
  EU_SOUTH_2 = "eu-south-2", // Spain
  EU_NORTH_1 = "eu-north-1", // Stockholm

  // Middle East
  ME_SOUTH_1 = "me-south-1", // Bahrain
  ME_CENTRAL_1 = "me-central-1", // UAE

  // South America
  SA_EAST_1 = "sa-east-1" // Sao Paulo
}<|MERGE_RESOLUTION|>--- conflicted
+++ resolved
@@ -13,11 +13,8 @@
   Camunda = "camunda",
   Windmill = "windmill",
   Auth0 = "auth0",
-<<<<<<< HEAD
-  LDAP = "ldap"
-=======
+  LDAP = "ldap",
   TeamCity = "teamcity"
->>>>>>> f93edbb3
 }
 
 export enum AWSRegion {
