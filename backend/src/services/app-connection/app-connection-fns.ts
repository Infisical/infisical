import { TAppConnections } from "@app/db/schemas/app-connections";
import { generateHash } from "@app/lib/crypto/encryption";
import { BadRequestError } from "@app/lib/errors";
import { APP_CONNECTION_NAME_MAP } from "@app/services/app-connection/app-connection-maps";
import {
  transferSqlConnectionCredentialsToPlatform,
  validateSqlConnectionCredentials
} from "@app/services/app-connection/shared/sql";
import { KmsDataKey } from "@app/services/kms/kms-types";

import { AppConnection } from "./app-connection-enums";
import { TAppConnectionServiceFactoryDep } from "./app-connection-service";
import {
  TAppConnection,
  TAppConnectionConfig,
  TAppConnectionCredentialsValidator,
  TAppConnectionTransitionCredentialsToPlatform
} from "./app-connection-types";
import { Auth0ConnectionMethod, getAuth0ConnectionListItem, validateAuth0ConnectionCredentials } from "./auth0";
import { AwsConnectionMethod, getAwsConnectionListItem, validateAwsConnectionCredentials } from "./aws";
import {
  AzureAppConfigurationConnectionMethod,
  getAzureAppConfigurationConnectionListItem,
  validateAzureAppConfigurationConnectionCredentials
} from "./azure-app-configuration";
import {
  AzureKeyVaultConnectionMethod,
  getAzureKeyVaultConnectionListItem,
  validateAzureKeyVaultConnectionCredentials
} from "./azure-key-vault";
import { CamundaConnectionMethod, getCamundaConnectionListItem, validateCamundaConnectionCredentials } from "./camunda";
import {
  DatabricksConnectionMethod,
  getDatabricksConnectionListItem,
  validateDatabricksConnectionCredentials
} from "./databricks";
import { GcpConnectionMethod, getGcpConnectionListItem, validateGcpConnectionCredentials } from "./gcp";
import { getGitHubConnectionListItem, GitHubConnectionMethod, validateGitHubConnectionCredentials } from "./github";
import {
  getHCVaultConnectionListItem,
  HCVaultConnectionMethod,
  validateHCVaultConnectionCredentials
} from "./hc-vault";
import {
  getHumanitecConnectionListItem,
  HumanitecConnectionMethod,
  validateHumanitecConnectionCredentials
} from "./humanitec";
import { getMsSqlConnectionListItem, MsSqlConnectionMethod } from "./mssql";
import { getPostgresConnectionListItem, PostgresConnectionMethod } from "./postgres";
import {
  getTeamCityConnectionListItem,
  TeamCityConnectionMethod,
  validateTeamCityConnectionCredentials
} from "./teamcity";
import {
  getTerraformCloudConnectionListItem,
  TerraformCloudConnectionMethod,
  validateTerraformCloudConnectionCredentials
} from "./terraform-cloud";
import { VercelConnectionMethod } from "./vercel";
import { getVercelConnectionListItem, validateVercelConnectionCredentials } from "./vercel/vercel-connection-fns";
import {
  getWindmillConnectionListItem,
  validateWindmillConnectionCredentials,
  WindmillConnectionMethod
} from "./windmill";

export const listAppConnectionOptions = () => {
  return [
    getAwsConnectionListItem(),
    getGitHubConnectionListItem(),
    getGcpConnectionListItem(),
    getAzureKeyVaultConnectionListItem(),
    getAzureAppConfigurationConnectionListItem(),
    getDatabricksConnectionListItem(),
    getHumanitecConnectionListItem(),
    getTerraformCloudConnectionListItem(),
    getVercelConnectionListItem(),
    getPostgresConnectionListItem(),
    getMsSqlConnectionListItem(),
    getCamundaConnectionListItem(),
    getWindmillConnectionListItem(),
    getAuth0ConnectionListItem(),
<<<<<<< HEAD
    getHCVaultConnectionListItem()
=======
    getTeamCityConnectionListItem()
>>>>>>> f93edbb3
  ].sort((a, b) => a.name.localeCompare(b.name));
};

export const encryptAppConnectionCredentials = async ({
  orgId,
  credentials,
  kmsService
}: {
  orgId: string;
  credentials: TAppConnection["credentials"];
  kmsService: TAppConnectionServiceFactoryDep["kmsService"];
}) => {
  const { encryptor } = await kmsService.createCipherPairWithDataKey({
    type: KmsDataKey.Organization,
    orgId
  });

  const { cipherTextBlob: encryptedCredentialsBlob } = encryptor({
    plainText: Buffer.from(JSON.stringify(credentials))
  });

  return encryptedCredentialsBlob;
};

export const decryptAppConnectionCredentials = async ({
  orgId,
  encryptedCredentials,
  kmsService
}: {
  orgId: string;
  encryptedCredentials: Buffer;
  kmsService: TAppConnectionServiceFactoryDep["kmsService"];
}) => {
  const { decryptor } = await kmsService.createCipherPairWithDataKey({
    type: KmsDataKey.Organization,
    orgId
  });

  const decryptedPlainTextBlob = decryptor({
    cipherTextBlob: encryptedCredentials
  });

  return JSON.parse(decryptedPlainTextBlob.toString()) as TAppConnection["credentials"];
};

export const validateAppConnectionCredentials = async (
  appConnection: TAppConnectionConfig
): Promise<TAppConnection["credentials"]> => {
  const VALIDATE_APP_CONNECTION_CREDENTIALS_MAP: Record<AppConnection, TAppConnectionCredentialsValidator> = {
    [AppConnection.AWS]: validateAwsConnectionCredentials as TAppConnectionCredentialsValidator,
    [AppConnection.Databricks]: validateDatabricksConnectionCredentials as TAppConnectionCredentialsValidator,
    [AppConnection.GitHub]: validateGitHubConnectionCredentials as TAppConnectionCredentialsValidator,
    [AppConnection.GCP]: validateGcpConnectionCredentials as TAppConnectionCredentialsValidator,
    [AppConnection.AzureKeyVault]: validateAzureKeyVaultConnectionCredentials as TAppConnectionCredentialsValidator,
    [AppConnection.AzureAppConfiguration]:
      validateAzureAppConfigurationConnectionCredentials as TAppConnectionCredentialsValidator,
    [AppConnection.Humanitec]: validateHumanitecConnectionCredentials as TAppConnectionCredentialsValidator,
    [AppConnection.Postgres]: validateSqlConnectionCredentials as TAppConnectionCredentialsValidator,
    [AppConnection.MsSql]: validateSqlConnectionCredentials as TAppConnectionCredentialsValidator,
    [AppConnection.Camunda]: validateCamundaConnectionCredentials as TAppConnectionCredentialsValidator,
    [AppConnection.Vercel]: validateVercelConnectionCredentials as TAppConnectionCredentialsValidator,
    [AppConnection.TerraformCloud]: validateTerraformCloudConnectionCredentials as TAppConnectionCredentialsValidator,
    [AppConnection.Auth0]: validateAuth0ConnectionCredentials as TAppConnectionCredentialsValidator,
    [AppConnection.Windmill]: validateWindmillConnectionCredentials as TAppConnectionCredentialsValidator,
<<<<<<< HEAD
    [AppConnection.HCVault]: validateHCVaultConnectionCredentials as TAppConnectionCredentialsValidator
=======
    [AppConnection.TeamCity]: validateTeamCityConnectionCredentials as TAppConnectionCredentialsValidator
>>>>>>> f93edbb3
  };

  return VALIDATE_APP_CONNECTION_CREDENTIALS_MAP[appConnection.app](appConnection);
};

export const getAppConnectionMethodName = (method: TAppConnection["method"]) => {
  switch (method) {
    case GitHubConnectionMethod.App:
      return "GitHub App";
    case AzureKeyVaultConnectionMethod.OAuth:
    case AzureAppConfigurationConnectionMethod.OAuth:
    case GitHubConnectionMethod.OAuth:
      return "OAuth";
    case AwsConnectionMethod.AccessKey:
      return "Access Key";
    case AwsConnectionMethod.AssumeRole:
      return "Assume Role";
    case GcpConnectionMethod.ServiceAccountImpersonation:
      return "Service Account Impersonation";
    case DatabricksConnectionMethod.ServicePrincipal:
      return "Service Principal";
    case CamundaConnectionMethod.ClientCredentials:
      return "Client Credentials";
    case HumanitecConnectionMethod.ApiToken:
    case TerraformCloudConnectionMethod.ApiToken:
    case VercelConnectionMethod.ApiToken:
      return "API Token";
    case PostgresConnectionMethod.UsernameAndPassword:
    case MsSqlConnectionMethod.UsernameAndPassword:
      return "Username & Password";
    case WindmillConnectionMethod.AccessToken:
<<<<<<< HEAD
    case HCVaultConnectionMethod.AccessToken:
=======
    case TeamCityConnectionMethod.AccessToken:
>>>>>>> f93edbb3
      return "Access Token";
    case Auth0ConnectionMethod.ClientCredentials:
      return "Client Credentials";
    case HCVaultConnectionMethod.AppRole:
      return "App Role";
    default:
      // eslint-disable-next-line @typescript-eslint/restrict-template-expressions
      throw new Error(`Unhandled App Connection Method: ${method}`);
  }
};

export const decryptAppConnection = async (
  appConnection: TAppConnections,
  kmsService: TAppConnectionServiceFactoryDep["kmsService"]
) => {
  return {
    ...appConnection,
    credentials: await decryptAppConnectionCredentials({
      encryptedCredentials: appConnection.encryptedCredentials,
      orgId: appConnection.orgId,
      kmsService
    }),
    credentialsHash: generateHash(appConnection.encryptedCredentials)
  } as TAppConnection;
};

const platformManagedCredentialsNotSupported: TAppConnectionTransitionCredentialsToPlatform = ({ app }) => {
  throw new BadRequestError({
    message: `${APP_CONNECTION_NAME_MAP[app]} Connections do not support platform managed credentials.`
  });
};

export const TRANSITION_CONNECTION_CREDENTIALS_TO_PLATFORM: Record<
  AppConnection,
  TAppConnectionTransitionCredentialsToPlatform
> = {
  [AppConnection.AWS]: platformManagedCredentialsNotSupported,
  [AppConnection.Databricks]: platformManagedCredentialsNotSupported,
  [AppConnection.GitHub]: platformManagedCredentialsNotSupported,
  [AppConnection.GCP]: platformManagedCredentialsNotSupported,
  [AppConnection.AzureKeyVault]: platformManagedCredentialsNotSupported,
  [AppConnection.AzureAppConfiguration]: platformManagedCredentialsNotSupported,
  [AppConnection.Humanitec]: platformManagedCredentialsNotSupported,
  [AppConnection.Postgres]: transferSqlConnectionCredentialsToPlatform as TAppConnectionTransitionCredentialsToPlatform,
  [AppConnection.MsSql]: transferSqlConnectionCredentialsToPlatform as TAppConnectionTransitionCredentialsToPlatform,
  [AppConnection.TerraformCloud]: platformManagedCredentialsNotSupported,
  [AppConnection.Camunda]: platformManagedCredentialsNotSupported,
  [AppConnection.Vercel]: platformManagedCredentialsNotSupported,
  [AppConnection.Windmill]: platformManagedCredentialsNotSupported,
  [AppConnection.Auth0]: platformManagedCredentialsNotSupported,
<<<<<<< HEAD
  [AppConnection.HCVault]: platformManagedCredentialsNotSupported
=======
  [AppConnection.TeamCity]: platformManagedCredentialsNotSupported
>>>>>>> f93edbb3
};<|MERGE_RESOLUTION|>--- conflicted
+++ resolved
@@ -82,11 +82,8 @@
     getCamundaConnectionListItem(),
     getWindmillConnectionListItem(),
     getAuth0ConnectionListItem(),
-<<<<<<< HEAD
-    getHCVaultConnectionListItem()
-=======
+    getHCVaultConnectionListItem(),
     getTeamCityConnectionListItem()
->>>>>>> f93edbb3
   ].sort((a, b) => a.name.localeCompare(b.name));
 };
 
@@ -151,11 +148,8 @@
     [AppConnection.TerraformCloud]: validateTerraformCloudConnectionCredentials as TAppConnectionCredentialsValidator,
     [AppConnection.Auth0]: validateAuth0ConnectionCredentials as TAppConnectionCredentialsValidator,
     [AppConnection.Windmill]: validateWindmillConnectionCredentials as TAppConnectionCredentialsValidator,
-<<<<<<< HEAD
-    [AppConnection.HCVault]: validateHCVaultConnectionCredentials as TAppConnectionCredentialsValidator
-=======
+    [AppConnection.HCVault]: validateHCVaultConnectionCredentials as TAppConnectionCredentialsValidator,
     [AppConnection.TeamCity]: validateTeamCityConnectionCredentials as TAppConnectionCredentialsValidator
->>>>>>> f93edbb3
   };
 
   return VALIDATE_APP_CONNECTION_CREDENTIALS_MAP[appConnection.app](appConnection);
@@ -187,11 +181,8 @@
     case MsSqlConnectionMethod.UsernameAndPassword:
       return "Username & Password";
     case WindmillConnectionMethod.AccessToken:
-<<<<<<< HEAD
     case HCVaultConnectionMethod.AccessToken:
-=======
     case TeamCityConnectionMethod.AccessToken:
->>>>>>> f93edbb3
       return "Access Token";
     case Auth0ConnectionMethod.ClientCredentials:
       return "Client Credentials";
@@ -242,9 +233,6 @@
   [AppConnection.Vercel]: platformManagedCredentialsNotSupported,
   [AppConnection.Windmill]: platformManagedCredentialsNotSupported,
   [AppConnection.Auth0]: platformManagedCredentialsNotSupported,
-<<<<<<< HEAD
-  [AppConnection.HCVault]: platformManagedCredentialsNotSupported
-=======
+  [AppConnection.HCVault]: platformManagedCredentialsNotSupported,
   [AppConnection.TeamCity]: platformManagedCredentialsNotSupported
->>>>>>> f93edbb3
 };