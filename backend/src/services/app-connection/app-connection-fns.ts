--- conflicted
+++ resolved
@@ -75,11 +75,8 @@
     getPostgresConnectionListItem(),
     getMsSqlConnectionListItem(),
     getCamundaConnectionListItem(),
-<<<<<<< HEAD
     getAzureClientSecretsConnectionListItem(),
-=======
     getWindmillConnectionListItem(),
->>>>>>> eba12912
     getAuth0ConnectionListItem()
   ].sort((a, b) => a.name.localeCompare(b.name));
 };
@@ -144,12 +141,9 @@
     [AppConnection.Vercel]: validateVercelConnectionCredentials as TAppConnectionCredentialsValidator,
     [AppConnection.TerraformCloud]: validateTerraformCloudConnectionCredentials as TAppConnectionCredentialsValidator,
     [AppConnection.Auth0]: validateAuth0ConnectionCredentials as TAppConnectionCredentialsValidator,
-<<<<<<< HEAD
     [AppConnection.AzureClientSecrets]:
-      validateAzureClientSecretsConnectionCredentials as TAppConnectionCredentialsValidator
-=======
+      validateAzureClientSecretsConnectionCredentials as TAppConnectionCredentialsValidator,
     [AppConnection.Windmill]: validateWindmillConnectionCredentials as TAppConnectionCredentialsValidator
->>>>>>> eba12912
   };
 
   return VALIDATE_APP_CONNECTION_CREDENTIALS_MAP[appConnection.app](appConnection);
@@ -181,11 +175,8 @@
     case PostgresConnectionMethod.UsernameAndPassword:
     case MsSqlConnectionMethod.UsernameAndPassword:
       return "Username & Password";
-<<<<<<< HEAD
-=======
     case WindmillConnectionMethod.AccessToken:
       return "Access Token";
->>>>>>> eba12912
     case Auth0ConnectionMethod.ClientCredentials:
       return "Client Credentials";
     default:
@@ -231,10 +222,7 @@
   [AppConnection.TerraformCloud]: platformManagedCredentialsNotSupported,
   [AppConnection.Camunda]: platformManagedCredentialsNotSupported,
   [AppConnection.Vercel]: platformManagedCredentialsNotSupported,
-<<<<<<< HEAD
   [AppConnection.AzureClientSecrets]: platformManagedCredentialsNotSupported,
-=======
   [AppConnection.Windmill]: platformManagedCredentialsNotSupported,
->>>>>>> eba12912
   [AppConnection.Auth0]: platformManagedCredentialsNotSupported
 };