import { Knex } from "knex";

import { TDbClient } from "@app/db";
import { TableName, TIdentityAccessTokens } from "@app/db/schemas";
import { DatabaseError } from "@app/lib/errors";
import { ormify, selectAllTableCols } from "@app/lib/knex";
import { logger } from "@app/lib/logger";
import { QueueName } from "@app/queue";

export type TIdentityAccessTokenDALFactory = ReturnType<typeof identityAccessTokenDALFactory>;

export const identityAccessTokenDALFactory = (db: TDbClient) => {
  const identityAccessTokenOrm = ormify(db, TableName.IdentityAccessToken);

  const findOne = async (filter: Partial<TIdentityAccessTokens>, tx?: Knex) => {
    try {
      const doc = await (tx || db.replicaNode())(TableName.IdentityAccessToken)
        .where(filter)
        .join(TableName.Identity, `${TableName.Identity}.id`, `${TableName.IdentityAccessToken}.identityId`)
        .select(selectAllTableCols(TableName.IdentityAccessToken))
<<<<<<< HEAD
        .select(db.ref("orgId").withSchema(TableName.Identity).as("identityOrgId"))
        .select(db.ref("subOrganizationId").withSchema(TableName.IdentityAccessToken).as("subOrganizationId"))
=======
        .select(db.ref("orgId").withSchema(TableName.Identity).as("identityScopeOrgId"))
        .select(db.ref("name").withSchema(TableName.Identity).as("identityName"))
>>>>>>> 4a62a872
        .first();

      return doc;
    } catch (error) {
      throw new DatabaseError({ error, name: "IdAccessTokenFindOne" });
    }
  };

  const removeExpiredTokens = async (tx?: Knex) => {
    logger.info(`${QueueName.DailyResourceCleanUp}: remove expired access token started`);

    const BATCH_SIZE = 10000;
    const MAX_RETRY_ON_FAILURE = 3;
    const QUERY_TIMEOUT_MS = 10 * 60 * 1000; // 10 minutes
    const MAX_TTL = 315_360_000; // Maximum TTL value in seconds (10 years)

    let deletedTokenIds: { id: string }[] = [];
    let numberOfRetryOnFailure = 0;
    let isRetrying = false;

    const getExpiredTokensQuery = (dbClient: Knex | Knex.Transaction) =>
      dbClient(TableName.IdentityAccessToken)
        .where({
          isAccessTokenRevoked: true
        })
        .orWhere((qb) => {
          void qb
            .where("accessTokenNumUsesLimit", ">", 0)
            .andWhere(
              "accessTokenNumUses",
              ">=",
              db.ref("accessTokenNumUsesLimit").withSchema(TableName.IdentityAccessToken)
            );
        })
        .orWhere((qb) => {
          void qb.where("accessTokenTTL", ">", 0).andWhereRaw(
            `
              -- Check if the token's effective expiration time has passed.
              -- The expiration time is calculated by adding its TTL to its last renewal/creation time.
              COALESCE(
                "${TableName.IdentityAccessToken}"."accessTokenLastRenewedAt", -- Use last renewal time if available
                "${TableName.IdentityAccessToken}"."createdAt"                 -- Otherwise, use creation time
              )
              + make_interval(
                  secs => LEAST(
                    "${TableName.IdentityAccessToken}"."accessTokenTTL",      -- Token's specified TTL
                    ?                                                         -- Capped by MAX_TTL (parameterized value)
                  )
                )
              < NOW()                                                         -- Check if the calculated time is before now
              `,
            [MAX_TTL]
          );
        });

    do {
      try {
        const deleteBatch = async (dbClient: Knex | Knex.Transaction) => {
          const idsToDeleteQuery = getExpiredTokensQuery(dbClient).select("id").limit(BATCH_SIZE);
          return dbClient(TableName.IdentityAccessToken).whereIn("id", idsToDeleteQuery).del().returning("id");
        };

        if (tx) {
          // eslint-disable-next-line no-await-in-loop
          deletedTokenIds = await deleteBatch(tx);
        } else {
          // eslint-disable-next-line no-await-in-loop
          deletedTokenIds = await db.transaction(async (trx) => {
            await trx.raw(`SET statement_timeout = ${QUERY_TIMEOUT_MS}`);
            return deleteBatch(trx);
          });
        }

        numberOfRetryOnFailure = 0; // reset
      } catch (error) {
        numberOfRetryOnFailure += 1;
        logger.error(error, "Failed to delete a batch of expired identity access tokens on pruning");
      } finally {
        // eslint-disable-next-line no-await-in-loop
        await new Promise((resolve) => {
          setTimeout(resolve, 10); // time to breathe for db
        });
      }
      isRetrying = numberOfRetryOnFailure > 0;
    } while (deletedTokenIds.length > 0 || (isRetrying && numberOfRetryOnFailure < MAX_RETRY_ON_FAILURE));

    if (numberOfRetryOnFailure >= MAX_RETRY_ON_FAILURE) {
      logger.error(
        `IdentityAccessTokenPrune: Pruning failed and stopped after ${MAX_RETRY_ON_FAILURE} consecutive retries.`
      );
    }

    logger.info(`${QueueName.DailyResourceCleanUp}: remove expired access token completed`);
  };

  return { ...identityAccessTokenOrm, findOne, removeExpiredTokens };
};<|MERGE_RESOLUTION|>--- conflicted
+++ resolved
@@ -18,13 +18,9 @@
         .where(filter)
         .join(TableName.Identity, `${TableName.Identity}.id`, `${TableName.IdentityAccessToken}.identityId`)
         .select(selectAllTableCols(TableName.IdentityAccessToken))
-<<<<<<< HEAD
         .select(db.ref("orgId").withSchema(TableName.Identity).as("identityOrgId"))
         .select(db.ref("subOrganizationId").withSchema(TableName.IdentityAccessToken).as("subOrganizationId"))
-=======
-        .select(db.ref("orgId").withSchema(TableName.Identity).as("identityScopeOrgId"))
         .select(db.ref("name").withSchema(TableName.Identity).as("identityName"))
->>>>>>> 4a62a872
         .first();
 
       return doc;
