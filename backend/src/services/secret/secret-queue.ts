--- conflicted
+++ resolved
@@ -540,9 +540,6 @@
     });
   };
 
-<<<<<<< HEAD
-  const syncSecrets: TSecretQueueFactory["syncSecrets"] = async ({
-=======
   const publishEvents = async (event: PublishableEvent) => {
     if (event.created) {
       await eventBusService.publish(TopicName.CoreServers, {
@@ -590,18 +587,13 @@
   };
 
   const syncSecrets = async <T extends boolean = false>({
->>>>>>> 666ae3bc
     // seperate de-dupe queue for integration sync and replication sync
     _deDupeQueue: deDupeQueue = {},
     _depth: depth = 0,
     _deDupeReplicationQueue: deDupeReplicationQueue = {},
     event,
     ...dto
-<<<<<<< HEAD
-  }) => {
-=======
   }: TSyncSecretsDTO<T> & { event?: PublishableEvent }) => {
->>>>>>> 666ae3bc
     logger.info(
       `syncSecrets: syncing project secrets where [projectId=${dto.projectId}]  [environment=${dto.environmentSlug}] [path=${dto.secretPath}]`
     );
