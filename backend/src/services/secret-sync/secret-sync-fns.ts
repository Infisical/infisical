import { AxiosError } from "axios";
import handlebars from "handlebars";

import { TLicenseServiceFactory } from "@app/ee/services/license/license-service";
import { OCI_VAULT_SYNC_LIST_OPTION, OCIVaultSyncFns } from "@app/ee/services/secret-sync/oci-vault";
import { BadRequestError } from "@app/lib/errors";
import {
  AWS_PARAMETER_STORE_SYNC_LIST_OPTION,
  AwsParameterStoreSyncFns
} from "@app/services/secret-sync/aws-parameter-store";
import {
  AWS_SECRETS_MANAGER_SYNC_LIST_OPTION,
  AwsSecretsManagerSyncFns
} from "@app/services/secret-sync/aws-secrets-manager";
import { DATABRICKS_SYNC_LIST_OPTION, databricksSyncFactory } from "@app/services/secret-sync/databricks";
import { GITHUB_SYNC_LIST_OPTION, GithubSyncFns } from "@app/services/secret-sync/github";
import { SecretSync, SecretSyncPlanType } from "@app/services/secret-sync/secret-sync-enums";
import { SecretSyncError } from "@app/services/secret-sync/secret-sync-errors";
import {
  TSecretMap,
  TSecretSyncListItem,
  TSecretSyncWithCredentials
} from "@app/services/secret-sync/secret-sync-types";

import { TAppConnectionDALFactory } from "../app-connection/app-connection-dal";
import { TKmsServiceFactory } from "../kms/kms-service";
import { ONEPASS_SYNC_LIST_OPTION, OnePassSyncFns } from "./1password";
import { AZURE_APP_CONFIGURATION_SYNC_LIST_OPTION, azureAppConfigurationSyncFactory } from "./azure-app-configuration";
import { AZURE_DEVOPS_SYNC_LIST_OPTION, azureDevOpsSyncFactory } from "./azure-devops";
import { AZURE_KEY_VAULT_SYNC_LIST_OPTION, azureKeyVaultSyncFactory } from "./azure-key-vault";
import { CAMUNDA_SYNC_LIST_OPTION, camundaSyncFactory } from "./camunda";
import { FLYIO_SYNC_LIST_OPTION, FlyioSyncFns } from "./flyio";
import { GCP_SYNC_LIST_OPTION } from "./gcp";
import { GcpSyncFns } from "./gcp/gcp-sync-fns";
import { HC_VAULT_SYNC_LIST_OPTION, HCVaultSyncFns } from "./hc-vault";
import { HUMANITEC_SYNC_LIST_OPTION } from "./humanitec";
import { HumanitecSyncFns } from "./humanitec/humanitec-sync-fns";
import { RENDER_SYNC_LIST_OPTION, RenderSyncFns } from "./render";
import { SECRET_SYNC_PLAN_MAP } from "./secret-sync-maps";
import { TEAMCITY_SYNC_LIST_OPTION, TeamCitySyncFns } from "./teamcity";
import { TERRAFORM_CLOUD_SYNC_LIST_OPTION, TerraformCloudSyncFns } from "./terraform-cloud";
import { VERCEL_SYNC_LIST_OPTION, VercelSyncFns } from "./vercel";
import { WINDMILL_SYNC_LIST_OPTION, WindmillSyncFns } from "./windmill";

const SECRET_SYNC_LIST_OPTIONS: Record<SecretSync, TSecretSyncListItem> = {
  [SecretSync.AWSParameterStore]: AWS_PARAMETER_STORE_SYNC_LIST_OPTION,
  [SecretSync.AWSSecretsManager]: AWS_SECRETS_MANAGER_SYNC_LIST_OPTION,
  [SecretSync.GitHub]: GITHUB_SYNC_LIST_OPTION,
  [SecretSync.GCPSecretManager]: GCP_SYNC_LIST_OPTION,
  [SecretSync.AzureKeyVault]: AZURE_KEY_VAULT_SYNC_LIST_OPTION,
  [SecretSync.AzureDevOps]: AZURE_DEVOPS_SYNC_LIST_OPTION,
  [SecretSync.AzureAppConfiguration]: AZURE_APP_CONFIGURATION_SYNC_LIST_OPTION,
  [SecretSync.Databricks]: DATABRICKS_SYNC_LIST_OPTION,
  [SecretSync.Humanitec]: HUMANITEC_SYNC_LIST_OPTION,
  [SecretSync.TerraformCloud]: TERRAFORM_CLOUD_SYNC_LIST_OPTION,
  [SecretSync.Camunda]: CAMUNDA_SYNC_LIST_OPTION,
  [SecretSync.Vercel]: VERCEL_SYNC_LIST_OPTION,
  [SecretSync.Windmill]: WINDMILL_SYNC_LIST_OPTION,
  [SecretSync.HCVault]: HC_VAULT_SYNC_LIST_OPTION,
  [SecretSync.TeamCity]: TEAMCITY_SYNC_LIST_OPTION,
  [SecretSync.OCIVault]: OCI_VAULT_SYNC_LIST_OPTION,
  [SecretSync.OnePass]: ONEPASS_SYNC_LIST_OPTION,
<<<<<<< HEAD
  [SecretSync.Render]: RENDER_SYNC_LIST_OPTION
=======
  [SecretSync.Flyio]: FLYIO_SYNC_LIST_OPTION
>>>>>>> 1f1fb3f3
};

export const listSecretSyncOptions = () => {
  return Object.values(SECRET_SYNC_LIST_OPTIONS).sort((a, b) => a.name.localeCompare(b.name));
};

type TSyncSecretDeps = {
  appConnectionDAL: Pick<TAppConnectionDALFactory, "findById" | "update" | "updateById">;
  kmsService: Pick<TKmsServiceFactory, "createCipherPairWithDataKey">;
};

// Add schema to secret keys
const addSchema = (unprocessedSecretMap: TSecretMap, environment: string, schema?: string): TSecretMap => {
  if (!schema) return unprocessedSecretMap;

  const processedSecretMap: TSecretMap = {};

  for (const [key, value] of Object.entries(unprocessedSecretMap)) {
    const newKey = handlebars.compile(schema)({
      secretKey: key,
      environment
    });

    processedSecretMap[newKey] = value;
  }

  return processedSecretMap;
};

// Strip schema from secret keys
const stripSchema = (unprocessedSecretMap: TSecretMap, environment: string, schema?: string): TSecretMap => {
  if (!schema) return unprocessedSecretMap;

  const compiledSchemaPattern = handlebars.compile(schema)({
    secretKey: "{{secretKey}}", // Keep secretKey
    environment
  });

  const parts = compiledSchemaPattern.split("{{secretKey}}");
  const prefix = parts[0];
  const suffix = parts[parts.length - 1];

  const strippedMap: TSecretMap = {};

  for (const [key, value] of Object.entries(unprocessedSecretMap)) {
    if (!key.startsWith(prefix) || !key.endsWith(suffix)) {
      // eslint-disable-next-line no-continue
      continue;
    }

    const strippedKey = key.slice(prefix.length, key.length - suffix.length);
    strippedMap[strippedKey] = value;
  }

  return strippedMap;
};

// Checks if a key matches a schema
export const matchesSchema = (key: string, environment: string, schema?: string): boolean => {
  if (!schema) return true;

  const compiledSchemaPattern = handlebars.compile(schema)({
    secretKey: "{{secretKey}}", // Keep secretKey
    environment
  });

  // This edge-case shouldn't be possible
  if (!compiledSchemaPattern.includes("{{secretKey}}")) {
    return key === compiledSchemaPattern;
  }

  const parts = compiledSchemaPattern.split("{{secretKey}}");
  const prefix = parts[0];
  const suffix = parts[parts.length - 1];

  if (prefix === "" && suffix === "") return true;

  // If prefix is empty, key must end with suffix
  if (prefix === "") return key.endsWith(suffix);

  // If suffix is empty, key must start with prefix
  if (suffix === "") return key.startsWith(prefix);

  return key.startsWith(prefix) && key.endsWith(suffix) && key.length >= prefix.length + suffix.length;
};

// Filter only for secrets with keys that match the schema
const filterForSchema = (secretMap: TSecretMap, environment: string, schema?: string): TSecretMap => {
  const filteredMap: TSecretMap = {};

  for (const [key, value] of Object.entries(secretMap)) {
    if (matchesSchema(key, environment, schema)) {
      filteredMap[key] = value;
    }
  }

  return filteredMap;
};

export const SecretSyncFns = {
  syncSecrets: (
    secretSync: TSecretSyncWithCredentials,
    secretMap: TSecretMap,
    { kmsService, appConnectionDAL }: TSyncSecretDeps
  ): Promise<void> => {
    const schemaSecretMap = addSchema(secretMap, secretSync.environment?.slug || "", secretSync.syncOptions.keySchema);

    switch (secretSync.destination) {
      case SecretSync.AWSParameterStore:
        return AwsParameterStoreSyncFns.syncSecrets(secretSync, schemaSecretMap);
      case SecretSync.AWSSecretsManager:
        return AwsSecretsManagerSyncFns.syncSecrets(secretSync, schemaSecretMap);
      case SecretSync.GitHub:
        return GithubSyncFns.syncSecrets(secretSync, schemaSecretMap);
      case SecretSync.GCPSecretManager:
        return GcpSyncFns.syncSecrets(secretSync, schemaSecretMap);
      case SecretSync.AzureKeyVault:
        return azureKeyVaultSyncFactory({
          appConnectionDAL,
          kmsService
        }).syncSecrets(secretSync, schemaSecretMap);
      case SecretSync.AzureAppConfiguration:
        return azureAppConfigurationSyncFactory({
          appConnectionDAL,
          kmsService
        }).syncSecrets(secretSync, schemaSecretMap);
      case SecretSync.AzureDevOps:
        return azureDevOpsSyncFactory({
          appConnectionDAL,
          kmsService
        }).syncSecrets(secretSync, schemaSecretMap);
      case SecretSync.Databricks:
        return databricksSyncFactory({
          appConnectionDAL,
          kmsService
        }).syncSecrets(secretSync, schemaSecretMap);
      case SecretSync.Humanitec:
        return HumanitecSyncFns.syncSecrets(secretSync, schemaSecretMap);
      case SecretSync.TerraformCloud:
        return TerraformCloudSyncFns.syncSecrets(secretSync, schemaSecretMap);
      case SecretSync.Camunda:
        return camundaSyncFactory({
          appConnectionDAL,
          kmsService
        }).syncSecrets(secretSync, schemaSecretMap);
      case SecretSync.Vercel:
        return VercelSyncFns.syncSecrets(secretSync, schemaSecretMap);
      case SecretSync.Windmill:
        return WindmillSyncFns.syncSecrets(secretSync, schemaSecretMap);
      case SecretSync.HCVault:
        return HCVaultSyncFns.syncSecrets(secretSync, schemaSecretMap);
      case SecretSync.TeamCity:
        return TeamCitySyncFns.syncSecrets(secretSync, schemaSecretMap);
      case SecretSync.OCIVault:
        return OCIVaultSyncFns.syncSecrets(secretSync, schemaSecretMap);
      case SecretSync.OnePass:
        return OnePassSyncFns.syncSecrets(secretSync, schemaSecretMap);
<<<<<<< HEAD
      case SecretSync.Render:
        return RenderSyncFns.syncSecrets(secretSync, schemaSecretMap);
=======
      case SecretSync.Flyio:
        return FlyioSyncFns.syncSecrets(secretSync, schemaSecretMap);
>>>>>>> 1f1fb3f3
      default:
        throw new Error(
          `Unhandled sync destination for sync secrets fns: ${(secretSync as TSecretSyncWithCredentials).destination}`
        );
    }
  },
  getSecrets: async (
    secretSync: TSecretSyncWithCredentials,
    { kmsService, appConnectionDAL }: TSyncSecretDeps
  ): Promise<TSecretMap> => {
    let secretMap: TSecretMap;
    switch (secretSync.destination) {
      case SecretSync.AWSParameterStore:
        secretMap = await AwsParameterStoreSyncFns.getSecrets(secretSync);
        break;
      case SecretSync.AWSSecretsManager:
        secretMap = await AwsSecretsManagerSyncFns.getSecrets(secretSync);
        break;
      case SecretSync.GitHub:
        secretMap = await GithubSyncFns.getSecrets(secretSync);
        break;
      case SecretSync.GCPSecretManager:
        secretMap = await GcpSyncFns.getSecrets(secretSync);
        break;
      case SecretSync.AzureKeyVault:
        secretMap = await azureKeyVaultSyncFactory({
          appConnectionDAL,
          kmsService
        }).getSecrets(secretSync);
        break;
      case SecretSync.AzureAppConfiguration:
        secretMap = await azureAppConfigurationSyncFactory({
          appConnectionDAL,
          kmsService
        }).getSecrets(secretSync);
        break;
      case SecretSync.AzureDevOps:
        secretMap = await azureDevOpsSyncFactory({
          appConnectionDAL,
          kmsService
        }).getSecrets(secretSync);
        break;
      case SecretSync.Databricks:
        return databricksSyncFactory({
          appConnectionDAL,
          kmsService
        }).getSecrets(secretSync);
      case SecretSync.Humanitec:
        secretMap = await HumanitecSyncFns.getSecrets(secretSync);
        break;
      case SecretSync.TerraformCloud:
        secretMap = await TerraformCloudSyncFns.getSecrets(secretSync);
        break;
      case SecretSync.Camunda:
        secretMap = await camundaSyncFactory({
          appConnectionDAL,
          kmsService
        }).getSecrets(secretSync);
        break;
      case SecretSync.Vercel:
        secretMap = await VercelSyncFns.getSecrets(secretSync);
        break;
      case SecretSync.Windmill:
        secretMap = await WindmillSyncFns.getSecrets(secretSync);
        break;
      case SecretSync.HCVault:
        secretMap = await HCVaultSyncFns.getSecrets(secretSync);
        break;
      case SecretSync.TeamCity:
        secretMap = await TeamCitySyncFns.getSecrets(secretSync);
        break;
      case SecretSync.OCIVault:
        secretMap = await OCIVaultSyncFns.getSecrets(secretSync);
        break;
      case SecretSync.OnePass:
        secretMap = await OnePassSyncFns.getSecrets(secretSync);
        break;
<<<<<<< HEAD
      case SecretSync.Render:
        secretMap = await RenderSyncFns.getSecrets(secretSync);
=======
      case SecretSync.Flyio:
        secretMap = await FlyioSyncFns.getSecrets(secretSync);
>>>>>>> 1f1fb3f3
        break;
      default:
        throw new Error(
          `Unhandled sync destination for get secrets fns: ${(secretSync as TSecretSyncWithCredentials).destination}`
        );
    }

    const filtered = filterForSchema(secretMap, secretSync.environment?.slug || "", secretSync.syncOptions.keySchema);
    const stripped = stripSchema(filtered, secretSync.environment?.slug || "", secretSync.syncOptions.keySchema);
    return stripped;
  },
  removeSecrets: (
    secretSync: TSecretSyncWithCredentials,
    secretMap: TSecretMap,
    { kmsService, appConnectionDAL }: TSyncSecretDeps
  ): Promise<void> => {
    const schemaSecretMap = addSchema(secretMap, secretSync.environment?.slug || "", secretSync.syncOptions.keySchema);

    switch (secretSync.destination) {
      case SecretSync.AWSParameterStore:
        return AwsParameterStoreSyncFns.removeSecrets(secretSync, schemaSecretMap);
      case SecretSync.AWSSecretsManager:
        return AwsSecretsManagerSyncFns.removeSecrets(secretSync, schemaSecretMap);
      case SecretSync.GitHub:
        return GithubSyncFns.removeSecrets(secretSync, schemaSecretMap);
      case SecretSync.GCPSecretManager:
        return GcpSyncFns.removeSecrets(secretSync, schemaSecretMap);
      case SecretSync.AzureKeyVault:
        return azureKeyVaultSyncFactory({
          appConnectionDAL,
          kmsService
        }).removeSecrets(secretSync, schemaSecretMap);
      case SecretSync.AzureAppConfiguration:
        return azureAppConfigurationSyncFactory({
          appConnectionDAL,
          kmsService
        }).removeSecrets(secretSync, schemaSecretMap);
      case SecretSync.AzureDevOps:
        return azureDevOpsSyncFactory({
          appConnectionDAL,
          kmsService
        }).removeSecrets(secretSync);
      case SecretSync.Databricks:
        return databricksSyncFactory({
          appConnectionDAL,
          kmsService
        }).removeSecrets(secretSync, schemaSecretMap);
      case SecretSync.Humanitec:
        return HumanitecSyncFns.removeSecrets(secretSync, schemaSecretMap);
      case SecretSync.TerraformCloud:
        return TerraformCloudSyncFns.removeSecrets(secretSync, schemaSecretMap);
      case SecretSync.Camunda:
        return camundaSyncFactory({
          appConnectionDAL,
          kmsService
        }).removeSecrets(secretSync, schemaSecretMap);
      case SecretSync.Vercel:
        return VercelSyncFns.removeSecrets(secretSync, schemaSecretMap);
      case SecretSync.Windmill:
        return WindmillSyncFns.removeSecrets(secretSync, schemaSecretMap);
      case SecretSync.HCVault:
        return HCVaultSyncFns.removeSecrets(secretSync, schemaSecretMap);
      case SecretSync.TeamCity:
        return TeamCitySyncFns.removeSecrets(secretSync, schemaSecretMap);
      case SecretSync.OCIVault:
        return OCIVaultSyncFns.removeSecrets(secretSync, schemaSecretMap);
      case SecretSync.OnePass:
        return OnePassSyncFns.removeSecrets(secretSync, schemaSecretMap);
<<<<<<< HEAD
      case SecretSync.Render:
        return RenderSyncFns.removeSecrets(secretSync, schemaSecretMap);
=======
      case SecretSync.Flyio:
        return FlyioSyncFns.removeSecrets(secretSync, schemaSecretMap);
>>>>>>> 1f1fb3f3
      default:
        throw new Error(
          `Unhandled sync destination for remove secrets fns: ${(secretSync as TSecretSyncWithCredentials).destination}`
        );
    }
  }
};

const MAX_MESSAGE_LENGTH = 1024;

export const parseSyncErrorMessage = (err: unknown): string => {
  let errorMessage: string;

  if (err instanceof SecretSyncError) {
    errorMessage = JSON.stringify({
      secretKey: err.secretKey,
      error: err.message || parseSyncErrorMessage(err.error)
    });
  } else if (err instanceof AxiosError) {
    errorMessage = err?.response?.data
      ? JSON.stringify(err?.response?.data)
      : (err?.message ?? "An unknown error occurred.");
  } else {
    errorMessage = (err as Error)?.message || "An unknown error occurred.";
  }

  return errorMessage.length <= MAX_MESSAGE_LENGTH
    ? errorMessage
    : `${errorMessage.substring(0, MAX_MESSAGE_LENGTH - 3)}...`;
};

export const enterpriseSyncCheck = async (
  licenseService: Pick<TLicenseServiceFactory, "getPlan">,
  secretSync: SecretSync,
  orgId: string,
  errorMessage: string
) => {
  if (SECRET_SYNC_PLAN_MAP[secretSync] === SecretSyncPlanType.Enterprise) {
    const plan = await licenseService.getPlan(orgId);
    if (!plan.enterpriseSecretSyncs)
      throw new BadRequestError({
        message: errorMessage
      });
  }
};<|MERGE_RESOLUTION|>--- conflicted
+++ resolved
@@ -60,11 +60,8 @@
   [SecretSync.TeamCity]: TEAMCITY_SYNC_LIST_OPTION,
   [SecretSync.OCIVault]: OCI_VAULT_SYNC_LIST_OPTION,
   [SecretSync.OnePass]: ONEPASS_SYNC_LIST_OPTION,
-<<<<<<< HEAD
-  [SecretSync.Render]: RENDER_SYNC_LIST_OPTION
-=======
+  [SecretSync.Render]: RENDER_SYNC_LIST_OPTION,
   [SecretSync.Flyio]: FLYIO_SYNC_LIST_OPTION
->>>>>>> 1f1fb3f3
 };
 
 export const listSecretSyncOptions = () => {
@@ -222,13 +219,10 @@
         return OCIVaultSyncFns.syncSecrets(secretSync, schemaSecretMap);
       case SecretSync.OnePass:
         return OnePassSyncFns.syncSecrets(secretSync, schemaSecretMap);
-<<<<<<< HEAD
       case SecretSync.Render:
         return RenderSyncFns.syncSecrets(secretSync, schemaSecretMap);
-=======
       case SecretSync.Flyio:
         return FlyioSyncFns.syncSecrets(secretSync, schemaSecretMap);
->>>>>>> 1f1fb3f3
       default:
         throw new Error(
           `Unhandled sync destination for sync secrets fns: ${(secretSync as TSecretSyncWithCredentials).destination}`
@@ -306,13 +300,11 @@
       case SecretSync.OnePass:
         secretMap = await OnePassSyncFns.getSecrets(secretSync);
         break;
-<<<<<<< HEAD
       case SecretSync.Render:
         secretMap = await RenderSyncFns.getSecrets(secretSync);
-=======
+        break;
       case SecretSync.Flyio:
         secretMap = await FlyioSyncFns.getSecrets(secretSync);
->>>>>>> 1f1fb3f3
         break;
       default:
         throw new Error(
@@ -381,13 +373,10 @@
         return OCIVaultSyncFns.removeSecrets(secretSync, schemaSecretMap);
       case SecretSync.OnePass:
         return OnePassSyncFns.removeSecrets(secretSync, schemaSecretMap);
-<<<<<<< HEAD
       case SecretSync.Render:
         return RenderSyncFns.removeSecrets(secretSync, schemaSecretMap);
-=======
       case SecretSync.Flyio:
         return FlyioSyncFns.removeSecrets(secretSync, schemaSecretMap);
->>>>>>> 1f1fb3f3
       default:
         throw new Error(
           `Unhandled sync destination for remove secrets fns: ${(secretSync as TSecretSyncWithCredentials).destination}`
