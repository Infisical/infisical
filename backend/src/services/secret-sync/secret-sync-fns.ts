--- conflicted
+++ resolved
@@ -46,11 +46,8 @@
   [SecretSync.Camunda]: CAMUNDA_SYNC_LIST_OPTION,
   [SecretSync.Vercel]: VERCEL_SYNC_LIST_OPTION,
   [SecretSync.Windmill]: WINDMILL_SYNC_LIST_OPTION,
-<<<<<<< HEAD
-  [SecretSync.HCVault]: HC_VAULT_SYNC_LIST_OPTION
-=======
+  [SecretSync.HCVault]: HC_VAULT_SYNC_LIST_OPTION,
   [SecretSync.TeamCity]: TEAMCITY_SYNC_LIST_OPTION
->>>>>>> f93edbb3
 };
 
 export const listSecretSyncOptions = () => {
@@ -147,13 +144,10 @@
         return VercelSyncFns.syncSecrets(secretSync, secretMap);
       case SecretSync.Windmill:
         return WindmillSyncFns.syncSecrets(secretSync, secretMap);
-<<<<<<< HEAD
       case SecretSync.HCVault:
         return HCVaultSyncFns.syncSecrets(secretSync, secretMap);
-=======
       case SecretSync.TeamCity:
         return TeamCitySyncFns.syncSecrets(secretSync, secretMap);
->>>>>>> f93edbb3
       default:
         throw new Error(
           `Unhandled sync destination for sync secrets fns: ${(secretSync as TSecretSyncWithCredentials).destination}`
@@ -213,13 +207,11 @@
       case SecretSync.Windmill:
         secretMap = await WindmillSyncFns.getSecrets(secretSync);
         break;
-<<<<<<< HEAD
       case SecretSync.HCVault:
         secretMap = await HCVaultSyncFns.getSecrets(secretSync);
-=======
+        break;
       case SecretSync.TeamCity:
         secretMap = await TeamCitySyncFns.getSecrets(secretSync);
->>>>>>> f93edbb3
         break;
       default:
         throw new Error(
@@ -274,13 +266,10 @@
         return VercelSyncFns.removeSecrets(secretSync, secretMap);
       case SecretSync.Windmill:
         return WindmillSyncFns.removeSecrets(secretSync, secretMap);
-<<<<<<< HEAD
       case SecretSync.HCVault:
         return HCVaultSyncFns.removeSecrets(secretSync, secretMap);
-=======
       case SecretSync.TeamCity:
         return TeamCitySyncFns.removeSecrets(secretSync, secretMap);
->>>>>>> f93edbb3
       default:
         throw new Error(
           `Unhandled sync destination for remove secrets fns: ${(secretSync as TSecretSyncWithCredentials).destination}`
