--- conflicted
+++ resolved
@@ -86,11 +86,8 @@
   [SecretSync.Zabbix]: ZABBIX_SYNC_LIST_OPTION,
   [SecretSync.Railway]: RAILWAY_SYNC_LIST_OPTION,
   [SecretSync.Checkly]: CHECKLY_SYNC_LIST_OPTION,
-<<<<<<< HEAD
-  [SecretSync.DigitalOceanAppPlatform]: DIGITAL_OCEAN_APP_PLATFORM_SYNC_LIST_OPTION
-=======
+  [SecretSync.DigitalOceanAppPlatform]: DIGITAL_OCEAN_APP_PLATFORM_SYNC_LIST_OPTION,
   [SecretSync.Bitbucket]: BITBUCKET_SYNC_LIST_OPTION
->>>>>>> 95b997c1
 };
 
 export const listSecretSyncOptions = () => {
@@ -268,13 +265,10 @@
         return ChecklySyncFns.syncSecrets(secretSync, schemaSecretMap);
       case SecretSync.Supabase:
         return SupabaseSyncFns.syncSecrets(secretSync, schemaSecretMap);
-<<<<<<< HEAD
       case SecretSync.DigitalOceanAppPlatform:
         return DigitalOceanAppPlatformSyncFns.syncSecrets(secretSync, schemaSecretMap);
-=======
       case SecretSync.Bitbucket:
         return BitbucketSyncFns.syncSecrets(secretSync, schemaSecretMap);
->>>>>>> 95b997c1
       default:
         throw new Error(
           `Unhandled sync destination for sync secrets fns: ${(secretSync as TSecretSyncWithCredentials).destination}`
@@ -382,13 +376,10 @@
       case SecretSync.Supabase:
         secretMap = await SupabaseSyncFns.getSecrets(secretSync);
         break;
-<<<<<<< HEAD
       case SecretSync.DigitalOceanAppPlatform:
         secretMap = await DigitalOceanAppPlatformSyncFns.getSecrets(secretSync);
-=======
       case SecretSync.Bitbucket:
         secretMap = await BitbucketSyncFns.getSecrets(secretSync);
->>>>>>> 95b997c1
         break;
       default:
         throw new Error(
@@ -477,13 +468,10 @@
         return ChecklySyncFns.removeSecrets(secretSync, schemaSecretMap);
       case SecretSync.Supabase:
         return SupabaseSyncFns.removeSecrets(secretSync, schemaSecretMap);
-<<<<<<< HEAD
       case SecretSync.DigitalOceanAppPlatform:
         return DigitalOceanAppPlatformSyncFns.removeSecrets(secretSync, schemaSecretMap);
-=======
       case SecretSync.Bitbucket:
         return BitbucketSyncFns.removeSecrets(secretSync, schemaSecretMap);
->>>>>>> 95b997c1
       default:
         throw new Error(
           `Unhandled sync destination for remove secrets fns: ${(secretSync as TSecretSyncWithCredentials).destination}`
