import { AppConnection } from "@app/services/app-connection/app-connection-enums";
import { SecretSync } from "@app/services/secret-sync/secret-sync-enums";

export const SECRET_SYNC_NAME_MAP: Record<SecretSync, string> = {
  [SecretSync.AWSParameterStore]: "AWS Parameter Store",
  [SecretSync.AWSSecretsManager]: "AWS Secrets Manager",
  [SecretSync.GitHub]: "GitHub",
  [SecretSync.GCPSecretManager]: "GCP Secret Manager",
  [SecretSync.AzureKeyVault]: "Azure Key Vault",
  [SecretSync.AzureAppConfiguration]: "Azure App Configuration",
  [SecretSync.Databricks]: "Databricks",
  [SecretSync.Humanitec]: "Humanitec",
  [SecretSync.TerraformCloud]: "Terraform Cloud",
  [SecretSync.Camunda]: "Camunda",
  [SecretSync.Vercel]: "Vercel",
  [SecretSync.Windmill]: "Windmill",
<<<<<<< HEAD
  [SecretSync.HCVault]: "Hashicorp Vault"
=======
  [SecretSync.TeamCity]: "TeamCity"
>>>>>>> f93edbb3
};

export const SECRET_SYNC_CONNECTION_MAP: Record<SecretSync, AppConnection> = {
  [SecretSync.AWSParameterStore]: AppConnection.AWS,
  [SecretSync.AWSSecretsManager]: AppConnection.AWS,
  [SecretSync.GitHub]: AppConnection.GitHub,
  [SecretSync.GCPSecretManager]: AppConnection.GCP,
  [SecretSync.AzureKeyVault]: AppConnection.AzureKeyVault,
  [SecretSync.AzureAppConfiguration]: AppConnection.AzureAppConfiguration,
  [SecretSync.Databricks]: AppConnection.Databricks,
  [SecretSync.Humanitec]: AppConnection.Humanitec,
  [SecretSync.TerraformCloud]: AppConnection.TerraformCloud,
  [SecretSync.Camunda]: AppConnection.Camunda,
  [SecretSync.Vercel]: AppConnection.Vercel,
  [SecretSync.Windmill]: AppConnection.Windmill,
<<<<<<< HEAD
  [SecretSync.HCVault]: AppConnection.HCVault
=======
  [SecretSync.TeamCity]: AppConnection.TeamCity
>>>>>>> f93edbb3
};<|MERGE_RESOLUTION|>--- conflicted
+++ resolved
@@ -14,11 +14,8 @@
   [SecretSync.Camunda]: "Camunda",
   [SecretSync.Vercel]: "Vercel",
   [SecretSync.Windmill]: "Windmill",
-<<<<<<< HEAD
-  [SecretSync.HCVault]: "Hashicorp Vault"
-=======
+  [SecretSync.HCVault]: "Hashicorp Vault",
   [SecretSync.TeamCity]: "TeamCity"
->>>>>>> f93edbb3
 };
 
 export const SECRET_SYNC_CONNECTION_MAP: Record<SecretSync, AppConnection> = {
@@ -34,9 +31,6 @@
   [SecretSync.Camunda]: AppConnection.Camunda,
   [SecretSync.Vercel]: AppConnection.Vercel,
   [SecretSync.Windmill]: AppConnection.Windmill,
-<<<<<<< HEAD
-  [SecretSync.HCVault]: AppConnection.HCVault
-=======
+  [SecretSync.HCVault]: AppConnection.HCVault,
   [SecretSync.TeamCity]: AppConnection.TeamCity
->>>>>>> f93edbb3
 };