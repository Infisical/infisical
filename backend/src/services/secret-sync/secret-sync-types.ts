import { Job } from "bullmq";

import { AuditLogInfo } from "@app/ee/services/audit-log/audit-log-types";
import {
  TOCIVaultSync,
  TOCIVaultSyncInput,
  TOCIVaultSyncListItem,
  TOCIVaultSyncWithCredentials
} from "@app/ee/services/secret-sync/oci-vault";
import { QueueJobs } from "@app/queue";
import { ResourceMetadataDTO } from "@app/services/resource-metadata/resource-metadata-schema";
import {
  TAwsSecretsManagerSync,
  TAwsSecretsManagerSyncInput,
  TAwsSecretsManagerSyncListItem,
  TAwsSecretsManagerSyncWithCredentials
} from "@app/services/secret-sync/aws-secrets-manager";
import {
  TCamundaSync,
  TCamundaSyncInput,
  TCamundaSyncListItem,
  TCamundaSyncWithCredentials
} from "@app/services/secret-sync/camunda";
import {
  TDatabricksSync,
  TDatabricksSyncInput,
  TDatabricksSyncListItem,
  TDatabricksSyncWithCredentials
} from "@app/services/secret-sync/databricks";
import {
  TGitHubSync,
  TGitHubSyncInput,
  TGitHubSyncListItem,
  TGitHubSyncWithCredentials
} from "@app/services/secret-sync/github";
import { TSecretSyncDALFactory } from "@app/services/secret-sync/secret-sync-dal";
import { SecretSync, SecretSyncImportBehavior } from "@app/services/secret-sync/secret-sync-enums";
import {
  TWindmillSync,
  TWindmillSyncInput,
  TWindmillSyncListItem,
  TWindmillSyncWithCredentials
} from "@app/services/secret-sync/windmill";

import {
  TOnePassSync,
  TOnePassSyncInput,
  TOnePassSyncListItem,
  TOnePassSyncWithCredentials
} from "./1password/1password-sync-types";
import {
  TAwsParameterStoreSync,
  TAwsParameterStoreSyncInput,
  TAwsParameterStoreSyncListItem,
  TAwsParameterStoreSyncWithCredentials
} from "./aws-parameter-store";
import {
  TAzureAppConfigurationSync,
  TAzureAppConfigurationSyncInput,
  TAzureAppConfigurationSyncListItem,
  TAzureAppConfigurationSyncWithCredentials
} from "./azure-app-configuration";
import {
  TAzureDevOpsSync,
  TAzureDevOpsSyncInput,
  TAzureDevOpsSyncListItem,
  TAzureDevOpsSyncWithCredentials
} from "./azure-devops";
import {
  TAzureKeyVaultSync,
  TAzureKeyVaultSyncInput,
  TAzureKeyVaultSyncListItem,
  TAzureKeyVaultSyncWithCredentials
} from "./azure-key-vault";
import { TFlyioSync, TFlyioSyncInput, TFlyioSyncListItem, TFlyioSyncWithCredentials } from "./flyio/flyio-sync-types";
import { TGcpSync, TGcpSyncInput, TGcpSyncListItem, TGcpSyncWithCredentials } from "./gcp";
import {
  THCVaultSync,
  THCVaultSyncInput,
  THCVaultSyncListItem,
  THCVaultSyncWithCredentials
} from "./hc-vault/hc-vault-sync-types";
import { THerokuSync, THerokuSyncInput, THerokuSyncListItem, THerokuSyncWithCredentials } from "./heroku";
import {
  THumanitecSync,
  THumanitecSyncInput,
  THumanitecSyncListItem,
  THumanitecSyncWithCredentials
} from "./humanitec";
import {
  TRenderSync,
  TRenderSyncInput,
  TRenderSyncListItem,
  TRenderSyncWithCredentials
} from "./render/render-sync-types";
import {
  TTeamCitySync,
  TTeamCitySyncInput,
  TTeamCitySyncListItem,
  TTeamCitySyncWithCredentials
} from "./teamcity/teamcity-sync-types";
import {
  TTerraformCloudSync,
  TTerraformCloudSyncInput,
  TTerraformCloudSyncListItem,
  TTerraformCloudSyncWithCredentials
} from "./terraform-cloud";
import { TVercelSync, TVercelSyncInput, TVercelSyncListItem, TVercelSyncWithCredentials } from "./vercel";

export type TSecretSync =
  | TAwsParameterStoreSync
  | TAwsSecretsManagerSync
  | TGitHubSync
  | TGcpSync
  | TAzureKeyVaultSync
  | TAzureAppConfigurationSync
  | TAzureDevOpsSync
  | TDatabricksSync
  | THumanitecSync
  | TTerraformCloudSync
  | TCamundaSync
  | TVercelSync
  | TWindmillSync
  | THCVaultSync
  | TTeamCitySync
  | TOCIVaultSync
  | TOnePassSync
<<<<<<< HEAD
  | THerokuSync;
=======
  | TRenderSync
  | TFlyioSync;
>>>>>>> f385386a

export type TSecretSyncWithCredentials =
  | TAwsParameterStoreSyncWithCredentials
  | TAwsSecretsManagerSyncWithCredentials
  | TGitHubSyncWithCredentials
  | TGcpSyncWithCredentials
  | TAzureKeyVaultSyncWithCredentials
  | TAzureAppConfigurationSyncWithCredentials
  | TAzureDevOpsSyncWithCredentials
  | TDatabricksSyncWithCredentials
  | THumanitecSyncWithCredentials
  | TTerraformCloudSyncWithCredentials
  | TCamundaSyncWithCredentials
  | TVercelSyncWithCredentials
  | TWindmillSyncWithCredentials
  | THCVaultSyncWithCredentials
  | TTeamCitySyncWithCredentials
  | TOCIVaultSyncWithCredentials
  | TOnePassSyncWithCredentials
<<<<<<< HEAD
  | THerokuSyncWithCredentials;
=======
  | TRenderSyncWithCredentials
  | TFlyioSyncWithCredentials;
>>>>>>> f385386a

export type TSecretSyncInput =
  | TAwsParameterStoreSyncInput
  | TAwsSecretsManagerSyncInput
  | TGitHubSyncInput
  | TGcpSyncInput
  | TAzureKeyVaultSyncInput
  | TAzureAppConfigurationSyncInput
  | TAzureDevOpsSyncInput
  | TDatabricksSyncInput
  | THumanitecSyncInput
  | TTerraformCloudSyncInput
  | TCamundaSyncInput
  | TVercelSyncInput
  | TWindmillSyncInput
  | THCVaultSyncInput
  | TTeamCitySyncInput
  | TOCIVaultSyncInput
  | TOnePassSyncInput
<<<<<<< HEAD
  | THerokuSyncInput;
=======
  | TRenderSyncInput
  | TFlyioSyncInput;
>>>>>>> f385386a

export type TSecretSyncListItem =
  | TAwsParameterStoreSyncListItem
  | TAwsSecretsManagerSyncListItem
  | TGitHubSyncListItem
  | TGcpSyncListItem
  | TAzureKeyVaultSyncListItem
  | TAzureAppConfigurationSyncListItem
  | TAzureDevOpsSyncListItem
  | TDatabricksSyncListItem
  | THumanitecSyncListItem
  | TTerraformCloudSyncListItem
  | TCamundaSyncListItem
  | TVercelSyncListItem
  | TWindmillSyncListItem
  | THCVaultSyncListItem
  | TTeamCitySyncListItem
  | TOCIVaultSyncListItem
  | TOnePassSyncListItem
<<<<<<< HEAD
  | THerokuSyncListItem;
=======
  | TRenderSyncListItem
  | TFlyioSyncListItem;
>>>>>>> f385386a

export type TSyncOptionsConfig = {
  canImportSecrets: boolean;
};

export type TListSecretSyncsByProjectId = {
  projectId: string;
  destination?: SecretSync;
};

export type TListSecretSyncsByFolderId = {
  projectId: string;
  secretPath: string;
  environment: string;
  destination?: SecretSync;
};

export type TFindSecretSyncByIdDTO = {
  syncId: string;
  destination: SecretSync;
};

export type TFindSecretSyncByNameDTO = {
  syncName: string;
  projectId: string;
  destination: SecretSync;
};

export type TCreateSecretSyncDTO = Pick<TSecretSync, "syncOptions" | "destinationConfig" | "name" | "connectionId"> & {
  destination: SecretSync;
  projectId: string;
  secretPath: string;
  environment: string;
  isAutoSyncEnabled?: boolean;
};

export type TUpdateSecretSyncDTO = Partial<Omit<TCreateSecretSyncDTO, "projectId">> & {
  syncId: string;
  destination: SecretSync;
};

export type TDeleteSecretSyncDTO = {
  destination: SecretSync;
  syncId: string;
  removeSecrets: boolean;
};

export enum SecretSyncStatus {
  Pending = "pending",
  Running = "running",
  Succeeded = "succeeded",
  Failed = "failed"
}

export enum SecretSyncAction {
  SyncSecrets = "sync-secrets",
  ImportSecrets = "import-secrets",
  RemoveSecrets = "remove-secrets"
}

export type TSecretSyncRaw = NonNullable<Awaited<ReturnType<TSecretSyncDALFactory["findById"]>>>;

export type TQueueSecretSyncsByPathDTO = {
  secretPath: string;
  environmentSlug: string;
  projectId: string;
};

export type TQueueSecretSyncSyncSecretsByIdDTO = {
  syncId: string;
  failedToAcquireLockCount?: number;
  auditLogInfo?: AuditLogInfo;
};

export type TTriggerSecretSyncSyncSecretsByIdDTO = {
  destination: SecretSync;
} & TQueueSecretSyncSyncSecretsByIdDTO;

export type TQueueSecretSyncImportSecretsByIdDTO = {
  syncId: string;
  importBehavior: SecretSyncImportBehavior;
  auditLogInfo?: AuditLogInfo;
};

export type TTriggerSecretSyncImportSecretsByIdDTO = {
  destination: SecretSync;
} & TQueueSecretSyncImportSecretsByIdDTO;

export type TQueueSecretSyncRemoveSecretsByIdDTO = {
  syncId: string;
  auditLogInfo?: AuditLogInfo;
  deleteSyncOnComplete?: boolean;
};

export type TTriggerSecretSyncRemoveSecretsByIdDTO = {
  destination: SecretSync;
} & TQueueSecretSyncRemoveSecretsByIdDTO;

export type TQueueSendSecretSyncActionFailedNotificationsDTO = {
  secretSync: TSecretSyncRaw;
  auditLogInfo?: AuditLogInfo;
  action: SecretSyncAction;
};

export type TSecretSyncSyncSecretsDTO = Job<TQueueSecretSyncSyncSecretsByIdDTO, void, QueueJobs.SecretSyncSyncSecrets>;
export type TSecretSyncImportSecretsDTO = Job<
  TQueueSecretSyncImportSecretsByIdDTO,
  void,
  QueueJobs.SecretSyncSyncSecrets
>;
export type TSecretSyncRemoveSecretsDTO = Job<
  TQueueSecretSyncRemoveSecretsByIdDTO,
  void,
  QueueJobs.SecretSyncSyncSecrets
>;

export type TSendSecretSyncFailedNotificationsJobDTO = Job<
  TQueueSendSecretSyncActionFailedNotificationsDTO,
  void,
  QueueJobs.SecretSyncSendActionFailedNotifications
>;

export type TSecretMap = Record<
  string,
  {
    value: string;
    comment?: string;
    skipMultilineEncoding?: boolean | null | undefined;
    secretMetadata?: ResourceMetadataDTO;
  }
>;<|MERGE_RESOLUTION|>--- conflicted
+++ resolved
@@ -125,12 +125,9 @@
   | TTeamCitySync
   | TOCIVaultSync
   | TOnePassSync
-<<<<<<< HEAD
-  | THerokuSync;
-=======
+  | THerokuSync
   | TRenderSync
   | TFlyioSync;
->>>>>>> f385386a
 
 export type TSecretSyncWithCredentials =
   | TAwsParameterStoreSyncWithCredentials
@@ -150,12 +147,9 @@
   | TTeamCitySyncWithCredentials
   | TOCIVaultSyncWithCredentials
   | TOnePassSyncWithCredentials
-<<<<<<< HEAD
-  | THerokuSyncWithCredentials;
-=======
+  | THerokuSyncWithCredentials
   | TRenderSyncWithCredentials
   | TFlyioSyncWithCredentials;
->>>>>>> f385386a
 
 export type TSecretSyncInput =
   | TAwsParameterStoreSyncInput
@@ -175,12 +169,9 @@
   | TTeamCitySyncInput
   | TOCIVaultSyncInput
   | TOnePassSyncInput
-<<<<<<< HEAD
-  | THerokuSyncInput;
-=======
+  | THerokuSyncInput
   | TRenderSyncInput
   | TFlyioSyncInput;
->>>>>>> f385386a
 
 export type TSecretSyncListItem =
   | TAwsParameterStoreSyncListItem
@@ -200,12 +191,9 @@
   | TTeamCitySyncListItem
   | TOCIVaultSyncListItem
   | TOnePassSyncListItem
-<<<<<<< HEAD
-  | THerokuSyncListItem;
-=======
+  | THerokuSyncListItem
   | TRenderSyncListItem
   | TFlyioSyncListItem;
->>>>>>> f385386a
 
 export type TSyncOptionsConfig = {
   canImportSecrets: boolean;
