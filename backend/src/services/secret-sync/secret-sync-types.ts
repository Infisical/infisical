--- conflicted
+++ resolved
@@ -49,16 +49,13 @@
   THumanitecSyncListItem,
   THumanitecSyncWithCredentials
 } from "./humanitec";
-<<<<<<< HEAD
 import {
   TTerraformCloudSync,
   TTerraformCloudSyncInput,
   TTerraformCloudSyncListItem,
   TTerraformCloudSyncWithCredentials
 } from "./terraform-cloud";
-=======
 import { TVercelSync, TVercelSyncInput, TVercelSyncListItem, TVercelSyncWithCredentials } from "./vercel";
->>>>>>> 1ce155e2
 
 export type TSecretSync =
   | TAwsParameterStoreSync
@@ -69,11 +66,8 @@
   | TAzureAppConfigurationSync
   | TDatabricksSync
   | THumanitecSync
-<<<<<<< HEAD
-  | TTerraformCloudSync;
-=======
+  | TTerraformCloudSync
   | TVercelSync;
->>>>>>> 1ce155e2
 
 export type TSecretSyncWithCredentials =
   | TAwsParameterStoreSyncWithCredentials
@@ -84,11 +78,8 @@
   | TAzureAppConfigurationSyncWithCredentials
   | TDatabricksSyncWithCredentials
   | THumanitecSyncWithCredentials
-<<<<<<< HEAD
-  | TTerraformCloudSyncWithCredentials;
-=======
+  | TTerraformCloudSyncWithCredentials
   | TVercelSyncWithCredentials;
->>>>>>> 1ce155e2
 
 export type TSecretSyncInput =
   | TAwsParameterStoreSyncInput
@@ -99,11 +90,8 @@
   | TAzureAppConfigurationSyncInput
   | TDatabricksSyncInput
   | THumanitecSyncInput
-<<<<<<< HEAD
-  | TTerraformCloudSyncInput;
-=======
+  | TTerraformCloudSyncInput
   | TVercelSyncInput;
->>>>>>> 1ce155e2
 
 export type TSecretSyncListItem =
   | TAwsParameterStoreSyncListItem
@@ -114,11 +102,8 @@
   | TAzureAppConfigurationSyncListItem
   | TDatabricksSyncListItem
   | THumanitecSyncListItem
-<<<<<<< HEAD
-  | TTerraformCloudSyncListItem;
-=======
+  | TTerraformCloudSyncListItem
   | TVercelSyncListItem;
->>>>>>> 1ce155e2
 
 export type TSyncOptionsConfig = {
   canImportSecrets: boolean;
