import opentelemetry from "@opentelemetry/api";
import { AxiosError } from "axios";
import { Job } from "bullmq";

import { ProjectMembershipRole, SecretType } from "@app/db/schemas";
import { EventType, TAuditLogServiceFactory } from "@app/ee/services/audit-log/audit-log-types";
import { TGatewayServiceFactory } from "@app/ee/services/gateway/gateway-service";
import { TLicenseServiceFactory } from "@app/ee/services/license/license-service";
import { KeyStorePrefixes, TKeyStoreFactory } from "@app/keystore/keystore";
import { getConfig } from "@app/lib/config/env";
import { logger } from "@app/lib/logger";
import { QueueJobs, QueueName, TQueueServiceFactory } from "@app/queue";
import { decryptAppConnectionCredentials } from "@app/services/app-connection/app-connection-fns";
import { ActorType } from "@app/services/auth/auth-type";
import { TKmsServiceFactory } from "@app/services/kms/kms-service";
import { KmsDataKey } from "@app/services/kms/kms-types";
import { TProjectDALFactory } from "@app/services/project/project-dal";
import { TProjectBotDALFactory } from "@app/services/project-bot/project-bot-dal";
import { TProjectMembershipDALFactory } from "@app/services/project-membership/project-membership-dal";
import { TResourceMetadataDALFactory } from "@app/services/resource-metadata/resource-metadata-dal";
import { TSecretDALFactory } from "@app/services/secret/secret-dal";
import { createManySecretsRawFnFactory, updateManySecretsRawFnFactory } from "@app/services/secret/secret-fns";
import { TSecretVersionDALFactory } from "@app/services/secret/secret-version-dal";
import { TSecretVersionTagDALFactory } from "@app/services/secret/secret-version-tag-dal";
import { TSecretBlindIndexDALFactory } from "@app/services/secret-blind-index/secret-blind-index-dal";
import { TSecretFolderDALFactory } from "@app/services/secret-folder/secret-folder-dal";
import { TSecretImportDALFactory } from "@app/services/secret-import/secret-import-dal";
import { fnSecretsV2FromImports } from "@app/services/secret-import/secret-import-fns";
import { TSecretSyncDALFactory } from "@app/services/secret-sync/secret-sync-dal";
import {
  SecretSync,
  SecretSyncImportBehavior,
  SecretSyncInitialSyncBehavior
} from "@app/services/secret-sync/secret-sync-enums";
import { SecretSyncError } from "@app/services/secret-sync/secret-sync-errors";
import { enterpriseSyncCheck, parseSyncErrorMessage, SecretSyncFns } from "@app/services/secret-sync/secret-sync-fns";
import { SECRET_SYNC_NAME_MAP } from "@app/services/secret-sync/secret-sync-maps";
import {
  SecretSyncAction,
  SecretSyncStatus,
  TQueueSecretSyncImportSecretsByIdDTO,
  TQueueSecretSyncRemoveSecretsByIdDTO,
  TQueueSecretSyncsByPathDTO,
  TQueueSecretSyncSyncSecretsByIdDTO,
  TQueueSendSecretSyncActionFailedNotificationsDTO,
  TSecretMap,
  TSecretSyncImportSecretsDTO,
  TSecretSyncRaw,
  TSecretSyncRemoveSecretsDTO,
  TSecretSyncSyncSecretsDTO,
  TSecretSyncWithCredentials,
  TSendSecretSyncFailedNotificationsJobDTO
} from "@app/services/secret-sync/secret-sync-types";
import { TSecretTagDALFactory } from "@app/services/secret-tag/secret-tag-dal";
import { TSecretV2BridgeDALFactory } from "@app/services/secret-v2-bridge/secret-v2-bridge-dal";
import { expandSecretReferencesFactory } from "@app/services/secret-v2-bridge/secret-v2-bridge-fns";
import { TSecretVersionV2DALFactory } from "@app/services/secret-v2-bridge/secret-version-dal";
import { TSecretVersionV2TagDALFactory } from "@app/services/secret-v2-bridge/secret-version-tag-dal";
import { SmtpTemplates, TSmtpService } from "@app/services/smtp/smtp-service";

import { TAppConnectionDALFactory } from "../app-connection/app-connection-dal";
import { TFolderCommitServiceFactory } from "../folder-commit/folder-commit-service";

export type TSecretSyncQueueFactory = ReturnType<typeof secretSyncQueueFactory>;

type TSecretSyncQueueFactoryDep = {
  queueService: Pick<TQueueServiceFactory, "queue" | "start">;
  kmsService: Pick<TKmsServiceFactory, "createCipherPairWithDataKey">;
  appConnectionDAL: Pick<TAppConnectionDALFactory, "findById" | "update" | "updateById">;
  keyStore: Pick<TKeyStoreFactory, "acquireLock" | "setItemWithExpiry" | "getItem">;
  folderDAL: TSecretFolderDALFactory;
  secretV2BridgeDAL: Pick<
    TSecretV2BridgeDALFactory,
    | "findByFolderId"
    | "find"
    | "insertMany"
    | "upsertSecretReferences"
    | "findBySecretKeys"
    | "bulkUpdate"
    | "deleteMany"
    | "invalidateSecretCacheByProjectId"
  >;
<<<<<<< HEAD
  secretImportDAL: Pick<TSecretImportDALFactory, "find" | "findByFolderIds" | "findByIds">;
  secretSyncDAL: Pick<TSecretSyncDALFactory, "findById" | "find" | "updateById" | "deleteById">;
=======
  secretImportDAL: Pick<TSecretImportDALFactory, "find" | "findByFolderIds">;
  secretSyncDAL: Pick<TSecretSyncDALFactory, "findById" | "find" | "updateById" | "deleteById" | "update">;
>>>>>>> 81183c7e
  auditLogService: Pick<TAuditLogServiceFactory, "createAuditLog">;
  projectMembershipDAL: Pick<TProjectMembershipDALFactory, "findAllProjectMembers">;
  projectDAL: TProjectDALFactory;
  smtpService: Pick<TSmtpService, "sendMail">;
  projectBotDAL: TProjectBotDALFactory;
  secretDAL: TSecretDALFactory;
  secretVersionDAL: TSecretVersionDALFactory;
  secretBlindIndexDAL: TSecretBlindIndexDALFactory;
  secretTagDAL: TSecretTagDALFactory;
  secretVersionTagDAL: TSecretVersionTagDALFactory;
  secretVersionV2BridgeDAL: Pick<TSecretVersionV2DALFactory, "insertMany" | "findLatestVersionMany">;
  secretVersionTagV2BridgeDAL: Pick<TSecretVersionV2TagDALFactory, "insertMany">;
  resourceMetadataDAL: Pick<TResourceMetadataDALFactory, "insertMany" | "delete">;
  folderCommitService: Pick<TFolderCommitServiceFactory, "createCommit">;
  licenseService: Pick<TLicenseServiceFactory, "getPlan">;
  gatewayService: Pick<TGatewayServiceFactory, "fnGetGatewayClientTlsByGatewayId">;
};

type SecretSyncActionJob = Job<
  TQueueSecretSyncSyncSecretsByIdDTO | TQueueSecretSyncImportSecretsByIdDTO | TQueueSecretSyncRemoveSecretsByIdDTO
>;

const JITTER_MS = 10 * 1000;
const REQUEUE_MS = 30 * 1000;
const REQUEUE_LIMIT = 30;
const CONNECTION_CONCURRENCY_LIMIT = 3;

const getRequeueDelay = (failureCount?: number) => {
  const jitter = Math.random() * JITTER_MS;
  if (!failureCount) return jitter;
  return REQUEUE_MS + jitter;
};

export const secretSyncQueueFactory = ({
  queueService,
  kmsService,
  appConnectionDAL,
  keyStore,
  folderDAL,
  secretV2BridgeDAL,
  secretImportDAL,
  secretSyncDAL,
  auditLogService,
  projectMembershipDAL,
  projectDAL,
  smtpService,
  projectBotDAL,
  secretDAL,
  secretVersionDAL,
  secretBlindIndexDAL,
  secretTagDAL,
  secretVersionTagDAL,
  secretVersionV2BridgeDAL,
  secretVersionTagV2BridgeDAL,
  resourceMetadataDAL,
  folderCommitService,
  licenseService,
  gatewayService
}: TSecretSyncQueueFactoryDep) => {
  const appCfg = getConfig();

  const integrationMeter = opentelemetry.metrics.getMeter("SecretSyncs");
  const syncSecretsErrorHistogram = integrationMeter.createHistogram("secret_sync_sync_secrets_errors", {
    description: "Secret Sync - sync secrets errors",
    unit: "1"
  });
  const importSecretsErrorHistogram = integrationMeter.createHistogram("secret_sync_import_secrets_errors", {
    description: "Secret Sync - import secrets errors",
    unit: "1"
  });
  const removeSecretsErrorHistogram = integrationMeter.createHistogram("secret_sync_remove_secrets_errors", {
    description: "Secret Sync - remove secrets errors",
    unit: "1"
  });

  const $createManySecretsRawFn = createManySecretsRawFnFactory({
    projectDAL,
    projectBotDAL,
    secretDAL,
    secretVersionDAL,
    secretBlindIndexDAL,
    secretTagDAL,
    secretVersionTagDAL,
    folderDAL,
    kmsService,
    secretVersionV2BridgeDAL,
    secretV2BridgeDAL,
    secretVersionTagV2BridgeDAL,
    resourceMetadataDAL,
    folderCommitService
  });

  const $updateManySecretsRawFn = updateManySecretsRawFnFactory({
    projectDAL,
    projectBotDAL,
    secretDAL,
    secretVersionDAL,
    secretBlindIndexDAL,
    secretTagDAL,
    secretVersionTagDAL,
    folderDAL,
    kmsService,
    secretVersionV2BridgeDAL,
    secretV2BridgeDAL,
    secretVersionTagV2BridgeDAL,
    resourceMetadataDAL,
    folderCommitService
  });

  const $isConnectionConcurrencyLimitReached = async (connectionId: string) => {
    const concurrencyCount = await keyStore.getItem(KeyStorePrefixes.AppConnectionConcurrentJobs(connectionId));

    if (!concurrencyCount) return false;

    const count = Number.parseInt(concurrencyCount, 10);

    if (Number.isNaN(count)) return false;

    return count >= CONNECTION_CONCURRENCY_LIMIT;
  };

  const $incrementConnectionConcurrencyCount = async (connectionId: string) => {
    const concurrencyCount = await keyStore.getItem(KeyStorePrefixes.AppConnectionConcurrentJobs(connectionId));

    const currentCount = Number.parseInt(concurrencyCount || "0", 10);

    const incrementedCount = Number.isNaN(currentCount) ? 1 : currentCount + 1;

    await keyStore.setItemWithExpiry(
      KeyStorePrefixes.AppConnectionConcurrentJobs(connectionId),
      (REQUEUE_MS * REQUEUE_LIMIT) / 1000, // in seconds
      incrementedCount
    );
  };

  const $decrementConnectionConcurrencyCount = async (connectionId: string) => {
    const concurrencyCount = await keyStore.getItem(KeyStorePrefixes.AppConnectionConcurrentJobs(connectionId));

    const currentCount = Number.parseInt(concurrencyCount || "0", 10);

    const decrementedCount = Math.max(0, Number.isNaN(currentCount) ? 0 : currentCount - 1);

    await keyStore.setItemWithExpiry(
      KeyStorePrefixes.AppConnectionConcurrentJobs(connectionId),
      (REQUEUE_MS * REQUEUE_LIMIT) / 1000, // in seconds
      decrementedCount
    );
  };

  const $getInfisicalSecrets = async (
    secretSync: TSecretSyncRaw | TSecretSyncWithCredentials,
    includeImports = true
  ) => {
    const { projectId, folderId, environment, folder } = secretSync;

    if (!folderId || !environment || !folder)
      throw new SecretSyncError({
        message:
          "Invalid Secret Sync source configuration: folder no longer exists. Please update source environment and secret path.",
        shouldRetry: false
      });

    const secretMap: TSecretMap = {};

    const { decryptor: secretManagerDecryptor } = await kmsService.createCipherPairWithDataKey({
      type: KmsDataKey.SecretManager,
      projectId
    });

    const decryptSecretValue = (value?: Buffer | undefined | null) =>
      value ? secretManagerDecryptor({ cipherTextBlob: value }).toString() : "";

    const { expandSecretReferences } = expandSecretReferencesFactory({
      decryptSecretValue,
      secretDAL: secretV2BridgeDAL,
      folderDAL,
      projectId,
      canExpandValue: () => true
    });

    const secrets = await secretV2BridgeDAL.findByFolderId({ folderId });

    await Promise.allSettled(
      secrets.map(async (secret) => {
        const secretKey = secret.key;
        const secretValue = decryptSecretValue(secret.encryptedValue);
        const expandedSecretValue = await expandSecretReferences({
          environment: environment.slug,
          secretPath: folder.path,
          skipMultilineEncoding: secret.skipMultilineEncoding,
          value: secretValue,
          secretKey
        });
        secretMap[secretKey] = { value: expandedSecretValue || "" };

        if (secret.encryptedComment) {
          const commentValue = decryptSecretValue(secret.encryptedComment);
          secretMap[secretKey].comment = commentValue;
        }

        secretMap[secretKey].skipMultilineEncoding = Boolean(secret.skipMultilineEncoding);
        secretMap[secretKey].secretMetadata = secret.secretMetadata;
      })
    );

    if (!includeImports) return secretMap;

    const secretImports = await secretImportDAL.find({ folderId, isReplication: false });

    if (secretImports.length) {
      const importedSecrets = await fnSecretsV2FromImports({
        decryptor: decryptSecretValue,
        folderDAL,
        secretDAL: secretV2BridgeDAL,
        expandSecretReferences,
        secretImportDAL,
        secretImports,
        hasSecretAccess: () => true,
        viewSecretValue: true
      });

      for (let i = importedSecrets.length - 1; i >= 0; i -= 1) {
        for (let j = 0; j < importedSecrets[i].secrets.length; j += 1) {
          const importedSecret = importedSecrets[i].secrets[j];
          if (!secretMap[importedSecret.key]) {
            secretMap[importedSecret.key] = {
              skipMultilineEncoding: importedSecret.skipMultilineEncoding,
              comment: importedSecret.secretComment,
              value: importedSecret.secretValue || "",
              secretMetadata: importedSecret.secretMetadata
            };
          }
        }
      }
    }

    return secretMap;
  };

  const queueSecretSyncSyncSecretsById = async (payload: TQueueSecretSyncSyncSecretsByIdDTO) =>
    queueService.queue(QueueName.AppConnectionSecretSync, QueueJobs.SecretSyncSyncSecrets, payload, {
      delay: getRequeueDelay(payload.failedToAcquireLockCount), // this is for delaying re-queued jobs if sync is locked
      attempts: 5,
      backoff: {
        type: "exponential",
        delay: 3000
      },
      removeOnComplete: true,
      removeOnFail: true
    });

  const queueSecretSyncImportSecretsById = async (payload: TQueueSecretSyncImportSecretsByIdDTO) =>
    queueService.queue(QueueName.AppConnectionSecretSync, QueueJobs.SecretSyncImportSecrets, payload, {
      attempts: 1,
      removeOnComplete: true,
      removeOnFail: true
    });

  const queueSecretSyncRemoveSecretsById = async (payload: TQueueSecretSyncRemoveSecretsByIdDTO) =>
    queueService.queue(QueueName.AppConnectionSecretSync, QueueJobs.SecretSyncRemoveSecrets, payload, {
      attempts: 1,
      removeOnComplete: true,
      removeOnFail: true
    });

  const $queueSendSecretSyncFailedNotifications = async (payload: TQueueSendSecretSyncActionFailedNotificationsDTO) => {
    if (!appCfg.isSmtpConfigured) return;

    await queueService.queue(
      QueueName.AppConnectionSecretSync,
      QueueJobs.SecretSyncSendActionFailedNotifications,
      payload,
      {
        jobId: `secret-sync-${payload.secretSync.id}-failed-notifications`,
        attempts: 5,
        delay: 1000 * 60,
        backoff: {
          type: "exponential",
          delay: 3000
        },
        removeOnFail: true,
        removeOnComplete: true
      }
    );
  };

  const $importSecrets = async (
    secretSync: TSecretSyncWithCredentials,
    importBehavior: SecretSyncImportBehavior
  ): Promise<TSecretMap> => {
    const {
      projectId,
      environment,
      folder,
      destination,
      connection: { orgId }
    } = secretSync;

    await enterpriseSyncCheck(
      licenseService,
      destination,
      orgId,
      "Failed to import secrets due to plan restriction. Upgrade plan to access enterprise secret syncs."
    );

    if (!environment || !folder)
      throw new Error(
        "Invalid Secret Sync source configuration: folder no longer exists. Please update source environment and secret path."
      );

    const importedSecrets = await SecretSyncFns.getSecrets(secretSync, {
      appConnectionDAL,
      kmsService,
      gatewayService
    });

    if (!Object.keys(importedSecrets).length) return {};

    const importedSecretMap: TSecretMap = {};

    const secretMap = await $getInfisicalSecrets(secretSync, false);

    const secretsToCreate: Parameters<typeof $createManySecretsRawFn>[0]["secrets"] = [];
    const secretsToUpdate: Parameters<typeof $updateManySecretsRawFn>[0]["secrets"] = [];

    Object.entries(importedSecrets).forEach(([key, secretData]) => {
      const { value, comment = "", skipMultilineEncoding } = secretData;

      const secret = {
        secretName: key,
        secretValue: value,
        type: SecretType.Shared,
        secretComment: comment,
        skipMultilineEncoding: skipMultilineEncoding ?? undefined
      };

      if (Object.hasOwn(secretMap, key)) {
        // Only update secrets if the source value is not empty
        if (value && value !== secretMap[key].value) {
          secretsToUpdate.push(secret);
          if (importBehavior === SecretSyncImportBehavior.PrioritizeDestination) importedSecretMap[key] = secretData;
        }
      } else {
        secretsToCreate.push(secret);
        importedSecretMap[key] = secretData;
      }
    });

    if (secretsToCreate.length) {
      await $createManySecretsRawFn({
        projectId,
        path: folder.path,
        environment: environment.slug,
        secrets: secretsToCreate
      });
    }

    if (importBehavior === SecretSyncImportBehavior.PrioritizeDestination && secretsToUpdate.length) {
      await $updateManySecretsRawFn({
        projectId,
        path: folder.path,
        environment: environment.slug,
        secrets: secretsToUpdate
      });
    }

    if (secretsToUpdate.length || secretsToCreate.length)
      await secretV2BridgeDAL.invalidateSecretCacheByProjectId(projectId);

    return importedSecretMap;
  };

  const $handleSyncSecretsJob = async (job: TSecretSyncSyncSecretsDTO, secretSync: TSecretSyncRaw) => {
    const {
      data: { syncId, auditLogInfo }
    } = job;

    await enterpriseSyncCheck(
      licenseService,
      secretSync.destination as SecretSync,
      secretSync.connection.orgId,
      "Failed to sync secrets due to plan restriction. Upgrade plan to access enterprise secret syncs."
    );

    await secretSyncDAL.updateById(syncId, {
      syncStatus: SecretSyncStatus.Running
    });

    logger.info(
      `SecretSync Sync [syncId=${secretSync.id}] [destination=${secretSync.destination}] [projectId=${secretSync.projectId}] [folderId=${secretSync.folderId}] [connectionId=${secretSync.connectionId}]`
    );

    let isSynced = false;
    let syncMessage: string | null = null;
    let isFinalAttempt = job.attemptsStarted === job.opts.attempts;

    try {
      const {
        connection: { orgId, encryptedCredentials }
      } = secretSync;

      const credentials = await decryptAppConnectionCredentials({
        orgId,
        encryptedCredentials,
        kmsService
      });

      const secretSyncWithCredentials = {
        ...secretSync,
        connection: {
          ...secretSync.connection,
          credentials
        }
      } as TSecretSyncWithCredentials;

      const {
        lastSyncedAt,
        syncOptions: { initialSyncBehavior }
      } = secretSyncWithCredentials;

      const secretMap = await $getInfisicalSecrets(secretSync);

      if (!lastSyncedAt && initialSyncBehavior !== SecretSyncInitialSyncBehavior.OverwriteDestination) {
        const importedSecretMap = await $importSecrets(
          secretSyncWithCredentials,
          initialSyncBehavior === SecretSyncInitialSyncBehavior.ImportPrioritizeSource
            ? SecretSyncImportBehavior.PrioritizeSource
            : SecretSyncImportBehavior.PrioritizeDestination
        );

        Object.entries(importedSecretMap).forEach(([key, secretData]) => {
          secretMap[key] = secretData;
        });
      }

      await SecretSyncFns.syncSecrets(secretSyncWithCredentials, secretMap, {
        appConnectionDAL,
        kmsService,
        gatewayService
      });

      isSynced = true;
    } catch (err) {
      logger.error(
        err,
        `SecretSync Sync Error [syncId=${secretSync.id}] [destination=${secretSync.destination}] [projectId=${secretSync.projectId}] [folderId=${secretSync.folderId}] [connectionId=${secretSync.connectionId}]`
      );

      if (appCfg.OTEL_TELEMETRY_COLLECTION_ENABLED) {
        syncSecretsErrorHistogram.record(1, {
          version: 1,
          destination: secretSync.destination,
          syncId: secretSync.id,
          projectId: secretSync.projectId,
          type: err instanceof AxiosError ? "AxiosError" : err?.constructor?.name || "UnknownError",
          status: err instanceof AxiosError ? err.response?.status : undefined,
          name: err instanceof Error ? err.name : undefined
        });
      }

      syncMessage = parseSyncErrorMessage(err);

      if (err instanceof SecretSyncError && !err.shouldRetry) {
        isFinalAttempt = true;
      } else {
        // re-throw so job fails
        throw err;
      }
    } finally {
      const ranAt = new Date();
      const syncStatus = isSynced ? SecretSyncStatus.Succeeded : SecretSyncStatus.Failed;

      await auditLogService.createAuditLog({
        projectId: secretSync.projectId,
        ...(auditLogInfo ?? {
          actor: {
            type: ActorType.PLATFORM,
            metadata: {}
          }
        }),
        event: {
          type: EventType.SECRET_SYNC_SYNC_SECRETS,
          metadata: {
            syncId: secretSync.id,
            syncOptions: secretSync.syncOptions,
            destination: secretSync.destination,
            destinationConfig: secretSync.destinationConfig,
            folderId: secretSync.folderId,
            connectionId: secretSync.connectionId,
            jobRanAt: ranAt,
            jobId: job.id!,
            syncStatus,
            syncMessage
          }
        }
      });

      if (isSynced || isFinalAttempt) {
        const updatedSecretSync = await secretSyncDAL.updateById(secretSync.id, {
          syncStatus,
          lastSyncJobId: job.id,
          lastSyncMessage: syncMessage,
          lastSyncedAt: isSynced ? ranAt : undefined
        });

        if (!isSynced) {
          await $queueSendSecretSyncFailedNotifications({
            secretSync: updatedSecretSync,
            action: SecretSyncAction.SyncSecrets,
            auditLogInfo
          });
        }
      }
    }

    logger.info("SecretSync Sync Job with ID %s Completed", job.id);
  };

  const $handleImportSecretsJob = async (job: TSecretSyncImportSecretsDTO, secretSync: TSecretSyncRaw) => {
    const {
      data: { syncId, auditLogInfo, importBehavior }
    } = job;

    await secretSyncDAL.updateById(syncId, {
      importStatus: SecretSyncStatus.Running
    });

    logger.info(
      `SecretSync Import [syncId=${secretSync.id}] [destination=${secretSync.destination}] [projectId=${secretSync.projectId}] [folderId=${secretSync.folderId}] [connectionId=${secretSync.connectionId}]`
    );

    let isSuccess = false;
    let importMessage: string | null = null;
    const isFinalAttempt = job.attemptsStarted === job.opts.attempts;

    try {
      const {
        connection: { orgId, encryptedCredentials }
      } = secretSync;

      const credentials = await decryptAppConnectionCredentials({
        orgId,
        encryptedCredentials,
        kmsService
      });

      await $importSecrets(
        {
          ...secretSync,
          connection: {
            ...secretSync.connection,
            credentials
          }
        } as TSecretSyncWithCredentials,
        importBehavior
      );

      isSuccess = true;
    } catch (err) {
      logger.error(
        err,
        `SecretSync Import Error [syncId=${secretSync.id}] [destination=${secretSync.destination}] [projectId=${secretSync.projectId}] [folderId=${secretSync.folderId}] [connectionId=${secretSync.connectionId}]`
      );

      if (appCfg.OTEL_TELEMETRY_COLLECTION_ENABLED) {
        importSecretsErrorHistogram.record(1, {
          version: 1,
          destination: secretSync.destination,
          syncId: secretSync.id,
          projectId: secretSync.projectId,
          type: err instanceof AxiosError ? "AxiosError" : err?.constructor?.name || "UnknownError",
          status: err instanceof AxiosError ? err.response?.status : undefined,
          name: err instanceof Error ? err.name : undefined
        });
      }

      importMessage = parseSyncErrorMessage(err);

      // re-throw so job fails
      throw err;
    } finally {
      const ranAt = new Date();
      const importStatus = isSuccess ? SecretSyncStatus.Succeeded : SecretSyncStatus.Failed;

      await auditLogService.createAuditLog({
        projectId: secretSync.projectId,
        ...(auditLogInfo ?? {
          actor: {
            type: ActorType.PLATFORM,
            metadata: {}
          }
        }),
        event: {
          type: EventType.SECRET_SYNC_IMPORT_SECRETS,
          metadata: {
            syncId: secretSync.id,
            syncOptions: secretSync.syncOptions,
            destination: secretSync.destination,
            destinationConfig: secretSync.destinationConfig,
            folderId: secretSync.folderId,
            connectionId: secretSync.connectionId,
            jobRanAt: ranAt,
            jobId: job.id!,
            importStatus,
            importMessage,
            importBehavior
          }
        }
      });

      if (isSuccess || isFinalAttempt) {
        const updatedSecretSync = await secretSyncDAL.updateById(secretSync.id, {
          importStatus,
          lastImportJobId: job.id,
          lastImportMessage: importMessage,
          lastImportedAt: isSuccess ? ranAt : undefined
        });

        if (!isSuccess) {
          await $queueSendSecretSyncFailedNotifications({
            secretSync: updatedSecretSync,
            action: SecretSyncAction.ImportSecrets,
            auditLogInfo
          });
        }
      }
    }

    logger.info("SecretSync Import Job with ID %s Completed", job.id);
  };

  const $handleRemoveSecretsJob = async (job: TSecretSyncRemoveSecretsDTO, secretSync: TSecretSyncRaw) => {
    const {
      data: { syncId, auditLogInfo, deleteSyncOnComplete }
    } = job;

    await enterpriseSyncCheck(
      licenseService,
      secretSync.destination as SecretSync,
      secretSync.connection.orgId,
      "Failed to remove secrets due to plan restriction. Upgrade plan to access enterprise secret syncs."
    );

    await secretSyncDAL.updateById(syncId, {
      removeStatus: SecretSyncStatus.Running
    });

    logger.info(
      `SecretSync Remove [syncId=${secretSync.id}] [destination=${secretSync.destination}] [projectId=${secretSync.projectId}] [folderId=${secretSync.folderId}] [connectionId=${secretSync.connectionId}]`
    );

    let isSuccess = false;
    let removeMessage: string | null = null;
    const isFinalAttempt = job.attemptsStarted === job.opts.attempts;

    try {
      const {
        connection: { orgId, encryptedCredentials }
      } = secretSync;

      const credentials = await decryptAppConnectionCredentials({
        orgId,
        encryptedCredentials,
        kmsService
      });

      const secretMap = await $getInfisicalSecrets(secretSync);

      await SecretSyncFns.removeSecrets(
        {
          ...secretSync,
          connection: {
            ...secretSync.connection,
            credentials
          }
        } as TSecretSyncWithCredentials,
        secretMap,
        {
          appConnectionDAL,
          kmsService,
          gatewayService
        }
      );

      isSuccess = true;
    } catch (err) {
      logger.error(
        err,
        `SecretSync Remove Error [syncId=${secretSync.id}] [destination=${secretSync.destination}] [projectId=${secretSync.projectId}] [folderId=${secretSync.folderId}] [connectionId=${secretSync.connectionId}]`
      );

      if (appCfg.OTEL_TELEMETRY_COLLECTION_ENABLED) {
        removeSecretsErrorHistogram.record(1, {
          version: 1,
          destination: secretSync.destination,
          syncId: secretSync.id,
          projectId: secretSync.projectId,
          type: err instanceof AxiosError ? "AxiosError" : err?.constructor?.name || "UnknownError",
          status: err instanceof AxiosError ? err.response?.status : undefined,
          name: err instanceof Error ? err.name : undefined
        });
      }

      removeMessage = parseSyncErrorMessage(err);

      // re-throw so job fails
      throw err;
    } finally {
      const ranAt = new Date();
      const removeStatus = isSuccess ? SecretSyncStatus.Succeeded : SecretSyncStatus.Failed;

      await auditLogService.createAuditLog({
        projectId: secretSync.projectId,
        ...(auditLogInfo ?? {
          actor: {
            type: ActorType.PLATFORM,
            metadata: {}
          }
        }),
        event: {
          type: EventType.SECRET_SYNC_REMOVE_SECRETS,
          metadata: {
            syncId: secretSync.id,
            syncOptions: secretSync.syncOptions,
            destination: secretSync.destination,
            destinationConfig: secretSync.destinationConfig,
            folderId: secretSync.folderId,
            connectionId: secretSync.connectionId,
            jobRanAt: ranAt,
            jobId: job.id!,
            removeStatus,
            removeMessage
          }
        }
      });

      if (isSuccess || isFinalAttempt) {
        if (isSuccess && deleteSyncOnComplete) {
          await secretSyncDAL.deleteById(secretSync.id);
        } else {
          const updatedSecretSync = await secretSyncDAL.updateById(secretSync.id, {
            removeStatus,
            lastRemoveJobId: job.id,
            lastRemoveMessage: removeMessage,
            lastRemovedAt: isSuccess ? ranAt : undefined
          });

          if (!isSuccess) {
            await $queueSendSecretSyncFailedNotifications({
              secretSync: updatedSecretSync,
              action: SecretSyncAction.RemoveSecrets,
              auditLogInfo
            });
          }
        }
      }
    }

    logger.info("SecretSync Remove Job with ID %s Completed", job.id);
  };

  const $sendSecretSyncFailedNotifications = async (job: TSendSecretSyncFailedNotificationsJobDTO) => {
    const {
      data: { secretSync, auditLogInfo, action }
    } = job;

    const { projectId, destination, name, folder, lastSyncMessage, lastRemoveMessage, lastImportMessage, environment } =
      secretSync;

    const projectMembers = await projectMembershipDAL.findAllProjectMembers(projectId);
    const project = await projectDAL.findById(projectId);

    let projectAdmins = projectMembers.filter((member) =>
      member.roles.some((role) => role.role === ProjectMembershipRole.Admin)
    );

    const triggeredByUserId =
      auditLogInfo && auditLogInfo.actor.type === ActorType.USER && auditLogInfo.actor.metadata.userId;

    // only notify triggering user if triggered by admin
    if (triggeredByUserId && projectAdmins.map((admin) => admin.userId).includes(triggeredByUserId)) {
      projectAdmins = projectAdmins.filter((admin) => admin.userId === triggeredByUserId);
    }

    const syncDestination = SECRET_SYNC_NAME_MAP[destination as SecretSync];

    let actionLabel: string;
    let failureMessage: string | null | undefined;

    switch (action) {
      case SecretSyncAction.ImportSecrets:
        actionLabel = "Import";
        failureMessage = lastImportMessage;

        break;
      case SecretSyncAction.RemoveSecrets:
        actionLabel = "Remove";
        failureMessage = lastRemoveMessage;

        break;
      case SecretSyncAction.SyncSecrets:
      default:
        actionLabel = `Sync`;
        failureMessage = lastSyncMessage;
        break;
    }

    await smtpService.sendMail({
      recipients: projectAdmins.map((member) => member.user.email!).filter(Boolean),
      template: SmtpTemplates.SecretSyncFailed,
      subjectLine: `Secret Sync Failed to ${actionLabel} Secrets`,
      substitutions: {
        syncName: name,
        syncDestination,
        content: `Your ${syncDestination} Sync named "${name}" failed while attempting to ${action.toLowerCase()} secrets.`,
        failureMessage,
        secretPath: folder?.path,
        environment: environment?.name,
        projectName: project.name,
        syncUrl: `${appCfg.SITE_URL}/projects/secret-management/${projectId}/integrations/secret-syncs/${destination}/${secretSync.id}`
      }
    });
  };

  const queueSecretSyncsSyncSecretsByPath = async ({
    secretPath,
    projectId,
    environmentSlug
  }: TQueueSecretSyncsByPathDTO) => {
    const folder = await folderDAL.findBySecretPath(projectId, environmentSlug, secretPath);

    if (!folder)
      throw new Error(
        `Could not find folder at path "${secretPath}" for environment with slug "${environmentSlug}" in project with ID "${projectId}"`
      );

    const secretSyncs = await secretSyncDAL.find({ folderId: folder.id, isAutoSyncEnabled: true });

    await secretSyncDAL.update(
      {
        $in: {
          id: secretSyncs.map((sync) => sync.id)
        }
      },
      {
        syncStatus: SecretSyncStatus.Pending
      }
    );

    await Promise.all(secretSyncs.map((secretSync) => queueSecretSyncSyncSecretsById({ syncId: secretSync.id })));
  };

  const $handleAcquireLockFailure = async (job: SecretSyncActionJob) => {
    const { syncId, auditLogInfo } = job.data;

    switch (job.name) {
      case QueueJobs.SecretSyncSyncSecrets: {
        const { failedToAcquireLockCount = 0, ...rest } = job.data as TQueueSecretSyncSyncSecretsByIdDTO;

        if (failedToAcquireLockCount < REQUEUE_LIMIT) {
          await queueSecretSyncSyncSecretsById({ ...rest, failedToAcquireLockCount: failedToAcquireLockCount + 1 });
          return;
        }

        const secretSync = await secretSyncDAL.updateById(syncId, {
          syncStatus: SecretSyncStatus.Failed,
          lastSyncMessage:
            "Failed to run job. This typically happens when a sync is already in progress. Please try again.",
          lastSyncJobId: job.id
        });

        await $queueSendSecretSyncFailedNotifications({
          secretSync,
          action: SecretSyncAction.SyncSecrets,
          auditLogInfo
        });

        break;
      }
      // Scott: the two cases below are unlikely to happen as we check the lock at the API level but including this as a fallback
      case QueueJobs.SecretSyncImportSecrets: {
        const secretSync = await secretSyncDAL.updateById(syncId, {
          importStatus: SecretSyncStatus.Failed,
          lastImportMessage:
            "Failed to run job. This typically happens when a sync is already in progress. Please try again.",
          lastImportJobId: job.id
        });

        await $queueSendSecretSyncFailedNotifications({
          secretSync,
          action: SecretSyncAction.ImportSecrets,
          auditLogInfo
        });

        break;
      }
      case QueueJobs.SecretSyncRemoveSecrets: {
        const secretSync = await secretSyncDAL.updateById(syncId, {
          removeStatus: SecretSyncStatus.Failed,
          lastRemoveMessage:
            "Failed to run job. This typically happens when a sync is already in progress. Please try again.",
          lastRemoveJobId: job.id
        });

        await $queueSendSecretSyncFailedNotifications({
          secretSync,
          action: SecretSyncAction.RemoveSecrets,
          auditLogInfo
        });

        break;
      }
      default:
        // eslint-disable-next-line @typescript-eslint/restrict-template-expressions
        throw new Error(`Unhandled Secret Sync Job ${job.name}`);
    }
  };

  queueService.start(QueueName.AppConnectionSecretSync, async (job) => {
    if (job.name === QueueJobs.SecretSyncSendActionFailedNotifications) {
      await $sendSecretSyncFailedNotifications(job as TSendSecretSyncFailedNotificationsJobDTO);
      return;
    }

    const { syncId } = job.data as
      | TQueueSecretSyncSyncSecretsByIdDTO
      | TQueueSecretSyncImportSecretsByIdDTO
      | TQueueSecretSyncRemoveSecretsByIdDTO;

    const secretSync = await secretSyncDAL.findById(syncId);

    if (!secretSync) throw new Error(`Cannot find secret sync with ID ${syncId}`);

    const { connectionId } = secretSync;

    if (job.name === QueueJobs.SecretSyncSyncSecrets) {
      const isConcurrentLimitReached = await $isConnectionConcurrencyLimitReached(connectionId);

      if (isConcurrentLimitReached) {
        logger.info(
          `SecretSync Concurrency limit reached [syncId=${syncId}] [job=${job.name}] [connectionId=${connectionId}]`
        );

        await $handleAcquireLockFailure(job as SecretSyncActionJob);

        return;
      }
    }

    let lock: Awaited<ReturnType<typeof keyStore.acquireLock>>;

    try {
      lock = await keyStore.acquireLock(
        [KeyStorePrefixes.SecretSyncLock(syncId)],
        // scott: not sure on this duration; syncs can take excessive amounts of time so we need to keep it locked,
        // but should always release below...
        5 * 60 * 1000
      );
    } catch (e) {
      logger.info(`SecretSync Failed to acquire lock [syncId=${syncId}] [job=${job.name}]`);

      await $handleAcquireLockFailure(job as SecretSyncActionJob);

      return;
    }

    try {
      switch (job.name) {
        case QueueJobs.SecretSyncSyncSecrets: {
          await $incrementConnectionConcurrencyCount(connectionId);
          await $handleSyncSecretsJob(job as TSecretSyncSyncSecretsDTO, secretSync);
          break;
        }
        case QueueJobs.SecretSyncImportSecrets:
          await $handleImportSecretsJob(job as TSecretSyncImportSecretsDTO, secretSync);
          break;
        case QueueJobs.SecretSyncRemoveSecrets:
          await $handleRemoveSecretsJob(job as TSecretSyncRemoveSecretsDTO, secretSync);
          break;
        default:
          // eslint-disable-next-line @typescript-eslint/restrict-template-expressions
          throw new Error(`Unhandled Secret Sync Job ${job.name}`);
      }
    } finally {
      if (job.name === QueueJobs.SecretSyncSyncSecrets) {
        await $decrementConnectionConcurrencyCount(connectionId);
      }

      await lock.release();
    }
  });

  return {
    queueSecretSyncSyncSecretsById,
    queueSecretSyncImportSecretsById,
    queueSecretSyncRemoveSecretsById,
    queueSecretSyncsSyncSecretsByPath
  };
};<|MERGE_RESOLUTION|>--- conflicted
+++ resolved
@@ -80,13 +80,8 @@
     | "deleteMany"
     | "invalidateSecretCacheByProjectId"
   >;
-<<<<<<< HEAD
   secretImportDAL: Pick<TSecretImportDALFactory, "find" | "findByFolderIds" | "findByIds">;
-  secretSyncDAL: Pick<TSecretSyncDALFactory, "findById" | "find" | "updateById" | "deleteById">;
-=======
-  secretImportDAL: Pick<TSecretImportDALFactory, "find" | "findByFolderIds">;
   secretSyncDAL: Pick<TSecretSyncDALFactory, "findById" | "find" | "updateById" | "deleteById" | "update">;
->>>>>>> 81183c7e
   auditLogService: Pick<TAuditLogServiceFactory, "createAuditLog">;
   projectMembershipDAL: Pick<TProjectMembershipDALFactory, "findAllProjectMembers">;
   projectDAL: TProjectDALFactory;
