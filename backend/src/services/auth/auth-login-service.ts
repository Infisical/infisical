import { Knex } from "knex";

import { OrgMembershipRole, OrgMembershipStatus, TableName, TUsers, UserDeviceSchema } from "@app/db/schemas";
import { EventType, TAuditLogServiceFactory } from "@app/ee/services/audit-log/audit-log-types";
import { isAuthMethodSaml } from "@app/ee/services/permission/permission-fns";
import { getConfig } from "@app/lib/config/env";
import { crypto, generateSrpServerKey, srpCheckClientProof } from "@app/lib/crypto";
import { getUserPrivateKey } from "@app/lib/crypto/srp";
import { BadRequestError, DatabaseError, ForbiddenRequestError, UnauthorizedError } from "@app/lib/errors";
import { getMinExpiresIn, removeTrailingSlash } from "@app/lib/fn";
import { logger } from "@app/lib/logger";
import { getUserAgentType } from "@app/server/plugins/audit-log";
import { getServerCfg } from "@app/services/super-admin/super-admin-service";

import { TAuthTokenServiceFactory } from "../auth-token/auth-token-service";
import { TokenType } from "../auth-token/auth-token-types";
import { TOrgDALFactory } from "../org/org-dal";
import { getDefaultOrgMembershipRole } from "../org/org-role-fns";
import { TOrgMembershipDALFactory } from "../org-membership/org-membership-dal";
import { SmtpTemplates, TSmtpService } from "../smtp/smtp-service";
import { LoginMethod } from "../super-admin/super-admin-types";
import { TTotpServiceFactory } from "../totp/totp-service";
import { TUserDALFactory } from "../user/user-dal";
import { UserEncryption } from "../user/user-types";
import { enforceUserLockStatus, getAuthMethodAndOrgId, validateProviderAuthToken, verifyCaptcha } from "./auth-fns";
import {
  TLoginClientProofDTO,
  TLoginGenServerPublicKeyDTO,
  TOauthLoginDTO,
  TOauthTokenExchangeDTO,
  TVerifyMfaTokenDTO
} from "./auth-login-type";
import {
  ActorType,
  AuthMethod,
  AuthModeJwtTokenPayload,
  AuthModeMfaJwtTokenPayload,
  AuthTokenType,
  MfaMethod
} from "./auth-type";

type TAuthLoginServiceFactoryDep = {
  userDAL: TUserDALFactory;
  orgDAL: TOrgDALFactory;
  tokenService: TAuthTokenServiceFactory;
  smtpService: TSmtpService;
  totpService: Pick<TTotpServiceFactory, "verifyUserTotp" | "verifyWithUserRecoveryCode">;
  auditLogService: Pick<TAuditLogServiceFactory, "createAuditLog">;
  orgMembershipDAL: TOrgMembershipDALFactory;
};

export type TAuthLoginFactory = ReturnType<typeof authLoginServiceFactory>;
export const authLoginServiceFactory = ({
  userDAL,
  tokenService,
  smtpService,
  orgDAL,
  orgMembershipDAL,
  totpService,
  auditLogService
}: TAuthLoginServiceFactoryDep) => {
  /*
   * Private
   * Not exported. This is to update user device list
   * If new device is found. Will be saved and a mail will be send
   */
  const updateUserDeviceSession = async (user: TUsers, ip: string, userAgent: string, tx?: Knex) => {
    const devices = await UserDeviceSchema.parseAsync(user.devices || []);
    const isDeviceSeen = devices.some((device) => device.ip === ip && device.userAgent === userAgent);

    if (!isDeviceSeen) {
      const newDeviceList = devices.concat([{ ip, userAgent }]);
      await userDAL.updateById(user.id, { devices: JSON.stringify(newDeviceList) }, tx);
      if (user.email) {
        await smtpService.sendMail({
          template: SmtpTemplates.NewDeviceJoin,
          subjectLine: "Successful login from new device",
          recipients: [user.email],
          substitutions: {
            email: user.email,
            timestamp: new Date().toString(),
            ip,
            userAgent
          }
        });
      }
    }
  };

  /*
   * Private
   * Send mfa code via email
   * */
  const sendUserMfaCode = async ({ userId, email }: { userId: string; email: string }) => {
    const code = await tokenService.createTokenForUser({
      type: TokenType.TOKEN_EMAIL_MFA,
      userId
    });

    await smtpService.sendMail({
      template: SmtpTemplates.EmailMfa,
      subjectLine: "Infisical MFA code",
      recipients: [email],
      substitutions: {
        code
      }
    });
  };

  /*
   * Check user device and send mail if new device
   * generate the auth and refresh token. fn shared by mfa verification and login verification with mfa disabled
   */
  const generateUserTokens = async (
    {
      user,
      ip,
      userAgent,
      organizationId,
      authMethod,
      isMfaVerified,
      mfaMethod
    }: {
      user: TUsers;
      ip: string;
      userAgent: string;
      organizationId?: string;
      authMethod: AuthMethod;
      isMfaVerified?: boolean;
      mfaMethod?: MfaMethod;
    },
    tx?: Knex
  ) => {
    const cfg = getConfig();
    await updateUserDeviceSession(user, ip, userAgent, tx);
    const tokenSession = await tokenService.getUserTokenSession(
      {
        userAgent,
        ip,
        userId: user.id
      },
      tx
    );
    if (!tokenSession) throw new Error("Failed to create token");

    let tokenSessionExpiresIn: string | number = cfg.JWT_AUTH_LIFETIME;
    let refreshTokenExpiresIn: string | number = cfg.JWT_REFRESH_LIFETIME;

    if (organizationId) {
      const org = await orgDAL.findById(organizationId);
      if (org) {
        await orgMembershipDAL.update(
          { userId: user.id, orgId: org.id },
          { lastLoginAuthMethod: authMethod, lastLoginTime: new Date() }
        );
        if (org.userTokenExpiration) {
          tokenSessionExpiresIn = getMinExpiresIn(cfg.JWT_AUTH_LIFETIME, org.userTokenExpiration);
          refreshTokenExpiresIn = org.userTokenExpiration;
        }
      }
    }

    const accessToken = crypto.jwt().sign(
      {
        authMethod,
        authTokenType: AuthTokenType.ACCESS_TOKEN,
        userId: user.id,
        tokenVersionId: tokenSession.id,
        accessVersion: tokenSession.accessVersion,
        organizationId,
        isMfaVerified,
        mfaMethod
      },
      cfg.AUTH_SECRET,
      { expiresIn: tokenSessionExpiresIn }
    );

    const refreshToken = crypto.jwt().sign(
      {
        authMethod,
        authTokenType: AuthTokenType.REFRESH_TOKEN,
        userId: user.id,
        tokenVersionId: tokenSession.id,
        refreshVersion: tokenSession.refreshVersion,
        organizationId,
        isMfaVerified,
        mfaMethod
      },
      cfg.AUTH_SECRET,
      { expiresIn: refreshTokenExpiresIn }
    );

    return { access: accessToken, refresh: refreshToken };
  };

  /*
   * Step 1 of login. To get server public key in exchange of client public key
   */
  const loginGenServerPublicKey = async ({
    email,
    providerAuthToken,
    clientPublicKey
  }: TLoginGenServerPublicKeyDTO) => {
    // akhilmhdh: case sensitive email resolution
    const usersByUsername = await userDAL.findUserEncKeyByUsername({
      username: email
    });
    const userEnc =
      usersByUsername?.length > 1 ? usersByUsername.find((el) => el.username === email) : usersByUsername?.[0];

    const serverCfg = await getServerCfg();

    if (!userEnc || (userEnc && !userEnc.isAccepted)) {
      throw new Error("Failed to find user");
    }

    if (!userEnc.salt || !userEnc.verifier) {
      throw new BadRequestError({ message: "Salt or verifier not found" });
    }

    if (
      serverCfg.enabledLoginMethods &&
      !serverCfg.enabledLoginMethods.includes(LoginMethod.EMAIL) &&
      !providerAuthToken
    ) {
      // bypass server configuration when user is an organization admin - this is to prevent lockout
      const userOrgs = await orgDAL.findAllOrgsByUserId(userEnc.userId);
      if (!userOrgs.some((org) => org.userRole === OrgMembershipRole.Admin)) {
        throw new BadRequestError({
          message: "Login with email is disabled by administrator."
        });
      }
    }

    if (!userEnc.authMethods?.includes(AuthMethod.EMAIL)) {
      validateProviderAuthToken(providerAuthToken as string, email);
    }

    const serverSrpKey = await generateSrpServerKey(userEnc.salt, userEnc.verifier);
    const userEncKeys = await userDAL.updateUserEncryptionByUserId(userEnc.userId, {
      clientPublicKey,
      serverPrivateKey: serverSrpKey.privateKey
    });
    if (!userEncKeys) throw new Error("Failed  to update encryption key");
    return { salt: userEncKeys.salt, serverPublicKey: serverSrpKey.pubKey };
  };

  /*
   * Step 2 of login. Pass the client proof and with multi factor setup handle the required steps
   */
  const loginExchangeClientProof = async ({
    email,
    clientProof,
    ip,
    userAgent,
    providerAuthToken,
    captchaToken,
    password
  }: TLoginClientProofDTO) => {
    // akhilmhdh: case sensitive email resolution
    const usersByUsername = await userDAL.findUserEncKeyByUsername({
      username: email
    });
    const userEnc =
      usersByUsername?.length > 1 ? usersByUsername.find((el) => el.username === email) : usersByUsername?.[0];
    if (!userEnc) throw new Error("Failed to find user");
    const user = await userDAL.findById(userEnc.userId);
    const cfg = getConfig();

    const { authMethod, organizationId } = getAuthMethodAndOrgId(email, providerAuthToken);
    await verifyCaptcha(user, captchaToken);

    if (!userEnc.salt || !userEnc.verifier) {
      throw new BadRequestError({ message: "Salt or verifier not found" });
    }

    if (!userEnc.serverPrivateKey || !userEnc.clientPublicKey) throw new Error("Failed to authenticate. Try again?");
    const isValidClientProof = await srpCheckClientProof(
      userEnc.salt,
      userEnc.verifier,
      userEnc.serverPrivateKey,
      userEnc.clientPublicKey,
      clientProof
    );

    if (!isValidClientProof) {
      await userDAL.update(
        { id: userEnc.userId },
        {
          $incr: {
            consecutiveFailedPasswordAttempts: 1
          }
        }
      );

      throw new Error("Failed to authenticate. Try again?");
    }

    await userDAL.updateById(userEnc.userId, {
      consecutiveFailedPasswordAttempts: 0
    });
    // from password decrypt the private key
    if (password) {
      const privateKey = await getUserPrivateKey(password, userEnc).catch((err) => {
        logger.error(
          err,
          `loginExchangeClientProof: private key generation failed for [userId=${user.id}] and [email=${user.email}] `
        );
        return "";
      });

      const hashedPassword = await crypto.hashing().createHash(password, cfg.SALT_ROUNDS);

      const { iv, tag, ciphertext, encoding } = crypto
        .encryption()
        .symmetric()
        .encryptWithRootEncryptionKey(privateKey);

      await userDAL.updateUserEncryptionByUserId(userEnc.userId, {
        serverPrivateKey: null,
        clientPublicKey: null,
        hashedPassword,
        serverEncryptedPrivateKey: ciphertext,
        serverEncryptedPrivateKeyIV: iv,
        serverEncryptedPrivateKeyTag: tag,
        serverEncryptedPrivateKeyEncoding: encoding
      });
    } else {
      await userDAL.updateUserEncryptionByUserId(userEnc.userId, {
        serverPrivateKey: null,
        clientPublicKey: null
      });
    }

    const token = await generateUserTokens({
      user: {
        ...userEnc,
        id: userEnc.userId
      },
      ip,
      userAgent,
      authMethod,
      organizationId
    });

    return { token, user: userEnc } as const;
  };

  const login = async ({
    email,
    password,
    ip,
    userAgent,
    providerAuthToken,
    captchaToken
  }: {
    email: string;
    password: string;
    ip: string;
    userAgent: string;
    providerAuthToken?: string;
    captchaToken?: string;
  }) => {
    const usersByUsername = await userDAL.findUserEncKeyByUsername({
      username: email
    });
    const userEnc =
      usersByUsername?.length > 1 ? usersByUsername.find((el) => el.username === email) : usersByUsername?.[0];

    if (!userEnc) throw new BadRequestError({ message: "User not found" });

    if (userEnc.encryptionVersion !== UserEncryption.V2) {
      throw new BadRequestError({ message: "Legacy encryption scheme not supported", name: "LegacyEncryptionScheme" });
    }

    if (!userEnc.hashedPassword) {
      if (userEnc.authMethods?.includes(AuthMethod.EMAIL)) {
        throw new BadRequestError({
          message: "Legacy encryption scheme not supported",
          name: "LegacyEncryptionScheme"
        });
      }

      throw new BadRequestError({ message: "No password found" });
    }

    const { authMethod, organizationId } = getAuthMethodAndOrgId(email, providerAuthToken);
    await verifyCaptcha(userEnc, captchaToken);

    if (!(await crypto.hashing().compareHash(password, userEnc.hashedPassword))) {
      await userDAL.update(
        { id: userEnc.userId },
        {
          $incr: {
            consecutiveFailedPasswordAttempts: 1
          }
        }
      );

      throw new BadRequestError({ message: "Invalid username or email" });
    }

    const token = await generateUserTokens({
      user: {
        ...userEnc,
        id: userEnc.userId
      },
      ip,
      userAgent,
      authMethod,
      organizationId
    });

    return {
      tokens: {
        accessToken: token.access,
        refreshToken: token.refresh
      },
      user: userEnc
    } as const;
  };

  const selectOrganization = async ({
    userAgent,
    authJwtToken,
    ipAddress,
    organizationId
  }: {
    userAgent: string | undefined;
    authJwtToken: string | undefined;
    ipAddress: string;
    organizationId: string;
  }) => {
    const cfg = getConfig();

    if (!authJwtToken) throw new UnauthorizedError({ name: "Authorization header is required" });
    if (!userAgent) throw new UnauthorizedError({ name: "User-Agent header is required" });

    // eslint-disable-next-line no-param-reassign
    authJwtToken = authJwtToken.replace("Bearer ", ""); // remove bearer from token

    // The decoded JWT token, which contains the auth method.
    const decodedToken = crypto.jwt().verify(authJwtToken, cfg.AUTH_SECRET) as AuthModeJwtTokenPayload;
    if (!decodedToken.authMethod) throw new UnauthorizedError({ name: "Auth method not found on existing token" });

    const user = await userDAL.findUserEncKeyByUserId(decodedToken.userId);
    if (!user) throw new BadRequestError({ message: "User not found", name: "Find user from token" });

    // Check if the user actually has access to the specified organization.
    const userOrgs = await orgDAL.findAllOrgsByUserId(user.id);

    const selectedOrgMembership = userOrgs.find((org) => org.id === organizationId && org.userStatus !== "invited");

    const selectedOrg = await orgDAL.findById(organizationId);

<<<<<<< HEAD
    // Check if authEnforced is true, if that's the case, throw an error
    if (selectedOrg.authEnforced) {
      throw new BadRequestError({
        message: "Authentication is required by your organization before you can log in."
      });
    }

    if (!hasOrganizationMembership) {
=======
    if (!selectedOrgMembership) {
>>>>>>> 8ffff7e7
      throw new ForbiddenRequestError({
        message: `User does not have access to the organization named ${selectedOrg?.name}`
      });
    }

    if (selectedOrg.googleSsoAuthEnforced && decodedToken.authMethod !== AuthMethod.GOOGLE) {
      const canBypass = selectedOrg.bypassOrgAuthEnabled && selectedOrgMembership.userRole === OrgMembershipRole.Admin;

      if (!canBypass) {
        throw new ForbiddenRequestError({
          message: "Google SSO is enforced for this organization. Please use Google SSO to login.",
          error: "GoogleSsoEnforced"
        });
      }
    }

    if (decodedToken.authMethod === AuthMethod.GOOGLE) {
      await orgDAL.updateById(selectedOrg.id, {
        googleSsoAuthLastUsed: new Date()
      });
    }

    const shouldCheckMfa = selectedOrg.enforceMfa || user.isMfaEnabled;
    const orgMfaMethod = selectedOrg.enforceMfa ? (selectedOrg.selectedMfaMethod ?? MfaMethod.EMAIL) : undefined;
    const userMfaMethod = user.isMfaEnabled ? (user.selectedMfaMethod ?? MfaMethod.EMAIL) : undefined;
    const mfaMethod = orgMfaMethod ?? userMfaMethod;

    if (shouldCheckMfa && (!decodedToken.isMfaVerified || decodedToken.mfaMethod !== mfaMethod)) {
      enforceUserLockStatus(Boolean(user.isLocked), user.temporaryLockDateEnd);

      const mfaToken = crypto.jwt().sign(
        {
          authMethod: decodedToken.authMethod,
          authTokenType: AuthTokenType.MFA_TOKEN,
          userId: user.id
        },
        cfg.AUTH_SECRET,
        {
          expiresIn: cfg.JWT_MFA_LIFETIME
        }
      );

      if (mfaMethod === MfaMethod.EMAIL && user.email) {
        await sendUserMfaCode({
          userId: user.id,
          email: user.email
        });
      }

      return { isMfaEnabled: true, mfa: mfaToken, mfaMethod } as const;
    }

    const tokens = await generateUserTokens({
      authMethod: decodedToken.authMethod,
      user,
      userAgent,
      ip: ipAddress,
      organizationId,
      isMfaVerified: decodedToken.isMfaVerified,
      mfaMethod: decodedToken.mfaMethod
    });

    // In the event of this being a break-glass request (non-saml / non-oidc, when either is enforced)
    if (
      selectedOrg.authEnforced &&
      selectedOrg.bypassOrgAuthEnabled &&
      !isAuthMethodSaml(decodedToken.authMethod) &&
      decodedToken.authMethod !== AuthMethod.OIDC &&
      decodedToken.authMethod !== AuthMethod.GOOGLE
    ) {
      await auditLogService.createAuditLog({
        orgId: organizationId,
        ipAddress,
        userAgent,
        userAgentType: getUserAgentType(userAgent),
        actor: {
          type: ActorType.USER,
          metadata: {
            email: user.email,
            userId: user.id,
            username: user.username
          }
        },
        event: {
          type: EventType.ORG_ADMIN_BYPASS_SSO,
          metadata: {}
        }
      });

      // Notify all admins via email (besides the actor)
      const orgAdmins = await orgDAL.findOrgMembersByRole(organizationId, OrgMembershipRole.Admin);
      const adminEmails = orgAdmins
        .filter((admin) => admin.user.id !== user.id)
        .map((admin) => admin.user.email)
        .filter(Boolean) as string[];

      if (adminEmails.length > 0) {
        await smtpService.sendMail({
          recipients: adminEmails,
          subjectLine: "Security Alert: Admin SSO Bypass",
          substitutions: {
            email: user.email,
            timestamp: new Date().toISOString(),
            ip: ipAddress,
            userAgent,
            siteUrl: removeTrailingSlash(cfg.SITE_URL || "https://app.infisical.com")
          },
          template: SmtpTemplates.OrgAdminBreakglassAccess
        });
      }
    }

    return {
      ...tokens,
      user,
      isMfaEnabled: false
    };
  };

  /*
   * Multi factor authentication re-send code, Get user id from token
   * saved in frontend
   */
  const resendMfaToken = async (userId: string) => {
    const user = await userDAL.findById(userId);
    if (!user || !user.email) return;
    enforceUserLockStatus(Boolean(user.isLocked), user.temporaryLockDateEnd);
    await sendUserMfaCode({
      userId: user.id,
      email: user.email
    });
  };

  const processFailedMfaAttempt = async (userId: string) => {
    try {
      const updatedUser = await userDAL.transaction(async (tx) => {
        const PROGRESSIVE_DELAY_INTERVAL = 3;
        const user = await userDAL.updateById(userId, { $incr: { consecutiveFailedMfaAttempts: 1 } }, tx);

        if (!user) {
          throw new Error("User not found");
        }

        const progressiveDelaysInMins = [5, 30, 60];

        // lock user when failed attempt exceeds threshold
        if (
          user.consecutiveFailedMfaAttempts &&
          user.consecutiveFailedMfaAttempts >= PROGRESSIVE_DELAY_INTERVAL * (progressiveDelaysInMins.length + 1)
        ) {
          return userDAL.updateById(
            userId,
            {
              isLocked: true,
              temporaryLockDateEnd: null
            },
            tx
          );
        }

        // delay user only when failed MFA attempts is a multiple of configured delay interval
        if (user.consecutiveFailedMfaAttempts && user.consecutiveFailedMfaAttempts % PROGRESSIVE_DELAY_INTERVAL === 0) {
          const delayIndex = user.consecutiveFailedMfaAttempts / PROGRESSIVE_DELAY_INTERVAL - 1;
          return userDAL.updateById(
            userId,
            {
              temporaryLockDateEnd: new Date(new Date().getTime() + progressiveDelaysInMins[delayIndex] * 60 * 1000)
            },
            tx
          );
        }

        return user;
      });

      return updatedUser;
    } catch (error) {
      throw new DatabaseError({ error, name: "Process failed MFA Attempt" });
    }
  };

  /*
   * Multi factor authentication verification of code
   * Third step of login in which user completes with mfa
   * */
  const verifyMfaToken = async ({
    userId,
    mfaToken,
    mfaMethod,
    mfaJwtToken,
    ip,
    userAgent,
    orgId
  }: TVerifyMfaTokenDTO) => {
    const appCfg = getConfig();
    const user = await userDAL.findById(userId);

    try {
      enforceUserLockStatus(Boolean(user.isLocked), user.temporaryLockDateEnd);
      if (mfaMethod === MfaMethod.EMAIL) {
        await tokenService.validateTokenForUser({
          type: TokenType.TOKEN_EMAIL_MFA,
          userId,
          code: mfaToken
        });
      } else if (mfaMethod === MfaMethod.TOTP) {
        if (mfaToken.length === 6) {
          await totpService.verifyUserTotp({
            userId,
            totp: mfaToken
          });
        } else {
          await totpService.verifyWithUserRecoveryCode({
            userId,
            recoveryCode: mfaToken
          });
        }
      }
    } catch (err) {
      const updatedUser = await processFailedMfaAttempt(userId);
      if (updatedUser.isLocked) {
        if (updatedUser.email) {
          const unlockToken = await tokenService.createTokenForUser({
            type: TokenType.TOKEN_USER_UNLOCK,
            userId: updatedUser.id
          });

          await smtpService.sendMail({
            template: SmtpTemplates.UnlockAccount,
            subjectLine: "Unlock your Infisical account",
            recipients: [updatedUser.email],
            substitutions: {
              token: unlockToken,
              callback_url: `${appCfg.SITE_URL}/api/v1/user/${updatedUser.id}/unlock`
            }
          });
        }
      }

      throw err;
    }

    const decodedToken = crypto.jwt().verify(mfaJwtToken, getConfig().AUTH_SECRET) as AuthModeMfaJwtTokenPayload;

    const userEnc = await userDAL.findUserEncKeyByUserId(userId);
    if (!userEnc) throw new Error("Failed to authenticate user");

    // reset lock states
    await userDAL.updateById(userId, {
      consecutiveFailedMfaAttempts: 0,
      temporaryLockDateEnd: null
    });

    const token = await generateUserTokens({
      user: {
        ...userEnc,
        id: userEnc.userId
      },
      ip,
      userAgent,
      organizationId: orgId,
      authMethod: decodedToken.authMethod,
      isMfaVerified: true,
      mfaMethod
    });

    return { token, user: userEnc };
  };
  /*
   * OAuth2 login for google,github, and other oauth2 provider
   * */
  const oauth2Login = async ({ email, firstName, lastName, authMethod, callbackPort, orgSlug }: TOauthLoginDTO) => {
    // akhilmhdh: case sensitive email resolution
    const usersByUsername = await userDAL.findUserByUsername(email);
    let user = usersByUsername?.length > 1 ? usersByUsername.find((el) => el.username === email) : usersByUsername?.[0];
    const serverCfg = await getServerCfg();

    if (serverCfg.enabledLoginMethods && user) {
      switch (authMethod) {
        case AuthMethod.GITHUB: {
          if (!serverCfg.enabledLoginMethods.includes(LoginMethod.GITHUB)) {
            // bypass server configuration when user is an organization admin - this is to prevent lockout
            const userOrgs = await orgDAL.findAllOrgsByUserId(user.id);
            if (!userOrgs.some((org) => org.userRole === OrgMembershipRole.Admin)) {
              throw new BadRequestError({
                message: "Login with Github is disabled by administrator.",
                name: "Oauth 2 login"
              });
            }
          }
          break;
        }
        case AuthMethod.GOOGLE: {
          if (!serverCfg.enabledLoginMethods.includes(LoginMethod.GOOGLE)) {
            // bypass server configuration when user is an organization admin - this is to prevent lockout
            const userOrgs = await orgDAL.findAllOrgsByUserId(user.id);
            if (!userOrgs.some((org) => org.userRole === OrgMembershipRole.Admin)) {
              throw new BadRequestError({
                message: "Login with Google is disabled by administrator.",
                name: "Oauth 2 login"
              });
            }
          }
          break;
        }
        case AuthMethod.GITLAB: {
          if (!serverCfg.enabledLoginMethods.includes(LoginMethod.GITLAB)) {
            // bypass server configuration when user is an organization admin - this is to prevent lockout
            const userOrgs = await orgDAL.findAllOrgsByUserId(user.id);
            if (!userOrgs.some((org) => org.userRole === OrgMembershipRole.Admin)) {
              throw new BadRequestError({
                message: "Login with Gitlab is disabled by administrator.",
                name: "Oauth 2 login"
              });
            }
          }
          break;
        }
        default:
          break;
      }
    }

    const appCfg = getConfig();

    let orgId = "";
    let orgName: undefined | string;
    if (!user) {
      // Create a new user based on oAuth
      if (!serverCfg?.allowSignUp) throw new BadRequestError({ message: "Sign up disabled", name: "Oauth 2 login" });

      if (serverCfg?.allowedSignUpDomain) {
        const domain = email.split("@")[1];
        const allowedDomains = serverCfg.allowedSignUpDomain.split(",").map((e) => e.trim());
        if (!allowedDomains.includes(domain))
          throw new BadRequestError({
            message: `Email with a domain (@${domain}) is not supported`,
            name: "Oauth 2 login"
          });
      }

      user = await userDAL.create({
        username: email.trim().toLowerCase(),
        email: email.trim().toLowerCase(),
        isEmailVerified: true,
        firstName,
        lastName,
        authMethods: [authMethod],
        isGhost: false
      });

      if (authMethod === AuthMethod.GITHUB && serverCfg.defaultAuthOrgId && !appCfg.isCloud) {
        const defaultOrg = await orgDAL.findOrgById(serverCfg.defaultAuthOrgId);
        if (!defaultOrg) {
          throw new BadRequestError({
            message: `Failed to find default organization with ID ${serverCfg.defaultAuthOrgId}`
          });
        }
        orgId = defaultOrg.id;
        const [orgMembership] = await orgDAL.findMembership({
          [`${TableName.OrgMembership}.userId` as "userId"]: user.id,
          [`${TableName.OrgMembership}.orgId` as "id"]: orgId
        });

        if (!orgMembership) {
          const { role, roleId } = await getDefaultOrgMembershipRole(defaultOrg.defaultMembershipRole);

          await orgMembershipDAL.create({
            userId: user.id,
            inviteEmail: email,
            orgId,
            role,
            roleId,
            status: OrgMembershipStatus.Accepted,
            isActive: true
          });
        }
      }
    } else {
      const isLinkingRequired = !user?.authMethods?.includes(authMethod);
      if (isLinkingRequired) {
        // we update the names here because upon org invitation, the names are set to be NULL
        // if user is signing up with SSO after invitation, their names should be set based on their SSO profile
        user = await userDAL.updateById(user.id, {
          authMethods: [...(user.authMethods || []), authMethod],
          firstName: !user.isAccepted ? firstName : undefined,
          lastName: !user.isAccepted ? lastName : undefined
        });
      }
    }

    if (!orgId && orgSlug) {
      const org = await orgDAL.findOrgBySlug(orgSlug);

      if (org) {
        // checks for the membership and only sets the orgId / orgName if the user is a member of the specified org
        const orgMembership = await orgDAL.findMembership({
          [`${TableName.OrgMembership}.userId` as "userId"]: user.id,
          [`${TableName.OrgMembership}.orgId` as "orgId"]: org.id,
          [`${TableName.OrgMembership}.isActive` as "isActive"]: true,
          [`${TableName.OrgMembership}.status` as "status"]: OrgMembershipStatus.Accepted
        });

        if (orgMembership) {
          orgId = org.id;
          orgName = org.name;
        }
      }
    }

    const isUserCompleted = user.isAccepted;
    const providerAuthToken = crypto.jwt().sign(
      {
        authTokenType: AuthTokenType.PROVIDER_TOKEN,
        userId: user.id,

        ...(orgId && orgSlug && orgName !== undefined
          ? {
              organizationId: orgId,
              organizationName: orgName,
              organizationSlug: orgSlug
            }
          : {}),

        username: user.username,
        email: user.email,
        isEmailVerified: user.isEmailVerified,
        firstName: user.firstName,
        lastName: user.lastName,
        hasExchangedPrivateKey: true,
        authMethod,
        isUserCompleted,
        ...(callbackPort
          ? {
              callbackPort
            }
          : {})
      },
      appCfg.AUTH_SECRET,
      {
        expiresIn: appCfg.JWT_PROVIDER_AUTH_LIFETIME
      }
    );
    return { isUserCompleted, providerAuthToken };
  };

  /**
   * Handles OAuth2 token exchange for user login with private key handoff.
   *
   * The process involves exchanging a provider's authorization token for an Infisical access token.
   * The provider token is returned to the client, who then sends it back to obtain the Infisical access token.
   *
   * This approach is used instead of directly sending the access token for the following reasons:
   * 1. To facilitate easier logic changes from SRP OAuth to simple OAuth.
   * 2. To avoid attaching the access token to the URL, which could be logged. The provider token has a very short lifespan, reducing security risks.
   */
  const oauth2TokenExchange = async ({ userAgent, ip, providerAuthToken, email }: TOauthTokenExchangeDTO) => {
    const decodedProviderToken = validateProviderAuthToken(providerAuthToken, email);

    const { authMethod, userName } = decodedProviderToken;
    if (!userName) throw new BadRequestError({ message: "Missing user name" });
    const organizationId =
      (isAuthMethodSaml(authMethod) || [AuthMethod.LDAP, AuthMethod.OIDC].includes(authMethod)) &&
      decodedProviderToken.orgId
        ? decodedProviderToken.orgId
        : undefined;

    // akhilmhdh: case sensitive email resolution
    const usersByUsername = await userDAL.findUserEncKeyByUsername({
      username: email
    });
    const userEnc =
      usersByUsername?.length > 1 ? usersByUsername.find((el) => el.username === email) : usersByUsername?.[0];

    if (!userEnc) throw new BadRequestError({ message: "User encryption not found" });

    const token = await generateUserTokens({
      user: { ...userEnc, id: userEnc.userId },
      ip,
      userAgent,
      authMethod,
      organizationId
    });

    return { token, isMfaEnabled: false, user: userEnc, decodedProviderToken } as const;
  };

  /*
   * logout user by incrementing the version by 1 meaning any old session will become invalid
   * as there number is behind
   * */
  const logout = async (userId: string, sessionId: string) => {
    await tokenService.clearTokenSessionById(userId, sessionId);
  };

  return {
    loginGenServerPublicKey,
    loginExchangeClientProof,
    logout,
    oauth2Login,
    oauth2TokenExchange,
    resendMfaToken,
    verifyMfaToken,
    selectOrganization,
    generateUserTokens,
    login
  };
};<|MERGE_RESOLUTION|>--- conflicted
+++ resolved
@@ -453,7 +453,6 @@
 
     const selectedOrg = await orgDAL.findById(organizationId);
 
-<<<<<<< HEAD
     // Check if authEnforced is true, if that's the case, throw an error
     if (selectedOrg.authEnforced) {
       throw new BadRequestError({
@@ -461,10 +460,7 @@
       });
     }
 
-    if (!hasOrganizationMembership) {
-=======
     if (!selectedOrgMembership) {
->>>>>>> 8ffff7e7
       throw new ForbiddenRequestError({
         message: `User does not have access to the organization named ${selectedOrg?.name}`
       });
