--- conflicted
+++ resolved
@@ -83,9 +83,6 @@
     }
   };
 
-<<<<<<< HEAD
-  return { ...projectMemberOrm, findAllProjectMembers, findProjectGhostUser, findMembershipsByUsername };
-=======
   const findProjectMembershipsByUserId = async (orgId: string, userId: string) => {
     try {
       const memberships = await db(TableName.ProjectMembership)
@@ -104,8 +101,7 @@
     ...projectMemberOrm,
     findAllProjectMembers,
     findProjectGhostUser,
-    findMembershipsByEmail,
+    findMembershipsByUsername,
     findProjectMembershipsByUserId
   };
->>>>>>> 6d0bea6d
 };