--- conflicted
+++ resolved
@@ -2734,13 +2734,10 @@
     identityProject: identityProjectService,
     convertor: convertorService,
     pkiAlertV2: pkiAlertV2Service,
-<<<<<<< HEAD
     aiMcpServer: aiMcpServerService,
     aiMcpEndpoint: aiMcpEndpointService,
-    aiMcpActivityLog: aiMcpActivityLogService
-=======
+    aiMcpActivityLog: aiMcpActivityLogService,
     approvalPolicy: approvalPolicyService
->>>>>>> a8b64be0
   });
 
   const cronJobs: CronJob[] = [];
