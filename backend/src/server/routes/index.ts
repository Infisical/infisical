--- conflicted
+++ resolved
@@ -2156,6 +2156,8 @@
     kmip: kmipService,
     kmipOperation: kmipOperationService,
     gateway: gatewayService,
+    relay: relayService,
+    gatewayV2: gatewayV2Service,
     secretRotationV2: secretRotationV2Service,
     microsoftTeams: microsoftTeamsService,
     assumePrivileges: assumePrivilegeService,
@@ -2165,12 +2167,7 @@
     reminder: reminderService,
     bus: eventBusService,
     sse: sseService,
-<<<<<<< HEAD
-    relay: relayService,
-    gatewayV2: gatewayV2Service
-=======
     notification: notificationService
->>>>>>> 56ad42a3
   });
 
   const cronJobs: CronJob[] = [];
