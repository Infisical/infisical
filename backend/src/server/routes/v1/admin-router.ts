import DOMPurify from "isomorphic-dompurify";
import { z } from "zod";

import {
  IdentitiesSchema,
  OrganizationsSchema,
  OrgMembershipsSchema,
  SuperAdminSchema,
  UsersSchema
} from "@app/db/schemas";
import { getConfig, overridableKeys } from "@app/lib/config/env";
import { crypto } from "@app/lib/crypto/cryptography";
import { BadRequestError } from "@app/lib/errors";
import { invalidateCacheLimit, readLimit, writeLimit } from "@app/server/config/rateLimiter";
import { addAuthOriginDomainCookie } from "@app/server/lib/cookie";
import { GenericResourceNameSchema } from "@app/server/lib/schemas";
import { getTelemetryDistinctId } from "@app/server/lib/telemetry";
import { verifySuperAdmin } from "@app/server/plugins/auth/superAdmin";
import { verifyAuth } from "@app/server/plugins/auth/verify-auth";
import { AuthMode } from "@app/services/auth/auth-type";
import { RootKeyEncryptionStrategy } from "@app/services/kms/kms-types";
import { getServerCfg } from "@app/services/super-admin/super-admin-service";
import { CacheType, LoginMethod } from "@app/services/super-admin/super-admin-types";
import { PostHogEventTypes } from "@app/services/telemetry/telemetry-types";

export const registerAdminRouter = async (server: FastifyZodProvider) => {
  server.route({
    method: "GET",
    url: "/config",
    config: {
      rateLimit: readLimit
    },
    schema: {
      response: {
        200: z.object({
          config: SuperAdminSchema.omit({
            createdAt: true,
            updatedAt: true,
            encryptedSlackClientId: true,
            encryptedSlackClientSecret: true,
            encryptedMicrosoftTeamsAppId: true,
            encryptedMicrosoftTeamsClientSecret: true,
            encryptedMicrosoftTeamsBotId: true,
            encryptedGitHubAppConnectionClientId: true,
            encryptedGitHubAppConnectionClientSecret: true,
            encryptedGitHubAppConnectionSlug: true,
            encryptedGitHubAppConnectionId: true,
            encryptedGitHubAppConnectionPrivateKey: true,
            encryptedEnvOverrides: true
          }).extend({
            isMigrationModeOn: z.boolean(),
            defaultAuthOrgSlug: z.string().nullable(),
            defaultAuthOrgAuthEnforced: z.boolean().nullish(),
            defaultAuthOrgAuthMethod: z.string().nullish(),
            isSecretScanningDisabled: z.boolean(),
            kubernetesAutoFetchServiceAccountToken: z.boolean(),
            paramsFolderSecretDetectionEnabled: z.boolean(),
            isOfflineUsageReportsEnabled: z.boolean()
          })
        })
      }
    },
    handler: async () => {
      const config = await getServerCfg();
      const serverEnvs = getConfig();

      return {
        config: {
          ...config,
          fipsEnabled: crypto.isFipsModeEnabled(),
          isMigrationModeOn: serverEnvs.MAINTENANCE_MODE,
          isSecretScanningDisabled: serverEnvs.DISABLE_SECRET_SCANNING,
          kubernetesAutoFetchServiceAccountToken: serverEnvs.KUBERNETES_AUTO_FETCH_SERVICE_ACCOUNT_TOKEN,
          paramsFolderSecretDetectionEnabled: serverEnvs.PARAMS_FOLDER_SECRET_DETECTION_ENABLED,
          isOfflineUsageReportsEnabled: !!serverEnvs.LICENSE_KEY_OFFLINE
        }
      };
    }
  });

  server.route({
    method: "PATCH",
    url: "/config",
    config: {
      rateLimit: writeLimit
    },
    schema: {
      body: z.object({
        allowSignUp: z.boolean().optional(),
        allowedSignUpDomain: z.string().optional().nullable(),
        trustSamlEmails: z.boolean().optional(),
        trustLdapEmails: z.boolean().optional(),
        trustOidcEmails: z.boolean().optional(),
        defaultAuthOrgId: z.string().optional().nullable(),
        enabledLoginMethods: z
          .nativeEnum(LoginMethod)
          .array()
          .optional()
          .refine((methods) => !methods || methods.length > 0, {
            message: "At least one login method should be enabled."
          }),
        slackClientId: z.string().optional(),
        slackClientSecret: z.string().optional(),
        microsoftTeamsAppId: z.string().optional(),
        microsoftTeamsClientSecret: z.string().optional(),
        microsoftTeamsBotId: z.string().optional(),
        gitHubAppConnectionClientId: z.string().optional(),
        gitHubAppConnectionClientSecret: z.string().optional(),
        gitHubAppConnectionSlug: z.string().optional(),
        gitHubAppConnectionId: z.string().optional(),
        gitHubAppConnectionPrivateKey: z.string().optional(),
        authConsentContent: z
          .string()
          .trim()
          .refine((content) => DOMPurify.sanitize(content) === content, {
            message: "Auth consent content contains unsafe HTML."
          })
          .optional(),
        pageFrameContent: z
          .string()
          .trim()
          .refine((content) => DOMPurify.sanitize(content) === content, {
            message: "Page frame content contains unsafe HTML."
          })
          .optional(),
        envOverrides: z.record(z.enum(Array.from(overridableKeys) as [string, ...string[]]), z.string()).optional()
      }),
      response: {
        200: z.object({
          config: SuperAdminSchema.omit({
            encryptedEnvOverrides: true
          }).extend({
            defaultAuthOrgSlug: z.string().nullable()
          })
        })
      }
    },
    onRequest: (req, res, done) => {
      verifyAuth([AuthMode.JWT, AuthMode.API_KEY, AuthMode.IDENTITY_ACCESS_TOKEN])(req, res, () => {
        verifySuperAdmin(req, res, done);
      });
    },
    handler: async (req) => {
      const config = await server.services.superAdmin.updateServerCfg(req.body, req.permission.id);
      return { config };
    }
  });

  server.route({
    method: "GET",
    url: "/user-management/users",
    config: {
      rateLimit: readLimit
    },
    schema: {
      querystring: z.object({
        searchTerm: z.string().default(""),
        offset: z.coerce.number().default(0),
        limit: z.coerce.number().max(100).default(20),
        // TODO: remove this once z.coerce.boolean() is supported
        adminsOnly: z
          .string()
          .transform((val) => val === "true")
          .default("false")
      }),
      response: {
        200: z.object({
          users: UsersSchema.pick({
            username: true,
            firstName: true,
            lastName: true,
            email: true,
            id: true,
            superAdmin: true
          }).array()
        })
      }
    },
    onRequest: (req, res, done) => {
      verifyAuth([AuthMode.JWT, AuthMode.IDENTITY_ACCESS_TOKEN])(req, res, () => {
        verifySuperAdmin(req, res, done);
      });
    },
    handler: async (req) => {
      const users = await server.services.superAdmin.getUsers({
        ...req.query
      });

      return {
        users
      };
    }
  });

  server.route({
    method: "GET",
    url: "/organization-management/organizations",
    config: {
      rateLimit: readLimit
    },
    schema: {
      querystring: z.object({
        searchTerm: z.string().default(""),
        offset: z.coerce.number().default(0),
        limit: z.coerce.number().max(100).default(20)
      }),
      response: {
        200: z.object({
          organizations: OrganizationsSchema.extend({
            members: z
              .object({
                user: z.object({
                  id: z.string(),
                  email: z.string().nullish(),
                  username: z.string(),
                  firstName: z.string().nullish(),
                  lastName: z.string().nullish()
                }),
                membershipId: z.string(),
                role: z.string(),
                roleId: z.string().nullish(),
                status: z.string().nullish()
              })
              .array(),
            projects: z
              .object({
                name: z.string(),
                id: z.string(),
                slug: z.string(),
                createdAt: z.date()
              })
              .array()
          }).array()
        })
      }
    },
    onRequest: (req, res, done) => {
      verifyAuth([AuthMode.JWT, AuthMode.IDENTITY_ACCESS_TOKEN])(req, res, () => {
        verifySuperAdmin(req, res, done);
      });
    },
    handler: async (req) => {
      const organizations = await server.services.superAdmin.getOrganizations({
        ...req.query
      });

      return {
        organizations
      };
    }
  });

  server.route({
    method: "DELETE",
    url: "/organization-management/organizations/:organizationId/memberships/:membershipId",
    config: {
      rateLimit: writeLimit
    },
    schema: {
      params: z.object({
        organizationId: z.string(),
        membershipId: z.string()
      }),
      response: {
        200: z.object({
          organizationMembership: OrgMembershipsSchema
        })
      }
    },
    onRequest: (req, res, done) => {
      verifyAuth([AuthMode.JWT, AuthMode.IDENTITY_ACCESS_TOKEN])(req, res, () => {
        verifySuperAdmin(req, res, done);
      });
    },
    handler: async (req) => {
      const organizationMembership = await server.services.superAdmin.deleteOrganizationMembership(
        req.params.organizationId,
        req.params.membershipId,
        req.permission.id,
        req.permission.type
      );

      return {
        organizationMembership
      };
    }
  });

  server.route({
    method: "DELETE",
    url: "/organization-management/organizations/:organizationId",
    config: {
      rateLimit: writeLimit
    },
    schema: {
      params: z.object({
        organizationId: z.string()
      }),
      response: {
        200: z.object({
          organization: OrganizationsSchema
        })
      }
    },
    onRequest: (req, res, done) => {
      verifyAuth([AuthMode.JWT, AuthMode.IDENTITY_ACCESS_TOKEN])(req, res, () => {
        verifySuperAdmin(req, res, done);
      });
    },
    handler: async (req) => {
      const organization = await server.services.superAdmin.deleteOrganization(req.params.organizationId);

      return {
        organization
      };
    }
  });

  server.route({
    method: "GET",
    url: "/identity-management/identities",
    config: {
      rateLimit: readLimit
    },
    schema: {
      querystring: z.object({
        searchTerm: z.string().default(""),
        offset: z.coerce.number().default(0),
        limit: z.coerce.number().max(100).default(20)
      }),
      response: {
        200: z.object({
          identities: IdentitiesSchema.pick({
            name: true,
            id: true
          })
            .extend({
              isInstanceAdmin: z.boolean()
            })
            .array()
        })
      }
    },
    onRequest: (req, res, done) => {
      verifyAuth([AuthMode.JWT, AuthMode.IDENTITY_ACCESS_TOKEN])(req, res, () => {
        verifySuperAdmin(req, res, done);
      });
    },
    handler: async (req) => {
      const identities = await server.services.superAdmin.getIdentities({
        ...req.query
      });

      return {
        identities
      };
    }
  });

  server.route({
    method: "GET",
    url: "/integrations",
    config: {
      rateLimit: readLimit
    },
    schema: {
      response: {
        200: z.object({
          slack: z.object({
            clientId: z.string(),
            clientSecret: z.string()
          }),
          microsoftTeams: z.object({
            appId: z.string(),
            clientSecret: z.string(),
            botId: z.string()
          }),
          gitHubAppConnection: z.object({
            clientId: z.string(),
            clientSecret: z.string(),
            appSlug: z.string(),
            appId: z.string(),
            privateKey: z.string()
          })
        })
      }
    },
    onRequest: (req, res, done) => {
      verifyAuth([AuthMode.JWT, AuthMode.IDENTITY_ACCESS_TOKEN])(req, res, () => {
        verifySuperAdmin(req, res, done);
      });
    },
    handler: async () => {
      const adminIntegrationsConfig = await server.services.superAdmin.getAdminIntegrationsConfig();

      return adminIntegrationsConfig;
    }
  });

  server.route({
    method: "GET",
    url: "/env-overrides",
    config: {
      rateLimit: readLimit
    },
    schema: {
      response: {
        200: z.record(
          z.string(),
          z.object({
            name: z.string(),
            fields: z
              .object({
                key: z.string(),
                value: z.string(),
                hasEnvEntry: z.boolean(),
                description: z.string().optional()
              })
              .array()
          })
        )
      }
    },
    onRequest: (req, res, done) => {
      verifyAuth([AuthMode.JWT, AuthMode.IDENTITY_ACCESS_TOKEN])(req, res, () => {
        verifySuperAdmin(req, res, done);
      });
    },
    handler: async () => {
      const envOverrides = await server.services.superAdmin.getEnvOverridesOrganized();
      return envOverrides;
    }
  });

  server.route({
    method: "DELETE",
    url: "/user-management/users/:userId",
    config: {
      rateLimit: writeLimit
    },
    schema: {
      params: z.object({
        userId: z.string()
      }),
      response: {
        200: z.object({
          users: UsersSchema.pick({
            username: true,
            firstName: true,
            lastName: true,
            email: true,
            id: true
          })
        })
      }
    },
    onRequest: (req, res, done) => {
      verifyAuth([AuthMode.JWT, AuthMode.IDENTITY_ACCESS_TOKEN])(req, res, () => {
        verifySuperAdmin(req, res, done);
      });
    },
    handler: async (req) => {
      const users = await server.services.superAdmin.deleteUser(req.params.userId);

      return {
        users
      };
    }
  });

  server.route({
    method: "DELETE",
    url: "/user-management/users",
    config: {
      rateLimit: writeLimit
    },
    schema: {
      body: z.object({
        userIds: z.string().array()
      }),
      response: {
        200: z.object({
          users: UsersSchema.pick({
            username: true,
            firstName: true,
            lastName: true,
            email: true,
            id: true
          }).array()
        })
      }
    },
    onRequest: (req, res, done) => {
      verifyAuth([AuthMode.JWT, AuthMode.IDENTITY_ACCESS_TOKEN])(req, res, () => {
        verifySuperAdmin(req, res, done);
      });
    },
    handler: async (req) => {
      const users = await server.services.superAdmin.deleteUsers(req.body.userIds);

      return {
        users
      };
    }
  });

  server.route({
    method: "PATCH",
    url: "/user-management/users/:userId/admin-access",
    config: {
      rateLimit: writeLimit
    },
    schema: {
      params: z.object({
        userId: z.string()
      })
    },
    onRequest: (req, res, done) => {
      verifyAuth([AuthMode.JWT, AuthMode.IDENTITY_ACCESS_TOKEN])(req, res, () => {
        verifySuperAdmin(req, res, done);
      });
    },
    handler: async (req) => {
      await server.services.superAdmin.grantServerAdminAccessToUser(req.params.userId);
    }
  });

  server.route({
    method: "GET",
    url: "/encryption-strategies",
    config: {
      rateLimit: readLimit
    },
    schema: {
      response: {
        200: z.object({
          strategies: z
            .object({
              strategy: z.nativeEnum(RootKeyEncryptionStrategy),
              enabled: z.boolean()
            })
            .array()
        })
      }
    },
    onRequest: (req, res, done) => {
      verifyAuth([AuthMode.JWT, AuthMode.IDENTITY_ACCESS_TOKEN])(req, res, () => {
        verifySuperAdmin(req, res, done);
      });
    },

    handler: async () => {
      const encryptionDetails = await server.services.superAdmin.getConfiguredEncryptionStrategies();
      return encryptionDetails;
    }
  });

  server.route({
    method: "PATCH",
    url: "/encryption-strategies",
    config: {
      rateLimit: writeLimit
    },
    schema: {
      body: z.object({
        strategy: z.nativeEnum(RootKeyEncryptionStrategy)
      })
    },
    onRequest: (req, res, done) => {
      verifyAuth([AuthMode.JWT, AuthMode.IDENTITY_ACCESS_TOKEN])(req, res, () => {
        verifySuperAdmin(req, res, done);
      });
    },
    handler: async (req) => {
      await server.services.superAdmin.updateRootEncryptionStrategy(req.body.strategy);
    }
  });

  server.route({
    method: "POST",
    url: "/signup",
    config: {
      rateLimit: writeLimit
    },
    schema: {
      body: z.object({
        email: z.string().email().trim(),
        password: z.string().trim(),
        firstName: z.string().trim(),
        lastName: z.string().trim().optional()
      }),
      response: {
        200: z.object({
          message: z.string(),
          user: UsersSchema,
          organization: OrganizationsSchema,
          token: z.string(),
          new: z.string()
        })
      }
    },
    handler: async (req, res) => {
      const appCfg = getConfig();
      const serverCfg = await getServerCfg();
      if (serverCfg.initialized) throw new BadRequestError({ message: "Admin account has already been set up" });
      const { user, token, organization } = await server.services.superAdmin.adminSignUp({
        ...req.body,
        ip: req.realIp,
        userAgent: req.headers["user-agent"] || ""
      });

      await server.services.telemetry.sendPostHogEvents({
        event: PostHogEventTypes.AdminInit,
        distinctId: user.user.username ?? "",
        properties: {
          username: user.user.username,
          email: user.user.email ?? "",
          lastName: user.user.lastName || "",
          firstName: user.user.firstName || ""
        }
      });

      void res.setCookie("jid", token.refresh, {
        httpOnly: true,
        path: "/",
        sameSite: "strict",
        secure: appCfg.HTTPS_ENABLED
      });

      addAuthOriginDomainCookie(res);

      return {
        message: "Successfully set up admin account",
        user: user.user,
        token: token.access,
        organization,
        new: "123"
      };
    }
  });

  server.route({
    method: "DELETE",
    url: "/identity-management/identities/:identityId/super-admin-access",
    config: {
      rateLimit: writeLimit
    },
    schema: {
      params: z.object({
        identityId: z.string()
      }),
      response: {
        200: z.object({
          identity: IdentitiesSchema.pick({
            name: true,
            id: true
          })
        })
      }
    },
    onRequest: (req, res, done) => {
      verifyAuth([AuthMode.JWT, AuthMode.IDENTITY_ACCESS_TOKEN])(req, res, () => {
        verifySuperAdmin(req, res, done);
      });
    },
    handler: async (req) => {
      const identity = await server.services.superAdmin.deleteIdentitySuperAdminAccess(
        req.params.identityId,
        req.permission.id
      );

      return {
        identity
      };
    }
  });

  server.route({
    method: "DELETE",
    url: "/user-management/users/:userId/admin-access",
    config: {
      rateLimit: writeLimit
    },
    schema: {
      params: z.object({
        userId: z.string()
      }),
      response: {
        200: z.object({
          user: UsersSchema.pick({
            username: true,
            firstName: true,
            lastName: true,
            email: true,
            id: true
          })
        })
      }
    },
    onRequest: (req, res, done) => {
      verifyAuth([AuthMode.JWT, AuthMode.IDENTITY_ACCESS_TOKEN])(req, res, () => {
        verifySuperAdmin(req, res, done);
      });
    },
    handler: async (req) => {
      const user = await server.services.superAdmin.deleteUserSuperAdminAccess(req.params.userId);

      return {
        user
      };
    }
  });

  server.route({
    method: "POST",
    url: "/bootstrap",
    config: {
      rateLimit: writeLimit
    },
    schema: {
      hide: false,
      body: z.object({
        email: z.string().email().trim().min(1),
        password: z.string().trim().min(1),
        organization: z.string().trim().min(1)
      }),
      response: {
        200: z.object({
          message: z.string(),
          user: UsersSchema.pick({
            username: true,
            firstName: true,
            lastName: true,
            email: true,
            id: true,
            superAdmin: true
          }),
          organization: OrganizationsSchema.pick({
            id: true,
            name: true,
            slug: true
          }),
          identity: IdentitiesSchema.pick({
            id: true,
            name: true
          }).extend({
            credentials: z.object({
              token: z.string()
            }) // would just be Token AUTH for now
          })
        })
      }
    },
    handler: async (req) => {
      const { user, organization, machineIdentity } = await server.services.superAdmin.bootstrapInstance({
        ...req.body,
        organizationName: req.body.organization
      });

      await server.services.telemetry.sendPostHogEvents({
        event: PostHogEventTypes.AdminInit,
        distinctId: user.user.username ?? "",
        properties: {
          username: user.user.username,
          email: user.user.email ?? "",
          lastName: user.user.lastName || "",
          firstName: user.user.firstName || ""
        }
      });

      return {
        message: "Successfully bootstrapped instance",
        user: user.user,
        organization,
        identity: machineIdentity
      };
    }
  });

  server.route({
    method: "POST",
    url: "/invalidate-cache",
    config: {
      rateLimit: invalidateCacheLimit
    },
    schema: {
      body: z.object({
        type: z.nativeEnum(CacheType)
      }),
      response: {
        200: z.object({
          message: z.string()
        })
      }
    },
    onRequest: (req, res, done) => {
      verifyAuth([AuthMode.JWT, AuthMode.IDENTITY_ACCESS_TOKEN])(req, res, () => {
        verifySuperAdmin(req, res, done);
      });
    },
    handler: async (req) => {
      await server.services.superAdmin.invalidateCache(req.body.type);

      await server.services.telemetry.sendPostHogEvents({
        event: PostHogEventTypes.InvalidateCache,
        organizationId: req.permission.orgId,
        distinctId: getTelemetryDistinctId(req),
        properties: {
          ...req.auditLogInfo
        }
      });

      return {
        message: "Cache invalidation job started"
      };
    }
  });

  server.route({
    method: "GET",
    url: "/invalidating-cache-status",
    config: {
      rateLimit: readLimit
    },
    schema: {
      response: {
        200: z.object({
          invalidating: z.boolean()
        })
      }
    },
    onRequest: (req, res, done) => {
      verifyAuth([AuthMode.JWT, AuthMode.IDENTITY_ACCESS_TOKEN])(req, res, () => {
        verifySuperAdmin(req, res, done);
      });
    },
    handler: async () => {
      const invalidating = await server.services.superAdmin.checkIfInvalidatingCache();

      return {
        invalidating
      };
    }
  });

<<<<<<< HEAD
  // Usage Report Routes
  server.route({
    method: "POST",
    url: "/usage-report/generate",
=======
  server.route({
    method: "POST",
    url: "/organization-management/organizations",
>>>>>>> 735ddc11
    config: {
      rateLimit: writeLimit
    },
    schema: {
<<<<<<< HEAD
      response: {
        200: z.object({
          csvContent: z.string(),
          signature: z.string(),
          filename: z.string()
=======
      body: z.object({
        name: GenericResourceNameSchema,
        inviteAdminEmails: z.string().email().array().min(1)
      }),
      response: {
        200: z.object({
          organization: OrganizationsSchema
>>>>>>> 735ddc11
        })
      }
    },
    onRequest: (req, res, done) => {
      verifyAuth([AuthMode.JWT, AuthMode.IDENTITY_ACCESS_TOKEN])(req, res, () => {
        verifySuperAdmin(req, res, done);
      });
    },
<<<<<<< HEAD
    handler: async () => {
      const result = await server.services.offlineUsageReport.generateUsageReportCSV();

      return {
        csvContent: result.csvContent,
        signature: result.signature,
        filename: result.filename
      };
=======
    handler: async (req) => {
      const organization = await server.services.superAdmin.createOrganization(req.body, req.permission);
      return { organization };
    }
  });

  server.route({
    method: "POST",
    url: "/organization-management/organizations/:organizationId/memberships/:membershipId/resend-invite",
    config: {
      rateLimit: writeLimit
    },
    schema: {
      params: z.object({
        organizationId: z.string(),
        membershipId: z.string()
      }),
      response: {
        200: z.object({
          organizationMembership: OrgMembershipsSchema
        })
      }
    },
    onRequest: (req, res, done) => {
      verifyAuth([AuthMode.JWT, AuthMode.IDENTITY_ACCESS_TOKEN])(req, res, () => {
        verifySuperAdmin(req, res, done);
      });
    },
    handler: async (req) => {
      const organizationMembership = await server.services.superAdmin.resendOrgInvite(req.params, req.permission);
      return { organizationMembership };
    }
  });

  server.route({
    method: "POST",
    url: "/organization-management/organizations/:organizationId/access",
    config: {
      rateLimit: writeLimit
    },
    schema: {
      params: z.object({
        organizationId: z.string()
      }),
      response: {
        200: z.object({
          organizationMembership: OrgMembershipsSchema
        })
      }
    },
    onRequest: (req, res, done) => {
      verifyAuth([AuthMode.JWT])(req, res, () => {
        verifySuperAdmin(req, res, done);
      });
    },
    handler: async (req) => {
      const organizationMembership = await server.services.superAdmin.joinOrganization(
        req.params.organizationId,
        req.permission
      );
      return { organizationMembership };
>>>>>>> 735ddc11
    }
  });
};<|MERGE_RESOLUTION|>--- conflicted
+++ resolved
@@ -843,27 +843,13 @@
     }
   });
 
-<<<<<<< HEAD
-  // Usage Report Routes
-  server.route({
-    method: "POST",
-    url: "/usage-report/generate",
-=======
   server.route({
     method: "POST",
     url: "/organization-management/organizations",
->>>>>>> 735ddc11
-    config: {
-      rateLimit: writeLimit
-    },
-    schema: {
-<<<<<<< HEAD
-      response: {
-        200: z.object({
-          csvContent: z.string(),
-          signature: z.string(),
-          filename: z.string()
-=======
+    config: {
+      rateLimit: writeLimit
+    },
+    schema: {
       body: z.object({
         name: GenericResourceNameSchema,
         inviteAdminEmails: z.string().email().array().min(1)
@@ -871,25 +857,14 @@
       response: {
         200: z.object({
           organization: OrganizationsSchema
->>>>>>> 735ddc11
-        })
-      }
-    },
-    onRequest: (req, res, done) => {
-      verifyAuth([AuthMode.JWT, AuthMode.IDENTITY_ACCESS_TOKEN])(req, res, () => {
-        verifySuperAdmin(req, res, done);
-      });
-    },
-<<<<<<< HEAD
-    handler: async () => {
-      const result = await server.services.offlineUsageReport.generateUsageReportCSV();
-
-      return {
-        csvContent: result.csvContent,
-        signature: result.signature,
-        filename: result.filename
-      };
-=======
+        })
+      }
+    },
+    onRequest: (req, res, done) => {
+      verifyAuth([AuthMode.JWT, AuthMode.IDENTITY_ACCESS_TOKEN])(req, res, () => {
+        verifySuperAdmin(req, res, done);
+      });
+    },
     handler: async (req) => {
       const organization = await server.services.superAdmin.createOrganization(req.body, req.permission);
       return { organization };
@@ -951,7 +926,37 @@
         req.permission
       );
       return { organizationMembership };
->>>>>>> 735ddc11
+    }
+  });
+
+  server.route({
+    method: "POST",
+    url: "/usage-report/generate",
+    config: {
+      rateLimit: writeLimit
+    },
+    schema: {
+      response: {
+        200: z.object({
+          csvContent: z.string(),
+          signature: z.string(),
+          filename: z.string()
+        })
+      }
+    },
+    onRequest: (req, res, done) => {
+      verifyAuth([AuthMode.JWT, AuthMode.IDENTITY_ACCESS_TOKEN])(req, res, () => {
+        verifySuperAdmin(req, res, done);
+      });
+    },
+    handler: async () => {
+      const result = await server.services.offlineUsageReport.generateUsageReportCSV();
+
+      return {
+        csvContent: result.csvContent,
+        signature: result.signature,
+        filename: result.filename
+      };
     }
   });
 };