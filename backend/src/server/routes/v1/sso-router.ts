/* eslint-disable @typescript-eslint/no-explicit-any */
/* eslint-disable @typescript-eslint/no-unsafe-return */
/* eslint-disable @typescript-eslint/no-unsafe-member-access */
/* eslint-disable @typescript-eslint/no-unsafe-assignment */
/* eslint-disable @typescript-eslint/no-unsafe-call */
/* eslint-disable @typescript-eslint/no-unsafe-argument */
// All the any rules are disabled because passport typesense with fastify is really poor

import { Authenticator } from "@fastify/passport";
import fastifySession from "@fastify/session";
import RedisStore from "connect-redis";
import { Strategy as GitLabStrategy } from "passport-gitlab2";
import { Strategy as GoogleStrategy } from "passport-google-oauth20";
import { Strategy as OAuth2Strategy } from "passport-oauth2";
import { z } from "zod";

import { INFISICAL_PROVIDER_GITHUB_ACCESS_TOKEN } from "@app/lib/config/const";
import { getConfig } from "@app/lib/config/env";
import { BadRequestError, NotFoundError } from "@app/lib/errors";
import { logger } from "@app/lib/logger";
<<<<<<< HEAD
import { fetchGithubEmails, fetchGithubUser } from "@app/lib/requests/github";
=======
import { ms } from "@app/lib/ms";
import { fetchGithubEmails } from "@app/lib/requests/github";
>>>>>>> 6a26a11c
import { authRateLimit } from "@app/server/config/rateLimiter";
import { AuthMethod } from "@app/services/auth/auth-type";
import { OrgAuthMethod } from "@app/services/org/org-types";

export const registerSsoRouter = async (server: FastifyZodProvider) => {
  const appCfg = getConfig();

  const passport = new Authenticator({ key: "sso", userProperty: "passportUser" });
  const redisStore = new RedisStore({
    client: server.redis,
    prefix: "oauth-session:",
    ttl: 600 // 10 minutes
  });

  await server.register(fastifySession, {
    secret: appCfg.COOKIE_SECRET_SIGN_KEY,
    store: redisStore,
    cookie: {
      secure: appCfg.HTTPS_ENABLED,
      sameSite: "lax" // we want cookies to be sent to Infisical in redirects originating from IDP server
    }
  });
  await server.register(passport.initialize());
  await server.register(passport.secureSession());

  // passport oauth strategy for Google
  const isGoogleOauthActive = Boolean(appCfg.CLIENT_ID_GOOGLE_LOGIN && appCfg.CLIENT_SECRET_GOOGLE_LOGIN);
  if (isGoogleOauthActive) {
    passport.use(
      new GoogleStrategy(
        {
          passReqToCallback: true,
          clientID: appCfg.CLIENT_ID_GOOGLE_LOGIN as string,
          clientSecret: appCfg.CLIENT_SECRET_GOOGLE_LOGIN as string,
          callbackURL: `${appCfg.SITE_URL}/api/v1/sso/google`,
          scope: ["profile", " email"],
          state: true,
          pkce: true
        },
        // eslint-disable-next-line
        async (req, _accessToken, _refreshToken, profile, cb) => {
          try {
            // @ts-expect-error this is because this is express type and not fastify
            const callbackPort = req.session.get("callbackPort");

            const email = profile?.emails?.[0]?.value;
            if (!email)
              throw new NotFoundError({
                message: "Email not found",
                name: "OauthGoogleRegister"
              });

            const { isUserCompleted, providerAuthToken } = await server.services.login.oauth2Login({
              email,
              firstName: profile?.name?.givenName || "",
              lastName: profile?.name?.familyName || "",
              authMethod: AuthMethod.GOOGLE,
              callbackPort
            });
            cb(null, { isUserCompleted, providerAuthToken });
          } catch (error) {
            logger.error(error);
            cb(error as Error, false);
          }
        }
      )
    );
  }

  // Passport strategy for Github
  const isGithubOauthActive = Boolean(appCfg.CLIENT_SECRET_GITHUB_LOGIN && appCfg.CLIENT_ID_GITHUB_LOGIN);
  if (isGithubOauthActive) {
    passport.use(
      "github",
      new OAuth2Strategy(
        {
          authorizationURL: "https://github.com/login/oauth/authorize",
          tokenURL: "https://github.com/login/oauth/access_token",
          clientID: appCfg.CLIENT_ID_GITHUB_LOGIN!,
          clientSecret: appCfg.CLIENT_SECRET_GITHUB_LOGIN!,
          callbackURL: `${appCfg.SITE_URL}/api/v1/sso/github`,
<<<<<<< HEAD
          scope: ["user:email"],
          state: true,
          pkce: true,
          passReqToCallback: true
=======
          scope: ["user:email", "read:org"],
          // akhilmhdh: because the ts type for this is outdated by the maintainer
          state: true as unknown as string
>>>>>>> 6a26a11c
        },
        // eslint-disable-next-line
        async (req: any, accessToken: string, _refreshToken: string, _profile: any, done: Function) => {
          try {
            const ghEmails = await fetchGithubEmails(accessToken);
            const { email } = ghEmails.filter((gitHubEmail) => gitHubEmail.primary)[0];

            if (!email) throw new Error("No primary email found");

            // profile does not get automatically populated so we need to manually fetch user info
            const user = await fetchGithubUser(accessToken);

            const callbackPort = req.session.get("callbackPort");

            const { isUserCompleted, providerAuthToken } = await server.services.login.oauth2Login({
              email,
              firstName: user.name || user.login,
              lastName: "",
              authMethod: AuthMethod.GITHUB,
              callbackPort
            });
<<<<<<< HEAD

            done(null, { isUserCompleted, providerAuthToken });
          } catch (err) {
            logger.error(err);
            done(err as Error, false);
=======
            return cb(null, { isUserCompleted, providerAuthToken, externalProviderAccessToken: accessToken });
          } catch (error) {
            logger.error(error);
            cb(error as Error, false);
>>>>>>> 6a26a11c
          }
        }
      )
    );
  }

  // passport strategy for gitlab
  const isGitlabOauthActive = Boolean(
    appCfg.CLIENT_ID_GITLAB_LOGIN && appCfg.CLIENT_SECRET_GITLAB_LOGIN && appCfg.CLIENT_GITLAB_LOGIN_URL
  );
  if (isGitlabOauthActive) {
    passport.use(
      new GitLabStrategy(
        {
          passReqToCallback: true,
          clientID: appCfg.CLIENT_ID_GITLAB_LOGIN,
          clientSecret: appCfg.CLIENT_SECRET_GITLAB_LOGIN,
          callbackURL: `${appCfg.SITE_URL}/api/v1/sso/gitlab`,
          baseURL: appCfg.CLIENT_GITLAB_LOGIN_URL,
          state: true,
          pkce: true
        },
        async (req: any, _accessToken: string, _refreshToken: string, profile: any, cb: any) => {
          try {
            const callbackPort = req.session.get("callbackPort");

            const email = profile.emails[0].value;
            const { isUserCompleted, providerAuthToken } = await server.services.login.oauth2Login({
              email,
              firstName: profile.displayName || profile.username || "",
              lastName: "",
              authMethod: AuthMethod.GITLAB,
              callbackPort
            });

            return cb(null, { isUserCompleted, providerAuthToken });
          } catch (error) {
            logger.error(error);
            cb(error as Error, false);
          }
        }
      )
    );
  }

  server.route({
    url: "/redirect/google",
    method: "GET",
    schema: {
      querystring: z.object({
        callback_port: z.string().optional(),
        is_admin_login: z
          .string()
          .optional()
          .transform((val) => val === "true")
      })
    },
    preValidation: [
      async (req, res) => {
        const { callback_port: callbackPort, is_admin_login: isAdminLogin } = req.query;
        // ensure fresh session state per login attempt
        await req.session.regenerate();
        if (callbackPort) {
          req.session.set("callbackPort", callbackPort);
        }
        if (isAdminLogin) {
          req.session.set("isAdminLogin", isAdminLogin);
        }
        return (
          passport.authenticate("google", {
            scope: ["profile", "email"],
            authInfo: false
            // this is due to zod type difference
            // eslint-disable-next-line @typescript-eslint/no-explicit-any
          }) as any
        )(req, res);
      }
    ],
    handler: () => {}
  });

  server.route({
    url: "/google",
    method: "GET",
    preValidation: passport.authenticate("google", {
      session: false,
      failureRedirect: "/login/provider/error",
      authInfo: false
      // this is due to zod type difference
    }) as never,
    handler: async (req, res) => {
      const isAdminLogin = req.session.get("isAdminLogin");
      await req.session.destroy();
      if (req.passportUser.isUserCompleted) {
        return res.redirect(
          `${appCfg.SITE_URL}/login/sso?token=${encodeURIComponent(req.passportUser.providerAuthToken)}${
            isAdminLogin ? `&isAdminLogin=${isAdminLogin}` : ""
          }`
        );
      }
      return res.redirect(
        `${appCfg.SITE_URL}/signup/sso?token=${encodeURIComponent(req.passportUser.providerAuthToken)}`
      );
    }
  });

  server.route({
    url: "/redirect/github",
    method: "GET",
    schema: {
      querystring: z.object({
        callback_port: z.string().optional(),
        is_admin_login: z
          .string()
          .optional()
          .transform((val) => val === "true")
      })
    },
    preValidation: [
      async (req, res) => {
        const { callback_port: callbackPort, is_admin_login: isAdminLogin } = req.query;
        // ensure fresh session state per login attempt
        await req.session.regenerate();
        if (callbackPort) {
          req.session.set("callbackPort", callbackPort);
        }

        if (isAdminLogin) {
          req.session.set("isAdminLogin", isAdminLogin);
        }

        return (
          passport.authenticate("github", {
            session: false,
            authInfo: false
            // this is due to zod type difference
          }) as any
        )(req, res);
      }
    ],
    handler: () => {}
  });

  server.route({
    url: "/redirect/organizations/:orgSlug",
    method: "GET",
    config: {
      rateLimit: authRateLimit
    },
    schema: {
      params: z.object({
        orgSlug: z.string().trim()
      }),
      querystring: z.object({
        callback_port: z.string().optional()
      })
    },
    handler: async (req, res) => {
      const org = await server.services.org.findOrgBySlug(req.params.orgSlug);
      if (org.orgAuthMethod === OrgAuthMethod.SAML) {
        return res.redirect(
          `${appCfg.SITE_URL}/api/v1/sso/redirect/saml2/organizations/${org.slug}?${
            req.query.callback_port ? `callback_port=${req.query.callback_port}` : ""
          }`
        );
      }

      if (org.orgAuthMethod === OrgAuthMethod.OIDC) {
        return res.redirect(
          `${appCfg.SITE_URL}/api/v1/sso/oidc/login?orgSlug=${org.slug}${
            req.query.callback_port ? `&callbackPort=${req.query.callback_port}` : ""
          }`
        );
      }

      throw new BadRequestError({
        message: "The organization does not have any SSO configured."
      });
    }
  });

  server.route({
    url: "/github",
    method: "GET",
    preValidation: passport.authenticate("github", {
      session: false,
      failureRedirect: "/login/provider/error",
      authInfo: false
      // this is due to zod type difference
    }) as any,
    handler: async (req, res) => {
      const isAdminLogin = req.session.get("isAdminLogin");
      await req.session.destroy();

      if (req.passportUser.externalProviderAccessToken) {
        void res.cookie(INFISICAL_PROVIDER_GITHUB_ACCESS_TOKEN, req.passportUser.externalProviderAccessToken, {
          httpOnly: true,
          path: "/",
          sameSite: "strict",
          secure: appCfg.HTTPS_ENABLED,
          expires: new Date(Date.now() + ms(appCfg.JWT_PROVIDER_AUTH_LIFETIME))
        });
      }

      if (req.passportUser.isUserCompleted) {
        return res.redirect(
          `${appCfg.SITE_URL}/login/sso?token=${encodeURIComponent(req.passportUser.providerAuthToken)}${
            isAdminLogin ? `&isAdminLogin=${isAdminLogin}` : ""
          }`
        );
      }
      return res.redirect(
        `${appCfg.SITE_URL}/signup/sso?token=${encodeURIComponent(req.passportUser.providerAuthToken)}`
      );
    }
  });

  server.route({
    url: "/redirect/gitlab",
    method: "GET",
    schema: {
      querystring: z.object({
        callback_port: z.string().optional(),
        is_admin_login: z
          .string()
          .optional()
          .transform((val) => val === "true")
      })
    },
    preValidation: [
      async (req, res) => {
        const { callback_port: callbackPort, is_admin_login: isAdminLogin } = req.query;
        // ensure fresh session state per login attempt
        await req.session.regenerate();
        if (callbackPort) {
          req.session.set("callbackPort", callbackPort);
        }

        if (isAdminLogin) {
          req.session.set("isAdminLogin", isAdminLogin);
        }

        return (
          passport.authenticate("gitlab", {
            session: false,
            authInfo: false
            // this is due to zod type difference
            // eslint-disable-next-line @typescript-eslint/no-explicit-any
          }) as any
        )(req, res);
      }
    ],
    handler: () => {}
  });

  server.route({
    url: "/gitlab",
    method: "GET",
    preValidation: passport.authenticate("gitlab", {
      session: false,
      failureRedirect: "/login/provider/error",
      authInfo: false
      // this is due to zod type difference
      // eslint-disable-next-line @typescript-eslint/no-explicit-any
    }) as any,
    handler: async (req, res) => {
      const isAdminLogin = req.session.get("isAdminLogin");
      await req.session.destroy();
      if (req.passportUser.isUserCompleted) {
        return res.redirect(
          `${appCfg.SITE_URL}/login/sso?token=${encodeURIComponent(req.passportUser.providerAuthToken)}${
            isAdminLogin ? `&isAdminLogin=${isAdminLogin}` : ""
          }`
        );
      }
      return res.redirect(
        `${appCfg.SITE_URL}/signup/sso?token=${encodeURIComponent(req.passportUser.providerAuthToken)}`
      );
    }
  });

  server.route({
    url: "/token-exchange",
    method: "POST",
    schema: {
      body: z.object({
        providerAuthToken: z.string(),
        email: z.string()
      })
    },
    handler: async (req, res) => {
      const userAgent = req.headers["user-agent"];
      if (!userAgent) throw new Error("user agent header is required");

      const data = await server.services.login.oauth2TokenExchange({
        email: req.body.email,
        ip: req.realIp,
        userAgent,
        providerAuthToken: req.body.providerAuthToken
      });

      void res.setCookie("jid", data.token.refresh, {
        httpOnly: true,
        path: "/",
        sameSite: "strict",
        secure: appCfg.HTTPS_ENABLED
      });

      return {
        encryptionVersion: data.user.encryptionVersion,
        token: data.token.access,
        publicKey: data.user.publicKey,
        encryptedPrivateKey: data.user.encryptedPrivateKey,
        iv: data.user.iv,
        tag: data.user.tag,
        protectedKey: data.user.protectedKey || null,
        protectedKeyIV: data.user.protectedKeyIV || null,
        protectedKeyTag: data.user.protectedKeyTag || null
      } as const;
    }
  });
};<|MERGE_RESOLUTION|>--- conflicted
+++ resolved
@@ -18,12 +18,8 @@
 import { getConfig } from "@app/lib/config/env";
 import { BadRequestError, NotFoundError } from "@app/lib/errors";
 import { logger } from "@app/lib/logger";
-<<<<<<< HEAD
+import { ms } from "@app/lib/ms";
 import { fetchGithubEmails, fetchGithubUser } from "@app/lib/requests/github";
-=======
-import { ms } from "@app/lib/ms";
-import { fetchGithubEmails } from "@app/lib/requests/github";
->>>>>>> 6a26a11c
 import { authRateLimit } from "@app/server/config/rateLimiter";
 import { AuthMethod } from "@app/services/auth/auth-type";
 import { OrgAuthMethod } from "@app/services/org/org-types";
@@ -105,16 +101,10 @@
           clientID: appCfg.CLIENT_ID_GITHUB_LOGIN!,
           clientSecret: appCfg.CLIENT_SECRET_GITHUB_LOGIN!,
           callbackURL: `${appCfg.SITE_URL}/api/v1/sso/github`,
-<<<<<<< HEAD
-          scope: ["user:email"],
+          scope: ["user:email", "read:org"],
           state: true,
           pkce: true,
           passReqToCallback: true
-=======
-          scope: ["user:email", "read:org"],
-          // akhilmhdh: because the ts type for this is outdated by the maintainer
-          state: true as unknown as string
->>>>>>> 6a26a11c
         },
         // eslint-disable-next-line
         async (req: any, accessToken: string, _refreshToken: string, _profile: any, done: Function) => {
@@ -136,18 +126,11 @@
               authMethod: AuthMethod.GITHUB,
               callbackPort
             });
-<<<<<<< HEAD
-
-            done(null, { isUserCompleted, providerAuthToken });
+
+            done(null, { isUserCompleted, providerAuthToken, externalProviderAccessToken: accessToken });
           } catch (err) {
             logger.error(err);
             done(err as Error, false);
-=======
-            return cb(null, { isUserCompleted, providerAuthToken, externalProviderAccessToken: accessToken });
-          } catch (error) {
-            logger.error(error);
-            cb(error as Error, false);
->>>>>>> 6a26a11c
           }
         }
       )
