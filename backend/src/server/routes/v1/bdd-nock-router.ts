--- conflicted
+++ resolved
@@ -1,13 +1,3 @@
-<<<<<<< HEAD
-import nock, { Definition } from "nock";
-import { z } from "zod";
-
-import { getConfig } from "@app/lib/config/env";
-import { ForbiddenRequestError } from "@app/lib/errors";
-import { logger } from "@app/lib/logger";
-import { verifyAuth } from "@app/server/plugins/auth/verify-auth";
-import { AuthMode } from "@app/services/auth/auth-type";
-=======
 // import { z } from "zod";
 
 // import { getConfig } from "@app/lib/config/env";
@@ -15,7 +5,6 @@
 // import { logger } from "@app/lib/logger";
 // import { verifyAuth } from "@app/server/plugins/auth/verify-auth";
 // import { AuthMode } from "@app/services/auth/auth-type";
->>>>>>> 617c9cb1
 
 // export const registerBddNockRouter = async (server: FastifyZodProvider) => {
 //   const checkIfBddNockApiEnabled = () => {
