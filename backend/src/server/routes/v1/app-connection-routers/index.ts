import { AppConnection } from "@app/services/app-connection/app-connection-enums";

import { registerAuth0ConnectionRouter } from "./auth0-connection-router";
import { registerAwsConnectionRouter } from "./aws-connection-router";
import { registerAzureAppConfigurationConnectionRouter } from "./azure-app-configuration-connection-router";
import { registerAzureKeyVaultConnectionRouter } from "./azure-key-vault-connection-router";
import { registerCamundaConnectionRouter } from "./camunda-connection-router";
import { registerDatabricksConnectionRouter } from "./databricks-connection-router";
import { registerGcpConnectionRouter } from "./gcp-connection-router";
import { registerGitHubConnectionRouter } from "./github-connection-router";
import { registerHCVaultConnectionRouter } from "./hc-vault-connection-router";
import { registerHumanitecConnectionRouter } from "./humanitec-connection-router";
import { registerLdapConnectionRouter } from "./ldap-connection-router";
import { registerMsSqlConnectionRouter } from "./mssql-connection-router";
import { registerPostgresConnectionRouter } from "./postgres-connection-router";
import { registerTeamCityConnectionRouter } from "./teamcity-connection-router";
import { registerTerraformCloudConnectionRouter } from "./terraform-cloud-router";
import { registerVercelConnectionRouter } from "./vercel-connection-router";
import { registerWindmillConnectionRouter } from "./windmill-connection-router";

export * from "./app-connection-router";

export const APP_CONNECTION_REGISTER_ROUTER_MAP: Record<AppConnection, (server: FastifyZodProvider) => Promise<void>> =
  {
    [AppConnection.AWS]: registerAwsConnectionRouter,
    [AppConnection.GitHub]: registerGitHubConnectionRouter,
    [AppConnection.GCP]: registerGcpConnectionRouter,
    [AppConnection.AzureKeyVault]: registerAzureKeyVaultConnectionRouter,
    [AppConnection.AzureAppConfiguration]: registerAzureAppConfigurationConnectionRouter,
    [AppConnection.Databricks]: registerDatabricksConnectionRouter,
    [AppConnection.Humanitec]: registerHumanitecConnectionRouter,
    [AppConnection.TerraformCloud]: registerTerraformCloudConnectionRouter,
    [AppConnection.Vercel]: registerVercelConnectionRouter,
    [AppConnection.Postgres]: registerPostgresConnectionRouter,
    [AppConnection.MsSql]: registerMsSqlConnectionRouter,
    [AppConnection.Camunda]: registerCamundaConnectionRouter,
    [AppConnection.Windmill]: registerWindmillConnectionRouter,
    [AppConnection.Auth0]: registerAuth0ConnectionRouter,
<<<<<<< HEAD
    [AppConnection.HCVault]: registerHCVaultConnectionRouter,
=======
    [AppConnection.LDAP]: registerLdapConnectionRouter,
>>>>>>> 2be10b5f
    [AppConnection.TeamCity]: registerTeamCityConnectionRouter
  };<|MERGE_RESOLUTION|>--- conflicted
+++ resolved
@@ -36,10 +36,7 @@
     [AppConnection.Camunda]: registerCamundaConnectionRouter,
     [AppConnection.Windmill]: registerWindmillConnectionRouter,
     [AppConnection.Auth0]: registerAuth0ConnectionRouter,
-<<<<<<< HEAD
     [AppConnection.HCVault]: registerHCVaultConnectionRouter,
-=======
     [AppConnection.LDAP]: registerLdapConnectionRouter,
->>>>>>> 2be10b5f
     [AppConnection.TeamCity]: registerTeamCityConnectionRouter
   };