import { registerOCIConnectionRouter } from "@app/ee/routes/v1/app-connection-routers/oci-connection-router";
import { registerOracleDBConnectionRouter } from "@app/ee/routes/v1/app-connection-routers/oracledb-connection-router";
import { AppConnection } from "@app/services/app-connection/app-connection-enums";

import { registerOnePassConnectionRouter } from "./1password-connection-router";
import { registerAuth0ConnectionRouter } from "./auth0-connection-router";
import { registerAwsConnectionRouter } from "./aws-connection-router";
import { registerAzureAppConfigurationConnectionRouter } from "./azure-app-configuration-connection-router";
import { registerAzureClientSecretsConnectionRouter } from "./azure-client-secrets-connection-router";
import { registerAzureDevOpsConnectionRouter } from "./azure-devops-connection-router";
import { registerAzureKeyVaultConnectionRouter } from "./azure-key-vault-connection-router";
import { registerBitbucketConnectionRouter } from "./bitbucket-connection-router";
import { registerCamundaConnectionRouter } from "./camunda-connection-router";
import { registerCloudflareConnectionRouter } from "./cloudflare-connection-router";
import { registerDatabricksConnectionRouter } from "./databricks-connection-router";
import { registerFlyioConnectionRouter } from "./flyio-connection-router";
import { registerGcpConnectionRouter } from "./gcp-connection-router";
import { registerGitHubConnectionRouter } from "./github-connection-router";
import { registerGitHubRadarConnectionRouter } from "./github-radar-connection-router";
import { registerGitLabConnectionRouter } from "./gitlab-connection-router";
import { registerHCVaultConnectionRouter } from "./hc-vault-connection-router";
import { registerHerokuConnectionRouter } from "./heroku-connection-router";
import { registerHumanitecConnectionRouter } from "./humanitec-connection-router";
import { registerLdapConnectionRouter } from "./ldap-connection-router";
import { registerMsSqlConnectionRouter } from "./mssql-connection-router";
import { registerMySqlConnectionRouter } from "./mysql-connection-router";
import { registerPostgresConnectionRouter } from "./postgres-connection-router";
import { registerRenderConnectionRouter } from "./render-connection-router";
import { registerTeamCityConnectionRouter } from "./teamcity-connection-router";
import { registerTerraformCloudConnectionRouter } from "./terraform-cloud-router";
import { registerVercelConnectionRouter } from "./vercel-connection-router";
import { registerWindmillConnectionRouter } from "./windmill-connection-router";
import { registerZabbixConnectionRouter } from "./zabbix-connection-router";

export * from "./app-connection-router";

export const APP_CONNECTION_REGISTER_ROUTER_MAP: Record<AppConnection, (server: FastifyZodProvider) => Promise<void>> =
  {
    [AppConnection.AWS]: registerAwsConnectionRouter,
    [AppConnection.GitHub]: registerGitHubConnectionRouter,
    [AppConnection.GitHubRadar]: registerGitHubRadarConnectionRouter,
    [AppConnection.GCP]: registerGcpConnectionRouter,
    [AppConnection.AzureKeyVault]: registerAzureKeyVaultConnectionRouter,
    [AppConnection.AzureAppConfiguration]: registerAzureAppConfigurationConnectionRouter,
    [AppConnection.AzureClientSecrets]: registerAzureClientSecretsConnectionRouter,
    [AppConnection.AzureDevOps]: registerAzureDevOpsConnectionRouter,
    [AppConnection.Databricks]: registerDatabricksConnectionRouter,
    [AppConnection.Humanitec]: registerHumanitecConnectionRouter,
    [AppConnection.TerraformCloud]: registerTerraformCloudConnectionRouter,
    [AppConnection.Vercel]: registerVercelConnectionRouter,
    [AppConnection.Postgres]: registerPostgresConnectionRouter,
    [AppConnection.MsSql]: registerMsSqlConnectionRouter,
    [AppConnection.MySql]: registerMySqlConnectionRouter,
    [AppConnection.Camunda]: registerCamundaConnectionRouter,
    [AppConnection.Windmill]: registerWindmillConnectionRouter,
    [AppConnection.Auth0]: registerAuth0ConnectionRouter,
    [AppConnection.HCVault]: registerHCVaultConnectionRouter,
    [AppConnection.LDAP]: registerLdapConnectionRouter,
    [AppConnection.TeamCity]: registerTeamCityConnectionRouter,
    [AppConnection.OCI]: registerOCIConnectionRouter,
    [AppConnection.OracleDB]: registerOracleDBConnectionRouter,
    [AppConnection.OnePass]: registerOnePassConnectionRouter,
    [AppConnection.Heroku]: registerHerokuConnectionRouter,
    [AppConnection.Render]: registerRenderConnectionRouter,
    [AppConnection.Flyio]: registerFlyioConnectionRouter,
    [AppConnection.GitLab]: registerGitLabConnectionRouter,
    [AppConnection.Cloudflare]: registerCloudflareConnectionRouter,
<<<<<<< HEAD
    [AppConnection.Bitbucket]: registerBitbucketConnectionRouter
=======
    [AppConnection.Zabbix]: registerZabbixConnectionRouter
>>>>>>> 9a960a85
  };<|MERGE_RESOLUTION|>--- conflicted
+++ resolved
@@ -65,9 +65,6 @@
     [AppConnection.Flyio]: registerFlyioConnectionRouter,
     [AppConnection.GitLab]: registerGitLabConnectionRouter,
     [AppConnection.Cloudflare]: registerCloudflareConnectionRouter,
-<<<<<<< HEAD
-    [AppConnection.Bitbucket]: registerBitbucketConnectionRouter
-=======
+    [AppConnection.Bitbucket]: registerBitbucketConnectionRouter,
     [AppConnection.Zabbix]: registerZabbixConnectionRouter
->>>>>>> 9a960a85
   };