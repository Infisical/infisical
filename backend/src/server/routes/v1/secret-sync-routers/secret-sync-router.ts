--- conflicted
+++ resolved
@@ -42,11 +42,8 @@
   CamundaSyncSchema,
   VercelSyncSchema,
   WindmillSyncSchema,
-<<<<<<< HEAD
-  HCVaultSyncSchema
-=======
+  HCVaultSyncSchema,
   TeamCitySyncSchema
->>>>>>> f93edbb3
 ]);
 
 const SecretSyncOptionsSchema = z.discriminatedUnion("destination", [
@@ -62,11 +59,8 @@
   CamundaSyncListItemSchema,
   VercelSyncListItemSchema,
   WindmillSyncListItemSchema,
-<<<<<<< HEAD
-  HCVaultSyncListItemSchema
-=======
+  HCVaultSyncListItemSchema,
   TeamCitySyncListItemSchema
->>>>>>> f93edbb3
 ]);
 
 export const registerSecretSyncRouter = async (server: FastifyZodProvider) => {
