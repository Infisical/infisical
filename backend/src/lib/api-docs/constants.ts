import { SecretRotation } from "@app/ee/services/secret-rotation-v2/secret-rotation-v2-enums";
import {
  SECRET_ROTATION_CONNECTION_MAP,
  SECRET_ROTATION_NAME_MAP
} from "@app/ee/services/secret-rotation-v2/secret-rotation-v2-maps";
import { SecretScanningDataSource } from "@app/ee/services/secret-scanning-v2/secret-scanning-v2-enums";
import {
  AUTO_SYNC_DESCRIPTION_HELPER,
  SECRET_SCANNING_DATA_SOURCE_CONNECTION_MAP,
  SECRET_SCANNING_DATA_SOURCE_NAME_MAP
} from "@app/ee/services/secret-scanning-v2/secret-scanning-v2-maps";
import { AppConnection } from "@app/services/app-connection/app-connection-enums";
import { APP_CONNECTION_NAME_MAP } from "@app/services/app-connection/app-connection-maps";
import { CaType } from "@app/services/certificate-authority/certificate-authority-enums";
import { CERTIFICATE_AUTHORITIES_TYPE_MAP } from "@app/services/certificate-authority/certificate-authority-maps";
import { SecretSync } from "@app/services/secret-sync/secret-sync-enums";
import { SECRET_SYNC_CONNECTION_MAP, SECRET_SYNC_NAME_MAP } from "@app/services/secret-sync/secret-sync-maps";

export enum ApiDocsTags {
  Identities = "Identities",
  TokenAuth = "Token Auth",
  UniversalAuth = "Universal Auth",
  GcpAuth = "GCP Auth",
  AliCloudAuth = "Alibaba Cloud Auth",
  TlsCertAuth = "TLS Certificate Auth",
  AwsAuth = "AWS Auth",
  OciAuth = "OCI Auth",
  AzureAuth = "Azure Auth",
  KubernetesAuth = "Kubernetes Auth",
  JwtAuth = "JWT Auth",
  OidcAuth = "OIDC Auth",
  LdapAuth = "LDAP Auth",
  Groups = "Groups",
  Organizations = "Organizations",
  Projects = "Projects",
  ProjectUsers = "Project Users",
  ProjectGroups = "Project Groups",
  ProjectIdentities = "Project Identities",
  ProjectRoles = "Project Roles",
  ProjectTemplates = "Project Templates",
  Environments = "Environments",
  Folders = "Folders",
  SecretTags = "Secret Tags",
  Secrets = "Secrets",
  DynamicSecrets = "Dynamic Secrets",
  SecretImports = "Secret Imports",
  SecretRotations = "Secret Rotations",
  IdentitySpecificPrivilegesV1 = "Identity Specific Privileges",
  IdentitySpecificPrivilegesV2 = "Identity Specific Privileges V2",
  AppConnections = "App Connections",
  SecretSyncs = "Secret Syncs",
  Integrations = "Integrations",
  ServiceTokens = "Service Tokens",
  AuditLogs = "Audit Logs",
  PkiCertificateAuthorities = "PKI Certificate Authorities",
  PkiCertificates = "PKI Certificates",
  PkiCertificateTemplates = "PKI Certificate Templates",
  PkiCertificateCollections = "PKI Certificate Collections",
  PkiAlerting = "PKI Alerting",
  PkiSubscribers = "PKI Subscribers",
  SshCertificates = "SSH Certificates",
  SshCertificateAuthorities = "SSH Certificate Authorities",
  SshCertificateTemplates = "SSH Certificate Templates",
  SshHosts = "SSH Hosts",
  SshHostGroups = "SSH Host Groups",
  KmsKeys = "KMS Keys",
  KmsEncryption = "KMS Encryption",
  KmsSigning = "KMS Signing",
  SecretScanning = "Secret Scanning"
}

export const GROUPS = {
  CREATE: {
    name: "The name of the group to create.",
    slug: "The slug of the group to create.",
    role: "The role of the group to create."
  },
  UPDATE: {
    id: "The ID of the group to update.",
    name: "The new name of the group to update to.",
    slug: "The new slug of the group to update to.",
    role: "The new role of the group to update to."
  },
  DELETE: {
    id: "The ID of the group to delete.",
    slug: "The slug of the group to delete."
  },
  LIST_USERS: {
    id: "The ID of the group to list users for.",
    offset: "The offset to start from. If you enter 10, it will start from the 10th user.",
    limit: "The number of users to return.",
    username: "The username to search for.",
    search: "The text string that user email or name will be filtered by.",
    projectId: "The ID of the project the group belongs to.",
    filterUsers:
      "Whether to filter the list of returned users. 'existingMembers' will only return existing users in the group, 'nonMembers' will only return users not in the group, undefined will return all users in the organization."
  },
  ADD_USER: {
    id: "The ID of the group to add the user to.",
    username: "The username of the user to add to the group."
  },
  GET_BY_ID: {
    id: "The ID of the group to fetch."
  },
  DELETE_USER: {
    id: "The ID of the group to remove the user from.",
    username: "The username of the user to remove from the group."
  }
} as const;

export const IDENTITIES = {
  CREATE: {
    name: "The name of the identity to create.",
    organizationId: "The organization ID to which the identity belongs.",
    role: "The role of the identity. Possible values are 'no-access', 'member', and 'admin'.",
    hasDeleteProtection: "Prevents deletion of the identity when enabled."
  },
  UPDATE: {
    identityId: "The ID of the identity to update.",
    name: "The new name of the identity.",
    role: "The new role of the identity.",
    hasDeleteProtection: "Prevents deletion of the identity when enabled."
  },
  DELETE: {
    identityId: "The ID of the identity to delete."
  },
  GET_BY_ID: {
    identityId: "The ID of the identity to get details.",
    orgId: "The ID of the org of the identity"
  },
  LIST: {
    orgId: "The ID of the organization to list identities."
  },
  SEARCH: {
    search: {
      desc: "The filters to apply to the search.",
      name: "The name of the identity to filter by.",
      role: "The organizational role of the identity to filter by."
    },
    offset: "The offset to start from. If you enter 10, it will start from the 10th identity.",
    limit: "The number of identities to return.",
    orderBy: "The column to order identities by.",
    orderDirection: "The direction to order identities in."
  }
} as const;

export const UNIVERSAL_AUTH = {
  LOGIN: {
    clientId: "Your Machine Identity Client ID.",
    clientSecret: "Your Machine Identity Client Secret."
  },
  ATTACH: {
    identityId: "The ID of the identity to attach the configuration onto.",
    clientSecretTrustedIps:
      "A list of IPs or CIDR ranges that the Client Secret can be used from together with the Client ID to get back an access token. You can use 0.0.0.0/0, to allow usage from any network address.",
    accessTokenTrustedIps:
      "A list of IPs or CIDR ranges that access tokens can be used from. You can use 0.0.0.0/0, to allow usage from any network address.",
    accessTokenTTL: "The lifetime for an access token in seconds. This value will be referenced at renewal time.",
    accessTokenMaxTTL:
      "The maximum lifetime for an access token in seconds. This value will be referenced at renewal time.",
    accessTokenNumUsesLimit:
      "The maximum number of times that an access token can be used; a value of 0 implies infinite number of uses.",
    accessTokenPeriod:
      "The period for an access token in seconds. This value will be referenced at renewal time. Default value is 0."
  },
  RETRIEVE: {
    identityId: "The ID of the identity to retrieve the auth method for."
  },
  REVOKE: {
    identityId: "The ID of the identity to revoke the auth method for."
  },
  UPDATE: {
    identityId: "The ID of the identity to update the auth method for.",
    clientSecretTrustedIps: "The new list of IPs or CIDR ranges that the Client Secret can be used from.",
    accessTokenTrustedIps: "The new list of IPs or CIDR ranges that access tokens can be used from.",
    accessTokenTTL: "The new lifetime for an access token in seconds.",
    accessTokenMaxTTL: "The new maximum lifetime for an access token in seconds.",
    accessTokenNumUsesLimit: "The new maximum number of times that an access token can be used.",
    accessTokenPeriod: "The new period for an access token in seconds."
  },
  CREATE_CLIENT_SECRET: {
    identityId: "The ID of the identity to create a client secret for.",
    description: "The description of the client secret.",
    numUsesLimit:
      "The maximum number of times that the client secret can be used; a value of 0 implies infinite number of uses.",
    ttl: "The lifetime for the client secret in seconds."
  },
  LIST_CLIENT_SECRETS: {
    identityId: "The ID of the identity to list client secrets for."
  },
  GET_CLIENT_SECRET: {
    identityId: "The ID of the identity to get the client secret from.",
    clientSecretId: "The ID of the client secret to get details."
  },
  REVOKE_CLIENT_SECRET: {
    identityId: "The ID of the identity to revoke the client secret from.",
    clientSecretId: "The ID of the client secret to revoke."
  },
  RENEW_ACCESS_TOKEN: {
    accessToken: "The access token to renew."
  },
  REVOKE_ACCESS_TOKEN: {
    accessToken: "The access token to revoke."
  }
} as const;

export const LDAP_AUTH = {
  LOGIN: {
    identityId: "The ID of the identity to login.",
    username: "The username of the LDAP user to login.",
    password: "The password of the LDAP user to login."
  },
  ATTACH: {
    identityId: "The ID of the identity to attach the configuration onto.",
    url: "The URL of the LDAP server.",
    allowedFields:
      "The comma-separated array of key/value pairs of required fields that the LDAP entry must have in order to authenticate.",
    searchBase: "The base DN to search for the LDAP user.",
    searchFilter: "The filter to use to search for the LDAP user.",
    bindDN: "The DN of the user to bind to the LDAP server.",
    bindPass: "The password of the user to bind to the LDAP server.",
    ldapCaCertificate: "The PEM-encoded CA certificate for the LDAP server.",
    accessTokenTTL: "The lifetime for an access token in seconds.",
    accessTokenMaxTTL: "The maximum lifetime for an access token in seconds.",
    accessTokenNumUsesLimit: "The maximum number of times that an access token can be used.",
    accessTokenTrustedIps: "The IPs or CIDR ranges that access tokens can be used from."
  },
  UPDATE: {
    identityId: "The ID of the identity to update the configuration for.",
    url: "The new URL of the LDAP server.",
    allowedFields: "The comma-separated list of allowed fields to return from the LDAP user.",
    searchBase: "The new base DN to search for the LDAP user.",
    searchFilter: "The new filter to use to search for the LDAP user.",
    bindDN: "The new DN of the user to bind to the LDAP server.",
    bindPass: "The new password of the user to bind to the LDAP server.",
    ldapCaCertificate: "The new PEM-encoded CA certificate for the LDAP server.",
    accessTokenTTL: "The new lifetime for an access token in seconds.",
    accessTokenMaxTTL: "The new maximum lifetime for an access token in seconds.",
    accessTokenNumUsesLimit: "The new maximum number of times that an access token can be used.",
    accessTokenTrustedIps: "The new IPs or CIDR ranges that access tokens can be used from."
  },
  RETRIEVE: {
    identityId: "The ID of the identity to retrieve the configuration for."
  },
  REVOKE: {
    identityId: "The ID of the identity to revoke the configuration for."
  }
} as const;

export const ALICLOUD_AUTH = {
  LOGIN: {
    identityId: "The ID of the identity to login.",
    Action: "The Alibaba Cloud API action. For STS GetCallerIdentity, this should be 'GetCallerIdentity'.",
    Format: "The response format. For STS GetCallerIdentity, this should be 'JSON'.",
    Version: "The API version. This should be in 'YYYY-MM-DD' format (e.g., '2015-04-01').",
    AccessKeyId: "The AccessKey ID of the RAM user or STS token.",
    SignatureMethod: "The signature algorithm. For STS GetCallerIdentity, this should be 'HMAC-SHA1'.",
    Timestamp: "The timestamp of the request in UTC, formatted as 'YYYY-MM-DDTHH:mm:ssZ'.",
    SignatureVersion: "The signature version. For STS GetCallerIdentity, this should be '1.0'.",
    SignatureNonce: "A unique random string to prevent replay attacks.",
    Signature: "The signature string calculated based on the request parameters and AccessKey Secret."
  },
  ATTACH: {
    identityId: "The ID of the identity to attach the configuration onto.",
    allowedArns: "The comma-separated list of trusted ARNs that are allowed to authenticate with Infisical.",
    accessTokenTTL: "The lifetime for an access token in seconds.",
    accessTokenMaxTTL: "The maximum lifetime for an access token in seconds.",
    accessTokenNumUsesLimit: "The maximum number of times that an access token can be used.",
    accessTokenTrustedIps: "The IPs or CIDR ranges that access tokens can be used from."
  },
  UPDATE: {
    identityId: "The ID of the identity to update the auth method for.",
    allowedArns: "The comma-separated list of trusted ARNs that are allowed to authenticate with Infisical.",
    accessTokenTTL: "The new lifetime for an access token in seconds.",
    accessTokenMaxTTL: "The new maximum lifetime for an access token in seconds.",
    accessTokenNumUsesLimit: "The new maximum number of times that an access token can be used.",
    accessTokenTrustedIps: "The new IPs or CIDR ranges that access tokens can be used from."
  },
  RETRIEVE: {
    identityId: "The ID of the identity to retrieve the auth method for."
  },
  REVOKE: {
    identityId: "The ID of the identity to revoke the auth method for."
  }
} as const;

export const TLS_CERT_AUTH = {
  LOGIN: {
    identityId: "The ID of the identity to login."
  },
  ATTACH: {
    identityId: "The ID of the identity to attach the configuration onto.",
    allowedCommonNames:
      "The comma-separated list of trusted common names that are allowed to authenticate with Infisical.",
    caCertificate: "The PEM-encoded CA certificate to validate client certificates.",
    accessTokenTTL: "The lifetime for an access token in seconds.",
    accessTokenMaxTTL: "The maximum lifetime for an access token in seconds.",
    accessTokenNumUsesLimit: "The maximum number of times that an access token can be used.",
    accessTokenTrustedIps: "The IPs or CIDR ranges that access tokens can be used from."
  },
  UPDATE: {
    identityId: "The ID of the identity to update the auth method for.",
    allowedCommonNames:
      "The comma-separated list of trusted common names that are allowed to authenticate with Infisical.",
    caCertificate: "The PEM-encoded CA certificate to validate client certificates.",
    accessTokenTTL: "The new lifetime for an access token in seconds.",
    accessTokenMaxTTL: "The new maximum lifetime for an access token in seconds.",
    accessTokenNumUsesLimit: "The new maximum number of times that an access token can be used.",
    accessTokenTrustedIps: "The new IPs or CIDR ranges that access tokens can be used from."
  },
  RETRIEVE: {
    identityId: "The ID of the identity to retrieve the auth method for."
  },
  REVOKE: {
    identityId: "The ID of the identity to revoke the auth method for."
  }
} as const;

export const AWS_AUTH = {
  LOGIN: {
    identityId: "The ID of the identity to login.",
    iamHttpRequestMethod: "The HTTP request method used in the signed request.",
    iamRequestUrl:
      "The base64-encoded HTTP URL used in the signed request. Most likely, the base64-encoding of https://sts.amazonaws.com/.",
    iamRequestBody:
      "The base64-encoded body of the signed request. Most likely, the base64-encoding of Action=GetCallerIdentity&Version=2011-06-15.",
    iamRequestHeaders: "The base64-encoded headers of the sts:GetCallerIdentity signed request."
  },
  ATTACH: {
    identityId: "The ID of the identity to attach the configuration onto.",
    allowedPrincipalArns:
      "The comma-separated list of trusted IAM principal ARNs that are allowed to authenticate with Infisical.",
    allowedAccountIds:
      "The comma-separated list of trusted AWS account IDs that are allowed to authenticate with Infisical.",
    accessTokenTTL: "The lifetime for an access token in seconds.",
    accessTokenMaxTTL: "The maximum lifetime for an access token in seconds.",
    stsEndpoint: "The endpoint URL for the AWS STS API.",
    accessTokenNumUsesLimit: "The maximum number of times that an access token can be used.",
    accessTokenTrustedIps: "The IPs or CIDR ranges that access tokens can be used from."
  },
  UPDATE: {
    identityId: "The ID of the identity to update the auth method for.",
    allowedPrincipalArns:
      "The new comma-separated list of trusted IAM principal ARNs that are allowed to authenticate with Infisical.",
    allowedAccountIds:
      "The new comma-separated list of trusted AWS account IDs that are allowed to authenticate with Infisical.",
    accessTokenTTL: "The new lifetime for an access token in seconds.",
    accessTokenMaxTTL: "The new maximum lifetime for an access token in seconds.",
    stsEndpoint: "The new endpoint URL for the AWS STS API.",
    accessTokenNumUsesLimit: "The new maximum number of times that an access token can be used.",
    accessTokenTrustedIps: "The new IPs or CIDR ranges that access tokens can be used from."
  },
  RETRIEVE: {
    identityId: "The ID of the identity to retrieve the auth method for."
  },
  REVOKE: {
    identityId: "The ID of the identity to revoke the auth method for."
  }
} as const;

export const OCI_AUTH = {
  LOGIN: {
    identityId: "The ID of the identity to login.",
    userOcid: "The OCID of the user attempting login.",
    headers: "The headers of the signed request."
  },
  ATTACH: {
    identityId: "The ID of the identity to attach the configuration onto.",
    tenancyOcid: "The OCID of your tenancy.",
    allowedUsernames:
      "The comma-separated list of trusted OCI account usernames that are allowed to authenticate with Infisical.",
    accessTokenTTL: "The lifetime for an access token in seconds.",
    accessTokenMaxTTL: "The maximum lifetime for an access token in seconds.",
    accessTokenNumUsesLimit: "The maximum number of times that an access token can be used.",
    accessTokenTrustedIps: "The IPs or CIDR ranges that access tokens can be used from."
  },
  UPDATE: {
    identityId: "The ID of the identity to update the auth method for.",
    tenancyOcid: "The OCID of your tenancy.",
    allowedUsernames:
      "The comma-separated list of trusted OCI account usernames that are allowed to authenticate with Infisical.",
    accessTokenTTL: "The new lifetime for an access token in seconds.",
    accessTokenMaxTTL: "The new maximum lifetime for an access token in seconds.",
    accessTokenNumUsesLimit: "The new maximum number of times that an access token can be used.",
    accessTokenTrustedIps: "The new IPs or CIDR ranges that access tokens can be used from."
  },
  RETRIEVE: {
    identityId: "The ID of the identity to retrieve the auth method for."
  },
  REVOKE: {
    identityId: "The ID of the identity to revoke the auth method for."
  }
} as const;

export const AZURE_AUTH = {
  LOGIN: {
    identityId: "The ID of the identity to login."
  },
  ATTACH: {
    identityId: "The ID of the identity to attach the configuration onto.",
    tenantId: "The tenant ID for the Azure AD organization.",
    resource: "The resource URL for the application registered in Azure AD.",
    allowedServicePrincipalIds:
      "The comma-separated list of Azure AD service principal IDs that are allowed to authenticate with Infisical.",
    accessTokenTrustedIps: "The IPs or CIDR ranges that access tokens can be used from.",
    accessTokenTTL: "The lifetime for an access token in seconds.",
    accessTokenMaxTTL: "The maximum lifetime for an access token in seconds.",
    accessTokenNumUsesLimit: "The maximum number of times that an access token can be used."
  },
  UPDATE: {
    identityId: "The ID of the identity to update the auth method for.",
    tenantId: "The new tenant ID for the Azure AD organization.",
    resource: "The new resource URL for the application registered in Azure AD.",
    allowedServicePrincipalIds:
      "The new comma-separated list of Azure AD service principal IDs that are allowed to authenticate with Infisical.",
    accessTokenTrustedIps: "The new IPs or CIDR ranges that access tokens can be used from.",
    accessTokenTTL: "The new lifetime for an access token in seconds.",
    accessTokenMaxTTL: "The new maximum lifetime for an access token in seconds.",
    accessTokenNumUsesLimit: "The new maximum number of times that an access token can be used."
  },
  RETRIEVE: {
    identityId: "The ID of the identity to retrieve the auth method for."
  },
  REVOKE: {
    identityId: "The ID of the identity to revoke the auth method for."
  }
} as const;

export const GCP_AUTH = {
  LOGIN: {
    identityId: "The ID of the identity to login."
  },
  ATTACH: {
    identityId: "The ID of the identity to attach the configuration onto.",
    allowedServiceAccounts:
      "The comma-separated list of trusted service account emails corresponding to the GCE resource(s) allowed to authenticate with Infisical.",
    allowedProjects:
      "The comma-separated list of trusted GCP projects that the GCE instance must belong to authenticate with Infisical.",
    allowedZones:
      "The comma-separated list of trusted zones that the GCE instances must belong to authenticate with Infisical.",
    accessTokenTrustedIps: "The IPs or CIDR ranges that access tokens can be used from.",
    accessTokenTTL: "The lifetime for an access token in seconds.",
    accessTokenMaxTTL: "The maximum lifetime for an access token in seconds.",
    accessTokenNumUsesLimit: "The maximum number of times that an access token can be used."
  },
  UPDATE: {
    identityId: "The ID of the identity to update the auth method for.",
    allowedServiceAccounts:
      "The new comma-separated list of trusted service account emails corresponding to the GCE resource(s) allowed to authenticate with Infisical.",
    allowedProjects:
      "The new comma-separated list of trusted GCP projects that the GCE instance must belong to authenticate with Infisical.",
    allowedZones:
      "The new comma-separated list of trusted zones that the GCE instances must belong to authenticate with Infisical.",
    accessTokenTrustedIps: "The new IPs or CIDR ranges that access tokens can be used from.",
    accessTokenTTL: "The new lifetime for an access token in seconds.",
    accessTokenMaxTTL: "The new maximum lifetime for an access token in seconds.",
    accessTokenNumUsesLimit: "The new maximum number of times that an access token can be used."
  },
  RETRIEVE: {
    identityId: "The ID of the identity to retrieve the auth method for."
  },
  REVOKE: {
    identityId: "The ID of the identity to revoke the auth method for."
  }
} as const;

export const KUBERNETES_AUTH = {
  LOGIN: {
    identityId: "The ID of the identity to login."
  },
  ATTACH: {
    identityId: "The ID of the identity to attach the configuration onto.",
    kubernetesHost: "The host string, host:port pair, or URL to the base of the Kubernetes API server.",
    caCert: "The PEM-encoded CA cert for the Kubernetes API server.",
    tokenReviewerJwt:
      "Optional JWT token for accessing Kubernetes TokenReview API. If provided, this long-lived token will be used to validate service account tokens during authentication. If omitted, the client's own JWT will be used instead, which requires the client to have the system:auth-delegator ClusterRole binding.",
    tokenReviewMode:
      "The mode to use for token review. Must be one of: 'api', 'gateway'. If gateway is selected, the gateway must be deployed in Kubernetes, and the gateway must have the system:auth-delegator ClusterRole binding.",
    allowedNamespaces:
      "The comma-separated list of trusted namespaces that service accounts must belong to authenticate with Infisical.",
    allowedNames: "The comma-separated list of trusted service account names that can authenticate with Infisical.",
    allowedAudience:
      "The optional audience claim that the service account JWT token must have to authenticate with Infisical.",
    gatewayId: "The ID of the gateway to use when performing kubernetes API requests.",
    accessTokenTrustedIps: "The IPs or CIDR ranges that access tokens can be used from.",
    accessTokenTTL: "The lifetime for an access token in seconds.",
    accessTokenMaxTTL: "The maximum lifetime for an access token in seconds.",
    accessTokenNumUsesLimit: "The maximum number of times that an access token can be used."
  },
  UPDATE: {
    identityId: "The ID of the identity to update the auth method for.",
    kubernetesHost: "The new host string, host:port pair, or URL to the base of the Kubernetes API server.",
    caCert: "The new PEM-encoded CA cert for the Kubernetes API server.",
    tokenReviewerJwt:
      "Optional JWT token for accessing Kubernetes TokenReview API. If provided, this long-lived token will be used to validate service account tokens during authentication. If omitted, the client's own JWT will be used instead, which requires the client to have the system:auth-delegator ClusterRole binding.",
    tokenReviewMode:
      "The mode to use for token review. Must be one of: 'api', 'gateway'. If gateway is selected, the gateway must be deployed in Kubernetes, and the gateway must have the system:auth-delegator ClusterRole binding.",
    allowedNamespaces:
      "The new comma-separated list of trusted namespaces that service accounts must belong to authenticate with Infisical.",
    allowedNames: "The new comma-separated list of trusted service account names that can authenticate with Infisical.",
    allowedAudience:
      "The new optional audience claim that the service account JWT token must have to authenticate with Infisical.",
    gatewayId: "The ID of the gateway to use when performing kubernetes API requests.",
    accessTokenTrustedIps: "The new IPs or CIDR ranges that access tokens can be used from.",
    accessTokenTTL: "The new lifetime for an acccess token in seconds.",
    accessTokenMaxTTL: "The new maximum lifetime for an acccess token in seconds.",
    accessTokenNumUsesLimit: "The new maximum number of times that an access token can be used."
  },
  RETRIEVE: {
    identityId: "The ID of the identity to retrieve the auth method for."
  },
  REVOKE: {
    identityId: "The ID of the identity to revoke the auth method for."
  }
} as const;

export const TOKEN_AUTH = {
  ATTACH: {
    identityId: "The ID of the identity to attach the configuration onto.",
    accessTokenTrustedIps: "The IPs or CIDR ranges that access tokens can be used from.",
    accessTokenTTL: "The lifetime for an access token in seconds.",
    accessTokenMaxTTL: "The maximum lifetime for an access token in seconds.",
    accessTokenNumUsesLimit: "The maximum number of times that an access token can be used."
  },
  UPDATE: {
    identityId: "The ID of the identity to update the auth method for.",
    accessTokenTrustedIps: "The new IPs or CIDR ranges that access tokens can be used from.",
    accessTokenTTL: "The new lifetime for an access token in seconds.",
    accessTokenMaxTTL: "The new maximum lifetime for an access token in seconds.",
    accessTokenNumUsesLimit: "The new maximum number of times that an access token can be used."
  },
  RETRIEVE: {
    identityId: "The ID of the identity to retrieve the auth method for."
  },
  REVOKE: {
    identityId: "The ID of the identity to revoke the auth method for."
  },
  GET_TOKENS: {
    identityId: "The ID of the identity to list token metadata for.",
    offset: "The offset to start from. If you enter 10, it will start from the 10th token.",
    limit: "The number of tokens to return."
  },
  CREATE_TOKEN: {
    identityId: "The ID of the identity to create the token for.",
    name: "The name of the token to create."
  },
  UPDATE_TOKEN: {
    tokenId: "The ID of the token to update metadata for.",
    name: "The name of the token to update to."
  },
  REVOKE_TOKEN: {
    tokenId: "The ID of the token to revoke."
  }
} as const;

export const OIDC_AUTH = {
  LOGIN: {
    identityId: "The ID of the identity to login."
  },
  ATTACH: {
    identityId: "The ID of the identity to attach the configuration onto.",
    oidcDiscoveryUrl: "The URL used to retrieve the OpenID Connect configuration from the identity provider.",
    caCert: "The PEM-encoded CA cert for establishing secure communication with the Identity Provider endpoints.",
    boundIssuer: "The unique identifier of the identity provider issuing the JWT.",
    boundAudiences: "The list of intended recipients.",
    boundClaims: "The attributes that should be present in the JWT for it to be valid.",
    claimMetadataMapping: "The attributes that should be present in the permission metadata from the JWT.",
    boundSubject: "The expected principal that is the subject of the JWT.",
    accessTokenTrustedIps: "The IPs or CIDR ranges that access tokens can be used from.",
    accessTokenTTL: "The lifetime for an access token in seconds.",
    accessTokenMaxTTL: "The maximum lifetime for an access token in seconds.",
    accessTokenNumUsesLimit: "The maximum number of times that an access token can be used."
  },
  UPDATE: {
    identityId: "The ID of the identity to update the auth method for.",
    oidcDiscoveryUrl: "The new URL used to retrieve the OpenID Connect configuration from the identity provider.",
    caCert: "The new PEM-encoded CA cert for establishing secure communication with the Identity Provider endpoints.",
    boundIssuer: "The new unique identifier of the identity provider issuing the JWT.",
    boundAudiences: "The new list of intended recipients.",
    boundClaims: "The new attributes that should be present in the JWT for it to be valid.",
    claimMetadataMapping: "The new attributes that should be present in the permission metadata from the JWT.",
    boundSubject: "The new expected principal that is the subject of the JWT.",
    accessTokenTrustedIps: "The new IPs or CIDR ranges that access tokens can be used from.",
    accessTokenTTL: "The new lifetime for an access token in seconds.",
    accessTokenMaxTTL: "The new maximum lifetime for an access token in seconds.",
    accessTokenNumUsesLimit: "The new maximum number of times that an access token can be used."
  },
  RETRIEVE: {
    identityId: "The ID of the identity to retrieve the auth method for."
  },
  REVOKE: {
    identityId: "The ID of the identity to revoke the auth method for."
  }
} as const;

export const JWT_AUTH = {
  LOGIN: {
    identityId: "The ID of the identity to login."
  },
  ATTACH: {
    identityId: "The ID of the identity to attach the configuration onto.",
    configurationType: "The configuration for validating JWTs. Must be one of: 'jwks', 'static'",
    jwksUrl:
      "The URL of the JWKS endpoint. Required if configurationType is 'jwks'. This endpoint must serve JSON Web Key Sets (JWKS) containing the public keys used to verify JWT signatures.",
    jwksCaCert: "The PEM-encoded CA certificate for validating the TLS connection to the JWKS endpoint.",
    publicKeys:
      "A list of PEM-encoded public keys used to verify JWT signatures. Required if configurationType is 'static'. Each key must be in RSA or ECDSA format and properly PEM-encoded with BEGIN/END markers.",
    boundIssuer: "The unique identifier of the JWT provider.",
    boundAudiences: "The list of intended recipients.",
    boundClaims: "The attributes that should be present in the JWT for it to be valid.",
    boundSubject: "The expected principal that is the subject of the JWT.",
    accessTokenTrustedIps: "The IPs or CIDR ranges that access tokens can be used from.",
    accessTokenTTL: "The lifetime for an access token in seconds.",
    accessTokenMaxTTL: "The maximum lifetime for an access token in seconds.",
    accessTokenNumUsesLimit: "The maximum number of times that an access token can be used."
  },
  UPDATE: {
    identityId: "The ID of the identity to update the auth method for.",
    configurationType: "The new configuration for validating JWTs. Must be one of: 'jwks', 'static'",
    jwksUrl:
      "The new URL of the JWKS endpoint. This endpoint must serve JSON Web Key Sets (JWKS) containing the public keys used to verify JWT signatures.",
    jwksCaCert: "The new PEM-encoded CA certificate for validating the TLS connection to the JWKS endpoint.",
    publicKeys:
      "A new list of PEM-encoded public keys used to verify JWT signatures. Each key must be in RSA or ECDSA format and properly PEM-encoded with BEGIN/END markers.",
    boundIssuer: "The new unique identifier of the JWT provider.",
    boundAudiences: "The new list of intended recipients.",
    boundClaims: "The new attributes that should be present in the JWT for it to be valid.",
    boundSubject: "The new expected principal that is the subject of the JWT.",
    accessTokenTrustedIps: "The new IPs or CIDR ranges that access tokens can be used from.",
    accessTokenTTL: "The new lifetime for an access token in seconds.",
    accessTokenMaxTTL: "The new maximum lifetime for an access token in seconds.",
    accessTokenNumUsesLimit: "The new maximum number of times that an access token can be used."
  },
  RETRIEVE: {
    identityId: "The ID of the identity to retrieve the auth method for."
  },
  REVOKE: {
    identityId: "The ID of the identity to revoke the auth method for."
  }
} as const;

export const ORGANIZATIONS = {
  LIST_USER_MEMBERSHIPS: {
    organizationId: "The ID of the organization to get memberships from."
  },
  GET_USER_MEMBERSHIP: {
    organizationId: "The ID of the organization to get the membership for.",
    membershipId: "The ID of the membership to get."
  },
  UPDATE_USER_MEMBERSHIP: {
    organizationId: "The ID of the organization to update the membership for.",
    membershipId: "The ID of the membership to update.",
    role: "The new role of the membership.",
    isActive: "The active status of the membership",
    metadata: {
      key: "The key for user metadata tag.",
      value: "The value for user metadata tag."
    }
  },
  DELETE_USER_MEMBERSHIP: {
    organizationId: "The ID of the organization to delete the membership from.",
    membershipId: "The ID of the membership to delete."
  },
  LIST_IDENTITY_MEMBERSHIPS: {
    orgId: "The ID of the organization to get identity memberships from.",
    offset: "The offset to start from. If you enter 10, it will start from the 10th identity membership.",
    limit: "The number of identity memberships to return.",
    orderBy: "The column to order identity memberships by.",
    orderDirection: "The direction identity memberships will be sorted in.",
    search: "The text string that identity membership names will be filtered by."
  },
  GET_PROJECTS: {
    organizationId: "The ID of the organization to get projects from.",
    type: "The type of project to filter by."
  },
  LIST_GROUPS: {
    organizationId: "The ID of the organization to list groups for."
  }
} as const;

export const PROJECTS = {
  CREATE: {
    organizationSlug: "The slug of the organization to create the project in.",
    projectName: "The name of the project to create.",
    projectDescription: "An optional description label for the project.",
    slug: "An optional slug for the project.",
    template: "The name of the project template, if specified, to apply to this project."
  },
  DELETE: {
    workspaceId: "The ID of the project to delete."
  },
  GET: {
    workspaceId: "The ID of the project."
  },
  UPDATE: {
    workspaceId: "The ID of the project to update.",
    name: "The new name of the project.",
    projectDescription: "An optional description label for the project.",
    autoCapitalization: "Disable or enable auto-capitalization for the project.",
    slug: "An optional slug for the project. (must be unique within the organization)",
    hasDeleteProtection: "Enable or disable delete protection for the project.",
    secretSharing: "Enable or disable secret sharing for the project.",
    showSnapshotsLegacy: "Enable or disable legacy snapshots for the project.",
    defaultProduct: "The default product in which the project will open"
  },
  GET_KEY: {
    workspaceId: "The ID of the project to get the key from."
  },
  GET_SNAPSHOTS: {
    workspaceId: "The ID of the project to get snapshots from.",
    environment: "The environment to get snapshots from.",
    path: "The secret path to get snapshots from.",
    offset: "The offset to start from. If you enter 10, it will start from the 10th snapshot.",
    limit: "The number of snapshots to return."
  },
  ROLLBACK_TO_SNAPSHOT: {
    secretSnapshotId: "The ID of the snapshot to rollback to."
  },
  ADD_GROUP_TO_PROJECT: {
    projectId: "The ID of the project to add the group to.",
    groupIdOrName: "The ID or name of the group to add to the project.",
    role: "The role for the group to assume in the project."
  },
  UPDATE_GROUP_IN_PROJECT: {
    projectId: "The ID of the project to update the group in.",
    groupId: "The ID of the group to update in the project.",
    roles: "A list of roles to update the group to."
  },
  REMOVE_GROUP_FROM_PROJECT: {
    projectId: "The ID of the project to delete the group from.",
    groupId: "The ID of the group to delete from the project."
  },
  LIST_GROUPS_IN_PROJECT: {
    projectId: "The ID of the project to list groups for."
  },
  LIST_INTEGRATION: {
    workspaceId: "The ID of the project to list integrations for."
  },
  LIST_INTEGRATION_AUTHORIZATION: {
    workspaceId: "The ID of the project to list integration auths for."
  },
  LIST_SSH_CAS: {
    projectId: "The ID of the project to list SSH CAs for."
  },
  LIST_SSH_HOSTS: {
    projectId: "The ID of the project to list SSH hosts for."
  },
  LIST_SSH_HOST_GROUPS: {
    projectId: "The ID of the project to list SSH host groups for."
  },
  LIST_SSH_CERTIFICATES: {
    projectId: "The ID of the project to list SSH certificates for.",
    offset: "The offset to start from. If you enter 10, it will start from the 10th SSH certificate.",
    limit: "The number of SSH certificates to return."
  },
  LIST_SSH_CERTIFICATE_TEMPLATES: {
    projectId: "The ID of the project to list SSH certificate templates for."
  },
  LIST_CAS: {
    slug: "The slug of the project to list CAs for.",
    status: "The status of the CA to filter by.",
    friendlyName: "The friendly name of the CA to filter by.",
    commonName: "The common name of the CA to filter by.",
    offset: "The offset to start from. If you enter 10, it will start from the 10th CA.",
    limit: "The number of CAs to return."
  },
  LIST_CERTIFICATES: {
    slug: "The slug of the project to list certificates for.",
    friendlyName: "The friendly name of the certificate to filter by.",
    commonName: "The common name of the certificate to filter by.",
    offset: "The offset to start from. If you enter 10, it will start from the 10th certificate.",
    limit: "The number of certificates to return."
  },
  LIST_PKI_SUBSCRIBERS: {
    projectId: "The ID of the project to list PKI subscribers for."
  }
} as const;

export const PROJECT_USERS = {
  INVITE_MEMBER: {
    projectId: "The ID of the project to invite the member to.",
    emails: "A list of organization member emails to invite to the project.",
    usernames: "A list of usernames to invite to the project.",
    roleSlugs:
      "A list of role slugs to assign to the newly created project membership. If nothing is provided, it will default to the Member role."
  },
  REMOVE_MEMBER: {
    projectId: "The ID of the project to remove the member from.",
    emails: "A list of organization member emails to remove from the project.",
    usernames: "A list of usernames to remove from the project."
  },
  GET_USER_MEMBERSHIPS: {
    workspaceId: "The ID of the project to get memberships from."
  },
  GET_USER_MEMBERSHIP: {
    workspaceId: "The ID of the project to get memberships from.",
    membershipId: "The ID of the user's project membership.",
    username: "The username to get project membership of. Email is the default username."
  },
  UPDATE_USER_MEMBERSHIP: {
    workspaceId: "The ID of the project to update the membership for.",
    membershipId: "The ID of the membership to update.",
    roles: "A list of roles to update the membership to."
  }
};

export const PROJECT_IDENTITIES = {
  LIST_IDENTITY_MEMBERSHIPS: {
    projectId: "The ID of the project to get identity memberships from.",
    offset: "The offset to start from. If you enter 10, it will start from the 10th identity membership.",
    limit: "The number of identity memberships to return.",
    orderBy: "The column to order identity memberships by.",
    orderDirection: "The direction identity memberships will be sorted in.",
    search: "The text string that identity membership names will be filtered by."
  },
  GET_IDENTITY_MEMBERSHIP_BY_ID: {
    identityId: "The ID of the identity to get the membership for.",
    projectId: "The ID of the project to get the identity membership for."
  },
  UPDATE_IDENTITY_MEMBERSHIP: {
    projectId: "The ID of the project to update the identity membership for.",
    identityId: "The ID of the identity to update the membership for.",
    roles: {
      description: "A list of role slugs to assign to the identity project membership.",
      role: "The role slug to assign to the newly created identity project membership.",
      isTemporary:
        "Whether the assigned role is temporary. If isTemporary is set true, must provide temporaryMode, temporaryRange and temporaryAccessStartTime.",
      temporaryMode: "Type of temporary expiry.",
      temporaryRange: "Expiry time for temporary access. In relative mode it could be 1s, 2m ,3h, etc.",
      temporaryAccessStartTime: "Time to which the temporary access starts."
    }
  },
  DELETE_IDENTITY_MEMBERSHIP: {
    projectId: "The ID of the project to delete the identity membership from.",
    identityId: "The ID of the identity to delete the membership from."
  },
  CREATE_IDENTITY_MEMBERSHIP: {
    projectId: "The ID of the project to create the identity membership from.",
    identityId: "The ID of the identity to create the membership from.",
    role: "The role slug to assign to the newly created identity project membership.",
    roles: {
      description: "A list of role slugs to assign to the newly created identity project membership.",
      role: "The role slug to assign to the newly created identity project membership.",
      isTemporary:
        "Whether the assigned role is temporary. If isTemporary is set true, must provide temporaryMode, temporaryRange and temporaryAccessStartTime.",
      temporaryMode: "Type of temporary expiry.",
      temporaryRange: "Expiry time for temporary access. In relative mode it could be 1s, 2m, 3h, etc.",
      temporaryAccessStartTime: "Time to which the temporary access starts."
    }
  }
};

export const ENVIRONMENTS = {
  CREATE: {
    workspaceId: "The ID of the project to create the environment in.",
    name: "The name of the environment to create.",
    slug: "The slug of the environment to create.",
    position: "The position of the environment. The lowest number will be displayed as the first environment."
  },
  UPDATE: {
    workspaceId: "The ID of the project to update the environment in.",
    id: "The ID of the environment to update.",
    name: "The new name of the environment.",
    slug: "The new slug of the environment.",
    position: "The new position of the environment. The lowest number will be displayed as the first environment."
  },
  DELETE: {
    workspaceId: "The ID of the project to delete the environment from.",
    id: "The ID of the environment to delete."
  },
  GET: {
    workspaceId: "The ID of the project the environment belongs to.",
    id: "The ID of the environment to fetch."
  }
} as const;

export const FOLDERS = {
  LIST: {
    workspaceId: "The ID of the project to list folders from.",
    environment: "The slug of the environment to list folders from.",
    path: "The path to list folders from.",
    directory: "The directory to list folders from. (Deprecated in favor of path)",
    recursive: "Whether or not to fetch all folders from the specified base path, and all of its subdirectories.",
    lastSecretModified:
      "The timestamp used to filter folders with secrets modified after the specified date. The format for this timestamp is ISO 8601 (e.g. 2025-04-01T09:41:45-04:00)"
  },
  GET_BY_ID: {
    folderId: "The ID of the folder to get details."
  },
  CREATE: {
    workspaceId: "The ID of the project to create the folder in.",
    environment: "The slug of the environment to create the folder in.",
    name: "The name of the folder to create.",
    path: "The path of the folder to create.",
    directory: "The directory of the folder to create. (Deprecated in favor of path)",
    description: "An optional description label for the folder."
  },
  UPDATE: {
    folderId: "The ID of the folder to update.",
    environment: "The slug of the environment where the folder is located.",
    name: "The new name of the folder.",
    path: "The path of the folder to update.",
    directory: "The new directory of the folder to update. (Deprecated in favor of path)",
    projectSlug: "The slug of the project where the folder is located.",
    workspaceId: "The ID of the project where the folder is located.",
    description: "An optional description label for the folder."
  },
  DELETE: {
    folderIdOrName: "The ID or name of the folder to delete.",
    workspaceId: "The ID of the project to delete the folder from.",
    environment: "The slug of the environment where the folder is located.",
    directory: "The directory of the folder to delete. (Deprecated in favor of path)",
    path: "The path of the folder to delete."
  }
} as const;

export const SECRETS = {
  ATTACH_TAGS: {
    secretName: "The name of the secret to attach tags to.",
    secretPath: "The path of the secret to attach tags to.",
    type: "The type of the secret to attach tags to. (shared/personal)",
    environment: "The slug of the environment where the secret is located",
    viewSecretValue: "Whether or not to retrieve the secret value.",
    projectSlug: "The slug of the project where the secret is located.",
    tagSlugs: "An array of existing tag slugs to attach to the secret."
  },
  DETACH_TAGS: {
    secretName: "The name of the secret to detach tags from.",
    secretPath: "The path of the secret to detach tags from.",
    type: "The type of the secret to attach tags to. (shared/personal)",
    environment: "The slug of the environment where the secret is located.",
    projectSlug: "The slug of the project where the secret is located.",
    tagSlugs: "An array of existing tag slugs to detach from the secret."
  }
} as const;

export const RAW_SECRETS = {
  LIST: {
    expand: "Whether or not to expand secret references.",
    recursive:
      "Whether or not to fetch all secrets from the specified base path, and all of its subdirectories. Note, the max depth is 20 deep.",
    workspaceId: "The ID of the project to list secrets from.",
    workspaceSlug:
      "The slug of the project to list secrets from. This parameter is only applicable by machine identities.",
    environment: "The slug of the environment to list secrets from.",
    secretPath: "The secret path to list secrets from.",
    viewSecretValue: "Whether or not to retrieve the secret value.",
    includeImports: "Weather to include imported secrets or not.",
    tagSlugs: "The comma separated tag slugs to filter secrets.",
    metadataFilter:
      "The secret metadata key-value pairs to filter secrets by. When querying for multiple metadata pairs, the query is treated as an AND operation. Secret metadata format is key=value1,value=value2|key=value3,value=value4."
  },
  CREATE: {
    secretName: "The name of the secret to create.",
    projectSlug: "The slug of the project to create the secret in.",
    environment: "The slug of the environment to create the secret in.",
    secretComment: "Attach a comment to the secret.",
    secretPath: "The path to create the secret in.",
    secretValue: "The value of the secret to create.",
    skipMultilineEncoding: "Skip multiline encoding for the secret value.",
    type: "The type of the secret to create.",
    workspaceId: "The ID of the project to create the secret in.",
    tagIds: "The ID of the tags to be attached to the created secret.",
    secretReminderRepeatDays: "Interval for secret rotation notifications, measured in days.",
    secretReminderNote: "Note to be attached in notification email."
  },
  GET: {
    expand: "Whether or not to expand secret references.",
    secretName: "The name of the secret to get.",
    workspaceId: "The ID of the project to get the secret from.",
    workspaceSlug: "The slug of the project to get the secret from.",
    environment: "The slug of the environment to get the secret from.",
    secretPath: "The path of the secret to get.",
    version: "The version of the secret to get.",
    type: "The type of the secret to get.",
    viewSecretValue: "Whether or not to retrieve the secret value.",
    includeImports: "Weather to include imported secrets or not."
  },
  UPDATE: {
    secretName: "The name of the secret to update.",
    secretComment: "Update comment to the secret.",
    environment: "The slug of the environment where the secret is located.",
    mode: "Defines how the system should handle missing secrets during an update.",
    secretPath: "The default path for secrets to update or upsert, if not provided in the secret details.",
    secretValue: "The new value of the secret.",
    skipMultilineEncoding: "Skip multiline encoding for the secret value.",
    type: "The type of the secret to update.",
    projectSlug: "The slug of the project to update the secret in.",
    workspaceId: "The ID of the project to update the secret in.",
    tagIds: "The ID of the tags to be attached to the updated secret.",
    secretReminderRepeatDays: "Interval for secret rotation notifications, measured in days.",
    secretReminderNote: "Note to be attached in notification email.",
    secretReminderRecipients:
      "An array of user IDs that will receive the reminder email. If not specified, all project members will receive the reminder email.",
    newSecretName: "The new name for the secret."
  },
  DELETE: {
    secretName: "The name of the secret to delete.",
    environment: "The slug of the environment where the secret is located.",
    secretPath: "The path of the secret.",
    type: "The type of the secret to delete.",
    projectSlug: "The slug of the project to delete the secret in.",
    workspaceId: "The ID of the project where the secret is located."
  },
  GET_REFERENCE_TREE: {
    secretName: "The name of the secret to get the reference tree for.",
    workspaceId: "The ID of the project where the secret is located.",
    environment: "The slug of the environment where the the secret is located.",
    secretPath: "The folder path where the secret is located."
  },
  GET_ACCESS_LIST: {
    secretName: "The name of the secret to get the access list for.",
    workspaceId: "The ID of the project where the secret is located.",
    environment: "The slug of the environment where the the secret is located.",
    secretPath: "The folder path where the secret is located."
  }
} as const;

export const SECRET_IMPORTS = {
  LIST: {
    workspaceId: "The ID of the project to list secret imports from.",
    environment: "The slug of the environment to list secret imports from.",
    path: "The path to list secret imports from."
  },
  GET: {
    secretImportId: "The ID of the secret import to fetch."
  },
  CREATE: {
    environment: "The slug of the environment to import into.",
    path: "The path to import into.",
    workspaceId: "The ID of the project you are working in.",
    isReplication:
      "When true, secrets from the source will be automatically sent to the destination. If approval policies exist at the destination, the secrets will be sent as approval requests instead of being applied immediately.",
    import: {
      environment: "The slug of the environment to import from.",
      path: "The path to import from."
    }
  },
  UPDATE: {
    secretImportId: "The ID of the secret import to update.",
    environment: "The slug of the environment where the secret import is located.",
    import: {
      environment: "The new environment slug to import from.",
      path: "The new path to import from.",
      position: "The new position of the secret import. The lowest number will be displayed as the first import."
    },
    path: "The path of the secret import to update.",
    workspaceId: "The ID of the project where the secret import is located."
  },
  DELETE: {
    workspaceId: "The ID of the project to delete the secret import from.",
    secretImportId: "The ID of the secret import to delete.",
    environment: "The slug of the environment where the secret import is located.",
    path: "The path of the secret import to delete."
  }
} as const;

export const DASHBOARD = {
  SECRET_OVERVIEW_LIST: {
    projectId: "The ID of the project to list secrets/folders from.",
    environments:
      "The slugs of the environments to list secrets/folders from (comma separated, ie 'environments=dev,staging,prod').",
    secretPath: "The secret path to list secrets/folders from.",
    offset: "The offset to start from. If you enter 10, it will start from the 10th secret/folder.",
    limit: "The number of secrets/folders to return.",
    orderBy: "The column to order secrets/folders by.",
    orderDirection: "The direction to order secrets/folders in.",
    search: "The text string to filter secret keys and folder names by.",
    includeSecrets: "Whether to include project secrets in the response.",
    includeFolders: "Whether to include project folders in the response.",
    includeDynamicSecrets: "Whether to include dynamic project secrets in the response.",
    includeImports: "Whether to include project secret imports in the response.",
    includeSecretRotations: "Whether to include project secret rotations in the response."
  },
  SECRET_DETAILS_LIST: {
    projectId: "The ID of the project to list secrets/folders from.",
    environment: "The slug of the environment to list secrets/folders from.",
    secretPath: "The secret path to list secrets/folders from.",
    offset: "The offset to start from. If you enter 10, it will start from the 10th secret/folder.",
    limit: "The number of secrets/folders to return.",
    orderBy: "The column to order secrets/folders by.",
    orderDirection: "The direction to order secrets/folders in.",
    search: "The text string to filter secret keys and folder names by.",
    tags: "The tags to filter secrets by (comma separated, ie 'tags=billing,engineering').",
    includeSecrets: "Whether to include project secrets in the response.",
    includeFolders: "Whether to include project folders in the response.",
    includeImports: "Whether to include project secret imports in the response.",
    includeDynamicSecrets: "Whether to include dynamic project secrets in the response.",
    includeSecretRotations: "Whether to include secret rotations in the response."
  }
} as const;

export const AUDIT_LOGS = {
  EXPORT: {
    projectId:
      "Optionally filter logs by project ID. If not provided, logs from the entire organization will be returned.",
    environment:
      "The environment to filter logs by. If not provided, logs from all environments will be returned. Note that the projectId parameter must also be provided.",
    eventType: "The type of the event to export.",
    secretPath:
      "The path of the secret to query audit logs for. Note that the projectId parameter must also be provided.",
    secretKey:
      "The key of the secret to query audit logs for. Note that the projectId parameter must also be provided.",
    userAgentType: "Choose which consuming application to export audit logs for.",
    eventMetadata:
      "Filter by event metadata key-value pairs. Formatted as `key1=value1,key2=value2`, with comma-separation.",
    startDate: "The date to start the export from.",
    endDate: "The date to end the export at.",
    offset: "The offset to start from. If you enter 10, it will start from the 10th audit log.",
    limit: "The number of audit logs to return.",
    actor: "The actor to filter the audit logs by."
  }
} as const;

export const DYNAMIC_SECRETS = {
  LIST: {
    projectSlug: "The slug of the project to create dynamic secret in.",
    environmentSlug: "The slug of the environment to list folders from.",
    path: "The path to list folders from."
  },
  LIST_LEASES_BY_NAME: {
    projectSlug: "The slug of the project to create dynamic secret in.",
    environmentSlug: "The slug of the environment to list folders from.",
    path: "The path to list folders from.",
    name: "The name of the dynamic secret."
  },
  GET_BY_NAME: {
    projectSlug: "The slug of the project to create dynamic secret in.",
    environmentSlug: "The slug of the environment to list folders from.",
    path: "The path to list folders from.",
    name: "The name of the dynamic secret."
  },
  CREATE: {
    projectSlug: "The slug of the project to create dynamic secret in.",
    environmentSlug: "The slug of the environment to create the dynamic secret in.",
    path: "The path to create the dynamic secret in.",
    name: "The name of the dynamic secret.",
    provider: "The type of dynamic secret.",
    defaultTTL: "The default TTL that will be applied for all the leases.",
    maxTTL: "The maximum limit a TTL can be leases or renewed."
  },
  UPDATE: {
    projectSlug: "The slug of the project to update dynamic secret in.",
    environmentSlug: "The slug of the environment to update the dynamic secret in.",
    path: "The path to update the dynamic secret in.",
    name: "The name of the dynamic secret.",
    inputs: "The new partial values for the configured provider of the dynamic secret",
    defaultTTL: "The default TTL that will be applied for all the leases.",
    maxTTL: "The maximum limit a TTL can be leases or renewed.",
    newName: "The new name for the dynamic secret."
  },
  DELETE: {
    projectSlug: "The slug of the project to delete dynamic secret in.",
    environmentSlug: "The slug of the environment to delete the dynamic secret in.",
    path: "The path to delete the dynamic secret in.",
    name: "The name of the dynamic secret.",
    isForced:
      "A boolean flag to delete the the dynamic secret from Infisical without trying to remove it from external provider. Used when the dynamic secret got modified externally."
  }
} as const;

export const DYNAMIC_SECRET_LEASES = {
  GET_BY_LEASEID: {
    projectSlug: "The slug of the project to create dynamic secret in.",
    environmentSlug: "The slug of the environment to list folders from.",
    path: "The path to list folders from.",
    leaseId: "The ID of the dynamic secret lease."
  },
  CREATE: {
    projectSlug: "The slug of the project of the dynamic secret in.",
    environmentSlug: "The slug of the environment of the dynamic secret in.",
    path: "The path of the dynamic secret in.",
    dynamicSecretName: "The name of the dynamic secret.",
    ttl: "The lease lifetime TTL. If not provided the default TTL of dynamic secret will be used."
  },
  RENEW: {
    projectSlug: "The slug of the project of the dynamic secret in.",
    environmentSlug: "The slug of the environment of the dynamic secret in.",
    path: "The path of the dynamic secret in.",
    leaseId: "The ID of the dynamic secret lease.",
    ttl: "The renew TTL that gets added with current expiry (ensure it's below max TTL) for a total less than creation time + max TTL."
  },
  DELETE: {
    projectSlug: "The slug of the project of the dynamic secret in.",
    environmentSlug: "The slug of the environment of the dynamic secret in.",
    path: "The path of the dynamic secret in.",
    leaseId: "The ID of the dynamic secret lease.",
    isForced:
      "A boolean flag to delete the the dynamic secret from Infisical without trying to remove it from external provider. Used when the dynamic secret got modified externally."
  },
  KUBERNETES: {
    CREATE: {
      config: {
        namespace:
          "The Kubernetes namespace to create the lease in. If not specified, the first namespace defined in the configuration will be used."
      }
    }
  }
} as const;
export const SECRET_TAGS = {
  LIST: {
    projectId: "The ID of the project to list tags from."
  },
  GET_TAG_BY_ID: {
    projectId: "The ID of the project to get tags from.",
    tagId: "The ID of the tag to get details."
  },
  GET_TAG_BY_SLUG: {
    projectId: "The ID of the project to get tags from.",
    tagSlug: "The slug of the tag to get details."
  },
  CREATE: {
    projectId: "The ID of the project to create the tag in.",
    name: "The name of the tag to create.",
    slug: "The slug of the tag to create.",
    color: "The color of the tag to create."
  },
  UPDATE: {
    projectId: "The ID of the project to update the tag in.",
    tagId: "The ID of the tag to get details.",
    name: "The name of the tag to update.",
    slug: "The slug of the tag to update.",
    color: "The color of the tag to update."
  },
  DELETE: {
    tagId: "The ID of the tag to delete.",
    projectId: "The ID of the project to delete the tag from."
  }
} as const;

export const IDENTITY_ADDITIONAL_PRIVILEGE = {
  CREATE: {
    projectSlug: "The slug of the project of the identity in.",
    identityId: "The ID of the identity to create.",
    slug: "The slug of the privilege to create.",
    permissions: `@deprecated - use privilegePermission
The permission object for the privilege.
- Read secrets
\`\`\`
{ "permissions": [{"action": "read", "subject": "secrets"]}
\`\`\`
- Read and Write secrets
\`\`\`
{ "permissions": [{"action": "read", "subject": "secrets"], {"action": "write", "subject": "secrets"]}
\`\`\`
- Read secrets scoped to an environment and secret path
\`\`\`
- { "permissions": [{"action": "read", "subject": "secrets", "conditions": { "environment": "dev", "secretPath": { "$glob": "/" } }}] }
\`\`\`
`,
    privilegePermission: "The permission object for the privilege.",
    isPackPermission: "Whether the server should pack(compact) the permission object.",
    isTemporary: "Whether the privilege is temporary.",
    temporaryMode: "Type of temporary access given. Types: relative.",
    temporaryRange: "TTL for the temporary time. Eg: 1m, 1h, 1d.",
    temporaryAccessStartTime: "ISO time for which temporary access should begin."
  },
  UPDATE: {
    projectSlug: "The slug of the project of the identity in.",
    identityId: "The ID of the identity to update.",
    slug: "The slug of the privilege to update.",
    newSlug: "The new slug of the privilege to update.",
    permissions: `@deprecated - use privilegePermission
The permission object for the privilege.
- Read secrets
\`\`\`
{ "permissions": [{"action": "read", "subject": "secrets"]}
\`\`\`
- Read and Write secrets
\`\`\`
{ "permissions": [{"action": "read", "subject": "secrets"], {"action": "write", "subject": "secrets"]}
\`\`\`
- Read secrets scoped to an environment and secret path
\`\`\`
- { "permissions": [{"action": "read", "subject": "secrets", "conditions": { "environment": "dev", "secretPath": { "$glob": "/" } }}] }
\`\`\`
`,
    privilegePermission: "The permission object for the privilege.",
    isTemporary: "Whether the privilege is temporary.",
    temporaryMode: "Type of temporary access given. Types: relative.",
    temporaryRange: "TTL for the temporary time. Eg: 1m, 1h, 1d.",
    temporaryAccessStartTime: "ISO time for which temporary access should begin."
  },
  DELETE: {
    projectSlug: "The slug of the project of the identity in.",
    identityId: "The ID of the identity to delete.",
    slug: "The slug of the privilege to delete."
  },
  GET_BY_SLUG: {
    projectSlug: "The slug of the project of the identity in.",
    identityId: "The ID of the identity to list.",
    slug: "The slug of the privilege."
  },
  LIST: {
    projectSlug: "The slug of the project of the identity in.",
    identityId: "The ID of the identity to list.",
    unpacked: "Whether the system should send the permissions as unpacked."
  }
};

export const PROJECT_USER_ADDITIONAL_PRIVILEGE = {
  CREATE: {
    projectMembershipId: "Project membership ID of user.",
    slug: "The slug of the privilege to create.",
    permissions:
      "The permission object for the privilege. Refer https://casl.js.org/v6/en/guide/define-rules#the-shape-of-raw-rule to understand the shape.",
    isPackPermission: "Whether the server should pack (compact) the permission object.",
    isTemporary: "Whether the privilege is temporary.",
    temporaryMode: "Type of temporary access given. Types: relative.",
    temporaryRange: "TTL for the temporary time. Eg: 1m, 1h, 1d.",
    temporaryAccessStartTime: "ISO time for which temporary access should begin."
  },
  UPDATE: {
    privilegeId: "The ID of privilege object.",
    slug: "The slug of the privilege to create.",
    newSlug: "The new slug of the privilege to create.",
    permissions:
      "The permission object for the privilege. Refer https://casl.js.org/v6/en/guide/define-rules#the-shape-of-raw-rule to understand the shape.",
    isPackPermission: "Whether the server should pack (compact) the permission object.",
    isTemporary: "Whether the privilege is temporary.",
    temporaryMode: "Type of temporary access given. Types: relative.",
    temporaryRange: "TTL for the temporary time. Eg: 1m, 1h, 1d.",
    temporaryAccessStartTime: "ISO time for which temporary access should begin."
  },
  DELETE: {
    privilegeId: "The ID of privilege object."
  },
  GET_BY_PRIVILEGE_ID: {
    privilegeId: "The ID of privilege object."
  },
  LIST: {
    projectMembershipId: "Project membership ID of user."
  }
};

export const IDENTITY_ADDITIONAL_PRIVILEGE_V2 = {
  CREATE: {
    identityId: "The ID of the identity to create the privilege for.",
    projectId: "The ID of the project of the identity in.",
    slug: "The slug of the privilege to create.",
    permission: "The permission for the privilege.",
    isTemporary: "Whether the privilege is temporary or permanent.",
    temporaryMode: "Type of temporary access given. Types: relative.",
    temporaryRange: "The TTL for the temporary access given. Eg: 1m, 1h, 1d.",
    temporaryAccessStartTime: "The start time in ISO format when the temporary access should begin."
  },
  UPDATE: {
    id: "The ID of the identity privilege.",
    identityId: "The ID of the identity to update.",
    slug: "The slug of the privilege to update.",
    privilegePermission: "The permission for the privilege.",
    isTemporary: "Whether the privilege is temporary.",
    temporaryMode: "Type of temporary access given. Types: relative.",
    temporaryRange: "The TTL for the temporary access given. Eg: 1m, 1h, 1d.",
    temporaryAccessStartTime: "The start time in ISO format when the temporary access should begin."
  },
  DELETE: {
    id: "The ID of the identity privilege.",
    identityId: "The ID of the identity to delete.",
    slug: "The slug of the privilege to delete."
  },
  GET_BY_SLUG: {
    projectSlug: "The slug of the project of the identity in.",
    identityId: "The ID of the identity to list.",
    slug: "The slug of the privilege."
  },
  GET_BY_ID: {
    id: "The ID of the identity privilege."
  },
  LIST: {
    projectId: "The ID of the project that the identity is in.",
    identityId: "The ID of the identity to list."
  }
};

export const INTEGRATION_AUTH = {
  GET: {
    integrationAuthId: "The ID of integration authentication object."
  },
  DELETE: {
    integration: "The slug of the integration to be unauthorized.",
    projectId: "The ID of the project to delete the integration auth from."
  },
  DELETE_BY_ID: {
    integrationAuthId: "The ID of integration authentication object to delete."
  },
  UPDATE_BY_ID: {
    integrationAuthId: "The ID of integration authentication object to update."
  },
  CREATE_ACCESS_TOKEN: {
    workspaceId: "The ID of the project to create the integration auth for.",
    integration: "The slug of integration for the auth object.",
    accessId: "The unique authorized access ID of the external integration provider.",
    accessToken: "The unique authorized access token of the external integration provider.",
    awsAssumeIamRoleArn: "The AWS IAM Role to be assumed by Infisical.",
    url: "",
    namespace: "",
    refreshToken: "The refresh token for integration authorization."
  }
} as const;

export const INTEGRATION = {
  CREATE: {
    integrationAuthId: "The ID of the integration auth object to link with integration.",
    app: "The name of the external integration providers app entity that you want to sync secrets with. Used in Netlify, GitHub, Vercel integrations.",
    isActive: "Whether the integration should be active or disabled.",
    appId:
      "The ID of the external integration providers app entity that you want to sync secrets with. Used in Netlify, GitHub, Vercel integrations.",
    secretPath: "The path of the secrets to sync secrets from.",
    sourceEnvironment: "The environment to sync secret from.",
    targetEnvironment:
      "The target environment of the integration provider. Used in cloudflare pages, TeamCity, Gitlab integrations.",
    targetEnvironmentId:
      "The target environment ID of the integration provider. Used in cloudflare pages, teamcity, gitlab integrations.",
    targetService:
      "The service based grouping identifier of the external provider. Used in Terraform cloud, Checkly, Railway and NorthFlank.",
    targetServiceId:
      "The service based grouping identifier ID of the external provider. Used in Terraform cloud, Checkly, Railway and NorthFlank.",
    owner: "External integration providers service entity owner. Used in Github.",
    url: "The self-hosted URL of the platform to integrate with.",
    path: "Path to save the synced secrets. Used by Gitlab, AWS Parameter Store, Vault.",
    region: "AWS region to sync secrets to.",
    scope: "Scope of the provider. Used by Github, Qovery.",
    metadata: {
      secretPrefix: "The prefix for the saved secret. Used by GCP.",
      secretSuffix: "The suffix for the saved secret. Used by GCP.",
      initialSyncBehavoir: "Type of syncing behavoir with the integration.",
      mappingBehavior: "The mapping behavior of the integration.",
      shouldAutoRedeploy: "Used by Render to trigger auto deploy.",
      secretGCPLabel: "The label for GCP secrets.",
      secretAWSTag: "The tags for AWS secrets.",
      azureLabel: "Define which label to assign to secrets created in Azure App Configuration.",
      githubVisibility:
        "Define where the secrets from the Github Integration should be visible. Option 'selected' lets you directly define which repositories to sync secrets to.",
      githubVisibilityRepoIds:
        "The repository IDs to sync secrets to when using the Github Integration. Only applicable when using Organization scope, and visibility is set to 'selected'.",
      kmsKeyId: "The ID of the encryption key from AWS KMS.",
      shouldDisableDelete: "The flag to disable deletion of secrets in AWS Parameter Store.",
      shouldMaskSecrets: "Specifies if the secrets synced from Infisical to Gitlab should be marked as 'Masked'.",
      shouldProtectSecrets: "Specifies if the secrets synced from Infisical to Gitlab should be marked as 'Protected'.",
      shouldEnableDelete: "The flag to enable deletion of secrets.",
      octopusDeployScopeValues: "Specifies the scope values to set on synced secrets to Octopus Deploy.",
      metadataSyncMode: "The mode for syncing metadata to external system"
    }
  },
  UPDATE: {
    integrationId: "The ID of the integration object.",
    region: "AWS region to sync secrets to.",
    app: "The name of the external integration providers app entity that you want to sync secrets with. Used in Netlify, GitHub, Vercel integrations.",
    appId:
      "The ID of the external integration providers app entity that you want to sync secrets with. Used in Netlify, GitHub, Vercel integrations.",
    isActive: "Whether the integration should be active or disabled.",
    secretPath: "The path of the secrets to sync secrets from.",
    path: "Path to save the synced secrets. Used by Gitlab, AWS Parameter Store, Vault.",
    owner: "External integration providers service entity owner. Used in Github.",
    targetEnvironment:
      "The target environment of the integration provider. Used in cloudflare pages, TeamCity, Gitlab integrations.",
    environment: "The environment to sync secrets from."
  },
  DELETE: {
    integrationId: "The ID of the integration object."
  },
  SYNC: {
    integrationId: "The ID of the integration object to manually sync."
  }
};

export const AUDIT_LOG_STREAMS = {
  CREATE: {
    url: "The HTTP URL to push logs to.",
    headers: {
      desc: "The HTTP headers attached for the external provider requests.",
      key: "The HTTP header key name.",
      value: "The HTTP header value."
    }
  },
  UPDATE: {
    id: "The ID of the audit log stream to update.",
    url: "The HTTP URL to push logs to.",
    headers: {
      desc: "The HTTP headers attached for the external provider requests.",
      key: "The HTTP header key name.",
      value: "The HTTP header value."
    }
  },
  DELETE: {
    id: "The ID of the audit log stream to delete."
  },
  GET_BY_ID: {
    id: "The ID of the audit log stream to get details."
  }
};

export const SSH_CERTIFICATE_AUTHORITIES = {
  CREATE: {
    projectId: "The ID of the project to create the SSH CA in.",
    friendlyName: "A friendly name for the SSH CA.",
    keyAlgorithm:
      "The type of public key algorithm and size, in bits, of the key pair for the SSH CA; required if keySource is internal.",
    publicKey: "The public key for the SSH CA key pair; required if keySource is external.",
    privateKey: "The private key for the SSH CA key pair; required if keySource is external.",
    keySource: "The source of the SSH CA key pair. This can be one of internal or external."
  },
  GET: {
    sshCaId: "The ID of the SSH CA to get."
  },
  GET_PUBLIC_KEY: {
    sshCaId: "The ID of the SSH CA to get the public key for."
  },
  UPDATE: {
    sshCaId: "The ID of the SSH CA to update.",
    friendlyName: "A friendly name for the SSH CA to update to.",
    status: "The status of the SSH CA to update to. This can be one of active or disabled."
  },
  DELETE: {
    sshCaId: "The ID of the SSH CA to delete."
  },
  GET_CERTIFICATE_TEMPLATES: {
    sshCaId: "The ID of the SSH CA to get the certificate templates for."
  },
  SIGN_SSH_KEY: {
    certificateTemplateId: "The ID of the SSH certificate template to sign the SSH public key with.",
    publicKey: "The SSH public key to sign.",
    certType: "The type of certificate to issue. This can be one of user or host.",
    principals: "The list of principals (usernames, hostnames) to include in the certificate.",
    ttl: "The time to live for the certificate such as 1m, 1h, 1d, ... If not specified, the default TTL for the template will be used.",
    keyId: "The key ID to include in the certificate. If not specified, a default key ID will be generated.",
    serialNumber: "The serial number of the issued SSH certificate.",
    signedKey: "The SSH certificate or signed SSH public key."
  },
  ISSUE_SSH_CREDENTIALS: {
    certificateTemplateId: "The ID of the SSH certificate template to issue the SSH credentials with.",
    keyAlgorithm: "The type of public key algorithm and size, in bits, of the key pair for the SSH CA.",
    certType: "The type of certificate to issue. This can be one of user or host.",
    principals: "The list of principals (usernames, hostnames) to include in the certificate.",
    ttl: "The time to live for the certificate such as 1m, 1h, 1d, ... If not specified, the default TTL for the template will be used.",
    keyId: "The key ID to include in the certificate. If not specified, a default key ID will be generated.",
    serialNumber: "The serial number of the issued SSH certificate.",
    signedKey: "The SSH certificate or signed SSH public key.",
    privateKey: "The private key corresponding to the issued SSH certificate.",
    publicKey: "The public key of the issued SSH certificate."
  }
};

export const SSH_CERTIFICATE_TEMPLATES = {
  GET: {
    certificateTemplateId: "The ID of the SSH certificate template to get."
  },
  CREATE: {
    sshCaId: "The ID of the SSH CA to associate the certificate template with.",
    name: "The name of the certificate template.",
    ttl: "The default time to live for issued certificates such as 1m, 1h, 1d, 1y, ...",
    maxTTL: "The maximum time to live for issued certificates such as 1m, 1h, 1d, 1y, ...",
    allowedUsers: "The list of allowed users for certificates issued under this template.",
    allowedHosts: "The list of allowed hosts for certificates issued under this template.",
    allowUserCertificates: "Whether or not to allow user certificates to be issued under this template.",
    allowHostCertificates: "Whether or not to allow host certificates to be issued under this template.",
    allowCustomKeyIds: "Whether or not to allow custom key IDs for certificates issued under this template."
  },
  UPDATE: {
    certificateTemplateId: "The ID of the SSH certificate template to update.",
    name: "The name of the certificate template.",
    ttl: "The default time to live for issued certificates such as 1m, 1h, 1d, 1y, ...",
    maxTTL: "The maximum time to live for issued certificates such as 1m, 1h, 1d, 1y, ...",
    allowedUsers: "The list of allowed users for certificates issued under this template.",
    allowedHosts: "The list of allowed hosts for certificates issued under this template.",
    allowUserCertificates: "Whether or not to allow user certificates to be issued under this template.",
    allowHostCertificates: "Whether or not to allow host certificates to be issued under this template.",
    allowCustomKeyIds: "Whether or not to allow custom key IDs for certificates issued under this template."
  },
  DELETE: {
    certificateTemplateId: "The ID of the SSH certificate template to delete."
  }
};

export const SSH_HOST_GROUPS = {
  GET: {
    sshHostGroupId: "The ID of the SSH host group to get.",
    filter: "The filter to apply to the SSH hosts in the SSH host group."
  },
  CREATE: {
    projectId: "The ID of the project to create the SSH host group in.",
    name: "The name of the SSH host group.",
    loginMappings:
      "A list of default login mappings to include on each host in the SSH host group. Each login mapping contains a login user and a list of corresponding allowed principals being usernames of users in the Infisical SSH project."
  },
  UPDATE: {
    sshHostGroupId: "The ID of the SSH host group to update.",
    name: "The name of the SSH host group to update to.",
    loginMappings:
      "A list of default login mappings to include on each host in the SSH host group. Each login mapping contains a login user and a list of corresponding allowed principals being usernames of users in the Infisical SSH project."
  },
  DELETE: {
    sshHostGroupId: "The ID of the SSH host group to delete."
  },
  LIST_HOSTS: {
    offset: "The offset to start from. If you enter 10, it will start from the 10th host",
    limit: "The number of hosts to return."
  },
  ADD_HOST: {
    sshHostGroupId: "The ID of the SSH host group to add the host to.",
    hostId: "The ID of the SSH host to add to the SSH host group."
  },
  DELETE_HOST: {
    sshHostGroupId: "The ID of the SSH host group to delete the host from.",
    hostId: "The ID of the SSH host to delete from the SSH host group."
  }
};

export const SSH_HOSTS = {
  GET: {
    sshHostId: "The ID of the SSH host to get."
  },
  CREATE: {
    projectId: "The ID of the project to create the SSH host in.",
    hostname: "The hostname of the SSH host.",
    alias: "The alias for the SSH host.",
    userCertTtl: "The time to live for user certificates issued under this host.",
    hostCertTtl: "The time to live for host certificates issued under this host.",
    loginUser: "A login user on the remote machine (e.g. 'ec2-user', 'deploy', 'admin')",
    allowedPrincipals: "A list of allowed principals that can log in as the login user.",
    loginMappings:
      "A list of login mappings for the SSH host. Each login mapping contains a login user and a list of corresponding allowed principals being usernames of users or groups slugs in the Infisical SSH project.",
    userSshCaId:
      "The ID of the SSH CA to use for user certificates. If not specified, the default user SSH CA will be used if it exists.",
    hostSshCaId:
      "The ID of the SSH CA to use for host certificates. If not specified, the default host SSH CA will be used if it exists."
  },
  UPDATE: {
    sshHostId: "The ID of the SSH host to update.",
    hostname: "The hostname of the SSH host to update to.",
    alias: "The alias for the SSH host to update to.",
    userCertTtl: "The time to live for user certificates issued under this host to update to.",
    hostCertTtl: "The time to live for host certificates issued under this host to update to.",
    loginUser: "A login user on the remote machine (e.g. 'ec2-user', 'deploy', 'admin')",
    allowedPrincipals: "A list of allowed principals that can log in as the login user.",
    loginMappings:
      "A list of login mappings for the SSH host. Each login mapping contains a login user and a list of corresponding allowed principals being usernames of users or groups slugs in the Infisical SSH project."
  },
  DELETE: {
    sshHostId: "The ID of the SSH host to delete."
  },
  ISSUE_SSH_CREDENTIALS: {
    sshHostId: "The ID of the SSH host to issue the SSH credentials for.",
    loginUser: "The login user to issue the SSH credentials for.",
    keyAlgorithm: "The type of public key algorithm and size, in bits, of the key pair for the SSH host.",
    serialNumber: "The serial number of the issued SSH certificate.",
    signedKey: "The SSH certificate or signed SSH public key.",
    privateKey: "The private key corresponding to the issued SSH certificate.",
    publicKey: "The public key of the issued SSH certificate."
  },
  ISSUE_HOST_CERT: {
    sshHostId: "The ID of the SSH host to issue the SSH certificate for.",
    publicKey: "The SSH public key to issue the SSH certificate for.",
    serialNumber: "The serial number of the issued SSH certificate.",
    signedKey: "The SSH certificate or signed SSH public key."
  },
  GET_USER_CA_PUBLIC_KEY: {
    sshHostId: "The ID of the SSH host to get the user SSH CA public key for.",
    publicKey: "The public key of the user SSH CA linked to the SSH host."
  },
  GET_HOST_CA_PUBLIC_KEY: {
    sshHostId: "The ID of the SSH host to get the host SSH CA public key for.",
    publicKey: "The public key of the host SSH CA linked to the SSH host."
  }
};

export const CERTIFICATE_AUTHORITIES = {
  CREATE: {
    projectSlug: "Slug of the project to create the CA in.",
    type: "The type of CA to create.",
    friendlyName: "A friendly name for the CA.",
    organization: "The organization (O) for the CA.",
    ou: "The organization unit (OU) for the CA.",
    country: "The country name (C) for the CA.",
    province: "The state of province name for the CA.",
    locality: "The locality name for the CA.",
    commonName: "The common name (CN) for the CA.",
    notBefore: "The date and time when the CA becomes valid in YYYY-MM-DDTHH:mm:ss.sssZ format.",
    notAfter: "The date and time when the CA expires in YYYY-MM-DDTHH:mm:ss.sssZ format.",
    maxPathLength:
      "The maximum number of intermediate CAs that may follow this CA in the certificate / CA chain. A maxPathLength of -1 implies no path limit on the chain.",
    keyAlgorithm:
      "The type of public key algorithm and size, in bits, of the key pair for the CA; when you create an intermediate CA, you must use a key algorithm supported by the parent CA.",
    requireTemplateForIssuance:
      "Whether or not certificates for this CA can only be issued through certificate templates."
  },
  GET: {
    caId: "The ID of the CA to get."
  },
  UPDATE: {
    caId: "The ID of the CA to update.",
    status: "The status of the CA to update to. This can be one of active or disabled.",
    requireTemplateForIssuance:
      "Whether or not certificates for this CA can only be issued through certificate templates."
  },
  DELETE: {
    caId: "The ID of the CA to delete."
  },
  GET_CSR: {
    caId: "The ID of the CA to generate CSR from.",
    csr: "The generated CSR from the CA."
  },
  RENEW_CA_CERT: {
    caId: "The ID of the CA to renew the CA certificate for.",
    type: "The type of behavior to use for the renewal operation. Currently Infisical is only able to renew a CA certificate with the same key pair.",
    notAfter: "The expiry date and time for the renewed CA certificate in YYYY-MM-DDTHH:mm:ss.sssZ format.",
    certificate: "The renewed CA certificate body.",
    certificateChain: "The certificate chain of the CA.",
    serialNumber: "The serial number of the renewed CA certificate."
  },
  GET_CERT: {
    caId: "The ID of the CA to get the certificate body and certificate chain from.",
    certificate: "The certificate body of the CA.",
    certificateChain: "The certificate chain of the CA.",
    serialNumber: "The serial number of the CA certificate."
  },
  GET_CERT_BY_ID: {
    caId: "The ID of the CA to get the CA certificate from.",
    caCertId: "The ID of the CA certificate to get."
  },
  GET_CA_CERTS: {
    caId: "The ID of the CA to get the CA certificates for.",
    certificate: "The certificate body of the CA certificate.",
    certificateChain: "The certificate chain of the CA certificate.",
    serialNumber: "The serial number of the CA certificate.",
    version: "The version of the CA certificate. The version is incremented for each CA renewal operation."
  },
  SIGN_INTERMEDIATE: {
    caId: "The ID of the CA to sign the intermediate certificate with.",
    csr: "The pem-encoded CSR to sign with the CA.",
    notBefore: "The date and time when the intermediate CA becomes valid in YYYY-MM-DDTHH:mm:ss.sssZ format.",
    notAfter: "The date and time when the intermediate CA expires in YYYY-MM-DDTHH:mm:ss.sssZ format.",
    maxPathLength:
      "The maximum number of intermediate CAs that may follow this CA in the certificate / CA chain. A maxPathLength of -1 implies no path limit on the chain.",
    certificate: "The signed intermediate certificate.",
    certificateChain: "The certificate chain of the intermediate certificate.",
    issuingCaCertificate: "The certificate of the issuing CA.",
    serialNumber: "The serial number of the intermediate certificate."
  },
  IMPORT_CERT: {
    caId: "The ID of the CA to import the certificate for.",
    certificate: "The certificate body to import.",
    certificateChain: "The certificate chain to import."
  },
  ISSUE_CERT: {
    caId: "The ID of the CA to issue the certificate from.",
    certificateTemplateId: "The ID of the certificate template to issue the certificate from.",
    pkiCollectionId: "The ID of the PKI collection to add the certificate to.",
    friendlyName: "A friendly name for the certificate.",
    commonName: "The common name (CN) for the certificate.",
    altNames:
      "A comma-delimited list of Subject Alternative Names (SANs) for the certificate; these can be host names or email addresses.",
    ttl: "The time to live for the certificate such as 1m, 1h, 1d, 1y, ...",
    notBefore: "The date and time when the certificate becomes valid in YYYY-MM-DDTHH:mm:ss.sssZ format.",
    notAfter: "The date and time when the certificate expires in YYYY-MM-DDTHH:mm:ss.sssZ format.",
    certificate: "The issued certificate.",
    issuingCaCertificate: "The certificate of the issuing CA.",
    certificateChain: "The certificate chain of the issued certificate.",
    privateKey: "The private key of the issued certificate.",
    serialNumber: "The serial number of the issued certificate.",
    keyUsages: "The key usage extension of the certificate.",
    extendedKeyUsages: "The extended key usage extension of the certificate."
  },
  SIGN_CERT: {
    caId: "The ID of the CA to issue the certificate from.",
    pkiCollectionId: "The ID of the PKI collection to add the certificate to.",
    keyUsages: "The key usage extension of the certificate.",
    extendedKeyUsages: "The extended key usage extension of the certificate.",
    csr: "The pem-encoded CSR to sign with the CA to be used for certificate issuance.",
    friendlyName: "A friendly name for the certificate.",
    commonName: "The common name (CN) for the certificate.",
    altNames:
      "A comma-delimited list of Subject Alternative Names (SANs) for the certificate; these can be host names or email addresses.",
    ttl: "The time to live for the certificate such as 1m, 1h, 1d, 1y, ...",
    notBefore: "The date and time when the certificate becomes valid in YYYY-MM-DDTHH:mm:ss.sssZ format.",
    notAfter: "The date and time when the certificate expires in YYYY-MM-DDTHH:mm:ss.sssZ format.",
    certificate: "The issued certificate.",
    issuingCaCertificate: "The certificate of the issuing CA.",
    certificateChain: "The certificate chain of the issued certificate.",
    serialNumber: "The serial number of the issued certificate."
  },
  GET_CRLS: {
    caId: "The ID of the CA to get the certificate revocation lists (CRLs) for.",
    id: "The ID of certificate revocation list (CRL).",
    crl: "The certificate revocation list (CRL)."
  }
};

export const CERTIFICATES = {
  GET: {
    serialNumber: "The serial number of the certificate to get."
  },
  REVOKE: {
    serialNumber:
      "The serial number of the certificate to revoke. The revoked certificate will be added to the certificate revocation list (CRL) of the CA.",
    revocationReason: "The reason for revoking the certificate.",
    revokedAt: "The date and time when the certificate was revoked.",
    serialNumberRes: "The serial number of the revoked certificate."
  },
  DELETE: {
    serialNumber: "The serial number of the certificate to delete."
  },
  GET_CERT: {
    serialNumber: "The serial number of the certificate to get the certificate body and certificate chain for.",
    certificate: "The certificate body of the certificate.",
    certificateChain: "The certificate chain of the certificate.",
    serialNumberRes: "The serial number of the certificate.",
    privateKey: "The private key of the certificate."
  },
  IMPORT: {
    projectSlug: "Slug of the project to import the certificate into.",
    certificatePem: "The PEM-encoded leaf certificate.",
    privateKeyPem: "The PEM-encoded private key corresponding to the certificate.",
    chainPem: "The PEM-encoded chain of intermediate certificates.",
    friendlyName: "A friendly name for the certificate.",
    pkiCollectionId: "The ID of the PKI collection to add the certificate to.",

    certificate: "The issued certificate.",
    certificateChain: "The certificate chain of the issued certificate.",
    privateKey: "The private key of the issued certificate.",
    serialNumber: "The serial number of the issued certificate."
  }
};

export const CERTIFICATE_TEMPLATES = {
  CREATE: {
    caId: "The ID of the certificate authority to associate the template with.",
    pkiCollectionId: "The ID of the PKI collection to bind to the template.",
    name: "The name of the template.",
    commonName: "The regular expression string to use for validating common names.",
    subjectAlternativeName: "The regular expression string to use for validating subject alternative names.",
    ttl: "The max TTL for the template.",
    keyUsages: "The key usage constraint or default value for when template is used during certificate issuance.",
    extendedKeyUsages:
      "The extended key usage constraint or default value for when template is used during certificate issuance."
  },
  GET: {
    certificateTemplateId: "The ID of the certificate template to get."
  },
  UPDATE: {
    certificateTemplateId: "The ID of the certificate template to update.",
    caId: "The ID of the certificate authority to update the association with the template.",
    pkiCollectionId: "The ID of the PKI collection to update the binding to the template.",
    name: "The updated name of the template.",
    commonName: "The updated regular expression string for validating common names.",
    subjectAlternativeName: "The updated regular expression string for validating subject alternative names.",
    ttl: "The updated max TTL for the template.",
    keyUsages:
      "The updated key usage constraint or default value for when template is used during certificate issuance.",
    extendedKeyUsages:
      "The updated extended key usage constraint or default value for when template is used during certificate issuance."
  },
  DELETE: {
    certificateTemplateId: "The ID of the certificate template to delete."
  }
};

export const CA_CRLS = {
  GET: {
    crlId: "The ID of the certificate revocation list (CRL) to get.",
    crl: "The certificate revocation list (CRL)."
  }
};

export const ALERTS = {
  CREATE: {
    projectId: "The ID of the project to create the alert in.",
    pkiCollectionId: "The ID of the PKI collection to bind to the alert.",
    name: "The name of the alert.",
    alertBeforeDays: "The number of days before the certificate expires to trigger the alert.",
    emails: "The email addresses to send the alert email to."
  },
  GET: {
    alertId: "The ID of the alert to get."
  },
  UPDATE: {
    alertId: "The ID of the alert to update.",
    name: "The name of the alert to update to.",
    alertBeforeDays: "The number of days before the certificate expires to trigger the alert to update to.",
    pkiCollectionId: "The ID of the PKI collection to bind to the alert to update to.",
    emails: "The email addresses to send the alert email to update to."
  },
  DELETE: {
    alertId: "The ID of the alert to delete."
  }
};

export const PKI_SUBSCRIBERS = {
  GET: {
    subscriberName: "The name of the PKI subscriber to get.",
    projectId: "The ID of the project to get the PKI subscriber for."
  },
  GET_LATEST_CERT_BUNDLE: {
    subscriberName: "The name of the PKI subscriber to get the active certificate bundle for.",
    projectId: "The ID of the project to get the active certificate bundle for.",
    certificate: "The active certificate for the subscriber.",
    certificateChain: "The certificate chain of the active certificate for the subscriber.",
    privateKey: "The private key of the active certificate for the subscriber.",
    serialNumber: "The serial number of the active certificate for the subscriber."
  },
  CREATE: {
    projectId: "The ID of the project to create the PKI subscriber in.",
    caId: "The ID of the CA that will issue certificates for the PKI subscriber.",
    name: "The name of the PKI subscriber.",
    commonName: "The common name (CN) to be used on certificates issued for this subscriber.",
    status: "The status of the PKI subscriber. This can be one of active or disabled.",
    ttl: "The time to live for the certificates issued for this subscriber such as 1m, 1h, 1d, 1y, ...",
    subjectAlternativeNames:
      "A list of Subject Alternative Names (SANs) to be used on certificates issued for this subscriber; these can be host names or email addresses.",
    keyUsages: "The key usage extension to be used on certificates issued for this subscriber.",
    extendedKeyUsages: "The extended key usage extension to be used on certificates issued for this subscriber.",
    enableAutoRenewal: "Whether or not to enable auto renewal for the PKI subscriber.",
    autoRenewalPeriodInDays: "The period in days to auto renew the PKI subscriber's certificates."
  },
  UPDATE: {
    projectId: "The ID of the project to update the PKI subscriber in.",
    subscriberName: "The name of the PKI subscriber to update.",
    caId: "The ID of the CA that will issue certificates for the PKI subscriber to update to.",
    name: "The name of the PKI subscriber to update to.",
    commonName: "The common name (CN) to be used on certificates issued for this subscriber to update to.",
    status: "The status of the PKI subscriber to update to. This can be one of active or disabled.",
    ttl: "The time to live for the certificates issued for this subscriber such as 1m, 1h, 1d, 1y, ...",
    subjectAlternativeNames:
      "A comma-delimited list of Subject Alternative Names (SANs) to be used on certificates issued for this subscriber; these can be host names or email addresses.",
    keyUsages: "The key usage extension to be used on certificates issued for this subscriber to update to.",
    extendedKeyUsages:
      "The extended key usage extension to be used on certificates issued for this subscriber to update to.",
    enableAutoRenewal: "Whether or not to enable auto renewal for the PKI subscriber.",
    autoRenewalPeriodInDays: "The period in days to auto renew the PKI subscriber's certificates."
  },
  DELETE: {
    subscriberName: "The name of the PKI subscriber to delete.",
    projectId: "The ID of the project of the PKI subscriber to delete."
  },
  ISSUE_CERT: {
    subscriberName: "The name of the PKI subscriber to issue the certificate for.",
    projectId: "The ID of the project of the PKI subscriber to issue the certificate for.",
    certificate: "The issued certificate.",
    issuingCaCertificate: "The certificate of the issuing CA.",
    certificateChain: "The certificate chain of the issued certificate.",
    privateKey: "The private key of the issued certificate.",
    serialNumber: "The serial number of the issued certificate."
  },
  SIGN_CERT: {
    subscriberName: "The name of the PKI subscriber to sign the certificate for.",
    projectId: "The ID of the project of the PKI subscriber to sign the certificate for.",
    csr: "The CSR to be used to sign the certificate.",
    certificate: "The signed certificate.",
    issuingCaCertificate: "The certificate of the issuing CA.",
    certificateChain: "The certificate chain of the signed certificate.",
    serialNumber: "The serial number of the signed certificate."
  },
  LIST_CERTS: {
    subscriberName: "The name of the PKI subscriber to list the certificates for.",
    projectId: "The ID of the project of the PKI subscriber to list the certificates for.",
    offset: "The offset to start from.",
    limit: "The number of certificates to return."
  }
};

export const PKI_COLLECTIONS = {
  CREATE: {
    projectId: "The ID of the project to create the PKI collection in.",
    name: "The name of the PKI collection.",
    description: "A description for the PKI collection."
  },
  GET: {
    collectionId: "The ID of the PKI collection to get."
  },
  UPDATE: {
    collectionId: "The ID of the PKI collection to update.",
    name: "The name of the PKI collection to update to.",
    description: "The description for the PKI collection to update to."
  },
  DELETE: {
    collectionId: "The ID of the PKI collection to delete."
  },
  LIST_ITEMS: {
    collectionId: "The ID of the PKI collection to list items from.",
    type: "The type of the PKI collection item to list.",
    offset: "The offset to start from.",
    limit: "The number of items to return."
  },
  ADD_ITEM: {
    collectionId: "The ID of the PKI collection to add the item to.",
    type: "The type of the PKI collection item to add.",
    itemId: "The resource ID of the PKI collection item to add."
  },
  DELETE_ITEM: {
    collectionId: "The ID of the PKI collection to delete the item from.",
    collectionItemId: "The ID of the PKI collection item to delete.",
    type: "The type of the deleted PKI collection item.",
    itemId: "The resource ID of the deleted PKI collection item."
  }
};

export const PROJECT_ROLE = {
  CREATE: {
    projectSlug: "Slug of the project to create the role for.",
    projectId: "Id of the project to create the role for.",
    slug: "The slug of the role.",
    name: "The name of the role.",
    description: "The description for the role.",
    permissions: "The permissions assigned to the role."
  },
  UPDATE: {
    projectSlug: "The slug of the project to update the role for.",
    projectId: "The ID of the project to update the role for.",
    roleId: "The ID of the role to update",
    slug: "The slug of the role.",
    name: "The name of the role.",
    description: "The description for the role.",
    permissions: "The permissions assigned to the role."
  },
  DELETE: {
    projectSlug: "The slug of the project to delete this role for.",
    projectId: "The ID of the project to delete the role for.",
    roleId: "The ID of the role to update"
  },
  GET_ROLE_BY_SLUG: {
    projectSlug: "The slug of the project.",
    projectId: "The ID of the project.",
    roleSlug: "The slug of the role to get details."
  },
  LIST: {
    projectSlug: "The slug of the project to list the roles of.",
    projectId: "The ID of the project."
  }
};

export const KMS = {
  CREATE_KEY: {
    projectId: "The ID of the project to create the key in.",
    name: "The name of the key to be created. Must be slug-friendly.",
    description: "An optional description of the key.",
    encryptionAlgorithm: "The algorithm to use when performing cryptographic operations with the key.",
    type: "The type of key to be created, either encrypt-decrypt or sign-verify, based on your intended use for the key."
  },
  UPDATE_KEY: {
    keyId: "The ID of the key to be updated.",
    name: "The updated name of this key. Must be slug-friendly.",
    description: "The updated description of this key.",
    isDisabled: "The flag to enable or disable this key."
  },
  DELETE_KEY: {
    keyId: "The ID of the key to be deleted."
  },
  LIST_KEYS: {
    projectId: "The ID of the project to list keys from.",
    offset: "The offset to start from. If you enter 10, it will start from the 10th key.",
    limit: "The number of keys to return.",
    orderBy: "The column to order keys by.",
    orderDirection: "The direction to order keys in.",
    search: "The text string to filter key names by."
  },
  GET_KEY_BY_ID: {
    keyId: "The ID of the KMS key to retrieve."
  },
  GET_KEY_BY_NAME: {
    keyName: "The name of the KMS key to retrieve.",
    projectId: "The ID of the project the key belongs to."
  },
  ENCRYPT: {
    keyId: "The ID of the key to encrypt the data with.",
    plaintext: "The plaintext to be encrypted (base64 encoded)."
  },
  DECRYPT: {
    keyId: "The ID of the key to decrypt the data with.",
    ciphertext: "The ciphertext to be decrypted (base64 encoded)."
  },

  LIST_SIGNING_ALGORITHMS: {
    keyId: "The ID of the key to list the signing algorithms for. The key must be for signing and verifying."
  },

  GET_PUBLIC_KEY: {
    keyId: "The ID of the key to get the public key for. The key must be for signing and verifying."
  },

  SIGN: {
    keyId: "The ID of the key to sign the data with.",
    data: "The data in string format to be signed (base64 encoded).",
    isDigest:
      "Whether the data is already digested or not. Please be aware that if you are passing a digest the algorithm used to create the digest must match the signing algorithm used to sign the digest.",
    signingAlgorithm: "The algorithm to use when performing cryptographic operations with the key."
  },
  VERIFY: {
    keyId: "The ID of the key to verify the data with.",
    data: "The data in string format to be verified (base64 encoded). For data larger than 4096 bytes you must first create a digest of the data and then pass the digest in the data parameter.",
    signature: "The signature to be verified (base64 encoded).",
    isDigest: "Whether the data is already digested or not."
  }
};

export const ProjectTemplates = {
  LIST: {
    type: "The type of project template to list."
  },
  CREATE: {
    name: "The name of the project template to be created. Must be slug-friendly.",
    type: "The type of project template to be created.",
    description: "An optional description of the project template.",
    roles: "The roles to be created when the template is applied to a project.",
    environments: "The environments to be created when the template is applied to a project."
  },
  UPDATE: {
    templateId: "The ID of the project template to be updated.",
    name: "The updated name of the project template. Must be slug-friendly.",
    description: "The updated description of the project template.",
    roles: "The updated roles to be created when the template is applied to a project.",
    environments: "The updated environments to be created when the template is applied to a project."
  },
  DELETE: {
    templateId: "The ID of the project template to be deleted."
  }
};

export const CertificateAuthorities = {
  CREATE: (type: CaType) => ({
    name: `The name of the ${CERTIFICATE_AUTHORITIES_TYPE_MAP[type]} Certificate Authority to create. Must be slug-friendly.`,
    projectId: `The ID of the project to create the Certificate Authority in.`,
    enableDirectIssuance: `Whether or not to enable direct issuance of certificates for the ${CERTIFICATE_AUTHORITIES_TYPE_MAP[type]} Certificate Authority.`,
    status: `The status of the ${CERTIFICATE_AUTHORITIES_TYPE_MAP[type]} Certificate Authority.`
  }),
  UPDATE: (type: CaType) => ({
    caId: `The ID of the ${CERTIFICATE_AUTHORITIES_TYPE_MAP[type]} Certificate Authority to update.`,
    projectId: `The ID of the project to update the Certificate Authority in.`,
    name: `The updated name of the ${CERTIFICATE_AUTHORITIES_TYPE_MAP[type]} Certificate Authority. Must be slug-friendly.`,
    enableDirectIssuance: `Whether or not to enable direct issuance of certificates for the ${CERTIFICATE_AUTHORITIES_TYPE_MAP[type]} Certificate Authority.`,
    status: `The updated status of the ${CERTIFICATE_AUTHORITIES_TYPE_MAP[type]} Certificate Authority.`
  }),
  CONFIGURATIONS: {
    ACME: {
      dnsAppConnectionId: `The ID of the App Connection to use for creating and managing DNS TXT records required for ACME domain validation. This connection must have permissions to create and delete TXT records in your DNS provider (e.g., Route53) for the ACME challenge process.`,
      directoryUrl: `The directory URL for the ACME Certificate Authority.`,
      accountEmail: `The email address for the ACME Certificate Authority.`,
      provider: `The DNS provider for the ACME Certificate Authority.`,
      hostedZoneId: `The hosted zone ID for the ACME Certificate Authority.`
    },
    INTERNAL: {
      type: "The type of CA to create.",
      friendlyName: "A friendly name for the CA.",
      organization: "The organization (O) for the CA.",
      ou: "The organization unit (OU) for the CA.",
      country: "The country name (C) for the CA.",
      province: "The state of province name for the CA.",
      locality: "The locality name for the CA.",
      commonName: "The common name (CN) for the CA.",
      notBefore: "The date and time when the CA becomes valid in YYYY-MM-DDTHH:mm:ss.sssZ format.",
      notAfter: "The date and time when the CA expires in YYYY-MM-DDTHH:mm:ss.sssZ format.",
      maxPathLength:
        "The maximum number of intermediate CAs that may follow this CA in the certificate / CA chain. A maxPathLength of -1 implies no path limit on the chain.",
      keyAlgorithm:
        "The type of public key algorithm and size, in bits, of the key pair for the CA; when you create an intermediate CA, you must use a key algorithm supported by the parent CA."
    }
  }
};

export const AppConnections = {
  GET_BY_ID: (app: AppConnection) => ({
    connectionId: `The ID of the ${APP_CONNECTION_NAME_MAP[app]} Connection to retrieve.`
  }),
  GET_BY_NAME: (app: AppConnection) => ({
    connectionName: `The name of the ${APP_CONNECTION_NAME_MAP[app]} Connection to retrieve.`
  }),
  CREATE: (app: AppConnection) => {
    const appName = APP_CONNECTION_NAME_MAP[app];
    return {
      name: `The name of the ${appName} Connection to create. Must be slug-friendly.`,
      description: `An optional description for the ${appName} Connection.`,
      credentials: `The credentials used to connect with ${appName}.`,
      method: `The method used to authenticate with ${appName}.`,
      isPlatformManagedCredentials: `Whether or not the ${appName} Connection credentials should be managed by Infisical. Once enabled this cannot be reversed.`
    };
  },
  UPDATE: (app: AppConnection) => {
    const appName = APP_CONNECTION_NAME_MAP[app];
    return {
      connectionId: `The ID of the ${appName} Connection to be updated.`,
      name: `The updated name of the ${appName} Connection. Must be slug-friendly.`,
      description: `The updated description of the ${appName} Connection.`,
      credentials: `The credentials used to connect with ${appName}.`,
      method: `The method used to authenticate with ${appName}.`,
      isPlatformManagedCredentials: `Whether or not the ${appName} Connection credentials should be managed by Infisical. Once enabled this cannot be reversed.`
    };
  },
  DELETE: (app: AppConnection) => ({
    connectionId: `The ID of the ${APP_CONNECTION_NAME_MAP[app]} Connection to be deleted.`
  }),
  CREDENTIALS: {
    AUTH0_CONNECTION: {
      domain: "The domain of the Auth0 instance to connect to.",
      clientId: "Your Auth0 application's Client ID.",
      clientSecret: "Your Auth0 application's Client Secret.",
      audience: "The unique identifier of the target API you want to access."
    },
    SQL_CONNECTION: {
      host: "The hostname of the database server.",
      port: "The port number of the database.",
      database: "The name of the database to connect to.",
      username: "The username to connect to the database with.",
      password: "The password to connect to the database with.",
      sslEnabled: "Whether or not to use SSL when connecting to the database.",
      sslRejectUnauthorized: "Whether or not to reject unauthorized SSL certificates.",
      sslCertificate: "The SSL certificate to use for connection."
    },
    TERRAFORM_CLOUD: {
      apiToken: "The API token to use to connect with Terraform Cloud."
    },
    VERCEL: {
      apiToken: "The API token used to authenticate with Vercel."
    },
    CAMUNDA: {
      clientId: "The client ID used to authenticate with Camunda.",
      clientSecret: "The client secret used to authenticate with Camunda."
    },
    WINDMILL: {
      instanceUrl: "The Windmill instance URL to connect with (defaults to https://app.windmill.dev).",
      accessToken: "The access token to use to connect with Windmill."
    },
    HC_VAULT: {
      instanceUrl: "The Hashicrop Vault instance URL to connect with.",
      namespace: "The Hashicrop Vault namespace to connect with.",
      accessToken: "The access token used to connect with Hashicorp Vault.",
      roleId: "The Role ID used to connect with Hashicorp Vault.",
      secretId: "The Secret ID used to connect with Hashicorp Vault."
    },
    LDAP: {
      provider: "The type of LDAP provider. Determines provider-specific behaviors.",
      url: "The LDAP/LDAPS URL to connect to (e.g., 'ldap://domain-or-ip:389' or 'ldaps://domain-or-ip:636').",
      dn: "The Distinguished Name (DN) or User Principal Name (UPN) of the principal to bind with (e.g., 'CN=John,CN=Users,DC=example,DC=com').",
      password: "The password to bind with for authentication.",
      sslRejectUnauthorized:
        "Whether or not to reject unauthorized SSL certificates (true/false) when using ldaps://. Set to false only in test environments.",
      sslCertificate:
        "The SSL certificate (PEM format) to use for secure connection when using ldaps:// with a self-signed certificate."
    },
    TEAMCITY: {
      instanceUrl: "The TeamCity instance URL to connect with.",
      accessToken: "The access token to use to connect with TeamCity."
    },
    AZURE_CLIENT_SECRETS: {
      code: "The OAuth code to use to connect with Azure Client Secrets.",
      tenantId: "The Tenant ID to use to connect with Azure Client Secrets."
    },
    AZURE_DEVOPS: {
      code: "The OAuth code to use to connect with Azure DevOps.",
      tenantId: "The Tenant ID to use to connect with Azure DevOps.",
      orgName: "The Organization name to use to connect with Azure DevOps."
    },
    OCI: {
      userOcid: "The OCID (Oracle Cloud Identifier) of the user making the request.",
      tenancyOcid: "The OCID (Oracle Cloud Identifier) of the tenancy in Oracle Cloud Infrastructure.",
      region: "The region identifier in Oracle Cloud Infrastructure where the vault is located.",
      fingerprint: "The fingerprint of the public key uploaded to the user's API keys.",
      privateKey: "The private key content in PEM format used to sign API requests."
    },
    ONEPASS: {
      instanceUrl: "The URL of the 1Password Connect Server instance to authenticate with.",
      apiToken: "The API token used to access the 1Password Connect Server."
    },
    FLYIO: {
      accessToken: "The Access Token used to access fly.io."
    },
    GITLAB: {
      instanceUrl: "The GitLab instance URL to connect with.",
      accessToken: "The Access Token used to access GitLab.",
      code: "The OAuth code to use to connect with GitLab.",
      accessTokenType: "The type of token used to connect with GitLab."
    },
<<<<<<< HEAD
    BITBUCKET: {
      email: "The email used to access Bitbucket.",
      apiToken: "The API token used to access Bitbucket."
=======
    ZABBIX: {
      apiToken: "The API Token used to access Zabbix.",
      instanceUrl: "The Zabbix instance URL to connect with."
>>>>>>> 9a960a85
    }
  }
};

export const SecretSyncs = {
  LIST: (destination?: SecretSync) => ({
    projectId: `The ID of the project to list ${destination ? SECRET_SYNC_NAME_MAP[destination] : "Secret"} Syncs from.`
  }),
  GET_BY_ID: (destination: SecretSync) => ({
    syncId: `The ID of the ${SECRET_SYNC_NAME_MAP[destination]} Sync to retrieve.`
  }),
  GET_BY_NAME: (destination: SecretSync) => ({
    syncName: `The name of the ${SECRET_SYNC_NAME_MAP[destination]} Sync to retrieve.`,
    projectId: `The ID of the project the ${SECRET_SYNC_NAME_MAP[destination]} Sync is associated with.`
  }),
  CREATE: (destination: SecretSync) => {
    const destinationName = SECRET_SYNC_NAME_MAP[destination];
    return {
      name: `The name of the ${destinationName} Sync to create. Must be slug-friendly.`,
      description: `An optional description for the ${destinationName} Sync.`,
      projectId: "The ID of the project to create the sync in.",
      environment: `The slug of the project environment to sync secrets from.`,
      secretPath: `The folder path to sync secrets from.`,
      connectionId: `The ID of the ${
        APP_CONNECTION_NAME_MAP[SECRET_SYNC_CONNECTION_MAP[destination]]
      } Connection to use for syncing.`,
      isAutoSyncEnabled: `Whether secrets should be automatically synced when changes occur at the source location or not.`,
      syncOptions: "Optional parameters to modify how secrets are synced."
    };
  },
  UPDATE: (destination: SecretSync) => {
    const destinationName = SECRET_SYNC_NAME_MAP[destination];
    return {
      syncId: `The ID of the ${destinationName} Sync to be updated.`,
      connectionId: `The updated ID of the ${
        APP_CONNECTION_NAME_MAP[SECRET_SYNC_CONNECTION_MAP[destination]]
      } Connection to use for syncing.`,
      name: `The updated name of the ${destinationName} Sync. Must be slug-friendly.`,
      environment: `The updated slug of the project environment to sync secrets from.`,
      secretPath: `The updated folder path to sync secrets from.`,
      description: `The updated description of the ${destinationName} Sync.`,
      isAutoSyncEnabled: `Whether secrets should be automatically synced when changes occur at the source location or not.`,
      syncOptions: "Optional parameters to modify how secrets are synced."
    };
  },
  DELETE: (destination: SecretSync) => ({
    syncId: `The ID of the ${SECRET_SYNC_NAME_MAP[destination]} Sync to be deleted.`,
    removeSecrets: `Whether previously synced secrets should be removed prior to deletion.`
  }),
  SYNC_SECRETS: (destination: SecretSync) => ({
    syncId: `The ID of the ${SECRET_SYNC_NAME_MAP[destination]} Sync to trigger a sync for.`
  }),
  IMPORT_SECRETS: (destination: SecretSync) => ({
    syncId: `The ID of the ${SECRET_SYNC_NAME_MAP[destination]} Sync to trigger importing secrets for.`,
    importBehavior: `Specify whether Infisical should prioritize secret values from Infisical or ${SECRET_SYNC_NAME_MAP[destination]}.`
  }),
  REMOVE_SECRETS: (destination: SecretSync) => ({
    syncId: `The ID of the ${SECRET_SYNC_NAME_MAP[destination]} Sync to trigger removing secrets for.`
  }),
  SYNC_OPTIONS: (destination: SecretSync) => {
    const destinationName = SECRET_SYNC_NAME_MAP[destination];
    return {
      initialSyncBehavior: `Specify how Infisical should resolve the initial sync to the ${destinationName} destination.`,
      keySchema: `Specify the format to use for structuring secret keys in the ${destinationName} destination.`,
      disableSecretDeletion: `Enable this flag to prevent removal of secrets from the ${destinationName} destination when syncing.`
    };
  },
  ADDITIONAL_SYNC_OPTIONS: {
    AWS_PARAMETER_STORE: {
      keyId: "The AWS KMS key ID or alias to use when encrypting parameters synced by Infisical.",
      tags: "Optional resource tags to add to parameters synced by Infisical.",
      syncSecretMetadataAsTags: `Whether Infisical secret metadata should be added as resource tags to parameters synced by Infisical.`
    },
    AWS_SECRETS_MANAGER: {
      keyId: "The AWS KMS key ID or alias to use when encrypting parameters synced by Infisical.",
      tags: "Optional tags to add to secrets synced by Infisical.",
      syncSecretMetadataAsTags: `Whether Infisical secret metadata should be added as tags to secrets synced by Infisical.`
    }
  },
  DESTINATION_CONFIG: {
    AWS_PARAMETER_STORE: {
      region: "The AWS region to sync secrets to.",
      path: "The Parameter Store path to sync secrets to."
    },
    AWS_SECRETS_MANAGER: {
      region: "The AWS region to sync secrets to.",
      mappingBehavior: "How secrets from Infisical should be mapped to AWS Secrets Manager; one-to-one or many-to-one.",
      secretName: "The secret name in AWS Secrets Manager to sync to when using mapping behavior many-to-one."
    },
    GITHUB: {
      scope: "The GitHub scope that secrets should be synced to",
      org: "The name of the GitHub organization.",
      owner: "The name of the GitHub account owner of the repository.",
      repo: "The name of the GitHub repository.",
      env: "The name of the GitHub environment."
    },
    AZURE_KEY_VAULT: {
      vaultBaseUrl: "The base URL of the Azure Key Vault to sync secrets to. Example: https://example.vault.azure.net/"
    },
    AZURE_APP_CONFIGURATION: {
      configurationUrl:
        "The URL of the Azure App Configuration to sync secrets to. Example: https://example.azconfig.io/",
      label: "An optional label to assign to secrets created in Azure App Configuration."
    },
    AZURE_DEVOPS: {
      devopsProjectId: "The ID of the Azure DevOps project to sync secrets to.",
      devopsProjectName: "The name of the Azure DevOps project to sync secrets to."
    },
    GCP: {
      scope: "The Google project scope that secrets should be synced to.",
      projectId: "The ID of the Google project secrets should be synced to.",
      locationId: 'The ID of the Google project location secrets should be synced to (ie "us-west4").'
    },
    DATABRICKS: {
      scope: "The Databricks secret scope that secrets should be synced to."
    },
    CAMUNDA: {
      scope: "The Camunda scope that secrets should be synced to.",
      clusterUUID: "The UUID of the Camunda cluster that secrets should be synced to."
    },
    HUMANITEC: {
      app: "The ID of the Humanitec app to sync secrets to.",
      org: "The ID of the Humanitec org to sync secrets to.",
      env: "The ID of the Humanitec environment to sync secrets to.",
      scope: "The Humanitec scope that secrets should be synced to."
    },
    TERRAFORM_CLOUD: {
      org: "The ID of the Terraform Cloud org to sync secrets to.",
      variableSetName: "The name of the Terraform Cloud Variable Set to sync secrets to.",
      variableSetId: "The ID of the Terraform Cloud Variable Set to sync secrets to.",
      workspaceName: "The name of the Terraform Cloud workspace to sync secrets to.",
      workspaceId: "The ID of the Terraform Cloud workspace to sync secrets to.",
      scope: "The Terraform Cloud scope that secrets should be synced to.",
      category: "The Terraform Cloud category that secrets should be synced to."
    },
    VERCEL: {
      app: "The ID of the Vercel app to sync secrets to.",
      appName: "The name of the Vercel app to sync secrets to.",
      env: "The ID of the Vercel environment to sync secrets to.",
      branch: "The branch to sync preview secrets to.",
      teamId: "The ID of the Vercel team to sync secrets to."
    },
    WINDMILL: {
      workspace: "The Windmill workspace to sync secrets to.",
      path: "The Windmill workspace path to sync secrets to."
    },
    HC_VAULT: {
      mount: "The Hashicorp Vault Secrets Engine Mount to sync secrets to.",
      path: "The Hashicorp Vault path to sync secrets to."
    },
    TEAMCITY: {
      project: "The TeamCity project to sync secrets to.",
      buildConfig: "The TeamCity build configuration to sync secrets to."
    },
    OCI_VAULT: {
      compartmentOcid: "The OCID (Oracle Cloud Identifier) of the compartment where the vault is located.",
      vaultOcid: "The OCID (Oracle Cloud Identifier) of the vault to sync secrets to.",
      keyOcid: "The OCID (Oracle Cloud Identifier) of the encryption key to use when creating secrets in the vault."
    },
    ONEPASS: {
      vaultId: "The ID of the 1Password vault to sync secrets to.",
      valueLabel: "The label of the entry that holds the secret value."
    },
    HEROKU: {
      app: "The ID of the Heroku app to sync secrets to.",
      appName: "The name of the Heroku app to sync secrets to."
    },
    RENDER: {
      serviceId: "The ID of the Render service to sync secrets to.",
      scope: "The Render scope that secrets should be synced to.",
      type: "The Render resource type to sync secrets to."
    },
    FLYIO: {
      appId: "The ID of the Fly.io app to sync secrets to."
    },
    GITLAB: {
      projectId: "The GitLab Project ID to sync secrets to.",
      projectName: "The GitLab Project Name to sync secrets to.",
      groupId: "The GitLab Group ID to sync secrets to.",
      groupName: "The GitLab Group Name to sync secrets to.",
      scope: "The GitLab scope that secrets should be synced to. (default: project)",
      targetEnvironment: "The GitLab environment scope that secrets should be synced to. (default: *)",
      shouldProtectSecrets: "Whether variables should be protected",
      shouldMaskSecrets: "Whether variables should be masked in logs",
      shouldHideSecrets: "Whether variables should be hidden"
    },
    CLOUDFLARE_PAGES: {
      projectName: "The name of the Cloudflare Pages project to sync secrets to.",
      environment: "The environment of the Cloudflare Pages project to sync secrets to."
    },
    ZABBIX: {
      scope: "The Zabbix scope that secrets should be synced to.",
      hostId: "The ID of the Zabbix host to sync secrets to.",
      hostName: "The name of the Zabbix host to sync secrets to.",
      macroType: "The type of macro to sync secrets to. (0: Text, 1: Secret)"
    }
  }
};

export const SecretRotations = {
  LIST: (type?: SecretRotation) => ({
    projectId: `The ID of the project to list ${type ? SECRET_ROTATION_NAME_MAP[type] : "Secret"} Rotations from.`
  }),
  GET_BY_ID: (type: SecretRotation) => ({
    rotationId: `The ID of the ${SECRET_ROTATION_NAME_MAP[type]} Rotation to retrieve.`
  }),
  GET_GENERATED_CREDENTIALS_BY_ID: (type: SecretRotation) => ({
    rotationId: `The ID of the ${SECRET_ROTATION_NAME_MAP[type]} Rotation to retrieve the generated credentials for.`
  }),
  GET_BY_NAME: (type: SecretRotation) => ({
    rotationName: `The name of the ${SECRET_ROTATION_NAME_MAP[type]} Rotation to retrieve.`,
    projectId: `The ID of the project the ${SECRET_ROTATION_NAME_MAP[type]} Rotation is located in.`,
    secretPath: `The secret path the ${SECRET_ROTATION_NAME_MAP[type]} Rotation is located at.`,
    environment: `The environment the ${SECRET_ROTATION_NAME_MAP[type]} Rotation is located in.`
  }),
  CREATE: (type: SecretRotation) => {
    const destinationName = SECRET_ROTATION_NAME_MAP[type];
    return {
      name: `The name of the ${destinationName} Rotation to create. Must be slug-friendly.`,
      description: `An optional description for the ${destinationName} Rotation.`,
      projectId: "The ID of the project to create the rotation in.",
      environment: `The slug of the project environment to create the rotation in.`,
      secretPath: `The secret path of the project to create the rotation in.`,
      connectionId: `The ID of the ${
        APP_CONNECTION_NAME_MAP[SECRET_ROTATION_CONNECTION_MAP[type]]
      } Connection to use for rotation.`,
      isAutoRotationEnabled: `Whether secrets should be automatically rotated when the specified rotation interval has elapsed.`,
      rotationInterval: `The interval, in days, to automatically rotate secrets.`,
      rotateAtUtc: `The hours and minutes rotation should occur at in UTC. Defaults to Midnight (00:00) UTC.`
    };
  },
  UPDATE: (type: SecretRotation) => {
    const typeName = SECRET_ROTATION_NAME_MAP[type];
    return {
      rotationId: `The ID of the ${typeName} Rotation to be updated.`,
      name: `The updated name of the ${typeName} Rotation. Must be slug-friendly.`,
      description: `The updated description of the ${typeName} Rotation.`,
      isAutoRotationEnabled: `Whether secrets should be automatically rotated when the specified rotation interval has elapsed.`,
      rotationInterval: `The updated interval, in days, to automatically rotate secrets.`,
      rotateAtUtc: `The updated hours and minutes rotation should occur at in UTC.`
    };
  },
  DELETE: (type: SecretRotation) => ({
    rotationId: `The ID of the ${SECRET_ROTATION_NAME_MAP[type]} Rotation to be deleted.`,
    deleteSecrets: `Whether the mapped secrets belonging to this rotation should be deleted.`,
    revokeGeneratedCredentials: `Whether the generated credentials associated with this rotation should be revoked.`
  }),
  ROTATE: (type: SecretRotation) => ({
    rotationId: `The ID of the ${SECRET_ROTATION_NAME_MAP[type]} Rotation to rotate generated credentials for.`
  }),
  PARAMETERS: {
    SQL_CREDENTIALS: {
      username1:
        "The username of the first login to rotate passwords for. This user must already exists in your database.",
      username2:
        "The username of the second login to rotate passwords for. This user must already exists in your database."
    },
    AUTH0_CLIENT_SECRET: {
      clientId: "The client ID of the Auth0 Application to rotate the client secret for."
    },
    AZURE_CLIENT_SECRET: {
      objectId: "The ID of the Azure Application to rotate the client secret for.",
      appName: "The name of the Azure Application to rotate the client secret for.",
      clientId: "The client ID of the Azure Application to rotate the client secret for."
    },
    LDAP_PASSWORD: {
      dn: "The Distinguished Name (DN) or User Principal Name (UPN) of the principal to rotate the password for.",
      rotationMethod:
        'Whether the rotation should be performed by the LDAP "connection-principal" or the "target-principal" (defaults to \'connection-principal\').',
      password: 'The password of the provided principal if "parameters.rotationMethod" is set to "target-principal".'
    },
    GENERAL: {
      PASSWORD_REQUIREMENTS: {
        base: "The password requirements to use when generating the new password.",
        length: "The length of the password to generate.",
        required: {
          digits: "The amount of digits to require in the generated password.",
          lowercase: "The amount of lowercase characters to require in the generated password.",
          uppercase: "The amount of uppercase characters to require in the generated password.",
          symbols: "The amount of symbols to require in the generated password."
        },
        allowedSymbols: 'The allowed symbols to use in the generated password (defaults to "-_.~!*").'
      }
    },
    AWS_IAM_USER_SECRET: {
      userName: "The name of the client to rotate credentials for.",
      region: "The AWS region the client is present in."
    }
  },
  SECRETS_MAPPING: {
    SQL_CREDENTIALS: {
      username: "The name of the secret that the active username will be mapped to.",
      password: "The name of the secret that the generated password will be mapped to."
    },
    AUTH0_CLIENT_SECRET: {
      clientId: "The name of the secret that the client ID will be mapped to.",
      clientSecret: "The name of the secret that the rotated client secret will be mapped to."
    },
    AZURE_CLIENT_SECRET: {
      clientId: "The name of the secret that the client ID will be mapped to.",
      clientSecret: "The name of the secret that the rotated client secret will be mapped to."
    },
    LDAP_PASSWORD: {
      dn: "The name of the secret that the Distinguished Name (DN) or User Principal Name (UPN) of the principal will be mapped to.",
      password: "The name of the secret that the rotated password will be mapped to."
    },
    AWS_IAM_USER_SECRET: {
      accessKeyId: "The name of the secret that the access key ID will be mapped to.",
      secretAccessKey: "The name of the secret that the rotated secret access key will be mapped to."
    }
  }
};

export const SecretScanningDataSources = {
  LIST: (type?: SecretScanningDataSource) => ({
    projectId: `The ID of the project to list ${type ? SECRET_SCANNING_DATA_SOURCE_NAME_MAP[type] : "Scanning"} Data Sources from.`
  }),
  GET_BY_ID: (type: SecretScanningDataSource) => ({
    dataSourceId: `The ID of the ${SECRET_SCANNING_DATA_SOURCE_NAME_MAP[type]} Data Source to retrieve.`
  }),
  GET_BY_NAME: (type: SecretScanningDataSource) => ({
    sourceName: `The name of the ${SECRET_SCANNING_DATA_SOURCE_NAME_MAP[type]} Data Source to retrieve.`,
    projectId: `The ID of the project the ${SECRET_SCANNING_DATA_SOURCE_NAME_MAP[type]} Data Source is located in.`
  }),
  CREATE: (type: SecretScanningDataSource) => {
    const sourceType = SECRET_SCANNING_DATA_SOURCE_NAME_MAP[type];
    const autoScanDescription = AUTO_SYNC_DESCRIPTION_HELPER[type];
    return {
      name: `The name of the ${sourceType} Data Source to create. Must be slug-friendly.`,
      description: `An optional description for the ${sourceType} Data Source.`,
      projectId: `The ID of the project to create the ${sourceType} Data Source in.`,
      connectionId: `The ID of the ${
        APP_CONNECTION_NAME_MAP[SECRET_SCANNING_DATA_SOURCE_CONNECTION_MAP[type]]
      } Connection to use for this Data Source.`,
      isAutoScanEnabled: `Whether scans should be automatically performed when a ${autoScanDescription.verb} occurs to ${autoScanDescription.noun} associated with this Data Source.`,
      config: `The configuration parameters to use for this Data Source.`
    };
  },
  UPDATE: (type: SecretScanningDataSource) => {
    const typeName = SECRET_SCANNING_DATA_SOURCE_NAME_MAP[type];
    const autoScanDescription = AUTO_SYNC_DESCRIPTION_HELPER[type];

    return {
      dataSourceId: `The ID of the ${typeName} Data Source to be updated.`,
      name: `The updated name of the ${typeName} Data Source. Must be slug-friendly.`,
      description: `The updated description of the ${typeName} Data Source.`,
      isAutoScanEnabled: `Whether scans should be automatically performed when a ${autoScanDescription.verb} occurs to ${autoScanDescription.noun} associated with this Data Source.`,
      config: `The updated configuration parameters to use for this Data Source.`
    };
  },
  DELETE: (type: SecretScanningDataSource) => ({
    dataSourceId: `The ID of the ${SECRET_SCANNING_DATA_SOURCE_NAME_MAP[type]} Data Source to be deleted.`
  }),
  SCAN: (type: SecretScanningDataSource) => ({
    dataSourceId: `The ID of the ${SECRET_SCANNING_DATA_SOURCE_NAME_MAP[type]} Data Source to trigger a scan for.`,
    resourceId: `The ID of the individual Data Source resource to trigger a scan for.`
  }),
  LIST_RESOURCES: (type: SecretScanningDataSource) => ({
    dataSourceId: `The ID of the ${SECRET_SCANNING_DATA_SOURCE_NAME_MAP[type]} Data Source to list resources from.`
  }),
  LIST_SCANS: (type: SecretScanningDataSource) => ({
    dataSourceId: `The ID of the ${SECRET_SCANNING_DATA_SOURCE_NAME_MAP[type]} Data Source to list scans for.`
  }),
  CONFIG: {
    GITHUB: {
      includeRepos: 'The repositories to include when scanning. Defaults to all repositories (["*"]).'
    },
    BITBUCKET: {
      workspaceSlug: "The workspace to scan.",
      includeRepos: 'The repositories to include when scanning. Defaults to all repositories (["*"]).'
    }
  }
};

export const SecretScanningFindings = {
  LIST: {
    projectId: `The ID of the project to list Secret Scanning Findings from.`
  },
  UPDATE: {
    findingId: "The ID of the Secret Scanning Finding to update.",
    status: "The updated status of the specified Secret Scanning Finding.",
    remarks: "Remarks pertaining to the status of this finding."
  }
};

export const SecretScanningConfigs = {
  GET_BY_PROJECT_ID: {
    projectId: `The ID of the project to retrieve the Secret Scanning Configuration for.`
  },
  UPDATE: {
    projectId: "The ID of the project to update the Secret Scanning Configuration for.",
    content: "The contents of the Secret Scanning Configuration file."
  }
};<|MERGE_RESOLUTION|>--- conflicted
+++ resolved
@@ -2269,15 +2269,13 @@
       code: "The OAuth code to use to connect with GitLab.",
       accessTokenType: "The type of token used to connect with GitLab."
     },
-<<<<<<< HEAD
     BITBUCKET: {
       email: "The email used to access Bitbucket.",
       apiToken: "The API token used to access Bitbucket."
-=======
+    },
     ZABBIX: {
       apiToken: "The API Token used to access Zabbix.",
       instanceUrl: "The Zabbix instance URL to connect with."
->>>>>>> 9a960a85
     }
   }
 };
