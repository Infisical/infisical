import { SecretRotation } from "@app/ee/services/secret-rotation-v2/secret-rotation-v2-enums";
import {
  SECRET_ROTATION_CONNECTION_MAP,
  SECRET_ROTATION_NAME_MAP
} from "@app/ee/services/secret-rotation-v2/secret-rotation-v2-maps";
import { AppConnection } from "@app/services/app-connection/app-connection-enums";
import { APP_CONNECTION_NAME_MAP } from "@app/services/app-connection/app-connection-maps";
import { SecretSync } from "@app/services/secret-sync/secret-sync-enums";
import { SECRET_SYNC_CONNECTION_MAP, SECRET_SYNC_NAME_MAP } from "@app/services/secret-sync/secret-sync-maps";

export enum ApiDocsTags {
  Identities = "Identities",
  TokenAuth = "Token Auth",
  UniversalAuth = "Universal Auth",
  GcpAuth = "GCP Auth",
  AwsAuth = "AWS Auth",
  AzureAuth = "Azure Auth",
  KubernetesAuth = "Kubernetes Auth",
  JwtAuth = "JWT Auth",
  OidcAuth = "OIDC Auth",
  Groups = "Groups",
  Organizations = "Organizations",
  Projects = "Projects",
  ProjectUsers = "Project Users",
  ProjectGroups = "Project Groups",
  ProjectIdentities = "Project Identities",
  ProjectRoles = "Project Roles",
  ProjectTemplates = "Project Templates",
  Environments = "Environments",
  Folders = "Folders",
  SecretTags = "Secret Tags",
  Secrets = "Secrets",
  DynamicSecrets = "Dynamic Secrets",
  SecretImports = "Secret Imports",
  SecretRotations = "Secret Rotations",
  IdentitySpecificPrivilegesV1 = "Identity Specific Privileges",
  IdentitySpecificPrivilegesV2 = "Identity Specific Privileges V2",
  AppConnections = "App Connections",
  SecretSyncs = "Secret Syncs",
  Integrations = "Integrations",
  ServiceTokens = "Service Tokens",
  AuditLogs = "Audit Logs",
  PkiCertificateAuthorities = "PKI Certificate Authorities",
  PkiCertificates = "PKI Certificates",
  PkiCertificateTemplates = "PKI Certificate Templates",
  PkiCertificateCollections = "PKI Certificate Collections",
  PkiAlerting = "PKI Alerting",
  SshCertificates = "SSH Certificates",
  SshCertificateAuthorities = "SSH Certificate Authorities",
  SshCertificateTemplates = "SSH Certificate Templates",
  KmsKeys = "KMS Keys",
  KmsEncryption = "KMS Encryption",
  KmsSigning = "KMS Signing"
}

export const GROUPS = {
  CREATE: {
    name: "The name of the group to create.",
    slug: "The slug of the group to create.",
    role: "The role of the group to create."
  },
  UPDATE: {
    id: "The ID of the group to update.",
    name: "The new name of the group to update to.",
    slug: "The new slug of the group to update to.",
    role: "The new role of the group to update to."
  },
  DELETE: {
    id: "The ID of the group to delete.",
    slug: "The slug of the group to delete."
  },
  LIST_USERS: {
    id: "The ID of the group to list users for.",
    offset: "The offset to start from. If you enter 10, it will start from the 10th user.",
    limit: "The number of users to return.",
    username: "The username to search for.",
    search: "The text string that user email or name will be filtered by.",
    filterUsers:
      "Whether to filter the list of returned users. 'existingMembers' will only return existing users in the group, 'nonMembers' will only return users not in the group, undefined will return all users in the organization."
  },
  ADD_USER: {
    id: "The ID of the group to add the user to.",
    username: "The username of the user to add to the group."
  },
  GET_BY_ID: {
    id: "The ID of the group to fetch."
  },
  DELETE_USER: {
    id: "The ID of the group to remove the user from.",
    username: "The username of the user to remove from the group."
  }
} as const;

export const IDENTITIES = {
  CREATE: {
    name: "The name of the identity to create.",
    organizationId: "The organization ID to which the identity belongs.",
    role: "The role of the identity. Possible values are 'no-access', 'member', and 'admin'."
  },
  UPDATE: {
    identityId: "The ID of the identity to update.",
    name: "The new name of the identity.",
    role: "The new role of the identity."
  },
  DELETE: {
    identityId: "The ID of the identity to delete."
  },
  GET_BY_ID: {
    identityId: "The ID of the identity to get details.",
    orgId: "The ID of the org of the identity"
  },
  LIST: {
    orgId: "The ID of the organization to list identities."
  },
  SEARCH: {
    search: {
      desc: "The filters to apply to the search.",
      name: "The name of the identity to filter by.",
      role: "The organizational role of the identity to filter by."
    },
    offset: "The offset to start from. If you enter 10, it will start from the 10th identity.",
    limit: "The number of identities to return.",
    orderBy: "The column to order identities by.",
    orderDirection: "The direction to order identities in."
  }
} as const;

export const UNIVERSAL_AUTH = {
  LOGIN: {
    clientId: "Your Machine Identity Client ID.",
    clientSecret: "Your Machine Identity Client Secret."
  },
  ATTACH: {
    identityId: "The ID of the identity to attach the configuration onto.",
    clientSecretTrustedIps:
      "A list of IPs or CIDR ranges that the Client Secret can be used from together with the Client ID to get back an access token. You can use 0.0.0.0/0, to allow usage from any network address.",
    accessTokenTrustedIps:
      "A list of IPs or CIDR ranges that access tokens can be used from. You can use 0.0.0.0/0, to allow usage from any network address.",
    accessTokenTTL: "The lifetime for an access token in seconds. This value will be referenced at renewal time.",
    accessTokenMaxTTL:
      "The maximum lifetime for an access token in seconds. This value will be referenced at renewal time.",
    accessTokenNumUsesLimit:
      "The maximum number of times that an access token can be used; a value of 0 implies infinite number of uses."
  },
  RETRIEVE: {
    identityId: "The ID of the identity to retrieve the auth method for."
  },
  REVOKE: {
    identityId: "The ID of the identity to revoke the auth method for."
  },
  UPDATE: {
    identityId: "The ID of the identity to update the auth method for.",
    clientSecretTrustedIps: "The new list of IPs or CIDR ranges that the Client Secret can be used from.",
    accessTokenTrustedIps: "The new list of IPs or CIDR ranges that access tokens can be used from.",
    accessTokenTTL: "The new lifetime for an access token in seconds.",
    accessTokenMaxTTL: "The new maximum lifetime for an access token in seconds.",
    accessTokenNumUsesLimit: "The new maximum number of times that an access token can be used."
  },
  CREATE_CLIENT_SECRET: {
    identityId: "The ID of the identity to create a client secret for.",
    description: "The description of the client secret.",
    numUsesLimit:
      "The maximum number of times that the client secret can be used; a value of 0 implies infinite number of uses.",
    ttl: "The lifetime for the client secret in seconds."
  },
  LIST_CLIENT_SECRETS: {
    identityId: "The ID of the identity to list client secrets for."
  },
  GET_CLIENT_SECRET: {
    identityId: "The ID of the identity to get the client secret from.",
    clientSecretId: "The ID of the client secret to get details."
  },
  REVOKE_CLIENT_SECRET: {
    identityId: "The ID of the identity to revoke the client secret from.",
    clientSecretId: "The ID of the client secret to revoke."
  },
  RENEW_ACCESS_TOKEN: {
    accessToken: "The access token to renew."
  },
  REVOKE_ACCESS_TOKEN: {
    accessToken: "The access token to revoke."
  }
} as const;

export const AWS_AUTH = {
  LOGIN: {
    identityId: "The ID of the identity to login.",
    iamHttpRequestMethod: "The HTTP request method used in the signed request.",
    iamRequestUrl:
      "The base64-encoded HTTP URL used in the signed request. Most likely, the base64-encoding of https://sts.amazonaws.com/.",
    iamRequestBody:
      "The base64-encoded body of the signed request. Most likely, the base64-encoding of Action=GetCallerIdentity&Version=2011-06-15.",
    iamRequestHeaders: "The base64-encoded headers of the sts:GetCallerIdentity signed request."
  },
  ATTACH: {
    identityId: "The ID of the identity to attach the configuration onto.",
    allowedPrincipalArns:
      "The comma-separated list of trusted IAM principal ARNs that are allowed to authenticate with Infisical.",
    allowedAccountIds:
      "The comma-separated list of trusted AWS account IDs that are allowed to authenticate with Infisical.",
    accessTokenTTL: "The lifetime for an access token in seconds.",
    accessTokenMaxTTL: "The maximum lifetime for an access token in seconds.",
    stsEndpoint: "The endpoint URL for the AWS STS API.",
    accessTokenNumUsesLimit: "The maximum number of times that an access token can be used.",
    accessTokenTrustedIps: "The IPs or CIDR ranges that access tokens can be used from."
  },
  UPDATE: {
    identityId: "The ID of the identity to update the auth method for.",
    allowedPrincipalArns:
      "The new comma-separated list of trusted IAM principal ARNs that are allowed to authenticate with Infisical.",
    allowedAccountIds:
      "The new comma-separated list of trusted AWS account IDs that are allowed to authenticate with Infisical.",
    accessTokenTTL: "The new lifetime for an access token in seconds.",
    accessTokenMaxTTL: "The new maximum lifetime for an access token in seconds.",
    stsEndpoint: "The new endpoint URL for the AWS STS API.",
    accessTokenNumUsesLimit: "The new maximum number of times that an access token can be used.",
    accessTokenTrustedIps: "The new IPs or CIDR ranges that access tokens can be used from."
  },
  RETRIEVE: {
    identityId: "The ID of the identity to retrieve the auth method for."
  },
  REVOKE: {
    identityId: "The ID of the identity to revoke the auth method for."
  }
} as const;

export const AZURE_AUTH = {
  LOGIN: {
    identityId: "The ID of the identity to login."
  },
  ATTACH: {
    identityId: "The ID of the identity to attach the configuration onto.",
    tenantId: "The tenant ID for the Azure AD organization.",
    resource: "The resource URL for the application registered in Azure AD.",
    allowedServicePrincipalIds:
      "The comma-separated list of Azure AD service principal IDs that are allowed to authenticate with Infisical.",
    accessTokenTrustedIps: "The IPs or CIDR ranges that access tokens can be used from.",
    accessTokenTTL: "The lifetime for an access token in seconds.",
    accessTokenMaxTTL: "The maximum lifetime for an access token in seconds.",
    accessTokenNumUsesLimit: "The maximum number of times that an access token can be used."
  },
  UPDATE: {
    identityId: "The ID of the identity to update the auth method for.",
    tenantId: "The new tenant ID for the Azure AD organization.",
    resource: "The new resource URL for the application registered in Azure AD.",
    allowedServicePrincipalIds:
      "The new comma-separated list of Azure AD service principal IDs that are allowed to authenticate with Infisical.",
    accessTokenTrustedIps: "The new IPs or CIDR ranges that access tokens can be used from.",
    accessTokenTTL: "The new lifetime for an access token in seconds.",
    accessTokenMaxTTL: "The new maximum lifetime for an access token in seconds.",
    accessTokenNumUsesLimit: "The new maximum number of times that an access token can be used."
  },
  RETRIEVE: {
    identityId: "The ID of the identity to retrieve the auth method for."
  },
  REVOKE: {
    identityId: "The ID of the identity to revoke the auth method for."
  }
} as const;

export const GCP_AUTH = {
  LOGIN: {
    identityId: "The ID of the identity to login."
  },
  ATTACH: {
    identityId: "The ID of the identity to attach the configuration onto.",
    allowedServiceAccounts:
      "The comma-separated list of trusted service account emails corresponding to the GCE resource(s) allowed to authenticate with Infisical.",
    allowedProjects:
      "The comma-separated list of trusted GCP projects that the GCE instance must belong to authenticate with Infisical.",
    allowedZones:
      "The comma-separated list of trusted zones that the GCE instances must belong to authenticate with Infisical.",
    accessTokenTrustedIps: "The IPs or CIDR ranges that access tokens can be used from.",
    accessTokenTTL: "The lifetime for an access token in seconds.",
    accessTokenMaxTTL: "The maximum lifetime for an access token in seconds.",
    accessTokenNumUsesLimit: "The maximum number of times that an access token can be used."
  },
  UPDATE: {
    identityId: "The ID of the identity to update the auth method for.",
    allowedServiceAccounts:
      "The new comma-separated list of trusted service account emails corresponding to the GCE resource(s) allowed to authenticate with Infisical.",
    allowedProjects:
      "The new comma-separated list of trusted GCP projects that the GCE instance must belong to authenticate with Infisical.",
    allowedZones:
      "The new comma-separated list of trusted zones that the GCE instances must belong to authenticate with Infisical.",
    accessTokenTrustedIps: "The new IPs or CIDR ranges that access tokens can be used from.",
    accessTokenTTL: "The new lifetime for an access token in seconds.",
    accessTokenMaxTTL: "The new maximum lifetime for an access token in seconds.",
    accessTokenNumUsesLimit: "The new maximum number of times that an access token can be used."
  },
  RETRIEVE: {
    identityId: "The ID of the identity to retrieve the auth method for."
  },
  REVOKE: {
    identityId: "The ID of the identity to revoke the auth method for."
  }
} as const;

export const KUBERNETES_AUTH = {
  LOGIN: {
    identityId: "The ID of the identity to login."
  },
  ATTACH: {
    identityId: "The ID of the identity to attach the configuration onto.",
    kubernetesHost: "The host string, host:port pair, or URL to the base of the Kubernetes API server.",
    caCert: "The PEM-encoded CA cert for the Kubernetes API server.",
    tokenReviewerJwt:
      "Optional JWT token for accessing Kubernetes TokenReview API. If provided, this long-lived token will be used to validate service account tokens during authentication. If omitted, the client's own JWT will be used instead, which requires the client to have the system:auth-delegator ClusterRole binding.",
    allowedNamespaces:
      "The comma-separated list of trusted namespaces that service accounts must belong to authenticate with Infisical.",
    allowedNames: "The comma-separated list of trusted service account names that can authenticate with Infisical.",
    allowedAudience:
      "The optional audience claim that the service account JWT token must have to authenticate with Infisical.",
    accessTokenTrustedIps: "The IPs or CIDR ranges that access tokens can be used from.",
    accessTokenTTL: "The lifetime for an access token in seconds.",
    accessTokenMaxTTL: "The maximum lifetime for an access token in seconds.",
    accessTokenNumUsesLimit: "The maximum number of times that an access token can be used."
  },
  UPDATE: {
    identityId: "The ID of the identity to update the auth method for.",
    kubernetesHost: "The new host string, host:port pair, or URL to the base of the Kubernetes API server.",
    caCert: "The new PEM-encoded CA cert for the Kubernetes API server.",
    tokenReviewerJwt:
      "Optional JWT token for accessing Kubernetes TokenReview API. If provided, this long-lived token will be used to validate service account tokens during authentication. If omitted, the client's own JWT will be used instead, which requires the client to have the system:auth-delegator ClusterRole binding.",
    allowedNamespaces:
      "The new comma-separated list of trusted namespaces that service accounts must belong to authenticate with Infisical.",
    allowedNames: "The new comma-separated list of trusted service account names that can authenticate with Infisical.",
    allowedAudience:
      "The new optional audience claim that the service account JWT token must have to authenticate with Infisical.",
    accessTokenTrustedIps: "The new IPs or CIDR ranges that access tokens can be used from.",
    accessTokenTTL: "The new lifetime for an acccess token in seconds.",
    accessTokenMaxTTL: "The new maximum lifetime for an acccess token in seconds.",
    accessTokenNumUsesLimit: "The new maximum number of times that an access token can be used."
  },
  RETRIEVE: {
    identityId: "The ID of the identity to retrieve the auth method for."
  },
  REVOKE: {
    identityId: "The ID of the identity to revoke the auth method for."
  }
} as const;

export const TOKEN_AUTH = {
  ATTACH: {
    identityId: "The ID of the identity to attach the configuration onto.",
    accessTokenTrustedIps: "The IPs or CIDR ranges that access tokens can be used from.",
    accessTokenTTL: "The lifetime for an access token in seconds.",
    accessTokenMaxTTL: "The maximum lifetime for an access token in seconds.",
    accessTokenNumUsesLimit: "The maximum number of times that an access token can be used."
  },
  UPDATE: {
    identityId: "The ID of the identity to update the auth method for.",
    accessTokenTrustedIps: "The new IPs or CIDR ranges that access tokens can be used from.",
    accessTokenTTL: "The new lifetime for an access token in seconds.",
    accessTokenMaxTTL: "The new maximum lifetime for an access token in seconds.",
    accessTokenNumUsesLimit: "The new maximum number of times that an access token can be used."
  },
  RETRIEVE: {
    identityId: "The ID of the identity to retrieve the auth method for."
  },
  REVOKE: {
    identityId: "The ID of the identity to revoke the auth method for."
  },
  GET_TOKENS: {
    identityId: "The ID of the identity to list token metadata for.",
    offset: "The offset to start from. If you enter 10, it will start from the 10th token.",
    limit: "The number of tokens to return."
  },
  CREATE_TOKEN: {
    identityId: "The ID of the identity to create the token for.",
    name: "The name of the token to create."
  },
  UPDATE_TOKEN: {
    tokenId: "The ID of the token to update metadata for.",
    name: "The name of the token to update to."
  },
  REVOKE_TOKEN: {
    tokenId: "The ID of the token to revoke."
  }
} as const;

export const OIDC_AUTH = {
  LOGIN: {
    identityId: "The ID of the identity to login."
  },
  ATTACH: {
    identityId: "The ID of the identity to attach the configuration onto.",
    oidcDiscoveryUrl: "The URL used to retrieve the OpenID Connect configuration from the identity provider.",
    caCert: "The PEM-encoded CA cert for establishing secure communication with the Identity Provider endpoints.",
    boundIssuer: "The unique identifier of the identity provider issuing the JWT.",
    boundAudiences: "The list of intended recipients.",
    boundClaims: "The attributes that should be present in the JWT for it to be valid.",
    claimMetadataMapping: "The attributes that should be present in the permission metadata from the JWT.",
    boundSubject: "The expected principal that is the subject of the JWT.",
    accessTokenTrustedIps: "The IPs or CIDR ranges that access tokens can be used from.",
    accessTokenTTL: "The lifetime for an access token in seconds.",
    accessTokenMaxTTL: "The maximum lifetime for an access token in seconds.",
    accessTokenNumUsesLimit: "The maximum number of times that an access token can be used."
  },
  UPDATE: {
    identityId: "The ID of the identity to update the auth method for.",
    oidcDiscoveryUrl: "The new URL used to retrieve the OpenID Connect configuration from the identity provider.",
    caCert: "The new PEM-encoded CA cert for establishing secure communication with the Identity Provider endpoints.",
    boundIssuer: "The new unique identifier of the identity provider issuing the JWT.",
    boundAudiences: "The new list of intended recipients.",
    boundClaims: "The new attributes that should be present in the JWT for it to be valid.",
    claimMetadataMapping: "The new attributes that should be present in the permission metadata from the JWT.",
    boundSubject: "The new expected principal that is the subject of the JWT.",
    accessTokenTrustedIps: "The new IPs or CIDR ranges that access tokens can be used from.",
    accessTokenTTL: "The new lifetime for an access token in seconds.",
    accessTokenMaxTTL: "The new maximum lifetime for an access token in seconds.",
    accessTokenNumUsesLimit: "The new maximum number of times that an access token can be used."
  },
  RETRIEVE: {
    identityId: "The ID of the identity to retrieve the auth method for."
  },
  REVOKE: {
    identityId: "The ID of the identity to revoke the auth method for."
  }
} as const;

export const JWT_AUTH = {
  LOGIN: {
    identityId: "The ID of the identity to login."
  },
  ATTACH: {
    identityId: "The ID of the identity to attach the configuration onto.",
    configurationType: "The configuration for validating JWTs. Must be one of: 'jwks', 'static'",
    jwksUrl:
      "The URL of the JWKS endpoint. Required if configurationType is 'jwks'. This endpoint must serve JSON Web Key Sets (JWKS) containing the public keys used to verify JWT signatures.",
    jwksCaCert: "The PEM-encoded CA certificate for validating the TLS connection to the JWKS endpoint.",
    publicKeys:
      "A list of PEM-encoded public keys used to verify JWT signatures. Required if configurationType is 'static'. Each key must be in RSA or ECDSA format and properly PEM-encoded with BEGIN/END markers.",
    boundIssuer: "The unique identifier of the JWT provider.",
    boundAudiences: "The list of intended recipients.",
    boundClaims: "The attributes that should be present in the JWT for it to be valid.",
    boundSubject: "The expected principal that is the subject of the JWT.",
    accessTokenTrustedIps: "The IPs or CIDR ranges that access tokens can be used from.",
    accessTokenTTL: "The lifetime for an access token in seconds.",
    accessTokenMaxTTL: "The maximum lifetime for an access token in seconds.",
    accessTokenNumUsesLimit: "The maximum number of times that an access token can be used."
  },
  UPDATE: {
    identityId: "The ID of the identity to update the auth method for.",
    configurationType: "The new configuration for validating JWTs. Must be one of: 'jwks', 'static'",
    jwksUrl:
      "The new URL of the JWKS endpoint. This endpoint must serve JSON Web Key Sets (JWKS) containing the public keys used to verify JWT signatures.",
    jwksCaCert: "The new PEM-encoded CA certificate for validating the TLS connection to the JWKS endpoint.",
    publicKeys:
      "A new list of PEM-encoded public keys used to verify JWT signatures. Each key must be in RSA or ECDSA format and properly PEM-encoded with BEGIN/END markers.",
    boundIssuer: "The new unique identifier of the JWT provider.",
    boundAudiences: "The new list of intended recipients.",
    boundClaims: "The new attributes that should be present in the JWT for it to be valid.",
    boundSubject: "The new expected principal that is the subject of the JWT.",
    accessTokenTrustedIps: "The new IPs or CIDR ranges that access tokens can be used from.",
    accessTokenTTL: "The new lifetime for an access token in seconds.",
    accessTokenMaxTTL: "The new maximum lifetime for an access token in seconds.",
    accessTokenNumUsesLimit: "The new maximum number of times that an access token can be used."
  },
  RETRIEVE: {
    identityId: "The ID of the identity to retrieve the auth method for."
  },
  REVOKE: {
    identityId: "The ID of the identity to revoke the auth method for."
  }
} as const;

export const ORGANIZATIONS = {
  LIST_USER_MEMBERSHIPS: {
    organizationId: "The ID of the organization to get memberships from."
  },
  GET_USER_MEMBERSHIP: {
    organizationId: "The ID of the organization to get the membership for.",
    membershipId: "The ID of the membership to get."
  },
  UPDATE_USER_MEMBERSHIP: {
    organizationId: "The ID of the organization to update the membership for.",
    membershipId: "The ID of the membership to update.",
    role: "The new role of the membership.",
    isActive: "The active status of the membership",
    metadata: {
      key: "The key for user metadata tag.",
      value: "The value for user metadata tag."
    }
  },
  DELETE_USER_MEMBERSHIP: {
    organizationId: "The ID of the organization to delete the membership from.",
    membershipId: "The ID of the membership to delete."
  },
  LIST_IDENTITY_MEMBERSHIPS: {
    orgId: "The ID of the organization to get identity memberships from.",
    offset: "The offset to start from. If you enter 10, it will start from the 10th identity membership.",
    limit: "The number of identity memberships to return.",
    orderBy: "The column to order identity memberships by.",
    orderDirection: "The direction identity memberships will be sorted in.",
    search: "The text string that identity membership names will be filtered by."
  },
  GET_PROJECTS: {
    organizationId: "The ID of the organization to get projects from.",
    type: "The type of project to filter by."
  },
  LIST_GROUPS: {
    organizationId: "The ID of the organization to list groups for."
  }
} as const;

export const PROJECTS = {
  CREATE: {
    organizationSlug: "The slug of the organization to create the project in.",
    projectName: "The name of the project to create.",
    projectDescription: "An optional description label for the project.",
    slug: "An optional slug for the project.",
    template: "The name of the project template, if specified, to apply to this project."
  },
  DELETE: {
    workspaceId: "The ID of the project to delete."
  },
  GET: {
    workspaceId: "The ID of the project."
  },
  UPDATE: {
    workspaceId: "The ID of the project to update.",
    name: "The new name of the project.",
    projectDescription: "An optional description label for the project.",
    autoCapitalization: "Disable or enable auto-capitalization for the project.",
    slug: "An optional slug for the project. (must be unique within the organization)",
    hasDeleteProtection: "Enable or disable delete protection for the project."
  },
  GET_KEY: {
    workspaceId: "The ID of the project to get the key from."
  },
  GET_SNAPSHOTS: {
    workspaceId: "The ID of the project to get snapshots from.",
    environment: "The environment to get snapshots from.",
    path: "The secret path to get snapshots from.",
    offset: "The offset to start from. If you enter 10, it will start from the 10th snapshot.",
    limit: "The number of snapshots to return."
  },
  ROLLBACK_TO_SNAPSHOT: {
    secretSnapshotId: "The ID of the snapshot to rollback to."
  },
  ADD_GROUP_TO_PROJECT: {
    projectId: "The ID of the project to add the group to.",
    groupIdOrName: "The ID or name of the group to add to the project.",
    role: "The role for the group to assume in the project."
  },
  UPDATE_GROUP_IN_PROJECT: {
    projectId: "The ID of the project to update the group in.",
    groupId: "The ID of the group to update in the project.",
    roles: "A list of roles to update the group to."
  },
  REMOVE_GROUP_FROM_PROJECT: {
    projectId: "The ID of the project to delete the group from.",
    groupId: "The ID of the group to delete from the project."
  },
  LIST_GROUPS_IN_PROJECT: {
    projectId: "The ID of the project to list groups for."
  },
  LIST_INTEGRATION: {
    workspaceId: "The ID of the project to list integrations for."
  },
  LIST_INTEGRATION_AUTHORIZATION: {
    workspaceId: "The ID of the project to list integration auths for."
  },
  LIST_SSH_CAS: {
    projectId: "The ID of the project to list SSH CAs for."
  },
  LIST_SSH_HOSTS: {
    projectId: "The ID of the project to list SSH hosts for."
  },
  LIST_SSH_CERTIFICATES: {
    projectId: "The ID of the project to list SSH certificates for.",
    offset: "The offset to start from. If you enter 10, it will start from the 10th SSH certificate.",
    limit: "The number of SSH certificates to return."
  },
  LIST_SSH_CERTIFICATE_TEMPLATES: {
    projectId: "The ID of the project to list SSH certificate templates for."
  },
  LIST_CAS: {
    slug: "The slug of the project to list CAs for.",
    status: "The status of the CA to filter by.",
    friendlyName: "The friendly name of the CA to filter by.",
    commonName: "The common name of the CA to filter by.",
    offset: "The offset to start from. If you enter 10, it will start from the 10th CA.",
    limit: "The number of CAs to return."
  },
  LIST_CERTIFICATES: {
    slug: "The slug of the project to list certificates for.",
    friendlyName: "The friendly name of the certificate to filter by.",
    commonName: "The common name of the certificate to filter by.",
    offset: "The offset to start from. If you enter 10, it will start from the 10th certificate.",
    limit: "The number of certificates to return."
  }
} as const;

export const PROJECT_USERS = {
  INVITE_MEMBER: {
    projectId: "The ID of the project to invite the member to.",
    emails: "A list of organization member emails to invite to the project.",
    usernames: "A list of usernames to invite to the project.",
    roleSlugs:
      "A list of role slugs to assign to the newly created project membership. If nothing is provided, it will default to the Member role."
  },
  REMOVE_MEMBER: {
    projectId: "The ID of the project to remove the member from.",
    emails: "A list of organization member emails to remove from the project.",
    usernames: "A list of usernames to remove from the project."
  },
  GET_USER_MEMBERSHIPS: {
    workspaceId: "The ID of the project to get memberships from."
  },
  GET_USER_MEMBERSHIP: {
    workspaceId: "The ID of the project to get memberships from.",
    membershipId: "The ID of the user's project membership.",
    username: "The username to get project membership of. Email is the default username."
  },
  UPDATE_USER_MEMBERSHIP: {
    workspaceId: "The ID of the project to update the membership for.",
    membershipId: "The ID of the membership to update.",
    roles: "A list of roles to update the membership to."
  }
};

export const PROJECT_IDENTITIES = {
  LIST_IDENTITY_MEMBERSHIPS: {
    projectId: "The ID of the project to get identity memberships from.",
    offset: "The offset to start from. If you enter 10, it will start from the 10th identity membership.",
    limit: "The number of identity memberships to return.",
    orderBy: "The column to order identity memberships by.",
    orderDirection: "The direction identity memberships will be sorted in.",
    search: "The text string that identity membership names will be filtered by."
  },
  GET_IDENTITY_MEMBERSHIP_BY_ID: {
    identityId: "The ID of the identity to get the membership for.",
    projectId: "The ID of the project to get the identity membership for."
  },
  UPDATE_IDENTITY_MEMBERSHIP: {
    projectId: "The ID of the project to update the identity membership for.",
    identityId: "The ID of the identity to update the membership for.",
    roles: {
      description: "A list of role slugs to assign to the identity project membership.",
      role: "The role slug to assign to the newly created identity project membership.",
      isTemporary:
        "Whether the assigned role is temporary. If isTemporary is set true, must provide temporaryMode, temporaryRange and temporaryAccessStartTime.",
      temporaryMode: "Type of temporary expiry.",
      temporaryRange: "Expiry time for temporary access. In relative mode it could be 1s, 2m ,3h, etc.",
      temporaryAccessStartTime: "Time to which the temporary access starts."
    }
  },
  DELETE_IDENTITY_MEMBERSHIP: {
    projectId: "The ID of the project to delete the identity membership from.",
    identityId: "The ID of the identity to delete the membership from."
  },
  CREATE_IDENTITY_MEMBERSHIP: {
    projectId: "The ID of the project to create the identity membership from.",
    identityId: "The ID of the identity to create the membership from.",
    role: "The role slug to assign to the newly created identity project membership.",
    roles: {
      description: "A list of role slugs to assign to the newly created identity project membership.",
      role: "The role slug to assign to the newly created identity project membership.",
      isTemporary:
        "Whether the assigned role is temporary. If isTemporary is set true, must provide temporaryMode, temporaryRange and temporaryAccessStartTime.",
      temporaryMode: "Type of temporary expiry.",
      temporaryRange: "Expiry time for temporary access. In relative mode it could be 1s, 2m, 3h, etc.",
      temporaryAccessStartTime: "Time to which the temporary access starts."
    }
  }
};

export const ENVIRONMENTS = {
  CREATE: {
    workspaceId: "The ID of the project to create the environment in.",
    name: "The name of the environment to create.",
    slug: "The slug of the environment to create.",
    position: "The position of the environment. The lowest number will be displayed as the first environment."
  },
  UPDATE: {
    workspaceId: "The ID of the project to update the environment in.",
    id: "The ID of the environment to update.",
    name: "The new name of the environment.",
    slug: "The new slug of the environment.",
    position: "The new position of the environment. The lowest number will be displayed as the first environment."
  },
  DELETE: {
    workspaceId: "The ID of the project to delete the environment from.",
    id: "The ID of the environment to delete."
  },
  GET: {
    workspaceId: "The ID of the project the environment belongs to.",
    id: "The ID of the environment to fetch."
  }
} as const;

export const FOLDERS = {
  LIST: {
    workspaceId: "The ID of the project to list folders from.",
    environment: "The slug of the environment to list folders from.",
    path: "The path to list folders from.",
    directory: "The directory to list folders from. (Deprecated in favor of path)",
    recursive: "Whether or not to fetch all folders from the specified base path, and all of its subdirectories.",
    lastSecretModified:
      "The timestamp used to filter folders with secrets modified after the specified date. The format for this timestamp is ISO 8601 (e.g. 2025-04-01T09:41:45-04:00)"
  },
  GET_BY_ID: {
    folderId: "The ID of the folder to get details."
  },
  CREATE: {
    workspaceId: "The ID of the project to create the folder in.",
    environment: "The slug of the environment to create the folder in.",
    name: "The name of the folder to create.",
    path: "The path of the folder to create.",
    directory: "The directory of the folder to create. (Deprecated in favor of path)",
    description: "An optional description label for the folder."
  },
  UPDATE: {
    folderId: "The ID of the folder to update.",
    environment: "The slug of the environment where the folder is located.",
    name: "The new name of the folder.",
    path: "The path of the folder to update.",
    directory: "The new directory of the folder to update. (Deprecated in favor of path)",
    projectSlug: "The slug of the project where the folder is located.",
    workspaceId: "The ID of the project where the folder is located.",
    description: "An optional description label for the folder."
  },
  DELETE: {
    folderIdOrName: "The ID or name of the folder to delete.",
    workspaceId: "The ID of the project to delete the folder from.",
    environment: "The slug of the environment where the folder is located.",
    directory: "The directory of the folder to delete. (Deprecated in favor of path)",
    path: "The path of the folder to delete."
  }
} as const;

export const SECRETS = {
  ATTACH_TAGS: {
    secretName: "The name of the secret to attach tags to.",
    secretPath: "The path of the secret to attach tags to.",
    type: "The type of the secret to attach tags to. (shared/personal)",
    environment: "The slug of the environment where the secret is located",
    viewSecretValue: "Whether or not to retrieve the secret value.",
    projectSlug: "The slug of the project where the secret is located.",
    tagSlugs: "An array of existing tag slugs to attach to the secret."
  },
  DETACH_TAGS: {
    secretName: "The name of the secret to detach tags from.",
    secretPath: "The path of the secret to detach tags from.",
    type: "The type of the secret to attach tags to. (shared/personal)",
    environment: "The slug of the environment where the secret is located.",
    projectSlug: "The slug of the project where the secret is located.",
    tagSlugs: "An array of existing tag slugs to detach from the secret."
  }
} as const;

export const RAW_SECRETS = {
  LIST: {
    expand: "Whether or not to expand secret references.",
    recursive:
      "Whether or not to fetch all secrets from the specified base path, and all of its subdirectories. Note, the max depth is 20 deep.",
    workspaceId: "The ID of the project to list secrets from.",
    workspaceSlug:
      "The slug of the project to list secrets from. This parameter is only applicable by machine identities.",
    environment: "The slug of the environment to list secrets from.",
    secretPath: "The secret path to list secrets from.",
    viewSecretValue: "Whether or not to retrieve the secret value.",
    includeImports: "Weather to include imported secrets or not.",
    tagSlugs: "The comma separated tag slugs to filter secrets.",
    metadataFilter:
      "The secret metadata key-value pairs to filter secrets by. When querying for multiple metadata pairs, the query is treated as an AND operation. Secret metadata format is key=value1,value=value2|key=value3,value=value4."
  },
  CREATE: {
    secretName: "The name of the secret to create.",
    projectSlug: "The slug of the project to create the secret in.",
    environment: "The slug of the environment to create the secret in.",
    secretComment: "Attach a comment to the secret.",
    secretPath: "The path to create the secret in.",
    secretValue: "The value of the secret to create.",
    skipMultilineEncoding: "Skip multiline encoding for the secret value.",
    type: "The type of the secret to create.",
    workspaceId: "The ID of the project to create the secret in.",
    tagIds: "The ID of the tags to be attached to the created secret.",
    secretReminderRepeatDays: "Interval for secret rotation notifications, measured in days.",
    secretReminderNote: "Note to be attached in notification email."
  },
  GET: {
    expand: "Whether or not to expand secret references.",
    secretName: "The name of the secret to get.",
    workspaceId: "The ID of the project to get the secret from.",
    workspaceSlug: "The slug of the project to get the secret from.",
    environment: "The slug of the environment to get the secret from.",
    secretPath: "The path of the secret to get.",
    version: "The version of the secret to get.",
    type: "The type of the secret to get.",
    viewSecretValue: "Whether or not to retrieve the secret value.",
    includeImports: "Weather to include imported secrets or not."
  },
  UPDATE: {
    secretName: "The name of the secret to update.",
    secretComment: "Update comment to the secret.",
    environment: "The slug of the environment where the secret is located.",
    mode: "Defines how the system should handle missing secrets during an update.",
    secretPath: "The default path for secrets to update or upsert, if not provided in the secret details.",
    secretValue: "The new value of the secret.",
    skipMultilineEncoding: "Skip multiline encoding for the secret value.",
    type: "The type of the secret to update.",
    projectSlug: "The slug of the project to update the secret in.",
    workspaceId: "The ID of the project to update the secret in.",
    tagIds: "The ID of the tags to be attached to the updated secret.",
    secretReminderRepeatDays: "Interval for secret rotation notifications, measured in days.",
    secretReminderNote: "Note to be attached in notification email.",
    newSecretName: "The new name for the secret."
  },
  DELETE: {
    secretName: "The name of the secret to delete.",
    environment: "The slug of the environment where the secret is located.",
    secretPath: "The path of the secret.",
    type: "The type of the secret to delete.",
    projectSlug: "The slug of the project to delete the secret in.",
    workspaceId: "The ID of the project where the secret is located."
  },
  GET_REFERENCE_TREE: {
    secretName: "The name of the secret to get the reference tree for.",
    workspaceId: "The ID of the project where the secret is located.",
    environment: "The slug of the environment where the the secret is located.",
    secretPath: "The folder path where the secret is located."
  },
  GET_ACCESS_LIST: {
    secretName: "The name of the secret to get the access list for.",
    workspaceId: "The ID of the project where the secret is located.",
    environment: "The slug of the environment where the the secret is located.",
    secretPath: "The folder path where the secret is located."
  }
} as const;

export const SECRET_IMPORTS = {
  LIST: {
    workspaceId: "The ID of the project to list secret imports from.",
    environment: "The slug of the environment to list secret imports from.",
    path: "The path to list secret imports from."
  },
  GET: {
    secretImportId: "The ID of the secret import to fetch."
  },
  CREATE: {
    environment: "The slug of the environment to import into.",
    path: "The path to import into.",
    workspaceId: "The ID of the project you are working in.",
    isReplication:
      "When true, secrets from the source will be automatically sent to the destination. If approval policies exist at the destination, the secrets will be sent as approval requests instead of being applied immediately.",
    import: {
      environment: "The slug of the environment to import from.",
      path: "The path to import from."
    }
  },
  UPDATE: {
    secretImportId: "The ID of the secret import to update.",
    environment: "The slug of the environment where the secret import is located.",
    import: {
      environment: "The new environment slug to import from.",
      path: "The new path to import from.",
      position: "The new position of the secret import. The lowest number will be displayed as the first import."
    },
    path: "The path of the secret import to update.",
    workspaceId: "The ID of the project where the secret import is located."
  },
  DELETE: {
    workspaceId: "The ID of the project to delete the secret import from.",
    secretImportId: "The ID of the secret import to delete.",
    environment: "The slug of the environment where the secret import is located.",
    path: "The path of the secret import to delete."
  }
} as const;

export const DASHBOARD = {
  SECRET_OVERVIEW_LIST: {
    projectId: "The ID of the project to list secrets/folders from.",
    environments:
      "The slugs of the environments to list secrets/folders from (comma separated, ie 'environments=dev,staging,prod').",
    secretPath: "The secret path to list secrets/folders from.",
    offset: "The offset to start from. If you enter 10, it will start from the 10th secret/folder.",
    limit: "The number of secrets/folders to return.",
    orderBy: "The column to order secrets/folders by.",
    orderDirection: "The direction to order secrets/folders in.",
    search: "The text string to filter secret keys and folder names by.",
    includeSecrets: "Whether to include project secrets in the response.",
    includeFolders: "Whether to include project folders in the response.",
    includeDynamicSecrets: "Whether to include dynamic project secrets in the response.",
    includeImports: "Whether to include project secret imports in the response.",
    includeSecretRotations: "Whether to include project secret rotations in the response."
  },
  SECRET_DETAILS_LIST: {
    projectId: "The ID of the project to list secrets/folders from.",
    environment: "The slug of the environment to list secrets/folders from.",
    secretPath: "The secret path to list secrets/folders from.",
    offset: "The offset to start from. If you enter 10, it will start from the 10th secret/folder.",
    limit: "The number of secrets/folders to return.",
    orderBy: "The column to order secrets/folders by.",
    orderDirection: "The direction to order secrets/folders in.",
    search: "The text string to filter secret keys and folder names by.",
    tags: "The tags to filter secrets by (comma separated, ie 'tags=billing,engineering').",
    includeSecrets: "Whether to include project secrets in the response.",
    includeFolders: "Whether to include project folders in the response.",
    includeImports: "Whether to include project secret imports in the response.",
    includeDynamicSecrets: "Whether to include dynamic project secrets in the response.",
    includeSecretRotations: "Whether to include secret rotations in the response."
  }
} as const;

export const AUDIT_LOGS = {
  EXPORT: {
    projectId:
      "Optionally filter logs by project ID. If not provided, logs from the entire organization will be returned.",
    environment:
      "The environment to filter logs by. If not provided, logs from all environments will be returned. Note that the projectId parameter must also be provided.",
    eventType: "The type of the event to export.",
    secretPath:
      "The path of the secret to query audit logs for. Note that the projectId parameter must also be provided.",
    secretKey:
      "The key of the secret to query audit logs for. Note that the projectId parameter must also be provided.",
    userAgentType: "Choose which consuming application to export audit logs for.",
    eventMetadata:
      "Filter by event metadata key-value pairs. Formatted as `key1=value1,key2=value2`, with comma-separation.",
    startDate: "The date to start the export from.",
    endDate: "The date to end the export at.",
    offset: "The offset to start from. If you enter 10, it will start from the 10th audit log.",
    limit: "The number of audit logs to return.",
    actor: "The actor to filter the audit logs by."
  }
} as const;

export const DYNAMIC_SECRETS = {
  LIST: {
    projectSlug: "The slug of the project to create dynamic secret in.",
    environmentSlug: "The slug of the environment to list folders from.",
    path: "The path to list folders from."
  },
  LIST_LEASES_BY_NAME: {
    projectSlug: "The slug of the project to create dynamic secret in.",
    environmentSlug: "The slug of the environment to list folders from.",
    path: "The path to list folders from.",
    name: "The name of the dynamic secret."
  },
  GET_BY_NAME: {
    projectSlug: "The slug of the project to create dynamic secret in.",
    environmentSlug: "The slug of the environment to list folders from.",
    path: "The path to list folders from.",
    name: "The name of the dynamic secret."
  },
  CREATE: {
    projectSlug: "The slug of the project to create dynamic secret in.",
    environmentSlug: "The slug of the environment to create the dynamic secret in.",
    path: "The path to create the dynamic secret in.",
    name: "The name of the dynamic secret.",
    provider: "The type of dynamic secret.",
    defaultTTL: "The default TTL that will be applied for all the leases.",
    maxTTL: "The maximum limit a TTL can be leases or renewed."
  },
  UPDATE: {
    projectSlug: "The slug of the project to update dynamic secret in.",
    environmentSlug: "The slug of the environment to update the dynamic secret in.",
    path: "The path to update the dynamic secret in.",
    name: "The name of the dynamic secret.",
    inputs: "The new partial values for the configured provider of the dynamic secret",
    defaultTTL: "The default TTL that will be applied for all the leases.",
    maxTTL: "The maximum limit a TTL can be leases or renewed.",
    newName: "The new name for the dynamic secret."
  },
  DELETE: {
    projectSlug: "The slug of the project to delete dynamic secret in.",
    environmentSlug: "The slug of the environment to delete the dynamic secret in.",
    path: "The path to delete the dynamic secret in.",
    name: "The name of the dynamic secret.",
    isForced:
      "A boolean flag to delete the the dynamic secret from Infisical without trying to remove it from external provider. Used when the dynamic secret got modified externally."
  }
} as const;

export const DYNAMIC_SECRET_LEASES = {
  GET_BY_LEASEID: {
    projectSlug: "The slug of the project to create dynamic secret in.",
    environmentSlug: "The slug of the environment to list folders from.",
    path: "The path to list folders from.",
    leaseId: "The ID of the dynamic secret lease."
  },
  CREATE: {
    projectSlug: "The slug of the project of the dynamic secret in.",
    environmentSlug: "The slug of the environment of the dynamic secret in.",
    path: "The path of the dynamic secret in.",
    dynamicSecretName: "The name of the dynamic secret.",
    ttl: "The lease lifetime TTL. If not provided the default TTL of dynamic secret will be used."
  },
  RENEW: {
    projectSlug: "The slug of the project of the dynamic secret in.",
    environmentSlug: "The slug of the environment of the dynamic secret in.",
    path: "The path of the dynamic secret in.",
    leaseId: "The ID of the dynamic secret lease.",
    ttl: "The renew TTL that gets added with current expiry (ensure it's below max TTL) for a total less than creation time + max TTL."
  },
  DELETE: {
    projectSlug: "The slug of the project of the dynamic secret in.",
    environmentSlug: "The slug of the environment of the dynamic secret in.",
    path: "The path of the dynamic secret in.",
    leaseId: "The ID of the dynamic secret lease.",
    isForced:
      "A boolean flag to delete the the dynamic secret from Infisical without trying to remove it from external provider. Used when the dynamic secret got modified externally."
  }
} as const;
export const SECRET_TAGS = {
  LIST: {
    projectId: "The ID of the project to list tags from."
  },
  GET_TAG_BY_ID: {
    projectId: "The ID of the project to get tags from.",
    tagId: "The ID of the tag to get details."
  },
  GET_TAG_BY_SLUG: {
    projectId: "The ID of the project to get tags from.",
    tagSlug: "The slug of the tag to get details."
  },
  CREATE: {
    projectId: "The ID of the project to create the tag in.",
    name: "The name of the tag to create.",
    slug: "The slug of the tag to create.",
    color: "The color of the tag to create."
  },
  UPDATE: {
    projectId: "The ID of the project to update the tag in.",
    tagId: "The ID of the tag to get details.",
    name: "The name of the tag to update.",
    slug: "The slug of the tag to update.",
    color: "The color of the tag to update."
  },
  DELETE: {
    tagId: "The ID of the tag to delete.",
    projectId: "The ID of the project to delete the tag from."
  }
} as const;

export const IDENTITY_ADDITIONAL_PRIVILEGE = {
  CREATE: {
    projectSlug: "The slug of the project of the identity in.",
    identityId: "The ID of the identity to create.",
    slug: "The slug of the privilege to create.",
    permissions: `@deprecated - use privilegePermission
The permission object for the privilege.
- Read secrets
\`\`\`
{ "permissions": [{"action": "read", "subject": "secrets"]}
\`\`\`
- Read and Write secrets
\`\`\`
{ "permissions": [{"action": "read", "subject": "secrets"], {"action": "write", "subject": "secrets"]}
\`\`\`
- Read secrets scoped to an environment and secret path
\`\`\`
- { "permissions": [{"action": "read", "subject": "secrets", "conditions": { "environment": "dev", "secretPath": { "$glob": "/" } }}] }
\`\`\`
`,
    privilegePermission: "The permission object for the privilege.",
    isPackPermission: "Whether the server should pack(compact) the permission object.",
    isTemporary: "Whether the privilege is temporary.",
    temporaryMode: "Type of temporary access given. Types: relative.",
    temporaryRange: "TTL for the temporary time. Eg: 1m, 1h, 1d.",
    temporaryAccessStartTime: "ISO time for which temporary access should begin."
  },
  UPDATE: {
    projectSlug: "The slug of the project of the identity in.",
    identityId: "The ID of the identity to update.",
    slug: "The slug of the privilege to update.",
    newSlug: "The new slug of the privilege to update.",
    permissions: `@deprecated - use privilegePermission
The permission object for the privilege.
- Read secrets
\`\`\`
{ "permissions": [{"action": "read", "subject": "secrets"]}
\`\`\`
- Read and Write secrets
\`\`\`
{ "permissions": [{"action": "read", "subject": "secrets"], {"action": "write", "subject": "secrets"]}
\`\`\`
- Read secrets scoped to an environment and secret path
\`\`\`
- { "permissions": [{"action": "read", "subject": "secrets", "conditions": { "environment": "dev", "secretPath": { "$glob": "/" } }}] }
\`\`\`
`,
    privilegePermission: "The permission object for the privilege.",
    isTemporary: "Whether the privilege is temporary.",
    temporaryMode: "Type of temporary access given. Types: relative.",
    temporaryRange: "TTL for the temporary time. Eg: 1m, 1h, 1d.",
    temporaryAccessStartTime: "ISO time for which temporary access should begin."
  },
  DELETE: {
    projectSlug: "The slug of the project of the identity in.",
    identityId: "The ID of the identity to delete.",
    slug: "The slug of the privilege to delete."
  },
  GET_BY_SLUG: {
    projectSlug: "The slug of the project of the identity in.",
    identityId: "The ID of the identity to list.",
    slug: "The slug of the privilege."
  },
  LIST: {
    projectSlug: "The slug of the project of the identity in.",
    identityId: "The ID of the identity to list.",
    unpacked: "Whether the system should send the permissions as unpacked."
  }
};

export const PROJECT_USER_ADDITIONAL_PRIVILEGE = {
  CREATE: {
    projectMembershipId: "Project membership ID of user.",
    slug: "The slug of the privilege to create.",
    permissions:
      "The permission object for the privilege. Refer https://casl.js.org/v6/en/guide/define-rules#the-shape-of-raw-rule to understand the shape.",
    isPackPermission: "Whether the server should pack (compact) the permission object.",
    isTemporary: "Whether the privilege is temporary.",
    temporaryMode: "Type of temporary access given. Types: relative.",
    temporaryRange: "TTL for the temporary time. Eg: 1m, 1h, 1d.",
    temporaryAccessStartTime: "ISO time for which temporary access should begin."
  },
  UPDATE: {
    privilegeId: "The ID of privilege object.",
    slug: "The slug of the privilege to create.",
    newSlug: "The new slug of the privilege to create.",
    permissions:
      "The permission object for the privilege. Refer https://casl.js.org/v6/en/guide/define-rules#the-shape-of-raw-rule to understand the shape.",
    isPackPermission: "Whether the server should pack (compact) the permission object.",
    isTemporary: "Whether the privilege is temporary.",
    temporaryMode: "Type of temporary access given. Types: relative.",
    temporaryRange: "TTL for the temporary time. Eg: 1m, 1h, 1d.",
    temporaryAccessStartTime: "ISO time for which temporary access should begin."
  },
  DELETE: {
    privilegeId: "The ID of privilege object."
  },
  GET_BY_PRIVILEGE_ID: {
    privilegeId: "The ID of privilege object."
  },
  LIST: {
    projectMembershipId: "Project membership ID of user."
  }
};

export const IDENTITY_ADDITIONAL_PRIVILEGE_V2 = {
  CREATE: {
    identityId: "The ID of the identity to create the privilege for.",
    projectId: "The ID of the project of the identity in.",
    slug: "The slug of the privilege to create.",
    permission: "The permission for the privilege.",
    isTemporary: "Whether the privilege is temporary or permanent.",
    temporaryMode: "Type of temporary access given. Types: relative.",
    temporaryRange: "The TTL for the temporary access given. Eg: 1m, 1h, 1d.",
    temporaryAccessStartTime: "The start time in ISO format when the temporary access should begin."
  },
  UPDATE: {
    id: "The ID of the identity privilege.",
    identityId: "The ID of the identity to update.",
    slug: "The slug of the privilege to update.",
    privilegePermission: "The permission for the privilege.",
    isTemporary: "Whether the privilege is temporary.",
    temporaryMode: "Type of temporary access given. Types: relative.",
    temporaryRange: "The TTL for the temporary access given. Eg: 1m, 1h, 1d.",
    temporaryAccessStartTime: "The start time in ISO format when the temporary access should begin."
  },
  DELETE: {
    id: "The ID of the identity privilege.",
    identityId: "The ID of the identity to delete.",
    slug: "The slug of the privilege to delete."
  },
  GET_BY_SLUG: {
    projectSlug: "The slug of the project of the identity in.",
    identityId: "The ID of the identity to list.",
    slug: "The slug of the privilege."
  },
  GET_BY_ID: {
    id: "The ID of the identity privilege."
  },
  LIST: {
    projectId: "The ID of the project that the identity is in.",
    identityId: "The ID of the identity to list."
  }
};

export const INTEGRATION_AUTH = {
  GET: {
    integrationAuthId: "The ID of integration authentication object."
  },
  DELETE: {
    integration: "The slug of the integration to be unauthorized.",
    projectId: "The ID of the project to delete the integration auth from."
  },
  DELETE_BY_ID: {
    integrationAuthId: "The ID of integration authentication object to delete."
  },
  UPDATE_BY_ID: {
    integrationAuthId: "The ID of integration authentication object to update."
  },
  CREATE_ACCESS_TOKEN: {
    workspaceId: "The ID of the project to create the integration auth for.",
    integration: "The slug of integration for the auth object.",
    accessId: "The unique authorized access ID of the external integration provider.",
    accessToken: "The unique authorized access token of the external integration provider.",
    awsAssumeIamRoleArn: "The AWS IAM Role to be assumed by Infisical.",
    url: "",
    namespace: "",
    refreshToken: "The refresh token for integration authorization."
  }
} as const;

export const INTEGRATION = {
  CREATE: {
    integrationAuthId: "The ID of the integration auth object to link with integration.",
    app: "The name of the external integration providers app entity that you want to sync secrets with. Used in Netlify, GitHub, Vercel integrations.",
    isActive: "Whether the integration should be active or disabled.",
    appId:
      "The ID of the external integration providers app entity that you want to sync secrets with. Used in Netlify, GitHub, Vercel integrations.",
    secretPath: "The path of the secrets to sync secrets from.",
    sourceEnvironment: "The environment to sync secret from.",
    targetEnvironment:
      "The target environment of the integration provider. Used in cloudflare pages, TeamCity, Gitlab integrations.",
    targetEnvironmentId:
      "The target environment ID of the integration provider. Used in cloudflare pages, teamcity, gitlab integrations.",
    targetService:
      "The service based grouping identifier of the external provider. Used in Terraform cloud, Checkly, Railway and NorthFlank.",
    targetServiceId:
      "The service based grouping identifier ID of the external provider. Used in Terraform cloud, Checkly, Railway and NorthFlank.",
    owner: "External integration providers service entity owner. Used in Github.",
    url: "The self-hosted URL of the platform to integrate with.",
    path: "Path to save the synced secrets. Used by Gitlab, AWS Parameter Store, Vault.",
    region: "AWS region to sync secrets to.",
    scope: "Scope of the provider. Used by Github, Qovery.",
    metadata: {
      secretPrefix: "The prefix for the saved secret. Used by GCP.",
      secretSuffix: "The suffix for the saved secret. Used by GCP.",
      initialSyncBehavoir: "Type of syncing behavoir with the integration.",
      mappingBehavior: "The mapping behavior of the integration.",
      shouldAutoRedeploy: "Used by Render to trigger auto deploy.",
      secretGCPLabel: "The label for GCP secrets.",
      secretAWSTag: "The tags for AWS secrets.",
      azureLabel: "Define which label to assign to secrets created in Azure App Configuration.",
      githubVisibility:
        "Define where the secrets from the Github Integration should be visible. Option 'selected' lets you directly define which repositories to sync secrets to.",
      githubVisibilityRepoIds:
        "The repository IDs to sync secrets to when using the Github Integration. Only applicable when using Organization scope, and visibility is set to 'selected'.",
      kmsKeyId: "The ID of the encryption key from AWS KMS.",
      shouldDisableDelete: "The flag to disable deletion of secrets in AWS Parameter Store.",
      shouldMaskSecrets: "Specifies if the secrets synced from Infisical to Gitlab should be marked as 'Masked'.",
      shouldProtectSecrets: "Specifies if the secrets synced from Infisical to Gitlab should be marked as 'Protected'.",
      shouldEnableDelete: "The flag to enable deletion of secrets.",
      octopusDeployScopeValues: "Specifies the scope values to set on synced secrets to Octopus Deploy.",
      metadataSyncMode: "The mode for syncing metadata to external system"
    }
  },
  UPDATE: {
    integrationId: "The ID of the integration object.",
    region: "AWS region to sync secrets to.",
    app: "The name of the external integration providers app entity that you want to sync secrets with. Used in Netlify, GitHub, Vercel integrations.",
    appId:
      "The ID of the external integration providers app entity that you want to sync secrets with. Used in Netlify, GitHub, Vercel integrations.",
    isActive: "Whether the integration should be active or disabled.",
    secretPath: "The path of the secrets to sync secrets from.",
    path: "Path to save the synced secrets. Used by Gitlab, AWS Parameter Store, Vault.",
    owner: "External integration providers service entity owner. Used in Github.",
    targetEnvironment:
      "The target environment of the integration provider. Used in cloudflare pages, TeamCity, Gitlab integrations.",
    environment: "The environment to sync secrets from."
  },
  DELETE: {
    integrationId: "The ID of the integration object."
  },
  SYNC: {
    integrationId: "The ID of the integration object to manually sync."
  }
};

export const AUDIT_LOG_STREAMS = {
  CREATE: {
    url: "The HTTP URL to push logs to.",
    headers: {
      desc: "The HTTP headers attached for the external provider requests.",
      key: "The HTTP header key name.",
      value: "The HTTP header value."
    }
  },
  UPDATE: {
    id: "The ID of the audit log stream to update.",
    url: "The HTTP URL to push logs to.",
    headers: {
      desc: "The HTTP headers attached for the external provider requests.",
      key: "The HTTP header key name.",
      value: "The HTTP header value."
    }
  },
  DELETE: {
    id: "The ID of the audit log stream to delete."
  },
  GET_BY_ID: {
    id: "The ID of the audit log stream to get details."
  }
};

export const SSH_CERTIFICATE_AUTHORITIES = {
  CREATE: {
    projectId: "The ID of the project to create the SSH CA in.",
    friendlyName: "A friendly name for the SSH CA.",
    keyAlgorithm:
      "The type of public key algorithm and size, in bits, of the key pair for the SSH CA; required if keySource is internal.",
    publicKey: "The public key for the SSH CA key pair; required if keySource is external.",
    privateKey: "The private key for the SSH CA key pair; required if keySource is external.",
    keySource: "The source of the SSH CA key pair. This can be one of internal or external."
  },
  GET: {
    sshCaId: "The ID of the SSH CA to get."
  },
  GET_PUBLIC_KEY: {
    sshCaId: "The ID of the SSH CA to get the public key for."
  },
  UPDATE: {
    sshCaId: "The ID of the SSH CA to update.",
    friendlyName: "A friendly name for the SSH CA to update to.",
    status: "The status of the SSH CA to update to. This can be one of active or disabled."
  },
  DELETE: {
    sshCaId: "The ID of the SSH CA to delete."
  },
  GET_CERTIFICATE_TEMPLATES: {
    sshCaId: "The ID of the SSH CA to get the certificate templates for."
  },
  SIGN_SSH_KEY: {
    certificateTemplateId: "The ID of the SSH certificate template to sign the SSH public key with.",
    publicKey: "The SSH public key to sign.",
    certType: "The type of certificate to issue. This can be one of user or host.",
    principals: "The list of principals (usernames, hostnames) to include in the certificate.",
    ttl: "The time to live for the certificate such as 1m, 1h, 1d, ... If not specified, the default TTL for the template will be used.",
    keyId: "The key ID to include in the certificate. If not specified, a default key ID will be generated.",
    serialNumber: "The serial number of the issued SSH certificate.",
    signedKey: "The SSH certificate or signed SSH public key."
  },
  ISSUE_SSH_CREDENTIALS: {
    certificateTemplateId: "The ID of the SSH certificate template to issue the SSH credentials with.",
    keyAlgorithm: "The type of public key algorithm and size, in bits, of the key pair for the SSH CA.",
    certType: "The type of certificate to issue. This can be one of user or host.",
    principals: "The list of principals (usernames, hostnames) to include in the certificate.",
    ttl: "The time to live for the certificate such as 1m, 1h, 1d, ... If not specified, the default TTL for the template will be used.",
    keyId: "The key ID to include in the certificate. If not specified, a default key ID will be generated.",
    serialNumber: "The serial number of the issued SSH certificate.",
    signedKey: "The SSH certificate or signed SSH public key.",
    privateKey: "The private key corresponding to the issued SSH certificate.",
    publicKey: "The public key of the issued SSH certificate."
  }
};

export const SSH_CERTIFICATE_TEMPLATES = {
  GET: {
    certificateTemplateId: "The ID of the SSH certificate template to get."
  },
  CREATE: {
    sshCaId: "The ID of the SSH CA to associate the certificate template with.",
    name: "The name of the certificate template.",
    ttl: "The default time to live for issued certificates such as 1m, 1h, 1d, 1y, ...",
    maxTTL: "The maximum time to live for issued certificates such as 1m, 1h, 1d, 1y, ...",
    allowedUsers: "The list of allowed users for certificates issued under this template.",
    allowedHosts: "The list of allowed hosts for certificates issued under this template.",
    allowUserCertificates: "Whether or not to allow user certificates to be issued under this template.",
    allowHostCertificates: "Whether or not to allow host certificates to be issued under this template.",
    allowCustomKeyIds: "Whether or not to allow custom key IDs for certificates issued under this template."
  },
  UPDATE: {
    certificateTemplateId: "The ID of the SSH certificate template to update.",
    name: "The name of the certificate template.",
    ttl: "The default time to live for issued certificates such as 1m, 1h, 1d, 1y, ...",
    maxTTL: "The maximum time to live for issued certificates such as 1m, 1h, 1d, 1y, ...",
    allowedUsers: "The list of allowed users for certificates issued under this template.",
    allowedHosts: "The list of allowed hosts for certificates issued under this template.",
    allowUserCertificates: "Whether or not to allow user certificates to be issued under this template.",
    allowHostCertificates: "Whether or not to allow host certificates to be issued under this template.",
    allowCustomKeyIds: "Whether or not to allow custom key IDs for certificates issued under this template."
  },
  DELETE: {
    certificateTemplateId: "The ID of the SSH certificate template to delete."
  }
};

export const SSH_HOSTS = {
  GET: {
    sshHostId: "The ID of the SSH host to get."
  },
  CREATE: {
    projectId: "The ID of the project to create the SSH host in.",
    hostname: "The hostname of the SSH host.",
    userCertTtl: "The time to live for user certificates issued under this host.",
    hostCertTtl: "The time to live for host certificates issued under this host.",
    loginUser: "A login user on the remote machine (e.g. 'ec2-user', 'deploy', 'admin')",
    allowedPrincipals: "A list of allowed principals that can log in as the login user.",
    loginMappings:
      "A list of login mappings for the SSH host. Each login mapping contains a login user and a list of corresponding allowed principals being usernames of users in the Infisical SSH project.",
    userSshCaId:
      "The ID of the SSH CA to use for user certificates. If not specified, the default user SSH CA will be used if it exists.",
    hostSshCaId:
      "The ID of the SSH CA to use for host certificates. If not specified, the default host SSH CA will be used if it exists."
  },
  UPDATE: {
    sshHostId: "The ID of the SSH host to update.",
    hostname: "The hostname of the SSH host to update to.",
    userCertTtl: "The time to live for user certificates issued under this host to update to.",
    hostCertTtl: "The time to live for host certificates issued under this host to update to.",
    loginUser: "A login user on the remote machine (e.g. 'ec2-user', 'deploy', 'admin')",
    allowedPrincipals: "A list of allowed principals that can log in as the login user.",
    loginMappings:
      "A list of login mappings for the SSH host. Each login mapping contains a login user and a list of corresponding allowed principals being usernames of users in the Infisical SSH project."
  },
  DELETE: {
    sshHostId: "The ID of the SSH host to delete."
  },
  ISSUE_SSH_CREDENTIALS: {
    sshHostId: "The ID of the SSH host to issue the SSH credentials for.",
    loginUser: "The login user to issue the SSH credentials for.",
    keyAlgorithm: "The type of public key algorithm and size, in bits, of the key pair for the SSH host.",
    serialNumber: "The serial number of the issued SSH certificate.",
    signedKey: "The SSH certificate or signed SSH public key.",
    privateKey: "The private key corresponding to the issued SSH certificate.",
    publicKey: "The public key of the issued SSH certificate."
  },
  ISSUE_HOST_CERT: {
    sshHostId: "The ID of the SSH host to issue the SSH certificate for.",
    publicKey: "The SSH public key to issue the SSH certificate for.",
    serialNumber: "The serial number of the issued SSH certificate.",
    signedKey: "The SSH certificate or signed SSH public key."
  },
  GET_USER_CA_PUBLIC_KEY: {
    sshHostId: "The ID of the SSH host to get the user SSH CA public key for.",
    publicKey: "The public key of the user SSH CA linked to the SSH host."
  },
  GET_HOST_CA_PUBLIC_KEY: {
    sshHostId: "The ID of the SSH host to get the host SSH CA public key for.",
    publicKey: "The public key of the host SSH CA linked to the SSH host."
  }
};

export const CERTIFICATE_AUTHORITIES = {
  CREATE: {
    projectSlug: "Slug of the project to create the CA in.",
    type: "The type of CA to create.",
    friendlyName: "A friendly name for the CA.",
    organization: "The organization (O) for the CA.",
    ou: "The organization unit (OU) for the CA.",
    country: "The country name (C) for the CA.",
    province: "The state of province name for the CA.",
    locality: "The locality name for the CA.",
    commonName: "The common name (CN) for the CA.",
    notBefore: "The date and time when the CA becomes valid in YYYY-MM-DDTHH:mm:ss.sssZ format.",
    notAfter: "The date and time when the CA expires in YYYY-MM-DDTHH:mm:ss.sssZ format.",
    maxPathLength:
      "The maximum number of intermediate CAs that may follow this CA in the certificate / CA chain. A maxPathLength of -1 implies no path limit on the chain.",
    keyAlgorithm:
      "The type of public key algorithm and size, in bits, of the key pair for the CA; when you create an intermediate CA, you must use a key algorithm supported by the parent CA.",
    requireTemplateForIssuance:
      "Whether or not certificates for this CA can only be issued through certificate templates."
  },
  GET: {
    caId: "The ID of the CA to get."
  },
  UPDATE: {
    caId: "The ID of the CA to update.",
    status: "The status of the CA to update to. This can be one of active or disabled.",
    requireTemplateForIssuance:
      "Whether or not certificates for this CA can only be issued through certificate templates."
  },
  DELETE: {
    caId: "The ID of the CA to delete."
  },
  GET_CSR: {
    caId: "The ID of the CA to generate CSR from.",
    csr: "The generated CSR from the CA."
  },
  RENEW_CA_CERT: {
    caId: "The ID of the CA to renew the CA certificate for.",
    type: "The type of behavior to use for the renewal operation. Currently Infisical is only able to renew a CA certificate with the same key pair.",
    notAfter: "The expiry date and time for the renewed CA certificate in YYYY-MM-DDTHH:mm:ss.sssZ format.",
    certificate: "The renewed CA certificate body.",
    certificateChain: "The certificate chain of the CA.",
    serialNumber: "The serial number of the renewed CA certificate."
  },
  GET_CERT: {
    caId: "The ID of the CA to get the certificate body and certificate chain from.",
    certificate: "The certificate body of the CA.",
    certificateChain: "The certificate chain of the CA.",
    serialNumber: "The serial number of the CA certificate."
  },
  GET_CERT_BY_ID: {
    caId: "The ID of the CA to get the CA certificate from.",
    caCertId: "The ID of the CA certificate to get."
  },
  GET_CA_CERTS: {
    caId: "The ID of the CA to get the CA certificates for.",
    certificate: "The certificate body of the CA certificate.",
    certificateChain: "The certificate chain of the CA certificate.",
    serialNumber: "The serial number of the CA certificate.",
    version: "The version of the CA certificate. The version is incremented for each CA renewal operation."
  },
  SIGN_INTERMEDIATE: {
    caId: "The ID of the CA to sign the intermediate certificate with.",
    csr: "The pem-encoded CSR to sign with the CA.",
    notBefore: "The date and time when the intermediate CA becomes valid in YYYY-MM-DDTHH:mm:ss.sssZ format.",
    notAfter: "The date and time when the intermediate CA expires in YYYY-MM-DDTHH:mm:ss.sssZ format.",
    maxPathLength:
      "The maximum number of intermediate CAs that may follow this CA in the certificate / CA chain. A maxPathLength of -1 implies no path limit on the chain.",
    certificate: "The signed intermediate certificate.",
    certificateChain: "The certificate chain of the intermediate certificate.",
    issuingCaCertificate: "The certificate of the issuing CA.",
    serialNumber: "The serial number of the intermediate certificate."
  },
  IMPORT_CERT: {
    caId: "The ID of the CA to import the certificate for.",
    certificate: "The certificate body to import.",
    certificateChain: "The certificate chain to import."
  },
  ISSUE_CERT: {
    caId: "The ID of the CA to issue the certificate from.",
    certificateTemplateId: "The ID of the certificate template to issue the certificate from.",
    pkiCollectionId: "The ID of the PKI collection to add the certificate to.",
    friendlyName: "A friendly name for the certificate.",
    commonName: "The common name (CN) for the certificate.",
    altNames:
      "A comma-delimited list of Subject Alternative Names (SANs) for the certificate; these can be host names or email addresses.",
    ttl: "The time to live for the certificate such as 1m, 1h, 1d, 1y, ...",
    notBefore: "The date and time when the certificate becomes valid in YYYY-MM-DDTHH:mm:ss.sssZ format.",
    notAfter: "The date and time when the certificate expires in YYYY-MM-DDTHH:mm:ss.sssZ format.",
    certificate: "The issued certificate.",
    issuingCaCertificate: "The certificate of the issuing CA.",
    certificateChain: "The certificate chain of the issued certificate.",
    privateKey: "The private key of the issued certificate.",
    serialNumber: "The serial number of the issued certificate.",
    keyUsages: "The key usage extension of the certificate.",
    extendedKeyUsages: "The extended key usage extension of the certificate."
  },
  SIGN_CERT: {
    caId: "The ID of the CA to issue the certificate from.",
    pkiCollectionId: "The ID of the PKI collection to add the certificate to.",
    keyUsages: "The key usage extension of the certificate.",
    extendedKeyUsages: "The extended key usage extension of the certificate.",
    csr: "The pem-encoded CSR to sign with the CA to be used for certificate issuance.",
    friendlyName: "A friendly name for the certificate.",
    commonName: "The common name (CN) for the certificate.",
    altNames:
      "A comma-delimited list of Subject Alternative Names (SANs) for the certificate; these can be host names or email addresses.",
    ttl: "The time to live for the certificate such as 1m, 1h, 1d, 1y, ...",
    notBefore: "The date and time when the certificate becomes valid in YYYY-MM-DDTHH:mm:ss.sssZ format.",
    notAfter: "The date and time when the certificate expires in YYYY-MM-DDTHH:mm:ss.sssZ format.",
    certificate: "The issued certificate.",
    issuingCaCertificate: "The certificate of the issuing CA.",
    certificateChain: "The certificate chain of the issued certificate.",
    serialNumber: "The serial number of the issued certificate."
  },
  GET_CRLS: {
    caId: "The ID of the CA to get the certificate revocation lists (CRLs) for.",
    id: "The ID of certificate revocation list (CRL).",
    crl: "The certificate revocation list (CRL)."
  }
};

export const CERTIFICATES = {
  GET: {
    serialNumber: "The serial number of the certificate to get."
  },
  REVOKE: {
    serialNumber:
      "The serial number of the certificate to revoke. The revoked certificate will be added to the certificate revocation list (CRL) of the CA.",
    revocationReason: "The reason for revoking the certificate.",
    revokedAt: "The date and time when the certificate was revoked.",
    serialNumberRes: "The serial number of the revoked certificate."
  },
  DELETE: {
    serialNumber: "The serial number of the certificate to delete."
  },
  GET_CERT: {
    serialNumber: "The serial number of the certificate to get the certificate body and certificate chain for.",
    certificate: "The certificate body of the certificate.",
    certificateChain: "The certificate chain of the certificate.",
    serialNumberRes: "The serial number of the certificate."
  }
};

export const CERTIFICATE_TEMPLATES = {
  CREATE: {
    caId: "The ID of the certificate authority to associate the template with.",
    pkiCollectionId: "The ID of the PKI collection to bind to the template.",
    name: "The name of the template.",
    commonName: "The regular expression string to use for validating common names.",
    subjectAlternativeName: "The regular expression string to use for validating subject alternative names.",
    ttl: "The max TTL for the template.",
    keyUsages: "The key usage constraint or default value for when template is used during certificate issuance.",
    extendedKeyUsages:
      "The extended key usage constraint or default value for when template is used during certificate issuance."
  },
  GET: {
    certificateTemplateId: "The ID of the certificate template to get."
  },
  UPDATE: {
    certificateTemplateId: "The ID of the certificate template to update.",
    caId: "The ID of the certificate authority to update the association with the template.",
    pkiCollectionId: "The ID of the PKI collection to update the binding to the template.",
    name: "The updated name of the template.",
    commonName: "The updated regular expression string for validating common names.",
    subjectAlternativeName: "The updated regular expression string for validating subject alternative names.",
    ttl: "The updated max TTL for the template.",
    keyUsages:
      "The updated key usage constraint or default value for when template is used during certificate issuance.",
    extendedKeyUsages:
      "The updated extended key usage constraint or default value for when template is used during certificate issuance."
  },
  DELETE: {
    certificateTemplateId: "The ID of the certificate template to delete."
  }
};

export const CA_CRLS = {
  GET: {
    crlId: "The ID of the certificate revocation list (CRL) to get.",
    crl: "The certificate revocation list (CRL)."
  }
};

export const ALERTS = {
  CREATE: {
    projectId: "The ID of the project to create the alert in.",
    pkiCollectionId: "The ID of the PKI collection to bind to the alert.",
    name: "The name of the alert.",
    alertBeforeDays: "The number of days before the certificate expires to trigger the alert.",
    emails: "The email addresses to send the alert email to."
  },
  GET: {
    alertId: "The ID of the alert to get."
  },
  UPDATE: {
    alertId: "The ID of the alert to update.",
    name: "The name of the alert to update to.",
    alertBeforeDays: "The number of days before the certificate expires to trigger the alert to update to.",
    pkiCollectionId: "The ID of the PKI collection to bind to the alert to update to.",
    emails: "The email addresses to send the alert email to update to."
  },
  DELETE: {
    alertId: "The ID of the alert to delete."
  }
};

export const PKI_COLLECTIONS = {
  CREATE: {
    projectId: "The ID of the project to create the PKI collection in.",
    name: "The name of the PKI collection.",
    description: "A description for the PKI collection."
  },
  GET: {
    collectionId: "The ID of the PKI collection to get."
  },
  UPDATE: {
    collectionId: "The ID of the PKI collection to update.",
    name: "The name of the PKI collection to update to.",
    description: "The description for the PKI collection to update to."
  },
  DELETE: {
    collectionId: "The ID of the PKI collection to delete."
  },
  LIST_ITEMS: {
    collectionId: "The ID of the PKI collection to list items from.",
    type: "The type of the PKI collection item to list.",
    offset: "The offset to start from.",
    limit: "The number of items to return."
  },
  ADD_ITEM: {
    collectionId: "The ID of the PKI collection to add the item to.",
    type: "The type of the PKI collection item to add.",
    itemId: "The resource ID of the PKI collection item to add."
  },
  DELETE_ITEM: {
    collectionId: "The ID of the PKI collection to delete the item from.",
    collectionItemId: "The ID of the PKI collection item to delete.",
    type: "The type of the deleted PKI collection item.",
    itemId: "The resource ID of the deleted PKI collection item."
  }
};

export const PROJECT_ROLE = {
  CREATE: {
    projectSlug: "Slug of the project to create the role for.",
    projectId: "Id of the project to create the role for.",
    slug: "The slug of the role.",
    name: "The name of the role.",
    description: "The description for the role.",
    permissions: "The permissions assigned to the role."
  },
  UPDATE: {
    projectSlug: "The slug of the project to update the role for.",
    projectId: "The ID of the project to update the role for.",
    roleId: "The ID of the role to update",
    slug: "The slug of the role.",
    name: "The name of the role.",
    description: "The description for the role.",
    permissions: "The permissions assigned to the role."
  },
  DELETE: {
    projectSlug: "The slug of the project to delete this role for.",
    projectId: "The ID of the project to delete the role for.",
    roleId: "The ID of the role to update"
  },
  GET_ROLE_BY_SLUG: {
    projectSlug: "The slug of the project.",
    projectId: "The ID of the project.",
    roleSlug: "The slug of the role to get details."
  },
  LIST: {
    projectSlug: "The slug of the project to list the roles of.",
    projectId: "The ID of the project."
  }
};

export const KMS = {
  CREATE_KEY: {
    projectId: "The ID of the project to create the key in.",
    name: "The name of the key to be created. Must be slug-friendly.",
    description: "An optional description of the key.",
    encryptionAlgorithm: "The algorithm to use when performing cryptographic operations with the key.",
    type: "The type of key to be created, either encrypt-decrypt or sign-verify, based on your intended use for the key."
  },
  UPDATE_KEY: {
    keyId: "The ID of the key to be updated.",
    name: "The updated name of this key. Must be slug-friendly.",
    description: "The updated description of this key.",
    isDisabled: "The flag to enable or disable this key."
  },
  DELETE_KEY: {
    keyId: "The ID of the key to be deleted."
  },
  LIST_KEYS: {
    projectId: "The ID of the project to list keys from.",
    offset: "The offset to start from. If you enter 10, it will start from the 10th key.",
    limit: "The number of keys to return.",
    orderBy: "The column to order keys by.",
    orderDirection: "The direction to order keys in.",
    search: "The text string to filter key names by."
  },
  GET_KEY_BY_ID: {
    keyId: "The ID of the KMS key to retrieve."
  },
  GET_KEY_BY_NAME: {
    keyName: "The name of the KMS key to retrieve.",
    projectId: "The ID of the project the key belongs to."
  },
  ENCRYPT: {
    keyId: "The ID of the key to encrypt the data with.",
    plaintext: "The plaintext to be encrypted (base64 encoded)."
  },
  DECRYPT: {
    keyId: "The ID of the key to decrypt the data with.",
    ciphertext: "The ciphertext to be decrypted (base64 encoded)."
  },

  LIST_SIGNING_ALGORITHMS: {
    keyId: "The ID of the key to list the signing algorithms for. The key must be for signing and verifying."
  },

  GET_PUBLIC_KEY: {
    keyId: "The ID of the key to get the public key for. The key must be for signing and verifying."
  },

  SIGN: {
    keyId: "The ID of the key to sign the data with.",
    data: "The data in string format to be signed (base64 encoded).",
    isDigest:
      "Whether the data is already digested or not. Please be aware that if you are passing a digest the algorithm used to create the digest must match the signing algorithm used to sign the digest.",
    signingAlgorithm: "The algorithm to use when performing cryptographic operations with the key."
  },
  VERIFY: {
    keyId: "The ID of the key to verify the data with.",
    data: "The data in string format to be verified (base64 encoded). For data larger than 4096 bytes you must first create a digest of the data and then pass the digest in the data parameter.",
    signature: "The signature to be verified (base64 encoded).",
    isDigest: "Whether the data is already digested or not."
  }
};

export const ProjectTemplates = {
  CREATE: {
    name: "The name of the project template to be created. Must be slug-friendly.",
    description: "An optional description of the project template.",
    roles: "The roles to be created when the template is applied to a project.",
    environments: "The environments to be created when the template is applied to a project."
  },
  UPDATE: {
    templateId: "The ID of the project template to be updated.",
    name: "The updated name of the project template. Must be slug-friendly.",
    description: "The updated description of the project template.",
    roles: "The updated roles to be created when the template is applied to a project.",
    environments: "The updated environments to be created when the template is applied to a project."
  },
  DELETE: {
    templateId: "The ID of the project template to be deleted."
  }
};

export const AppConnections = {
  GET_BY_ID: (app: AppConnection) => ({
    connectionId: `The ID of the ${APP_CONNECTION_NAME_MAP[app]} Connection to retrieve.`
  }),
  GET_BY_NAME: (app: AppConnection) => ({
    connectionName: `The name of the ${APP_CONNECTION_NAME_MAP[app]} Connection to retrieve.`
  }),
  CREATE: (app: AppConnection) => {
    const appName = APP_CONNECTION_NAME_MAP[app];
    return {
      name: `The name of the ${appName} Connection to create. Must be slug-friendly.`,
      description: `An optional description for the ${appName} Connection.`,
      credentials: `The credentials used to connect with ${appName}.`,
      method: `The method used to authenticate with ${appName}.`,
      isPlatformManagedCredentials: `Whether or not the ${appName} Connection credentials should be managed by Infisical. Once enabled this cannot be reversed.`
    };
  },
  UPDATE: (app: AppConnection) => {
    const appName = APP_CONNECTION_NAME_MAP[app];
    return {
      connectionId: `The ID of the ${appName} Connection to be updated.`,
      name: `The updated name of the ${appName} Connection. Must be slug-friendly.`,
      description: `The updated description of the ${appName} Connection.`,
      credentials: `The credentials used to connect with ${appName}.`,
      method: `The method used to authenticate with ${appName}.`,
      isPlatformManagedCredentials: `Whether or not the ${appName} Connection credentials should be managed by Infisical. Once enabled this cannot be reversed.`
    };
  },
  DELETE: (app: AppConnection) => ({
    connectionId: `The ID of the ${APP_CONNECTION_NAME_MAP[app]} Connection to be deleted.`
  }),
  CREDENTIALS: {
    AUTH0_CONNECTION: {
      domain: "The domain of the Auth0 instance to connect to.",
      clientId: "Your Auth0 application's Client ID.",
      clientSecret: "Your Auth0 application's Client Secret.",
      audience: "The unique identifier of the target API you want to access."
    },
    SQL_CONNECTION: {
      host: "The hostname of the database server.",
      port: "The port number of the database.",
      database: "The name of the database to connect to.",
      username: "The username to connect to the database with.",
      password: "The password to connect to the database with.",
      sslEnabled: "Whether or not to use SSL when connecting to the database.",
      sslRejectUnauthorized: "Whether or not to reject unauthorized SSL certificates.",
      sslCertificate: "The SSL certificate to use for connection."
    },
    TERRAFORM_CLOUD: {
      apiToken: "The API token to use to connect with Terraform Cloud."
    },
    VERCEL: {
      apiToken: "The API token used to authenticate with Vercel."
    },
    CAMUNDA: {
      clientId: "The client ID used to authenticate with Camunda.",
      clientSecret: "The client secret used to authenticate with Camunda."
    },
    WINDMILL: {
      instanceUrl: "The Windmill instance URL to connect with (defaults to https://app.windmill.dev).",
      accessToken: "The access token to use to connect with Windmill."
    },
<<<<<<< HEAD
    LDAP: {
      provider: "The type of LDAP provider. Determines provider-specific behaviors.",
      url: "The LDAP/LDAPS URL to connect to (e.g., 'ldap://domain-or-ip:389' or 'ldaps://domain-or-ip:636').",
      dn: "The Distinguished Name (DN) of the principal to bind with (e.g., 'CN=John,CN=Users,DC=example,DC=com').",
      password: "The password to bind with for authentication.",
      sslRejectUnauthorized:
        "Whether or not to reject unauthorized SSL certificates (true/false) when using ldaps://. Set to false only in test environments.",
      sslCertificate:
        "The SSL certificate (PEM format) to use for secure connection when using ldaps:// with a self-signed certificate."
=======
    TEAMCITY: {
      instanceUrl: "The TeamCity instance URL to connect with.",
      accessToken: "The access token to use to connect with TeamCity."
>>>>>>> f93edbb3
    }
  }
};

export const SecretSyncs = {
  LIST: (destination?: SecretSync) => ({
    projectId: `The ID of the project to list ${destination ? SECRET_SYNC_NAME_MAP[destination] : "Secret"} Syncs from.`
  }),
  GET_BY_ID: (destination: SecretSync) => ({
    syncId: `The ID of the ${SECRET_SYNC_NAME_MAP[destination]} Sync to retrieve.`
  }),
  GET_BY_NAME: (destination: SecretSync) => ({
    syncName: `The name of the ${SECRET_SYNC_NAME_MAP[destination]} Sync to retrieve.`,
    projectId: `The ID of the project the ${SECRET_SYNC_NAME_MAP[destination]} Sync is associated with.`
  }),
  CREATE: (destination: SecretSync) => {
    const destinationName = SECRET_SYNC_NAME_MAP[destination];
    return {
      name: `The name of the ${destinationName} Sync to create. Must be slug-friendly.`,
      description: `An optional description for the ${destinationName} Sync.`,
      projectId: "The ID of the project to create the sync in.",
      environment: `The slug of the project environment to sync secrets from.`,
      secretPath: `The folder path to sync secrets from.`,
      connectionId: `The ID of the ${
        APP_CONNECTION_NAME_MAP[SECRET_SYNC_CONNECTION_MAP[destination]]
      } Connection to use for syncing.`,
      isAutoSyncEnabled: `Whether secrets should be automatically synced when changes occur at the source location or not.`,
      syncOptions: "Optional parameters to modify how secrets are synced."
    };
  },
  UPDATE: (destination: SecretSync) => {
    const destinationName = SECRET_SYNC_NAME_MAP[destination];
    return {
      syncId: `The ID of the ${destinationName} Sync to be updated.`,
      connectionId: `The updated ID of the ${
        APP_CONNECTION_NAME_MAP[SECRET_SYNC_CONNECTION_MAP[destination]]
      } Connection to use for syncing.`,
      name: `The updated name of the ${destinationName} Sync. Must be slug-friendly.`,
      environment: `The updated slug of the project environment to sync secrets from.`,
      secretPath: `The updated folder path to sync secrets from.`,
      description: `The updated description of the ${destinationName} Sync.`,
      isAutoSyncEnabled: `Whether secrets should be automatically synced when changes occur at the source location or not.`,
      syncOptions: "Optional parameters to modify how secrets are synced."
    };
  },
  DELETE: (destination: SecretSync) => ({
    syncId: `The ID of the ${SECRET_SYNC_NAME_MAP[destination]} Sync to be deleted.`,
    removeSecrets: `Whether previously synced secrets should be removed prior to deletion.`
  }),
  SYNC_SECRETS: (destination: SecretSync) => ({
    syncId: `The ID of the ${SECRET_SYNC_NAME_MAP[destination]} Sync to trigger a sync for.`
  }),
  IMPORT_SECRETS: (destination: SecretSync) => ({
    syncId: `The ID of the ${SECRET_SYNC_NAME_MAP[destination]} Sync to trigger importing secrets for.`,
    importBehavior: `Specify whether Infisical should prioritize secret values from Infisical or ${SECRET_SYNC_NAME_MAP[destination]}.`
  }),
  REMOVE_SECRETS: (destination: SecretSync) => ({
    syncId: `The ID of the ${SECRET_SYNC_NAME_MAP[destination]} Sync to trigger removing secrets for.`
  }),
  SYNC_OPTIONS: (destination: SecretSync) => {
    const destinationName = SECRET_SYNC_NAME_MAP[destination];
    return {
      initialSyncBehavior: `Specify how Infisical should resolve the initial sync to the ${destinationName} destination.`,
      disableSecretDeletion: `Enable this flag to prevent removal of secrets from the ${destinationName} destination when syncing.`
    };
  },
  ADDITIONAL_SYNC_OPTIONS: {
    AWS_PARAMETER_STORE: {
      keyId: "The AWS KMS key ID or alias to use when encrypting parameters synced by Infisical.",
      tags: "Optional resource tags to add to parameters synced by Infisical.",
      syncSecretMetadataAsTags: `Whether Infisical secret metadata should be added as resource tags to parameters synced by Infisical.`
    },
    AWS_SECRETS_MANAGER: {
      keyId: "The AWS KMS key ID or alias to use when encrypting parameters synced by Infisical.",
      tags: "Optional tags to add to secrets synced by Infisical.",
      syncSecretMetadataAsTags: `Whether Infisical secret metadata should be added as tags to secrets synced by Infisical.`
    }
  },
  DESTINATION_CONFIG: {
    AWS_PARAMETER_STORE: {
      region: "The AWS region to sync secrets to.",
      path: "The Parameter Store path to sync secrets to."
    },
    AWS_SECRETS_MANAGER: {
      region: "The AWS region to sync secrets to.",
      mappingBehavior: "How secrets from Infisical should be mapped to AWS Secrets Manager; one-to-one or many-to-one.",
      secretName: "The secret name in AWS Secrets Manager to sync to when using mapping behavior many-to-one."
    },
    GITHUB: {
      scope: "The GitHub scope that secrets should be synced to",
      org: "The name of the GitHub organization.",
      owner: "The name of the GitHub account owner of the repository.",
      repo: "The name of the GitHub repository.",
      env: "The name of the GitHub environment."
    },
    AZURE_KEY_VAULT: {
      vaultBaseUrl: "The base URL of the Azure Key Vault to sync secrets to. Example: https://example.vault.azure.net/"
    },
    AZURE_APP_CONFIGURATION: {
      configurationUrl:
        "The URL of the Azure App Configuration to sync secrets to. Example: https://example.azconfig.io/",
      label: "An optional label to assign to secrets created in Azure App Configuration."
    },
    GCP: {
      scope: "The Google project scope that secrets should be synced to.",
      projectId: "The ID of the Google project secrets should be synced to."
    },
    DATABRICKS: {
      scope: "The Databricks secret scope that secrets should be synced to."
    },
    CAMUNDA: {
      scope: "The Camunda scope that secrets should be synced to.",
      clusterUUID: "The UUID of the Camunda cluster that secrets should be synced to."
    },
    HUMANITEC: {
      app: "The ID of the Humanitec app to sync secrets to.",
      org: "The ID of the Humanitec org to sync secrets to.",
      env: "The ID of the Humanitec environment to sync secrets to.",
      scope: "The Humanitec scope that secrets should be synced to."
    },
    TERRAFORM_CLOUD: {
      org: "The ID of the Terraform Cloud org to sync secrets to.",
      variableSetName: "The name of the Terraform Cloud Variable Set to sync secrets to.",
      variableSetId: "The ID of the Terraform Cloud Variable Set to sync secrets to.",
      workspaceName: "The name of the Terraform Cloud workspace to sync secrets to.",
      workspaceId: "The ID of the Terraform Cloud workspace to sync secrets to.",
      scope: "The Terraform Cloud scope that secrets should be synced to.",
      category: "The Terraform Cloud category that secrets should be synced to."
    },
    VERCEL: {
      app: "The ID of the Vercel app to sync secrets to.",
      appName: "The name of the Vercel app to sync secrets to.",
      env: "The ID of the Vercel environment to sync secrets to.",
      branch: "The branch to sync preview secrets to.",
      teamId: "The ID of the Vercel team to sync secrets to."
    },
    WINDMILL: {
      workspace: "The Windmill workspace to sync secrets to.",
      path: "The Windmill workspace path to sync secrets to."
    },
    TEAMCITY: {
      project: "The TeamCity project to sync secrets to.",
      buildConfig: "The TeamCity build configuration to sync secrets to."
    }
  }
};

export const SecretRotations = {
  LIST: (type?: SecretRotation) => ({
    projectId: `The ID of the project to list ${type ? SECRET_ROTATION_NAME_MAP[type] : "Secret"} Rotations from.`
  }),
  GET_BY_ID: (type: SecretRotation) => ({
    rotationId: `The ID of the ${SECRET_ROTATION_NAME_MAP[type]} Rotation to retrieve.`
  }),
  GET_GENERATED_CREDENTIALS_BY_ID: (type: SecretRotation) => ({
    rotationId: `The ID of the ${SECRET_ROTATION_NAME_MAP[type]} Rotation to retrieve the generated credentials for.`
  }),
  GET_BY_NAME: (type: SecretRotation) => ({
    rotationName: `The name of the ${SECRET_ROTATION_NAME_MAP[type]} Rotation to retrieve.`,
    projectId: `The ID of the project the ${SECRET_ROTATION_NAME_MAP[type]} Rotation is located in.`,
    secretPath: `The secret path the ${SECRET_ROTATION_NAME_MAP[type]} Rotation is located at.`,
    environment: `The environment the ${SECRET_ROTATION_NAME_MAP[type]} Rotation is located in.`
  }),
  CREATE: (type: SecretRotation) => {
    const destinationName = SECRET_ROTATION_NAME_MAP[type];
    return {
      name: `The name of the ${destinationName} Rotation to create. Must be slug-friendly.`,
      description: `An optional description for the ${destinationName} Rotation.`,
      projectId: "The ID of the project to create the rotation in.",
      environment: `The slug of the project environment to create the rotation in.`,
      secretPath: `The secret path of the project to create the rotation in.`,
      connectionId: `The ID of the ${
        APP_CONNECTION_NAME_MAP[SECRET_ROTATION_CONNECTION_MAP[type]]
      } Connection to use for rotation.`,
      isAutoRotationEnabled: `Whether secrets should be automatically rotated when the specified rotation interval has elapsed.`,
      rotationInterval: `The interval, in days, to automatically rotate secrets.`,
      rotateAtUtc: `The hours and minutes rotation should occur at in UTC. Defaults to Midnight (00:00) UTC.`
    };
  },
  UPDATE: (type: SecretRotation) => {
    const typeName = SECRET_ROTATION_NAME_MAP[type];
    return {
      rotationId: `The ID of the ${typeName} Rotation to be updated.`,
      name: `The updated name of the ${typeName} Rotation. Must be slug-friendly.`,
      description: `The updated description of the ${typeName} Rotation.`,
      isAutoRotationEnabled: `Whether secrets should be automatically rotated when the specified rotation interval has elapsed.`,
      rotationInterval: `The updated interval, in days, to automatically rotate secrets.`,
      rotateAtUtc: `The updated hours and minutes rotation should occur at in UTC.`
    };
  },
  DELETE: (type: SecretRotation) => ({
    rotationId: `The ID of the ${SECRET_ROTATION_NAME_MAP[type]} Rotation to be deleted.`,
    deleteSecrets: `Whether the mapped secrets belonging to this rotation should be deleted.`,
    revokeGeneratedCredentials: `Whether the generated credentials associated with this rotation should be revoked.`
  }),
  ROTATE: (type: SecretRotation) => ({
    rotationId: `The ID of the ${SECRET_ROTATION_NAME_MAP[type]} Rotation to rotate generated credentials for.`
  }),
  PARAMETERS: {
    SQL_CREDENTIALS: {
      username1:
        "The username of the first login to rotate passwords for. This user must already exists in your database.",
      username2:
        "The username of the second login to rotate passwords for. This user must already exists in your database."
    },
    AUTH0_CLIENT_SECRET: {
      clientId: "The client ID of the Auth0 Application to rotate the client secret for."
    },
<<<<<<< HEAD
    LDAP_PASSWORD: {
      dn: "The Distinguished Name (DN) of the principal to rotate the password for."
    },
    GENERAL: {
      PASSWORD_REQUIREMENTS: {
        base: "The password requirements to use when generating the new password.",
        length: "The length of the password to generate.",
        required: {
          digits: "The amount of digits to require in the generated password.",
          lowercase: "The amount of lowercase characters to require in the generated password.",
          uppercase: "The amount of uppercase characters to require in the generated password.",
          symbols: "The amount of symbols to require in the generated password."
        },
        allowedSymbols: 'The allowed symbols to use in the generated password (defaults to "-_.~!*").'
      }
=======
    AWS_IAM_USER_SECRET: {
      userName: "The name of the client to rotate credentials for.",
      region: "The AWS region the client is present in."
>>>>>>> f93edbb3
    }
  },
  SECRETS_MAPPING: {
    SQL_CREDENTIALS: {
      username: "The name of the secret that the active username will be mapped to.",
      password: "The name of the secret that the generated password will be mapped to."
    },
    AUTH0_CLIENT_SECRET: {
      clientId: "The name of the secret that the client ID will be mapped to.",
      clientSecret: "The name of the secret that the rotated client secret will be mapped to."
    },
<<<<<<< HEAD
    LDAP_PASSWORD: {
      dn: "The name of the secret that the Distinguished Name (DN) of the principal will be mapped to.",
      password: "The name of the secret that the rotated password will be mapped to."
=======
    AWS_IAM_USER_SECRET: {
      accessKeyId: "The name of the secret that the access key ID will be mapped to.",
      secretAccessKey: "The name of the secret that the rotated secret access key will be mapped to."
>>>>>>> f93edbb3
    }
  }
};<|MERGE_RESOLUTION|>--- conflicted
+++ resolved
@@ -1858,7 +1858,6 @@
       instanceUrl: "The Windmill instance URL to connect with (defaults to https://app.windmill.dev).",
       accessToken: "The access token to use to connect with Windmill."
     },
-<<<<<<< HEAD
     LDAP: {
       provider: "The type of LDAP provider. Determines provider-specific behaviors.",
       url: "The LDAP/LDAPS URL to connect to (e.g., 'ldap://domain-or-ip:389' or 'ldaps://domain-or-ip:636').",
@@ -1868,11 +1867,10 @@
         "Whether or not to reject unauthorized SSL certificates (true/false) when using ldaps://. Set to false only in test environments.",
       sslCertificate:
         "The SSL certificate (PEM format) to use for secure connection when using ldaps:// with a self-signed certificate."
-=======
+    },
     TEAMCITY: {
       instanceUrl: "The TeamCity instance URL to connect with.",
       accessToken: "The access token to use to connect with TeamCity."
->>>>>>> f93edbb3
     }
   }
 };
@@ -2081,7 +2079,6 @@
     AUTH0_CLIENT_SECRET: {
       clientId: "The client ID of the Auth0 Application to rotate the client secret for."
     },
-<<<<<<< HEAD
     LDAP_PASSWORD: {
       dn: "The Distinguished Name (DN) of the principal to rotate the password for."
     },
@@ -2097,11 +2094,10 @@
         },
         allowedSymbols: 'The allowed symbols to use in the generated password (defaults to "-_.~!*").'
       }
-=======
+    },
     AWS_IAM_USER_SECRET: {
       userName: "The name of the client to rotate credentials for.",
       region: "The AWS region the client is present in."
->>>>>>> f93edbb3
     }
   },
   SECRETS_MAPPING: {
@@ -2113,15 +2109,13 @@
       clientId: "The name of the secret that the client ID will be mapped to.",
       clientSecret: "The name of the secret that the rotated client secret will be mapped to."
     },
-<<<<<<< HEAD
     LDAP_PASSWORD: {
       dn: "The name of the secret that the Distinguished Name (DN) of the principal will be mapped to.",
       password: "The name of the secret that the rotated password will be mapped to."
-=======
+    },
     AWS_IAM_USER_SECRET: {
       accessKeyId: "The name of the secret that the access key ID will be mapped to.",
       secretAccessKey: "The name of the secret that the rotated secret access key will be mapped to."
->>>>>>> f93edbb3
     }
   }
 };