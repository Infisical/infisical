export const GROUPS = {
  CREATE: {
    name: "The name of the group to create.",
    slug: "The slug of the group to create.",
    role: "The role of the group to create."
  },
  UPDATE: {
    currentSlug: "The current slug of the group to update.",
    name: "The new name of the group to update to.",
    slug: "The new slug of the group to update to.",
    role: "The new role of the group to update to."
  },
  DELETE: {
    slug: "The slug of the group to delete"
  },
  LIST_USERS: {
    slug: "The slug of the group to list users for",
    offset: "The offset to start from. If you enter 10, it will start from the 10th user.",
    limit: "The number of users to return.",
    username: "The username to search for."
  },
  ADD_USER: {
    slug: "The slug of the group to add the user to.",
    username: "The username of the user to add to the group."
  },
  DELETE_USER: {
    slug: "The slug of the group to remove the user from.",
    username: "The username of the user to remove from the group."
  }
} as const;

export const IDENTITIES = {
  CREATE: {
    name: "The name of the identity to create.",
    organizationId: "The organization ID to which the identity belongs.",
    role: "The role of the identity. Possible values are 'no-access', 'member', and 'admin'."
  },
  UPDATE: {
    identityId: "The ID of the identity to update.",
    name: "The new name of the identity.",
    role: "The new role of the identity."
  },
  DELETE: {
    identityId: "The ID of the identity to delete."
  }
} as const;

export const UNIVERSAL_AUTH = {
  LOGIN: {
    clientId: "Your Machine Identity Client ID.",
    clientSecret: "Your Machine Identity Client Secret."
  },
  ATTACH: {
    identityId: "The ID of the identity to attach the configuration onto.",
    clientSecretTrustedIps:
      "A list of IPs or CIDR ranges that the Client Secret can be used from together with the Client ID to get back an access token. You can use 0.0.0.0/0, to allow usage from any network address.",
    accessTokenTrustedIps:
      "A list of IPs or CIDR ranges that access tokens can be used from. You can use 0.0.0.0/0, to allow usage from any network address.",
    accessTokenTTL: "The lifetime for an access token in seconds. This value will be referenced at renewal time.",
    accessTokenMaxTTL:
      "The maximum lifetime for an access token in seconds. This value will be referenced at renewal time.",
    accessTokenNumUsesLimit:
      "The maximum number of times that an access token can be used; a value of 0 implies infinite number of uses."
  },
  RETRIEVE: {
    identityId: "The ID of the identity to retrieve."
  },
  UPDATE: {
    identityId: "The ID of the identity to update.",
    clientSecretTrustedIps: "The new list of IPs or CIDR ranges that the Client Secret can be used from.",
    accessTokenTrustedIps: "The new list of IPs or CIDR ranges that access tokens can be used from.",
    accessTokenTTL: "The new lifetime for an access token in seconds.",
    accessTokenMaxTTL: "The new maximum lifetime for an access token in seconds.",
    accessTokenNumUsesLimit: "The new maximum number of times that an access token can be used."
  },
  CREATE_CLIENT_SECRET: {
    identityId: "The ID of the identity to create a client secret for.",
    description: "The description of the client secret.",
    numUsesLimit:
      "The maximum number of times that the client secret can be used; a value of 0 implies infinite number of uses.",
    ttl: "The lifetime for the client secret in seconds."
  },
  LIST_CLIENT_SECRETS: {
    identityId: "The ID of the identity to list client secrets for."
  },
  REVOKE_CLIENT_SECRET: {
    identityId: "The ID of the identity to revoke the client secret from.",
    clientSecretId: "The ID of the client secret to revoke."
  },
  RENEW_ACCESS_TOKEN: {
    accessToken: "The access token to renew."
  }
} as const;

export const ORGANIZATIONS = {
  LIST_USER_MEMBERSHIPS: {
    organizationId: "The ID of the organization to get memberships from."
  },
  UPDATE_USER_MEMBERSHIP: {
    organizationId: "The ID of the organization to update the membership for.",
    membershipId: "The ID of the membership to update.",
    role: "The new role of the membership."
  },
  DELETE_USER_MEMBERSHIP: {
    organizationId: "The ID of the organization to delete the membership from.",
    membershipId: "The ID of the membership to delete."
  },
  LIST_IDENTITY_MEMBERSHIPS: {
    orgId: "The ID of the organization to get identity memberships from."
  },
  GET_PROJECTS: {
    organizationId: "The ID of the organization to get projects from."
  },
  LIST_GROUPS: {
    organizationId: "The ID of the organization to list groups for."
  }
} as const;

export const PROJECTS = {
  CREATE: {
    organizationSlug: "The slug of the organization to create the project in.",
    projectName: "The name of the project to create.",
    slug: "An optional slug for the project."
  },
  DELETE: {
    workspaceId: "The ID of the project to delete."
  },
  GET: {
    workspaceId: "The ID of the project."
  },
  UPDATE: {
    workspaceId: "The ID of the project to update.",
    name: "The new name of the project.",
    autoCapitalization: "Disable or enable auto-capitalization for the project."
  },
  INVITE_MEMBER: {
    projectId: "The ID of the project to invite the member to.",
    emails: "A list of organization member emails to invite to the project.",
    usernames: "A list of usernames to invite to the project."
  },
  REMOVE_MEMBER: {
    projectId: "The ID of the project to remove the member from.",
    emails: "A list of organization member emails to remove from the project.",
    usernames: "A list of usernames to remove from the project."
  },
  GET_USER_MEMBERSHIPS: {
    workspaceId: "The ID of the project to get memberships from."
  },
  UPDATE_USER_MEMBERSHIP: {
    workspaceId: "The ID of the project to update the membership for.",
    membershipId: "The ID of the membership to update.",
    roles: "A list of roles to update the membership to."
  },
  LIST_IDENTITY_MEMBERSHIPS: {
    projectId: "The ID of the project to get identity memberships from."
  },
  UPDATE_IDENTITY_MEMBERSHIP: {
    projectId: "The ID of the project to update the identity membership for.",
    identityId: "The ID of the identity to update the membership for.",
    roles: "A list of roles to update the membership to."
  },
  DELETE_IDENTITY_MEMBERSHIP: {
    projectId: "The ID of the project to delete the identity membership from.",
    identityId: "The ID of the identity to delete the membership from."
  },
  GET_KEY: {
    workspaceId: "The ID of the project to get the key from."
  },
  GET_SNAPSHOTS: {
    workspaceId: "The ID of the project to get snapshots from.",
    environment: "The environment to get snapshots from.",
    path: "The secret path to get snapshots from.",
    offset: "The offset to start from. If you enter 10, it will start from the 10th snapshot.",
    limit: "The number of snapshots to return."
  },
  ROLLBACK_TO_SNAPSHOT: {
    secretSnapshotId: "The ID of the snapshot to rollback to."
  },
<<<<<<< HEAD
  ADD_GROUP_TO_PROJECT: {
    projectSlug: "The slug of the project to add the group to.",
    groupSlug: "The slug of the group to add to the project.",
    role: "The role for the group to assume in the project."
  },
  UPDATE_GROUP_IN_PROJECT: {
    projectSlug: "The slug of the project to update the group in.",
    groupSlug: "The slug of the group to update in the project.",
    roles: "A list of roles to update the group to."
  },
  REMOVE_GROUP_FROM_PROJECT: {
    projectSlug: "The slug of the project to delete the group from.",
    groupSlug: "The slug of the group to delete from the project."
  },
  LIST_GROUPS_IN_PROJECT: {
    projectSlug: "The slug of the project to list groups for."
=======
  LIST_INTEGRATION: {
    workspaceId: "The ID of the project to list integrations for."
  },
  LIST_INTEGRATION_AUTHORIZATION: {
    workspaceId: "The ID of the project to list integration auths for."
>>>>>>> 9f23106c
  }
} as const;

export const ENVIRONMENTS = {
  CREATE: {
    workspaceId: "The ID of the project to create the environment in.",
    name: "The name of the environment to create.",
    slug: "The slug of the environment to create."
  },
  UPDATE: {
    workspaceId: "The ID of the project to update the environment in.",
    id: "The ID of the environment to update.",
    name: "The new name of the environment.",
    slug: "The new slug of the environment.",
    position: "The new position of the environment. The lowest number will be displayed as the first environment."
  },
  DELETE: {
    workspaceId: "The ID of the project to delete the environment from.",
    id: "The ID of the environment to delete."
  }
} as const;

export const FOLDERS = {
  LIST: {
    workspaceId: "The ID of the project to list folders from.",
    environment: "The slug of the environment to list folders from.",
    path: "The path to list folders from.",
    directory: "The directory to list folders from. (Deprecated in favor of path)"
  },
  CREATE: {
    workspaceId: "The ID of the project to create the folder in.",
    environment: "The slug of the environment to create the folder in.",
    name: "The name of the folder to create.",
    path: "The path of the folder to create.",
    directory: "The directory of the folder to create. (Deprecated in favor of path)"
  },
  UPDATE: {
    folderId: "The ID of the folder to update.",
    environment: "The slug of the environment where the folder is located.",
    name: "The new name of the folder.",
    path: "The path of the folder to update.",
    directory: "The new directory of the folder to update. (Deprecated in favor of path)",
    workspaceId: "The ID of the project where the folder is located."
  },
  DELETE: {
    folderIdOrName: "The ID or name of the folder to delete.",
    workspaceId: "The ID of the project to delete the folder from.",
    environment: "The slug of the environment where the folder is located.",
    directory: "The directory of the folder to delete. (Deprecated in favor of path)",
    path: "The path of the folder to delete."
  }
} as const;

export const SECRETS = {
  ATTACH_TAGS: {
    secretName: "The name of the secret to attach tags to.",
    secretPath: "The path of the secret to attach tags to.",
    type: "The type of the secret to attach tags to. (shared/personal)",
    environment: "The slug of the environment where the secret is located",
    projectSlug: "The slug of the project where the secret is located",
    tagSlugs: "An array of existing tag slugs to attach to the secret."
  },
  DETACH_TAGS: {
    secretName: "The name of the secret to detach tags from.",
    secretPath: "The path of the secret to detach tags from.",
    type: "The type of the secret to attach tags to. (shared/personal)",
    environment: "The slug of the environment where the secret is located",
    projectSlug: "The slug of the project where the secret is located",
    tagSlugs: "An array of existing tag slugs to detach from the secret."
  }
} as const;

export const RAW_SECRETS = {
  LIST: {
    recursive: "Whether or not to fetch all secrets from the specified base path, and all of its subdirectories.",
    workspaceId: "The ID of the project to list secrets from.",
    workspaceSlug: "The slug of the project to list secrets from. This parameter is only usable by machine identities.",
    environment: "The slug of the environment to list secrets from.",
    secretPath: "The secret path to list secrets from.",
    includeImports: "Weather to include imported secrets or not."
  },
  CREATE: {
    secretName: "The name of the secret to create.",
    environment: "The slug of the environment to create the secret in.",
    secretComment: "Attach a comment to the secret.",
    secretPath: "The path to create the secret in.",
    secretValue: "The value of the secret to create.",
    skipMultilineEncoding: "Skip multiline encoding for the secret value.",
    type: "The type of the secret to create.",
    workspaceId: "The ID of the project to create the secret in."
  },
  GET: {
    secretName: "The name of the secret to get.",
    workspaceId: "The ID of the project to get the secret from.",
    environment: "The slug of the environment to get the secret from.",
    secretPath: "The path of the secret to get.",
    version: "The version of the secret to get.",
    type: "The type of the secret to get.",
    includeImports: "Weather to include imported secrets or not."
  },
  UPDATE: {
    secretName: "The name of the secret to update.",
    environment: "The slug of the environment where the secret is located.",
    secretPath: "The path of the secret to update",
    secretValue: "The new value of the secret.",
    skipMultilineEncoding: "Skip multiline encoding for the secret value.",
    type: "The type of the secret to update.",
    workspaceId: "The ID of the project to update the secret in."
  },
  DELETE: {
    secretName: "The name of the secret to delete.",
    environment: "The slug of the environment where the secret is located.",
    secretPath: "The path of the secret.",
    type: "The type of the secret to delete.",
    workspaceId: "The ID of the project where the secret is located."
  }
} as const;

export const SECRET_IMPORTS = {
  LIST: {
    workspaceId: "The ID of the project to list secret imports from.",
    environment: "The slug of the environment to list secret imports from.",
    path: "The path to list secret imports from."
  },
  CREATE: {
    environment: "The slug of the environment to import into.",
    path: "The path to import into.",
    workspaceId: "The ID of the project you are working in.",
    import: {
      environment: "The slug of the environment to import from.",
      path: "The path to import from."
    }
  },
  UPDATE: {
    secretImportId: "The ID of the secret import to update.",
    environment: "The slug of the environment where the secret import is located.",
    import: {
      environment: "The new environment slug to import from.",
      path: "The new path to import from.",
      position: "The new position of the secret import. The lowest number will be displayed as the first import."
    },
    path: "The path of the secret import to update.",
    workspaceId: "The ID of the project where the secret import is located."
  },
  DELETE: {
    workspaceId: "The ID of the project to delete the secret import from.",
    secretImportId: "The ID of the secret import to delete.",
    environment: "The slug of the environment where the secret import is located.",
    path: "The path of the secret import to delete."
  }
} as const;

export const AUDIT_LOGS = {
  EXPORT: {
    workspaceId: "The ID of the project to export audit logs from.",
    eventType: "The type of the event to export.",
    userAgentType: "Choose which consuming application to export audit logs for.",
    startDate: "The date to start the export from.",
    endDate: "The date to end the export at.",
    offset: "The offset to start from. If you enter 10, it will start from the 10th audit log.",
    limit: "The number of audit logs to return.",
    actor: "The actor to filter the audit logs by."
  }
} as const;

export const DYNAMIC_SECRETS = {
  LIST: {
    projectSlug: "The slug of the project to create dynamic secret in.",
    environmentSlug: "The slug of the environment to list folders from.",
    path: "The path to list folders from."
  },
  LIST_LEAES_BY_NAME: {
    projectSlug: "The slug of the project to create dynamic secret in.",
    environmentSlug: "The slug of the environment to list folders from.",
    path: "The path to list folders from.",
    name: "The name of the dynamic secret."
  },
  GET_BY_NAME: {
    projectSlug: "The slug of the project to create dynamic secret in.",
    environmentSlug: "The slug of the environment to list folders from.",
    path: "The path to list folders from.",
    name: "The name of the dynamic secret."
  },
  CREATE: {
    projectSlug: "The slug of the project to create dynamic secret in.",
    environmentSlug: "The slug of the environment to create the dynamic secret in.",
    path: "The path to create the dynamic secret in.",
    name: "The name of the dynamic secret.",
    provider: "The type of dynamic secret.",
    defaultTTL: "The default TTL that will be applied for all the leases.",
    maxTTL: "The maximum limit a TTL can be leases or renewed."
  },
  UPDATE: {
    projectSlug: "The slug of the project to update dynamic secret in.",
    environmentSlug: "The slug of the environment to update the dynamic secret in.",
    path: "The path to update the dynamic secret in.",
    name: "The name of the dynamic secret.",
    inputs: "The new partial values for the configurated provider of the dynamic secret",
    defaultTTL: "The default TTL that will be applied for all the leases.",
    maxTTL: "The maximum limit a TTL can be leases or renewed.",
    newName: "The new name for the dynamic secret."
  },
  DELETE: {
    projectSlug: "The slug of the project to delete dynamic secret in.",
    environmentSlug: "The slug of the environment to delete the dynamic secret in.",
    path: "The path to delete the dynamic secret in.",
    name: "The name of the dynamic secret.",
    isForced:
      "A boolean flag to delete the the dynamic secret from infisical without trying to remove it from external provider. Used when the dynamic secret got modified externally."
  }
} as const;

export const DYNAMIC_SECRET_LEASES = {
  GET_BY_LEASEID: {
    projectSlug: "The slug of the project to create dynamic secret in.",
    environmentSlug: "The slug of the environment to list folders from.",
    path: "The path to list folders from.",
    leaseId: "The ID of the dynamic secret lease."
  },
  CREATE: {
    projectSlug: "The slug of the project of the dynamic secret in.",
    environmentSlug: "The slug of the environment of the dynamic secret in.",
    path: "The path of the dynamic secret in.",
    dynamicSecretName: "The name of the dynamic secret.",
    ttl: "The lease lifetime ttl. If not provided the default TTL of dynamic secret will be used."
  },
  RENEW: {
    projectSlug: "The slug of the project of the dynamic secret in.",
    environmentSlug: "The slug of the environment of the dynamic secret in.",
    path: "The path of the dynamic secret in.",
    leaseId: "The ID of the dynamic secret lease.",
    ttl: "The renew TTL that gets added with current expiry (ensure it's below max TTL) for a total less than creation time + max TTL."
  },
  DELETE: {
    projectSlug: "The slug of the project of the dynamic secret in.",
    environmentSlug: "The slug of the environment of the dynamic secret in.",
    path: "The path of the dynamic secret in.",
    leaseId: "The ID of the dynamic secret lease.",
    isForced:
      "A boolean flag to delete the the dynamic secret from infisical without trying to remove it from external provider. Used when the dynamic secret got modified externally."
  }
} as const;
export const SECRET_TAGS = {
  LIST: {
    projectId: "The ID of the project to list tags from."
  },
  CREATE: {
    projectId: "The ID of the project to create the tag in.",
    name: "The name of the tag to create.",
    slug: "The slug of the tag to create.",
    color: "The color of the tag to create."
  },
  DELETE: {
    tagId: "The ID of the tag to delete.",
    projectId: "The ID of the project to delete the tag from."
  }
} as const;

export const IDENTITY_ADDITIONAL_PRIVILEGE = {
  CREATE: {
    projectSlug: "The slug of the project of the identity in.",
    identityId: "The ID of the identity to delete.",
    slug: "The slug of the privilege to create.",
    permissions: `The permission object for the privilege.
1. [["read", "secrets", {environment: "dev", secretPath: {$glob: "/"}}]]
2. [["read", "secrets", {environment: "dev"}], ["create", "secrets", {environment: "dev"}]]
2. [["read", "secrets", {environment: "dev"}]]
`,
    isPackPermission: "Whether the server should pack(compact) the permission object.",
    isTemporary: "Whether the privilege is temporary.",
    temporaryMode: "Type of temporary access given. Types: relative",
    temporaryRange: "TTL for the temporay time. Eg: 1m, 1h, 1d",
    temporaryAccessStartTime: "ISO time for which temporary access should begin."
  },
  UPDATE: {
    projectSlug: "The slug of the project of the identity in.",
    identityId: "The ID of the identity to update.",
    slug: "The slug of the privilege to update.",
    newSlug: "The new slug of the privilege to update.",
    permissions: `The permission object for the privilege.
1. [["read", "secrets", {environment: "dev", secretPath: {$glob: "/"}}]]
2. [["read", "secrets", {environment: "dev"}], ["create", "secrets", {environment: "dev"}]]
2. [["read", "secrets", {environment: "dev"}]]
`,
    isPackPermission: "Whether the server should pack(compact) the permission object.",
    isTemporary: "Whether the privilege is temporary.",
    temporaryMode: "Type of temporary access given. Types: relative",
    temporaryRange: "TTL for the temporay time. Eg: 1m, 1h, 1d",
    temporaryAccessStartTime: "ISO time for which temporary access should begin."
  },
  DELETE: {
    projectSlug: "The slug of the project of the identity in.",
    identityId: "The ID of the identity to delete.",
    slug: "The slug of the privilege to delete."
  },
  GET_BY_SLUG: {
    projectSlug: "The slug of the project of the identity in.",
    identityId: "The ID of the identity to list.",
    slug: "The slug of the privilege."
  },
  LIST: {
    projectSlug: "The slug of the project of the identity in.",
    identityId: "The ID of the identity to list.",
    unpacked: "Whether the system should send the permissions as unpacked"
  }
};

export const PROJECT_USER_ADDITIONAL_PRIVILEGE = {
  CREATE: {
    projectMembershipId: "Project membership id of user",
    slug: "The slug of the privilege to create.",
    permissions:
      "The permission object for the privilege. Refer https://casl.js.org/v6/en/guide/define-rules#the-shape-of-raw-rule to understand the shape",
    isPackPermission: "Whether the server should pack(compact) the permission object.",
    isTemporary: "Whether the privilege is temporary.",
    temporaryMode: "Type of temporary access given. Types: relative",
    temporaryRange: "TTL for the temporay time. Eg: 1m, 1h, 1d",
    temporaryAccessStartTime: "ISO time for which temporary access should begin."
  },
  UPDATE: {
    privilegeId: "The id of privilege object",
    slug: "The slug of the privilege to create.",
    newSlug: "The new slug of the privilege to create.",
    permissions:
      "The permission object for the privilege. Refer https://casl.js.org/v6/en/guide/define-rules#the-shape-of-raw-rule to understand the shape",
    isPackPermission: "Whether the server should pack(compact) the permission object.",
    isTemporary: "Whether the privilege is temporary.",
    temporaryMode: "Type of temporary access given. Types: relative",
    temporaryRange: "TTL for the temporay time. Eg: 1m, 1h, 1d",
    temporaryAccessStartTime: "ISO time for which temporary access should begin."
  },
  DELETE: {
    privilegeId: "The id of privilege object"
  },
  GET_BY_PRIVILEGEID: {
    privilegeId: "The id of privilege object"
  },
  LIST: {
    projectMembershipId: "Project membership id of user"
  }
};

export const INTEGRATION_AUTH = {
  GET: {
    integrationAuthId: "The id of integration authentication object."
  },
  DELETE: {
    integration: "The slug of the integration to be unauthorized.",
    projectId: "The ID of the project to delete the integration auth from."
  },
  DELETE_BY_ID: {
    integrationAuthId: "The id of integration authentication object to delete."
  },
  CREATE_ACCESS_TOKEN: {
    workspaceId: "The ID of the project to create the integration auth for.",
    integration: "The slug of integration for the auth object.",
    accessId: "The unique authorized access id of the external integration provider.",
    accessToken: "The unique authorized access token of the external integration provider.",
    url: "",
    namespace: "",
    refreshToken: "The refresh token for integration authorization."
  }
} as const;

export const INTEGRATION = {
  CREATE: {
    integrationAuthId: "The ID of the integration auth object to link with integration.",
    app: "The name of the external integration providers app entity that you want to sync secrets with. Used in Netlify, GitHub, Vercel integrations.",
    isActive: "Whether the integration should be active or disabled.",
    appId:
      "The ID of the external integration providers app entity that you want to sync secrets with. Used in Netlify, GitHub, Vercel integrations.",
    secretPath: "The path of the secrets to sync secrets from.",
    sourceEnvironment: "The environment to sync secret from.",
    targetEnvironment:
      "The target environment of the integration provider. Used in cloudflare pages, TeamCity, Gitlab integrations.",
    targetEnvironmentId:
      "The target environment id of the integration provider. Used in cloudflare pages, teamcity, gitlab integrations.",
    targetService:
      "The service based grouping identifier of the external provider. Used in Terraform cloud, Checkly, Railway and NorthFlank",
    targetServiceId:
      "The service based grouping identifier ID of the external provider. Used in Terraform cloud, Checkly, Railway and NorthFlank",
    owner: "External integration providers service entity owner. Used in Github.",
    path: "Path to save the synced secrets. Used by Gitlab, AWS Parameter Store, Vault",
    region: "AWS region to sync secrets to.",
    scope: "Scope of the provider. Used by Github, Qovery",
    metadata: {
      secretPrefix: "The prefix for the saved secret. Used by GCP",
      secretSuffix: "The suffix for the saved secret. Used by GCP",
      initialSyncBehavoir: "Type of syncing behavoir with the integration",
      shouldAutoRedeploy: "Used by Render to trigger auto deploy",
      secretGCPLabel: "The label for the GCP secrets"
    }
  },
  UPDATE: {
    integrationId: "The ID of the integration object.",
    app: "The name of the external integration providers app entity that you want to sync secrets with. Used in Netlify, GitHub, Vercel integrations.",
    appId:
      "The ID of the external integration providers app entity that you want to sync secrets with. Used in Netlify, GitHub, Vercel integrations.",
    isActive: "Whether the integration should be active or disabled.",
    secretPath: "The path of the secrets to sync secrets from.",
    owner: "External integration providers service entity owner. Used in Github.",
    targetEnvironment:
      "The target environment of the integration provider. Used in cloudflare pages, TeamCity, Gitlab integrations.",
    environment: "The environment to sync secrets from."
  },
  DELETE: {
    integrationId: "The ID of the integration object."
  }
};<|MERGE_RESOLUTION|>--- conflicted
+++ resolved
@@ -176,7 +176,6 @@
   ROLLBACK_TO_SNAPSHOT: {
     secretSnapshotId: "The ID of the snapshot to rollback to."
   },
-<<<<<<< HEAD
   ADD_GROUP_TO_PROJECT: {
     projectSlug: "The slug of the project to add the group to.",
     groupSlug: "The slug of the group to add to the project.",
@@ -193,13 +192,12 @@
   },
   LIST_GROUPS_IN_PROJECT: {
     projectSlug: "The slug of the project to list groups for."
-=======
+  },
   LIST_INTEGRATION: {
     workspaceId: "The ID of the project to list integrations for."
   },
   LIST_INTEGRATION_AUTHORIZATION: {
     workspaceId: "The ID of the project to list integration auths for."
->>>>>>> 9f23106c
   }
 } as const;
 
