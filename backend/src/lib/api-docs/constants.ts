--- conflicted
+++ resolved
@@ -1619,8 +1619,8 @@
     serialNumber: "The serial number of the certificate to get the certificate body and certificate chain for.",
     certificate: "The certificate body of the certificate.",
     certificateChain: "The certificate chain of the certificate.",
-<<<<<<< HEAD
-    serialNumberRes: "The serial number of the certificate."
+    serialNumberRes: "The serial number of the certificate.",
+    privateKey: "The private key of the certificate."
   },
   IMPORT: {
     projectSlug: "Slug of the project to import the certificate into.",
@@ -1634,10 +1634,6 @@
     certificateChain: "The certificate chain of the issued certificate.",
     privateKey: "The private key of the issued certificate.",
     serialNumber: "The serial number of the issued certificate."
-=======
-    serialNumberRes: "The serial number of the certificate.",
-    privateKey: "The private key of the certificate."
->>>>>>> 722067f8
   }
 };
 
