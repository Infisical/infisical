import { Logger } from "pino";
import { z } from "zod";

import { removeTrailingSlash } from "../fn";
import { zpStr } from "../zod";

export const GITLAB_URL = "https://gitlab.com";

// eslint-disable-next-line @typescript-eslint/no-unsafe-member-access, @typescript-eslint/no-explicit-any -- If `process.pkg` is set, and it's true, then it means that the app is currently running in a packaged environment (a binary)
export const IS_PACKAGED = (process as any)?.pkg !== undefined;

const zodStrBool = z
  .enum(["true", "false"])
  .optional()
  .transform((val) => val === "true");

const databaseReadReplicaSchema = z
  .object({
    DB_CONNECTION_URI: z.string().describe("Postgres read replica database connection string"),
    DB_ROOT_CERT: zpStr(z.string().optional().describe("Postgres read replica database certificate string"))
  })
  .array()
  .optional();

const envSchema = z
  .object({
    PORT: z.coerce.number().default(IS_PACKAGED ? 8080 : 4000),
    DISABLE_SECRET_SCANNING: z
      .enum(["true", "false"])
      .default("false")
      .transform((el) => el === "true"),
    REDIS_URL: zpStr(z.string()),
    HOST: zpStr(z.string().default("localhost")),
    DB_CONNECTION_URI: zpStr(z.string().describe("Postgres database connection string")).default(
      `postgresql://${process.env.DB_USER}:${process.env.DB_PASSWORD}@${process.env.DB_HOST}:${process.env.DB_PORT}/${process.env.DB_NAME}`
    ),
    AUDIT_LOGS_DB_CONNECTION_URI: zpStr(
      z.string().describe("Postgres database connection string for Audit logs").optional()
    ),
    AUDIT_LOGS_DB_ROOT_CERT: zpStr(
      z.string().describe("Postgres database base64-encoded CA cert for Audit logs").optional()
    ),
    MAX_LEASE_LIMIT: z.coerce.number().default(10000),
    DB_ROOT_CERT: zpStr(z.string().describe("Postgres database base64-encoded CA cert").optional()),
    DB_HOST: zpStr(z.string().describe("Postgres database host").optional()),
    DB_PORT: zpStr(z.string().describe("Postgres database port").optional()).default("5432"),
    DB_USER: zpStr(z.string().describe("Postgres database username").optional()),
    DB_PASSWORD: zpStr(z.string().describe("Postgres database password").optional()),
    DB_NAME: zpStr(z.string().describe("Postgres database name").optional()),
    DB_READ_REPLICAS: zpStr(z.string().describe("Postgres read replicas").optional()),
    BCRYPT_SALT_ROUND: z.number().default(12),
    NODE_ENV: z.enum(["development", "test", "production"]).default("production"),
    SALT_ROUNDS: z.coerce.number().default(10),
    INITIAL_ORGANIZATION_NAME: zpStr(z.string().optional()),
    // TODO(akhilmhdh): will be changed to one
    ENCRYPTION_KEY: zpStr(z.string().optional()),
    ROOT_ENCRYPTION_KEY: zpStr(z.string().optional()),
    HTTPS_ENABLED: zodStrBool,
    // smtp options
    SMTP_HOST: zpStr(z.string().optional()),
    SMTP_IGNORE_TLS: zodStrBool.default("false"),
    SMTP_REQUIRE_TLS: zodStrBool.default("true"),
    SMTP_TLS_REJECT_UNAUTHORIZED: zodStrBool.default("true"),
    SMTP_PORT: z.coerce.number().default(587),
    SMTP_USERNAME: zpStr(z.string().optional()),
    SMTP_PASSWORD: zpStr(z.string().optional()),
    SMTP_FROM_ADDRESS: zpStr(z.string().optional()),
    SMTP_FROM_NAME: zpStr(z.string().optional().default("Infisical")),
    COOKIE_SECRET_SIGN_KEY: z
      .string()
      .min(32)
      .default("#5VihU%rbXHcHwWwCot5L3vyPsx$7dWYw^iGk!EJg2bC*f$PD$%KCqx^R@#^LSEf"),

    // Ensure that the SITE_URL never ends with a trailing slash
    SITE_URL: zpStr(z.string().transform((val) => (val ? removeTrailingSlash(val) : val))).optional(),
    // Telemetry
    TELEMETRY_ENABLED: zodStrBool.default("true"),
    POSTHOG_HOST: zpStr(z.string().optional().default("https://app.posthog.com")),
    POSTHOG_PROJECT_API_KEY: zpStr(z.string().optional().default("phc_nSin8j5q2zdhpFDI1ETmFNUIuTG4DwKVyIigrY10XiE")),
    LOOPS_API_KEY: zpStr(z.string().optional()),
    // jwt options
    AUTH_SECRET: zpStr(z.string()).default(process.env.JWT_AUTH_SECRET), // for those still using old JWT_AUTH_SECRET
    JWT_AUTH_LIFETIME: zpStr(z.string().default("10d")),
    JWT_SIGNUP_LIFETIME: zpStr(z.string().default("15m")),
    JWT_REFRESH_LIFETIME: zpStr(z.string().default("90d")),
    JWT_INVITE_LIFETIME: zpStr(z.string().default("1d")),
    JWT_MFA_LIFETIME: zpStr(z.string().default("5m")),
    JWT_PROVIDER_AUTH_LIFETIME: zpStr(z.string().default("15m")),
    // Oauth
    CLIENT_ID_GOOGLE_LOGIN: zpStr(z.string().optional()),
    CLIENT_SECRET_GOOGLE_LOGIN: zpStr(z.string().optional()),
    CLIENT_ID_GITHUB_LOGIN: zpStr(z.string().optional()),
    CLIENT_SECRET_GITHUB_LOGIN: zpStr(z.string().optional()),
    CLIENT_ID_GITLAB_LOGIN: zpStr(z.string().optional()),
    CLIENT_SECRET_GITLAB_LOGIN: zpStr(z.string().optional()),
    CLIENT_GITLAB_LOGIN_URL: zpStr(
      z
        .string()
        .optional()
        .default(process.env.URL_GITLAB_LOGIN ?? GITLAB_URL)
    ), // fallback since URL_GITLAB_LOGIN has been renamed
    DEFAULT_SAML_ORG_SLUG: zpStr(z.string().optional()).default(process.env.NEXT_PUBLIC_SAML_ORG_SLUG),
    // integration client secrets
    // heroku
    CLIENT_ID_HEROKU: zpStr(z.string().optional()),
    CLIENT_SECRET_HEROKU: zpStr(z.string().optional()),
    // vercel
    CLIENT_ID_VERCEL: zpStr(z.string().optional()),
    CLIENT_SECRET_VERCEL: zpStr(z.string().optional()),
    CLIENT_SLUG_VERCEL: zpStr(z.string().optional()),
    // netlify
    CLIENT_ID_NETLIFY: zpStr(z.string().optional()),
    CLIENT_SECRET_NETLIFY: zpStr(z.string().optional()),
    // bit bucket
    CLIENT_ID_BITBUCKET: zpStr(z.string().optional()),
    CLIENT_SECRET_BITBUCKET: zpStr(z.string().optional()),
    // gcp secret manager
    CLIENT_ID_GCP_SECRET_MANAGER: zpStr(z.string().optional()),
    CLIENT_SECRET_GCP_SECRET_MANAGER: zpStr(z.string().optional()),
    // github oauth
    CLIENT_ID_GITHUB: zpStr(z.string().optional()),
    CLIENT_SECRET_GITHUB: zpStr(z.string().optional()),
    // github app
    CLIENT_ID_GITHUB_APP: zpStr(z.string().optional()),
    CLIENT_SECRET_GITHUB_APP: zpStr(z.string().optional()),
    CLIENT_PRIVATE_KEY_GITHUB_APP: zpStr(z.string().optional()),
    CLIENT_APP_ID_GITHUB_APP: z.coerce.number().optional(),
    CLIENT_SLUG_GITHUB_APP: zpStr(z.string().optional()),

    // azure
    CLIENT_ID_AZURE: zpStr(z.string().optional()),
    CLIENT_SECRET_AZURE: zpStr(z.string().optional()),
    // aws
    CLIENT_ID_AWS_INTEGRATION: zpStr(z.string().optional()),
    CLIENT_SECRET_AWS_INTEGRATION: zpStr(z.string().optional()),
    // gitlab
    CLIENT_ID_GITLAB: zpStr(z.string().optional()),
    CLIENT_SECRET_GITLAB: zpStr(z.string().optional()),
    URL_GITLAB_URL: zpStr(z.string().optional().default(GITLAB_URL)),
    // SECRET-SCANNING
    SECRET_SCANNING_WEBHOOK_PROXY: zpStr(z.string().optional()),
    SECRET_SCANNING_WEBHOOK_SECRET: zpStr(z.string().optional()),
    SECRET_SCANNING_GIT_APP_ID: zpStr(z.string().optional()),
    SECRET_SCANNING_PRIVATE_KEY: zpStr(z.string().optional()),
    SECRET_SCANNING_ORG_WHITELIST: zpStr(z.string().optional()),
    // LICENSE
    LICENSE_SERVER_URL: zpStr(z.string().optional().default("https://portal.infisical.com")),
    LICENSE_SERVER_KEY: zpStr(z.string().optional()),
    LICENSE_KEY: zpStr(z.string().optional()),
    LICENSE_KEY_OFFLINE: zpStr(z.string().optional()),

    // GENERIC
    STANDALONE_MODE: z
      .enum(["true", "false"])
      .transform((val) => val === "true" || IS_PACKAGED)
      .optional(),
    INFISICAL_CLOUD: zodStrBool.default("false"),
    MAINTENANCE_MODE: zodStrBool.default("false"),
    CAPTCHA_SECRET: zpStr(z.string().optional()),
<<<<<<< HEAD
    OTEL_TELEMETRY_COLLECTION_ENABLED: zodStrBool.default("false"),
    OTEL_EXPORT_OTLP_ENDPOINT: zpStr(z.string().optional()),
    OTEL_OTLP_PUSH_INTERVAL: z.coerce.number().default(30000),
    OTEL_COLLECTOR_BASIC_AUTH_USERNAME: zpStr(z.string().optional()),
    OTEL_COLLECTOR_BASIC_AUTH_PASSWORD: zpStr(z.string().optional()),
    OTEL_EXPORT_TYPE: z.enum(["prometheus", "otlp"]).optional()
=======
    PLAIN_API_KEY: zpStr(z.string().optional()),
    PLAIN_WISH_LABEL_IDS: zpStr(z.string().optional()),
    DISABLE_AUDIT_LOG_GENERATION: zodStrBool.default("false"),
    SSL_CLIENT_CERTIFICATE_HEADER_KEY: zpStr(z.string().optional()).default("x-ssl-client-cert"),
    WORKFLOW_SLACK_CLIENT_ID: zpStr(z.string().optional()),
    WORKFLOW_SLACK_CLIENT_SECRET: zpStr(z.string().optional()),
    ENABLE_MSSQL_SECRET_ROTATION_ENCRYPT: zodStrBool.default("true"),

    // HSM
    HSM_LIB_PATH: zpStr(z.string().optional()),
    HSM_PIN: zpStr(z.string().optional()),
    HSM_KEY_LABEL: zpStr(z.string().optional()),
    HSM_SLOT: z.coerce.number().optional().default(0)
>>>>>>> ae17981c
  })
  // To ensure that basic encryption is always possible.
  .refine(
    (data) => Boolean(data.ENCRYPTION_KEY) || Boolean(data.ROOT_ENCRYPTION_KEY),
    "Either ENCRYPTION_KEY or ROOT_ENCRYPTION_KEY must be defined."
  )
  .transform((data) => ({
    ...data,

    DB_READ_REPLICAS: data.DB_READ_REPLICAS
      ? databaseReadReplicaSchema.parse(JSON.parse(data.DB_READ_REPLICAS))
      : undefined,
    isCloud: Boolean(data.LICENSE_SERVER_KEY),
    isSmtpConfigured: Boolean(data.SMTP_HOST),
    isRedisConfigured: Boolean(data.REDIS_URL),
    isDevelopmentMode: data.NODE_ENV === "development",
    isProductionMode: data.NODE_ENV === "production" || IS_PACKAGED,

    isSecretScanningConfigured:
      Boolean(data.SECRET_SCANNING_GIT_APP_ID) &&
      Boolean(data.SECRET_SCANNING_PRIVATE_KEY) &&
      Boolean(data.SECRET_SCANNING_WEBHOOK_SECRET),
    isHsmConfigured:
      Boolean(data.HSM_LIB_PATH) && Boolean(data.HSM_PIN) && Boolean(data.HSM_KEY_LABEL) && data.HSM_SLOT !== undefined,

    samlDefaultOrgSlug: data.DEFAULT_SAML_ORG_SLUG,
    SECRET_SCANNING_ORG_WHITELIST: data.SECRET_SCANNING_ORG_WHITELIST?.split(",")
  }));

let envCfg: Readonly<z.infer<typeof envSchema>>;

export const getConfig = () => envCfg;
// cannot import singleton logger directly as it needs config to load various transport
export const initEnvConfig = (logger: Logger) => {
  const parsedEnv = envSchema.safeParse(process.env);
  if (!parsedEnv.success) {
    logger.error("Invalid environment variables. Check the error below");
    logger.error(parsedEnv.error.issues);
    process.exit(-1);
  }

  envCfg = Object.freeze(parsedEnv.data);
  return envCfg;
};

export const formatSmtpConfig = () => {
  return {
    host: envCfg.SMTP_HOST,
    port: envCfg.SMTP_PORT,
    auth:
      envCfg.SMTP_USERNAME && envCfg.SMTP_PASSWORD
        ? { user: envCfg.SMTP_USERNAME, pass: envCfg.SMTP_PASSWORD }
        : undefined,
    secure: envCfg.SMTP_PORT === 465,
    from: `"${envCfg.SMTP_FROM_NAME}" <${envCfg.SMTP_FROM_ADDRESS}>`,
    ignoreTLS: envCfg.SMTP_IGNORE_TLS,
    requireTLS: envCfg.SMTP_REQUIRE_TLS,
    tls: {
      rejectUnauthorized: envCfg.SMTP_TLS_REJECT_UNAUTHORIZED
    }
  };
};<|MERGE_RESOLUTION|>--- conflicted
+++ resolved
@@ -157,14 +157,15 @@
     INFISICAL_CLOUD: zodStrBool.default("false"),
     MAINTENANCE_MODE: zodStrBool.default("false"),
     CAPTCHA_SECRET: zpStr(z.string().optional()),
-<<<<<<< HEAD
+
+    // TELEMETRY
     OTEL_TELEMETRY_COLLECTION_ENABLED: zodStrBool.default("false"),
     OTEL_EXPORT_OTLP_ENDPOINT: zpStr(z.string().optional()),
     OTEL_OTLP_PUSH_INTERVAL: z.coerce.number().default(30000),
     OTEL_COLLECTOR_BASIC_AUTH_USERNAME: zpStr(z.string().optional()),
     OTEL_COLLECTOR_BASIC_AUTH_PASSWORD: zpStr(z.string().optional()),
-    OTEL_EXPORT_TYPE: z.enum(["prometheus", "otlp"]).optional()
-=======
+    OTEL_EXPORT_TYPE: z.enum(["prometheus", "otlp"]).optional(),
+
     PLAIN_API_KEY: zpStr(z.string().optional()),
     PLAIN_WISH_LABEL_IDS: zpStr(z.string().optional()),
     DISABLE_AUDIT_LOG_GENERATION: zodStrBool.default("false"),
@@ -178,7 +179,6 @@
     HSM_PIN: zpStr(z.string().optional()),
     HSM_KEY_LABEL: zpStr(z.string().optional()),
     HSM_SLOT: z.coerce.number().optional().default(0)
->>>>>>> ae17981c
   })
   // To ensure that basic encryption is always possible.
   .refine(
