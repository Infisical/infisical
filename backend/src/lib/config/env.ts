--- conflicted
+++ resolved
@@ -348,15 +348,11 @@
     isSmtpConfigured: Boolean(data.SMTP_HOST),
     isRedisConfigured: Boolean(data.REDIS_URL || data.REDIS_SENTINEL_HOSTS),
     isDevelopmentMode: data.NODE_ENV === "development",
-<<<<<<< HEAD
     isTestMode: data.NODE_ENV === "test",
     isRotationDevelopmentMode:
       (data.NODE_ENV === "development" && data.ROTATION_DEVELOPMENT_MODE) || data.NODE_ENV === "test",
-=======
-    isRotationDevelopmentMode: data.NODE_ENV === "development" && data.ROTATION_DEVELOPMENT_MODE,
     isDailyResourceCleanUpDevelopmentMode:
       data.NODE_ENV === "development" && data.DAILY_RESOURCE_CLEAN_UP_DEVELOPMENT_MODE,
->>>>>>> 90a1cc93
     isProductionMode: data.NODE_ENV === "production" || IS_PACKAGED,
     isRedisSentinelMode: Boolean(data.REDIS_SENTINEL_HOSTS),
     REDIS_SENTINEL_HOSTS: data.REDIS_SENTINEL_HOSTS?.trim()
