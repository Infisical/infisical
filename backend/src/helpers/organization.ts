--- conflicted
+++ resolved
@@ -125,20 +125,6 @@
     name: string;
     email: string;
 }) => {
-<<<<<<< HEAD
-    let organization;
-    try {
-        // register stripe account
-        const stripe = new Stripe(getStripeSecretKey(), {
-            apiVersion: '2022-08-01'
-        });
-
-        if (getStripeSecretKey()) {
-            const customer = await stripe.customers.create({
-                email,
-                description: name
-            });
-=======
 	let organization;
 	try {
 		// register stripe account
@@ -151,7 +137,6 @@
 				email,
 				description: name
 			});
->>>>>>> 492bf392
 
             organization = await new Organization({
                 name,
@@ -246,20 +231,6 @@
             _id: organizationId
         });
 
-<<<<<<< HEAD
-        if (organization) {
-            if (organization.customerId) {
-                // initialize starter subscription with quantity of 0
-                const stripe = new Stripe(getStripeSecretKey(), {
-                    apiVersion: '2022-08-01'
-                });
-
-                const productToPriceMap = {
-                    starter: getStripeProductStarter(),
-                    team: getStripeProductTeam(),
-                    pro: getStripeProductPro()
-                };
-=======
 		if (organization) {
 			if (organization.customerId) {
 				// initialize starter subscription with quantity of 0
@@ -272,7 +243,6 @@
 					team: await getStripeProductTeam(),
 					pro: await getStripeProductPro()
 				};
->>>>>>> 492bf392
 
                 stripeSubscription = await stripe.subscriptions.create({
                     customer: organization.customerId,
@@ -328,15 +298,9 @@
                 status: ACCEPTED
             });
 
-<<<<<<< HEAD
-            const stripe = new Stripe(getStripeSecretKey(), {
-                apiVersion: '2022-08-01'
-            });
-=======
 			const stripe = new Stripe(await getStripeSecretKey(), {
 				apiVersion: '2022-08-01'
 			});
->>>>>>> 492bf392
 
             const subscription = (
                 await stripe.subscriptions.list({
