import * as Sentry from '@sentry/node';
import Stripe from 'stripe';
import { Types } from 'mongoose';
import {
    IUser,
    User,
    IServiceAccount,
    ServiceAccount,
    IServiceTokenData,
    ServiceTokenData
} from '../models';
<<<<<<< HEAD
import { Organization, MembershipOrg, Workspace, Membership } from '../models';
import {
    ACCEPTED,
    AUTH_MODE_JWT,
    AUTH_MODE_SERVICE_ACCOUNT,
    AUTH_MODE_SERVICE_TOKEN,
    AUTH_MODE_API_KEY
=======
import { Organization, MembershipOrg } from '../models';
import { 
	ACCEPTED,
	AUTH_MODE_JWT,
	AUTH_MODE_SERVICE_ACCOUNT,
	AUTH_MODE_SERVICE_TOKEN,
	AUTH_MODE_API_KEY,
	OWNER
>>>>>>> 3846c42c
} from '../variables';
import {
<<<<<<< HEAD
    getStripeSecretKey,
    getStripeProductPro,
    getStripeProductTeam,
    getStripeProductStarter
} from '../config';
import { deleteWorkspace } from './workspace';
import { UnauthorizedRequestError } from '../utils/errors';
=======
	UnauthorizedRequestError,
	OrganizationNotFoundError
} from '../utils/errors';
import {
	validateUserClientForOrganization
} from '../helpers/user';
import {
	validateServiceAccountClientForOrganization
} from '../helpers/serviceAccount';
>>>>>>> 3846c42c

/**
 * Validate accepted clients for organization with id [organizationId]
 * @param {Object} obj
 * @param {Object} obj.authData - authenticated client details
 * @param {Types.ObjectId} obj.organizationId - id of organization to validate against
 */
const validateClientForOrganization = async ({
<<<<<<< HEAD
    authData,
    organizationId
}: {
    authData: {
        authMode: string;
        authPayload: IUser | IServiceAccount | IServiceTokenData;
    };
    organizationId: string;
}) => {
    // TODO

    if (
        authData.authMode === AUTH_MODE_JWT &&
        authData.authPayload instanceof User
    ) {
        // TODO
    }

    if (
        authData.authMode === AUTH_MODE_SERVICE_ACCOUNT &&
        authData.authPayload instanceof ServiceAccount
    ) {
        // TODO
    }

    if (
        authData.authMode === AUTH_MODE_SERVICE_TOKEN &&
        authData.authPayload instanceof ServiceTokenData
    ) {
        // TODO
    }

    if (
        authData.authMode === AUTH_MODE_API_KEY &&
        authData.authPayload instanceof User
    ) {
        // TODO
    }

    throw UnauthorizedRequestError({
        message: 'Failed client authorization for organization resource'
    });
};
=======
	authData,
	organizationId,
	acceptedRoles,
	acceptedStatuses
}: {
	authData: {
		authMode: string;
		authPayload: IUser | IServiceAccount | IServiceTokenData;
	},
	organizationId: Types.ObjectId;
	acceptedRoles: Array<'owner' | 'admin' | 'member'>;
	acceptedStatuses: Array<'invited' | 'accepted'>;
}) => {
	
	const organization = await Organization.findById(organizationId);
	
	if (!organization) {
		throw OrganizationNotFoundError({
			message: 'Failed to find organization'
		});
	}
	
	if (authData.authMode === AUTH_MODE_JWT && authData.authPayload instanceof User) {
		const membershipOrg = await validateUserClientForOrganization({
			user: authData.authPayload,
			organization,
			acceptedRoles,
			acceptedStatuses
		});
		
		return ({ organization, membershipOrg });
	}

	if (authData.authMode === AUTH_MODE_SERVICE_ACCOUNT && authData.authPayload instanceof ServiceAccount) {
		await validateServiceAccountClientForOrganization({
			serviceAccount: authData.authPayload,
			organization
		});
		
		return ({ organization });
	}

	if (authData.authMode === AUTH_MODE_SERVICE_TOKEN && authData.authPayload instanceof ServiceTokenData) {
		throw UnauthorizedRequestError({
			message: 'Failed service token authorization for organization'
		});
	}

	if (authData.authMode === AUTH_MODE_API_KEY && authData.authPayload instanceof User) {
		const membershipOrg = await validateUserClientForOrganization({
			user: authData.authPayload,
			organization,
			acceptedRoles,
			acceptedStatuses
		});
		
		return ({ organization, membershipOrg });
	}
	
	throw UnauthorizedRequestError({
		message: 'Failed client authorization for organization'
	});
}
>>>>>>> 3846c42c

/**
 * Create an organization with name [name]
 * @param {Object} obj
 * @param {String} obj.name - name of organization to create.
 * @param {String} obj.email - POC email that will receive invoice info
 * @param {Object} organization - new organization
 */
const createOrganization = async ({
    name,
    email
}: {
    name: string;
    email: string;
}) => {
    let organization;
    try {
        // register stripe account
        const stripe = new Stripe(getStripeSecretKey(), {
            apiVersion: '2022-08-01'
        });

        if (getStripeSecretKey()) {
            const customer = await stripe.customers.create({
                email,
                description: name
            });

            organization = await new Organization({
                name,
                customerId: customer.id
            }).save();
        } else {
            organization = await new Organization({
                name
            }).save();
        }

        await initSubscriptionOrg({ organizationId: organization._id });
    } catch (err) {
        Sentry.setUser({ email });
        Sentry.captureException(err);
        throw new Error(`Failed to create organization [err=${err}]`);
    }

    return organization;
};

const deleteOrganization = async ({
    email,
    orgId
}: {
    email: string;
    orgId: string;
}) => {
    let organization;
    try {
        // delete the organization itself
        const organization = await Organization.findByIdAndDelete(orgId);

        // delete all the membersOrg
        await MembershipOrg.deleteMany({
            organization: orgId
        });

        // delete all the workspaces
        // first get all the workspaces ids
        const workspaceIds = (
            await Workspace.find({
                organization: orgId
            })
        ).map((m) => m.id);

        // delete all the workspaces one by one
        for (const id of workspaceIds) {
            await deleteWorkspace({ id });
        }

        // delete the stripe customer
        const stripe = new Stripe(getStripeSecretKey(), {
            apiVersion: '2022-08-01'
        });

        if (getStripeSecretKey()) {
            const customer = await stripe.customers.list({
                email: email,
                limit: 1
            });
            const customerId = customer.data[0].id;
            await stripe.customers.del(customerId);
        }
    } catch (err) {
        Sentry.setUser({ email });
        Sentry.captureException(err);
        throw new Error(`Failed to delete organization [err=${err}]`);
    }

    return organization;
};

/**
 * Initialize free-tier subscription for new organization
 * @param {Object} obj
 * @param {String} obj.organizationId - id of associated organization for subscription
 * @return {Object} obj
 * @return {Object} obj.stripeSubscription - new stripe subscription
 * @return {Subscription} obj.subscription - new subscription
 */
const initSubscriptionOrg = async ({
    organizationId
}: {
    organizationId: Types.ObjectId;
}) => {
    let stripeSubscription;
    let subscription;
    try {
        // find organization
        const organization = await Organization.findOne({
            _id: organizationId
        });

        if (organization) {
            if (organization.customerId) {
                // initialize starter subscription with quantity of 0
                const stripe = new Stripe(getStripeSecretKey(), {
                    apiVersion: '2022-08-01'
                });

                // const productToPriceMap = {
                //     starter: getStripeProductStarter(),
                //     team: getStripeProductTeam(),
                //     pro: getStripeProductPro()
                // };

                // stripeSubscription = await stripe.subscriptions.create({
                //     customer: organization.customerId,
                //     items: [
                //         {
                //             price: productToPriceMap['starter'],
                //             quantity: 1
                //         }
                //     ],
                //     payment_behavior: 'default_incomplete',
                //     proration_behavior: 'none',
                //     expand: ['latest_invoice.payment_intent']
                // });
            }
        } else {
            throw new Error(
                'Failed to initialize free organization subscription'
            );
        }
    } catch (err) {
        Sentry.setUser(null);
        Sentry.captureException(err);
        throw new Error('Failed to initialize free organization subscription');
    }

    return {
        stripeSubscription,
        subscription
    };
};

/**
 * Update organization subscription quantity to reflect number of members in
 * the organization.
 * @param {Object} obj
 * @param {Number} obj.organizationId - id of subscription's organization
 */
const updateSubscriptionOrgQuantity = async ({
    organizationId
}: {
    organizationId: string;
}) => {
    let stripeSubscription;
    try {
        // find organization
        const organization = await Organization.findOne({
            _id: organizationId
        });

        if (organization && organization.customerId) {
            const quantity = await MembershipOrg.countDocuments({
                organization: organizationId,
                status: ACCEPTED
            });

            const stripe = new Stripe(getStripeSecretKey(), {
                apiVersion: '2022-08-01'
            });

            const subscription = (
                await stripe.subscriptions.list({
                    customer: organization.customerId
                })
            ).data[0];

            stripeSubscription = await stripe.subscriptions.update(
                subscription.id,
                {
                    items: [
                        {
                            id: subscription.items.data[0].id,
                            price: subscription.items.data[0].price.id,
                            quantity
                        }
                    ]
                }
            );
        }
    } catch (err) {
        Sentry.setUser(null);
        Sentry.captureException(err);
    }

    return stripeSubscription;
};

export {
<<<<<<< HEAD
    createOrganization,
    deleteOrganization,
    initSubscriptionOrg,
    updateSubscriptionOrgQuantity
=======
	validateClientForOrganization,
	createOrganization,
	initSubscriptionOrg,
	updateSubscriptionOrgQuantity
>>>>>>> 3846c42c
};<|MERGE_RESOLUTION|>--- conflicted
+++ resolved
@@ -9,45 +9,30 @@
     IServiceTokenData,
     ServiceTokenData
 } from '../models';
-<<<<<<< HEAD
 import { Organization, MembershipOrg, Workspace, Membership } from '../models';
 import {
     ACCEPTED,
     AUTH_MODE_JWT,
     AUTH_MODE_SERVICE_ACCOUNT,
     AUTH_MODE_SERVICE_TOKEN,
-    AUTH_MODE_API_KEY
-=======
-import { Organization, MembershipOrg } from '../models';
-import { 
-	ACCEPTED,
-	AUTH_MODE_JWT,
-	AUTH_MODE_SERVICE_ACCOUNT,
-	AUTH_MODE_SERVICE_TOKEN,
-	AUTH_MODE_API_KEY,
+    AUTH_MODE_API_KEY,
 	OWNER
->>>>>>> 3846c42c
 } from '../variables';
 import {
-<<<<<<< HEAD
     getStripeSecretKey,
     getStripeProductPro,
     getStripeProductTeam,
     getStripeProductStarter
 } from '../config';
 import { deleteWorkspace } from './workspace';
-import { UnauthorizedRequestError } from '../utils/errors';
-=======
-	UnauthorizedRequestError,
-	OrganizationNotFoundError
-} from '../utils/errors';
+import { UnauthorizedRequestError,
+	OrganizationNotFoundError } from '../utils/errors';
 import {
 	validateUserClientForOrganization
 } from '../helpers/user';
 import {
 	validateServiceAccountClientForOrganization
 } from '../helpers/serviceAccount';
->>>>>>> 3846c42c
 
 /**
  * Validate accepted clients for organization with id [organizationId]
@@ -56,61 +41,16 @@
  * @param {Types.ObjectId} obj.organizationId - id of organization to validate against
  */
 const validateClientForOrganization = async ({
-<<<<<<< HEAD
     authData,
-    organizationId
+    organizationId,
+	acceptedRoles,
+	acceptedStatuses
 }: {
     authData: {
         authMode: string;
         authPayload: IUser | IServiceAccount | IServiceTokenData;
     };
-    organizationId: string;
-}) => {
-    // TODO
-
-    if (
-        authData.authMode === AUTH_MODE_JWT &&
-        authData.authPayload instanceof User
-    ) {
-        // TODO
-    }
-
-    if (
-        authData.authMode === AUTH_MODE_SERVICE_ACCOUNT &&
-        authData.authPayload instanceof ServiceAccount
-    ) {
-        // TODO
-    }
-
-    if (
-        authData.authMode === AUTH_MODE_SERVICE_TOKEN &&
-        authData.authPayload instanceof ServiceTokenData
-    ) {
-        // TODO
-    }
-
-    if (
-        authData.authMode === AUTH_MODE_API_KEY &&
-        authData.authPayload instanceof User
-    ) {
-        // TODO
-    }
-
-    throw UnauthorizedRequestError({
-        message: 'Failed client authorization for organization resource'
-    });
-};
-=======
-	authData,
-	organizationId,
-	acceptedRoles,
-	acceptedStatuses
-}: {
-	authData: {
-		authMode: string;
-		authPayload: IUser | IServiceAccount | IServiceTokenData;
-	},
-	organizationId: Types.ObjectId;
+    organizationId: Types.ObjectId;
 	acceptedRoles: Array<'owner' | 'admin' | 'member'>;
 	acceptedStatuses: Array<'invited' | 'accepted'>;
 }) => {
@@ -134,14 +74,17 @@
 		return ({ organization, membershipOrg });
 	}
 
-	if (authData.authMode === AUTH_MODE_SERVICE_ACCOUNT && authData.authPayload instanceof ServiceAccount) {
-		await validateServiceAccountClientForOrganization({
+    if (
+        authData.authMode === AUTH_MODE_SERVICE_ACCOUNT &&
+        authData.authPayload instanceof ServiceAccount
+    ) {
+        await validateServiceAccountClientForOrganization({
 			serviceAccount: authData.authPayload,
 			organization
 		});
 		
 		return ({ organization });
-	}
+    }
 
 	if (authData.authMode === AUTH_MODE_SERVICE_TOKEN && authData.authPayload instanceof ServiceTokenData) {
 		throw UnauthorizedRequestError({
@@ -149,8 +92,11 @@
 		});
 	}
 
-	if (authData.authMode === AUTH_MODE_API_KEY && authData.authPayload instanceof User) {
-		const membershipOrg = await validateUserClientForOrganization({
+    if (
+        authData.authMode === AUTH_MODE_API_KEY &&
+        authData.authPayload instanceof User
+    ) {
+        const membershipOrg = await validateUserClientForOrganization({
 			user: authData.authPayload,
 			organization,
 			acceptedRoles,
@@ -158,13 +104,12 @@
 		});
 		
 		return ({ organization, membershipOrg });
-	}
-	
-	throw UnauthorizedRequestError({
-		message: 'Failed client authorization for organization'
-	});
-}
->>>>>>> 3846c42c
+    }
+
+    throw UnauthorizedRequestError({
+        message: 'Failed client authorization for organization'
+    });
+};
 
 /**
  * Create an organization with name [name]
@@ -385,15 +330,9 @@
 };
 
 export {
-<<<<<<< HEAD
+	validateClientForOrganization,
     createOrganization,
     deleteOrganization,
     initSubscriptionOrg,
     updateSubscriptionOrgQuantity
-=======
-	validateClientForOrganization,
-	createOrganization,
-	initSubscriptionOrg,
-	updateSubscriptionOrgQuantity
->>>>>>> 3846c42c
 };