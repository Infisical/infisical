import rateLimit from 'express-rate-limit';
const MongoStore = require('rate-limit-mongo');

<<<<<<< HEAD
// 120 requests per minute
export const apiLimiter = rateLimit({
  windowMs: 60 * 1000,
  max: 240,
=======
// 200 per minute
const apiLimiter = rateLimit({
  store: new MongoStore({
    uri: process.env.MONGO_URL,
    expireTimeMs: 1000 * 60,
    collectionName: "expressRateRecords-apiLimiter",
    errorHandler: console.error.bind(null, 'rate-limit-mongo')
  }),
  windowMs: 1000 * 60,
  max: 200,
>>>>>>> 08868681
  standardHeaders: true,
  legacyHeaders: false,
  skip: (request) => {
    return request.path === '/healthcheck' || request.path === '/api/status'
  }
});

// 50 requests per 1 hours
const authLimit = rateLimit({
  store: new MongoStore({
    uri: process.env.MONGO_URL,
    expireTimeMs: 1000 * 60 * 60,
    errorHandler: console.error.bind(null, 'rate-limit-mongo'),
    collectionName: "expressRateRecords-authLimit",
  }),
  windowMs: 1000 * 60 * 60,
  max: 50,
  standardHeaders: true,
  legacyHeaders: false
});

<<<<<<< HEAD
// 10 requests per hour
export const passwordLimiter = rateLimit({
  windowMs: 60 * 60 * 1000,
  max: 10,
=======
// 50 requests per 1 hour
const passwordLimiter = rateLimit({
  store: new MongoStore({
    uri: process.env.MONGO_URL,
    expireTimeMs: 1000 * 60 * 60,
    errorHandler: console.error.bind(null, 'rate-limit-mongo'),
    collectionName: "expressRateRecords-passwordLimiter",
  }),
  windowMs: 1000 * 60 * 60,
  max: 50,
>>>>>>> 08868681
  standardHeaders: true,
  legacyHeaders: false
});

export const authLimiter = (req: any, res: any, next: any) => {
  if (process.env.NODE_ENV === 'production') {
    authLimit(req, res, next);
  } else {
    next();
  }
};<|MERGE_RESOLUTION|>--- conflicted
+++ resolved
@@ -1,14 +1,8 @@
 import rateLimit from 'express-rate-limit';
 const MongoStore = require('rate-limit-mongo');
 
-<<<<<<< HEAD
-// 120 requests per minute
+// 200 per minute
 export const apiLimiter = rateLimit({
-  windowMs: 60 * 1000,
-  max: 240,
-=======
-// 200 per minute
-const apiLimiter = rateLimit({
   store: new MongoStore({
     uri: process.env.MONGO_URL,
     expireTimeMs: 1000 * 60,
@@ -17,7 +11,6 @@
   }),
   windowMs: 1000 * 60,
   max: 200,
->>>>>>> 08868681
   standardHeaders: true,
   legacyHeaders: false,
   skip: (request) => {
@@ -39,14 +32,8 @@
   legacyHeaders: false
 });
 
-<<<<<<< HEAD
-// 10 requests per hour
+// 50 requests per 1 hour
 export const passwordLimiter = rateLimit({
-  windowMs: 60 * 60 * 1000,
-  max: 10,
-=======
-// 50 requests per 1 hour
-const passwordLimiter = rateLimit({
   store: new MongoStore({
     uri: process.env.MONGO_URL,
     expireTimeMs: 1000 * 60 * 60,
@@ -55,7 +42,6 @@
   }),
   windowMs: 1000 * 60 * 60,
   max: 50,
->>>>>>> 08868681
   standardHeaders: true,
   legacyHeaders: false
 });
