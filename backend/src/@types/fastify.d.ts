--- conflicted
+++ resolved
@@ -298,6 +298,8 @@
       secretRotationV2: TSecretRotationV2ServiceFactory;
       microsoftTeams: TMicrosoftTeamsServiceFactory;
       assumePrivileges: TAssumePrivilegeServiceFactory;
+      relay: TRelayServiceFactory;
+      gatewayV2: TGatewayV2ServiceFactory;
       githubOrgSync: TGithubOrgSyncServiceFactory;
       folderCommit: TFolderCommitServiceFactory;
       pit: TPitServiceFactory;
@@ -308,12 +310,7 @@
       bus: TEventBusService;
       sse: TServerSentEventsService;
       identityAuthTemplate: TIdentityAuthTemplateServiceFactory;
-<<<<<<< HEAD
-      relay: TRelayServiceFactory;
-      gatewayV2: TGatewayV2ServiceFactory;
-=======
       notification: TNotificationServiceFactory;
->>>>>>> 56ad42a3
       offlineUsageReport: TOfflineUsageReportServiceFactory;
     };
     // this is exclusive use for middlewares in which we need to inject data
