import "fastify";

import { Redis } from "ioredis";

import { TUsers } from "@app/db/schemas";
import { TAccessApprovalPolicyServiceFactory } from "@app/ee/services/access-approval-policy/access-approval-policy-service";
import { TAccessApprovalRequestServiceFactory } from "@app/ee/services/access-approval-request/access-approval-request-service";
import { TAssumePrivilegeServiceFactory } from "@app/ee/services/assume-privilege/assume-privilege-service";
import { TAuditLogServiceFactory } from "@app/ee/services/audit-log/audit-log-service";
import { TCreateAuditLogDTO } from "@app/ee/services/audit-log/audit-log-types";
import { TAuditLogStreamServiceFactory } from "@app/ee/services/audit-log-stream/audit-log-stream-service";
import { TCertificateAuthorityCrlServiceFactory } from "@app/ee/services/certificate-authority-crl/certificate-authority-crl-service";
import { TCertificateEstServiceFactory } from "@app/ee/services/certificate-est/certificate-est-service";
import { TDynamicSecretServiceFactory } from "@app/ee/services/dynamic-secret/dynamic-secret-service";
import { TDynamicSecretLeaseServiceFactory } from "@app/ee/services/dynamic-secret-lease/dynamic-secret-lease-service";
import { TExternalKmsServiceFactory } from "@app/ee/services/external-kms/external-kms-service";
import { TGatewayServiceFactory } from "@app/ee/services/gateway/gateway-service";
import { TGithubOrgSyncServiceFactory } from "@app/ee/services/github-org-sync/github-org-sync-service";
import { TGroupServiceFactory } from "@app/ee/services/group/group-service";
import { TIdentityProjectAdditionalPrivilegeServiceFactory } from "@app/ee/services/identity-project-additional-privilege/identity-project-additional-privilege-service";
import { TIdentityProjectAdditionalPrivilegeV2ServiceFactory } from "@app/ee/services/identity-project-additional-privilege-v2/identity-project-additional-privilege-v2-service";
import { TKmipClientDALFactory } from "@app/ee/services/kmip/kmip-client-dal";
import { TKmipOperationServiceFactory } from "@app/ee/services/kmip/kmip-operation-service";
import { TKmipServiceFactory } from "@app/ee/services/kmip/kmip-service";
import { TLdapConfigServiceFactory } from "@app/ee/services/ldap-config/ldap-config-service";
import { TLicenseServiceFactory } from "@app/ee/services/license/license-service";
import { TOidcConfigServiceFactory } from "@app/ee/services/oidc/oidc-config-service";
import { TPermissionServiceFactory } from "@app/ee/services/permission/permission-service";
import { TProjectTemplateServiceFactory } from "@app/ee/services/project-template/project-template-service";
import { TProjectUserAdditionalPrivilegeServiceFactory } from "@app/ee/services/project-user-additional-privilege/project-user-additional-privilege-service";
import { TRateLimitServiceFactory } from "@app/ee/services/rate-limit/rate-limit-service";
import { RateLimitConfiguration } from "@app/ee/services/rate-limit/rate-limit-types";
import { TSamlConfigServiceFactory } from "@app/ee/services/saml-config/saml-config-service";
import { TScimServiceFactory } from "@app/ee/services/scim/scim-service";
import { TSecretApprovalPolicyServiceFactory } from "@app/ee/services/secret-approval-policy/secret-approval-policy-service";
import { TSecretApprovalRequestServiceFactory } from "@app/ee/services/secret-approval-request/secret-approval-request-service";
import { TSecretRotationServiceFactory } from "@app/ee/services/secret-rotation/secret-rotation-service";
import { TSecretRotationV2ServiceFactory } from "@app/ee/services/secret-rotation-v2/secret-rotation-v2-service";
import { TSecretScanningServiceFactory } from "@app/ee/services/secret-scanning/secret-scanning-service";
import { TSecretSnapshotServiceFactory } from "@app/ee/services/secret-snapshot/secret-snapshot-service";
import { TSshCertificateAuthorityServiceFactory } from "@app/ee/services/ssh/ssh-certificate-authority-service";
import { TSshCertificateTemplateServiceFactory } from "@app/ee/services/ssh-certificate-template/ssh-certificate-template-service";
import { TSshHostServiceFactory } from "@app/ee/services/ssh-host/ssh-host-service";
import { TTrustedIpServiceFactory } from "@app/ee/services/trusted-ip/trusted-ip-service";
import { TAuthMode } from "@app/server/plugins/auth/inject-identity";
import { TApiKeyServiceFactory } from "@app/services/api-key/api-key-service";
import { TAppConnectionServiceFactory } from "@app/services/app-connection/app-connection-service";
import { TAuthLoginFactory } from "@app/services/auth/auth-login-service";
import { TAuthPasswordFactory } from "@app/services/auth/auth-password-service";
import { TAuthSignupFactory } from "@app/services/auth/auth-signup-service";
import { ActorAuthMethod, ActorType } from "@app/services/auth/auth-type";
import { TAuthTokenServiceFactory } from "@app/services/auth-token/auth-token-service";
import { TCertificateServiceFactory } from "@app/services/certificate/certificate-service";
import { TCertificateAuthorityServiceFactory } from "@app/services/certificate-authority/certificate-authority-service";
import { TCertificateTemplateServiceFactory } from "@app/services/certificate-template/certificate-template-service";
import { TCmekServiceFactory } from "@app/services/cmek/cmek-service";
import { TExternalGroupOrgRoleMappingServiceFactory } from "@app/services/external-group-org-role-mapping/external-group-org-role-mapping-service";
import { TExternalMigrationServiceFactory } from "@app/services/external-migration/external-migration-service";
import { TGroupProjectServiceFactory } from "@app/services/group-project/group-project-service";
import { THsmServiceFactory } from "@app/services/hsm/hsm-service";
import { TIdentityServiceFactory } from "@app/services/identity/identity-service";
import { TIdentityAccessTokenServiceFactory } from "@app/services/identity-access-token/identity-access-token-service";
import { TIdentityAwsAuthServiceFactory } from "@app/services/identity-aws-auth/identity-aws-auth-service";
import { TIdentityAzureAuthServiceFactory } from "@app/services/identity-azure-auth/identity-azure-auth-service";
import { TIdentityGcpAuthServiceFactory } from "@app/services/identity-gcp-auth/identity-gcp-auth-service";
import { TIdentityJwtAuthServiceFactory } from "@app/services/identity-jwt-auth/identity-jwt-auth-service";
import { TIdentityKubernetesAuthServiceFactory } from "@app/services/identity-kubernetes-auth/identity-kubernetes-auth-service";
import { TIdentityOidcAuthServiceFactory } from "@app/services/identity-oidc-auth/identity-oidc-auth-service";
import { TIdentityProjectServiceFactory } from "@app/services/identity-project/identity-project-service";
import { TIdentityTokenAuthServiceFactory } from "@app/services/identity-token-auth/identity-token-auth-service";
import { TIdentityUaServiceFactory } from "@app/services/identity-ua/identity-ua-service";
import { TIntegrationServiceFactory } from "@app/services/integration/integration-service";
import { TIntegrationAuthServiceFactory } from "@app/services/integration-auth/integration-auth-service";
import { TOrgRoleServiceFactory } from "@app/services/org/org-role-service";
import { TOrgServiceFactory } from "@app/services/org/org-service";
import { TOrgAdminServiceFactory } from "@app/services/org-admin/org-admin-service";
import { TPkiAlertServiceFactory } from "@app/services/pki-alert/pki-alert-service";
import { TPkiCollectionServiceFactory } from "@app/services/pki-collection/pki-collection-service";
import { TProjectServiceFactory } from "@app/services/project/project-service";
import { TProjectBotServiceFactory } from "@app/services/project-bot/project-bot-service";
import { TProjectEnvServiceFactory } from "@app/services/project-env/project-env-service";
import { TProjectKeyServiceFactory } from "@app/services/project-key/project-key-service";
import { TProjectMembershipServiceFactory } from "@app/services/project-membership/project-membership-service";
import { TProjectRoleServiceFactory } from "@app/services/project-role/project-role-service";
import { TSecretServiceFactory } from "@app/services/secret/secret-service";
import { TSecretBlindIndexServiceFactory } from "@app/services/secret-blind-index/secret-blind-index-service";
import { TSecretFolderServiceFactory } from "@app/services/secret-folder/secret-folder-service";
import { TSecretImportServiceFactory } from "@app/services/secret-import/secret-import-service";
import { TSecretReplicationServiceFactory } from "@app/services/secret-replication/secret-replication-service";
import { TSecretSharingServiceFactory } from "@app/services/secret-sharing/secret-sharing-service";
import { TSecretSyncServiceFactory } from "@app/services/secret-sync/secret-sync-service";
import { TSecretTagServiceFactory } from "@app/services/secret-tag/secret-tag-service";
import { TServiceTokenServiceFactory } from "@app/services/service-token/service-token-service";
import { TSlackServiceFactory } from "@app/services/slack/slack-service";
import { TSuperAdminServiceFactory } from "@app/services/super-admin/super-admin-service";
import { TTelemetryServiceFactory } from "@app/services/telemetry/telemetry-service";
import { TTotpServiceFactory } from "@app/services/totp/totp-service";
import { TUserDALFactory } from "@app/services/user/user-dal";
import { TUserServiceFactory } from "@app/services/user/user-service";
import { TUserEngagementServiceFactory } from "@app/services/user-engagement/user-engagement-service";
import { TWebhookServiceFactory } from "@app/services/webhook/webhook-service";
import { TWorkflowIntegrationServiceFactory } from "@app/services/workflow-integration/workflow-integration-service";
import { TMicrosoftTeamsServiceFactory } from "@app/services/microsoft-teams/microsoft-teams-service";

declare module "@fastify/request-context" {
  interface RequestContextData {
    reqId: string;
    identityAuthInfo?: {
      identityId: string;
      oidc?: {
        claims: Record<string, string>;
      };
    };
    identityPermissionMetadata?: Record<string, unknown>; // filled by permission service
    assumedPrivilegeDetails?: { requesterId: string; actorId: string; actorType: ActorType; projectId: string };
  }
}

declare module "fastify" {
  interface Session {
    callbackPort: string;
    isAdminLogin: boolean;
  }

  interface FastifyRequest {
    realIp: string;
    // used for mfa session authentication
    mfa: {
      userId: string;
      orgId?: string;
      user: TUsers;
    };
    // identity injection. depending on which kinda of token the information is filled in auth
    auth: TAuthMode;
    permission: {
      authMethod: ActorAuthMethod;
      type: ActorType;
      id: string;
      orgId: string;
    };
    rateLimits: RateLimitConfiguration;
    // passport data
    passportUser: {
      isUserCompleted: boolean;
      providerAuthToken: string;
      externalProviderAccessToken?: string;
    };
    kmipUser: {
      projectId: string;
      clientId: string;
      name: string;
    };
    auditLogInfo: Pick<TCreateAuditLogDTO, "userAgent" | "userAgentType" | "ipAddress" | "actor">;
    ssoConfig: Awaited<ReturnType<TSamlConfigServiceFactory["getSaml"]>>;
    ldapConfig: Awaited<ReturnType<TLdapConfigServiceFactory["getLdapCfg"]>>;
  }

  interface FastifyInstance {
    redis: Redis;
    services: {
      login: TAuthLoginFactory;
      password: TAuthPasswordFactory;
      signup: TAuthSignupFactory;
      authToken: TAuthTokenServiceFactory;
      permission: TPermissionServiceFactory;
      org: TOrgServiceFactory;
      orgRole: TOrgRoleServiceFactory;
      oidc: TOidcConfigServiceFactory;
      superAdmin: TSuperAdminServiceFactory;
      user: TUserServiceFactory;
      group: TGroupServiceFactory;
      groupProject: TGroupProjectServiceFactory;
      apiKey: TApiKeyServiceFactory;
      pkiAlert: TPkiAlertServiceFactory;
      project: TProjectServiceFactory;
      projectMembership: TProjectMembershipServiceFactory;
      projectEnv: TProjectEnvServiceFactory;
      projectKey: TProjectKeyServiceFactory;
      projectRole: TProjectRoleServiceFactory;
      secret: TSecretServiceFactory;
      secretReplication: TSecretReplicationServiceFactory;
      secretTag: TSecretTagServiceFactory;
      secretImport: TSecretImportServiceFactory;
      projectBot: TProjectBotServiceFactory;
      folder: TSecretFolderServiceFactory;
      integration: TIntegrationServiceFactory;
      integrationAuth: TIntegrationAuthServiceFactory;
      webhook: TWebhookServiceFactory;
      serviceToken: TServiceTokenServiceFactory;
      identity: TIdentityServiceFactory;
      identityAccessToken: TIdentityAccessTokenServiceFactory;
      identityProject: TIdentityProjectServiceFactory;
      identityTokenAuth: TIdentityTokenAuthServiceFactory;
      identityUa: TIdentityUaServiceFactory;
      identityKubernetesAuth: TIdentityKubernetesAuthServiceFactory;
      identityGcpAuth: TIdentityGcpAuthServiceFactory;
      identityAwsAuth: TIdentityAwsAuthServiceFactory;
      identityAzureAuth: TIdentityAzureAuthServiceFactory;
      identityOidcAuth: TIdentityOidcAuthServiceFactory;
      identityJwtAuth: TIdentityJwtAuthServiceFactory;
      accessApprovalPolicy: TAccessApprovalPolicyServiceFactory;
      accessApprovalRequest: TAccessApprovalRequestServiceFactory;
      secretApprovalPolicy: TSecretApprovalPolicyServiceFactory;
      secretApprovalRequest: TSecretApprovalRequestServiceFactory;
      secretRotation: TSecretRotationServiceFactory;
      snapshot: TSecretSnapshotServiceFactory;
      saml: TSamlConfigServiceFactory;
      scim: TScimServiceFactory;
      ldap: TLdapConfigServiceFactory;
      auditLog: TAuditLogServiceFactory;
      auditLogStream: TAuditLogStreamServiceFactory;
      certificate: TCertificateServiceFactory;
      certificateTemplate: TCertificateTemplateServiceFactory;
      sshCertificateAuthority: TSshCertificateAuthorityServiceFactory;
      sshCertificateTemplate: TSshCertificateTemplateServiceFactory;
      sshHost: TSshHostServiceFactory;
      certificateAuthority: TCertificateAuthorityServiceFactory;
      certificateAuthorityCrl: TCertificateAuthorityCrlServiceFactory;
      certificateEst: TCertificateEstServiceFactory;
      pkiCollection: TPkiCollectionServiceFactory;
      secretScanning: TSecretScanningServiceFactory;
      license: TLicenseServiceFactory;
      trustedIp: TTrustedIpServiceFactory;
      secretBlindIndex: TSecretBlindIndexServiceFactory;
      telemetry: TTelemetryServiceFactory;
      dynamicSecret: TDynamicSecretServiceFactory;
      dynamicSecretLease: TDynamicSecretLeaseServiceFactory;
      projectUserAdditionalPrivilege: TProjectUserAdditionalPrivilegeServiceFactory;
      identityProjectAdditionalPrivilege: TIdentityProjectAdditionalPrivilegeServiceFactory;
      identityProjectAdditionalPrivilegeV2: TIdentityProjectAdditionalPrivilegeV2ServiceFactory;
      secretSharing: TSecretSharingServiceFactory;
      rateLimit: TRateLimitServiceFactory;
      userEngagement: TUserEngagementServiceFactory;
      externalKms: TExternalKmsServiceFactory;
      hsm: THsmServiceFactory;
      orgAdmin: TOrgAdminServiceFactory;
      slack: TSlackServiceFactory;
      workflowIntegration: TWorkflowIntegrationServiceFactory;
      cmek: TCmekServiceFactory;
      migration: TExternalMigrationServiceFactory;
      externalGroupOrgRoleMapping: TExternalGroupOrgRoleMappingServiceFactory;
      projectTemplate: TProjectTemplateServiceFactory;
      totp: TTotpServiceFactory;
      appConnection: TAppConnectionServiceFactory;
      secretSync: TSecretSyncServiceFactory;
      kmip: TKmipServiceFactory;
      kmipOperation: TKmipOperationServiceFactory;
      gateway: TGatewayServiceFactory;
      secretRotationV2: TSecretRotationV2ServiceFactory;
<<<<<<< HEAD
      microsoftTeams: TMicrosoftTeamsServiceFactory;
=======
      assumePrivileges: TAssumePrivilegeServiceFactory;
      githubOrgSync: TGithubOrgSyncServiceFactory;
>>>>>>> ba94b919
    };
    // this is exclusive use for middlewares in which we need to inject data
    // everywhere else access using service layer
    store: {
      user: Pick<TUserDALFactory, "findById">;
      kmipClient: Pick<TKmipClientDALFactory, "findByProjectAndClientId">;
    };
  }
}<|MERGE_RESOLUTION|>--- conflicted
+++ resolved
@@ -247,12 +247,9 @@
       kmipOperation: TKmipOperationServiceFactory;
       gateway: TGatewayServiceFactory;
       secretRotationV2: TSecretRotationV2ServiceFactory;
-<<<<<<< HEAD
       microsoftTeams: TMicrosoftTeamsServiceFactory;
-=======
       assumePrivileges: TAssumePrivilegeServiceFactory;
       githubOrgSync: TGithubOrgSyncServiceFactory;
->>>>>>> ba94b919
     };
     // this is exclusive use for middlewares in which we need to inject data
     // everywhere else access using service layer
