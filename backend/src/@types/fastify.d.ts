import "fastify";

import { Cluster, Redis } from "ioredis";

import { TUsers } from "@app/db/schemas";
import { TAccessApprovalPolicyServiceFactory } from "@app/ee/services/access-approval-policy/access-approval-policy-types";
import { TAccessApprovalRequestServiceFactory } from "@app/ee/services/access-approval-request/access-approval-request-types";
import { TAiMcpActivityLogServiceFactory } from "@app/ee/services/ai-mcp-activity-log/ai-mcp-activity-log-service";
import { TAiMcpEndpointServiceFactory } from "@app/ee/services/ai-mcp-endpoint/ai-mcp-endpoint-service";
import { TAiMcpServerServiceFactory } from "@app/ee/services/ai-mcp-server/ai-mcp-server-service";
import { TAssumePrivilegeServiceFactory } from "@app/ee/services/assume-privilege/assume-privilege-types";
import { TAuditLogServiceFactory, TCreateAuditLogDTO } from "@app/ee/services/audit-log/audit-log-types";
import { TAuditLogStreamServiceFactory } from "@app/ee/services/audit-log-stream/audit-log-stream-service";
import { TCertificateAuthorityCrlServiceFactory } from "@app/ee/services/certificate-authority-crl/certificate-authority-crl-types";
import { TCertificateEstServiceFactory } from "@app/ee/services/certificate-est/certificate-est-service";
import { TDynamicSecretServiceFactory } from "@app/ee/services/dynamic-secret/dynamic-secret-types";
import { TDynamicSecretLeaseServiceFactory } from "@app/ee/services/dynamic-secret-lease/dynamic-secret-lease-types";
import { TEventBusService } from "@app/ee/services/event/event-bus-service";
import { TServerSentEventsService } from "@app/ee/services/event/event-sse-service";
import { TExternalKmsServiceFactory } from "@app/ee/services/external-kms/external-kms-service";
import { TGatewayServiceFactory } from "@app/ee/services/gateway/gateway-service";
import { TGatewayV2ServiceFactory } from "@app/ee/services/gateway-v2/gateway-v2-service";
import { TGithubOrgSyncServiceFactory } from "@app/ee/services/github-org-sync/github-org-sync-service";
import { TGroupServiceFactory } from "@app/ee/services/group/group-service";
import { TIdentityAuthTemplateServiceFactory } from "@app/ee/services/identity-auth-template";
import { TKmipClientDALFactory } from "@app/ee/services/kmip/kmip-client-dal";
import { TKmipOperationServiceFactory } from "@app/ee/services/kmip/kmip-operation-service";
import { TKmipServiceFactory } from "@app/ee/services/kmip/kmip-service";
import { TLdapConfigServiceFactory } from "@app/ee/services/ldap-config/ldap-config-service";
import { TLicenseServiceFactory } from "@app/ee/services/license/license-service";
import { TOidcConfigServiceFactory } from "@app/ee/services/oidc/oidc-config-service";
import { TPamAccountServiceFactory } from "@app/ee/services/pam-account/pam-account-service";
import { TPamFolderServiceFactory } from "@app/ee/services/pam-folder/pam-folder-service";
import { TPamResourceServiceFactory } from "@app/ee/services/pam-resource/pam-resource-service";
import { TPamSessionServiceFactory } from "@app/ee/services/pam-session/pam-session-service";
import { TPermissionServiceFactory } from "@app/ee/services/permission/permission-service-types";
import { TPitServiceFactory } from "@app/ee/services/pit/pit-service";
import { TPkiAcmeServiceFactory } from "@app/ee/services/pki-acme/pki-acme-types";
import { TProjectTemplateServiceFactory } from "@app/ee/services/project-template/project-template-types";
import { RateLimitConfiguration, TRateLimitServiceFactory } from "@app/ee/services/rate-limit/rate-limit-types";
import { TRelayServiceFactory } from "@app/ee/services/relay/relay-service";
import { TSamlConfigServiceFactory } from "@app/ee/services/saml-config/saml-config-types";
import { TScimServiceFactory } from "@app/ee/services/scim/scim-types";
import { TSecretApprovalPolicyServiceFactory } from "@app/ee/services/secret-approval-policy/secret-approval-policy-service";
import { TSecretApprovalRequestServiceFactory } from "@app/ee/services/secret-approval-request/secret-approval-request-service";
import { TSecretRotationServiceFactory } from "@app/ee/services/secret-rotation/secret-rotation-service";
import { TSecretRotationV2ServiceFactory } from "@app/ee/services/secret-rotation-v2/secret-rotation-v2-service";
import { TSecretScanningServiceFactory } from "@app/ee/services/secret-scanning/secret-scanning-service";
import { TSecretScanningV2ServiceFactory } from "@app/ee/services/secret-scanning-v2/secret-scanning-v2-service";
import { TSecretSnapshotServiceFactory } from "@app/ee/services/secret-snapshot/secret-snapshot-service";
import { TSshCertificateAuthorityServiceFactory } from "@app/ee/services/ssh/ssh-certificate-authority-service";
import { TSshCertificateTemplateServiceFactory } from "@app/ee/services/ssh-certificate-template/ssh-certificate-template-service";
import { TSshHostServiceFactory } from "@app/ee/services/ssh-host/ssh-host-service";
import { TSshHostGroupServiceFactory } from "@app/ee/services/ssh-host-group/ssh-host-group-service";
import { TSubOrgServiceFactory } from "@app/ee/services/sub-org/sub-org-service";
import { TTrustedIpServiceFactory } from "@app/ee/services/trusted-ip/trusted-ip-types";
import { TAuthMode } from "@app/server/plugins/auth/inject-identity";
import { TAdditionalPrivilegeServiceFactory } from "@app/services/additional-privilege/additional-privilege-service";
import { TApiKeyServiceFactory } from "@app/services/api-key/api-key-service";
import { TAppConnectionServiceFactory } from "@app/services/app-connection/app-connection-service";
import { TApprovalPolicyServiceFactory } from "@app/services/approval-policy/approval-policy-service";
import { TAuthLoginFactory } from "@app/services/auth/auth-login-service";
import { TAuthPasswordFactory } from "@app/services/auth/auth-password-service";
import { TAuthSignupFactory } from "@app/services/auth/auth-signup-service";
import { ActorAuthMethod, ActorType } from "@app/services/auth/auth-type";
import { TAuthTokenServiceFactory } from "@app/services/auth-token/auth-token-service";
import { TCertificateServiceFactory } from "@app/services/certificate/certificate-service";
import { TCertificateAuthorityServiceFactory } from "@app/services/certificate-authority/certificate-authority-service";
import { TInternalCertificateAuthorityServiceFactory } from "@app/services/certificate-authority/internal/internal-certificate-authority-service";
import { TCertificateEstV3ServiceFactory } from "@app/services/certificate-est-v3/certificate-est-v3-service";
import { TCertificateProfileServiceFactory } from "@app/services/certificate-profile/certificate-profile-service";
import { TCertificateRequestServiceFactory } from "@app/services/certificate-request/certificate-request-service";
import { TCertificateTemplateServiceFactory } from "@app/services/certificate-template/certificate-template-service";
import { TCertificateTemplateV2ServiceFactory } from "@app/services/certificate-template-v2/certificate-template-v2-service";
import { TCertificateV3ServiceFactory } from "@app/services/certificate-v3/certificate-v3-service";
import { TCmekServiceFactory } from "@app/services/cmek/cmek-service";
import { TConvertorServiceFactory } from "@app/services/convertor/convertor-service";
import { TExternalGroupOrgRoleMappingServiceFactory } from "@app/services/external-group-org-role-mapping/external-group-org-role-mapping-service";
import { TExternalMigrationServiceFactory } from "@app/services/external-migration/external-migration-service";
import { TFolderCommitServiceFactory } from "@app/services/folder-commit/folder-commit-service";
import { TGroupProjectServiceFactory } from "@app/services/group-project/group-project-service";
import { THsmServiceFactory } from "@app/services/hsm/hsm-service";
import { TIdentityServiceFactory } from "@app/services/identity/identity-service";
import { TIdentityAccessTokenServiceFactory } from "@app/services/identity-access-token/identity-access-token-service";
import { TIdentityAliCloudAuthServiceFactory } from "@app/services/identity-alicloud-auth/identity-alicloud-auth-service";
import { TIdentityAwsAuthServiceFactory } from "@app/services/identity-aws-auth/identity-aws-auth-service";
import { TIdentityAzureAuthServiceFactory } from "@app/services/identity-azure-auth/identity-azure-auth-service";
import { TIdentityGcpAuthServiceFactory } from "@app/services/identity-gcp-auth/identity-gcp-auth-service";
import { TIdentityJwtAuthServiceFactory } from "@app/services/identity-jwt-auth/identity-jwt-auth-service";
import { TIdentityKubernetesAuthServiceFactory } from "@app/services/identity-kubernetes-auth/identity-kubernetes-auth-service";
import { TIdentityLdapAuthServiceFactory } from "@app/services/identity-ldap-auth/identity-ldap-auth-service";
import { TAllowedFields } from "@app/services/identity-ldap-auth/identity-ldap-auth-types";
import { TIdentityOciAuthServiceFactory } from "@app/services/identity-oci-auth/identity-oci-auth-service";
import { TIdentityOidcAuthServiceFactory } from "@app/services/identity-oidc-auth/identity-oidc-auth-service";
import { TIdentityProjectServiceFactory } from "@app/services/identity-project/identity-project-service";
import { TIdentityTlsCertAuthServiceFactory } from "@app/services/identity-tls-cert-auth/identity-tls-cert-auth-types";
import { TIdentityTokenAuthServiceFactory } from "@app/services/identity-token-auth/identity-token-auth-service";
import { TIdentityUaServiceFactory } from "@app/services/identity-ua/identity-ua-service";
import { TScopedIdentityV2ServiceFactory } from "@app/services/identity-v2/identity-service";
import { TIntegrationServiceFactory } from "@app/services/integration/integration-service";
import { TIntegrationAuthServiceFactory } from "@app/services/integration-auth/integration-auth-service";
import { TMembershipGroupServiceFactory } from "@app/services/membership-group/membership-group-service";
import { TMembershipIdentityServiceFactory } from "@app/services/membership-identity/membership-identity-service";
import { TMembershipUserServiceFactory } from "@app/services/membership-user/membership-user-service";
import { TMicrosoftTeamsServiceFactory } from "@app/services/microsoft-teams/microsoft-teams-service";
import { TNotificationServiceFactory } from "@app/services/notification/notification-service";
import { TOfflineUsageReportServiceFactory } from "@app/services/offline-usage-report/offline-usage-report-service";
import { TOrgServiceFactory } from "@app/services/org/org-service";
import { TOrgAdminServiceFactory } from "@app/services/org-admin/org-admin-service";
import { TPkiAlertServiceFactory } from "@app/services/pki-alert/pki-alert-service";
import { TPkiAlertV2ServiceFactory } from "@app/services/pki-alert-v2/pki-alert-v2-service";
import { TPkiCollectionServiceFactory } from "@app/services/pki-collection/pki-collection-service";
import { TPkiSubscriberServiceFactory } from "@app/services/pki-subscriber/pki-subscriber-service";
import { TPkiSyncServiceFactory } from "@app/services/pki-sync/pki-sync-service";
import { TPkiTemplatesServiceFactory } from "@app/services/pki-templates/pki-templates-service";
import { TProjectServiceFactory } from "@app/services/project/project-service";
import { TProjectBotServiceFactory } from "@app/services/project-bot/project-bot-service";
import { TProjectEnvServiceFactory } from "@app/services/project-env/project-env-service";
import { TProjectKeyServiceFactory } from "@app/services/project-key/project-key-service";
import { TProjectMembershipServiceFactory } from "@app/services/project-membership/project-membership-service";
import { TReminderServiceFactory } from "@app/services/reminder/reminder-types";
import { TRoleServiceFactory } from "@app/services/role/role-service";
import { TSecretServiceFactory } from "@app/services/secret/secret-service";
import { TSecretBlindIndexServiceFactory } from "@app/services/secret-blind-index/secret-blind-index-service";
import { TSecretFolderServiceFactory } from "@app/services/secret-folder/secret-folder-service";
import { TSecretImportServiceFactory } from "@app/services/secret-import/secret-import-service";
import { TSecretReplicationServiceFactory } from "@app/services/secret-replication/secret-replication-service";
import { TSecretSharingServiceFactory } from "@app/services/secret-sharing/secret-sharing-service";
import { TSecretSyncServiceFactory } from "@app/services/secret-sync/secret-sync-service";
import { TSecretTagServiceFactory } from "@app/services/secret-tag/secret-tag-service";
import { TServiceTokenServiceFactory } from "@app/services/service-token/service-token-service";
import { TSlackServiceFactory } from "@app/services/slack/slack-service";
import { TSuperAdminServiceFactory } from "@app/services/super-admin/super-admin-service";
import { TTelemetryServiceFactory } from "@app/services/telemetry/telemetry-service";
import { TTotpServiceFactory } from "@app/services/totp/totp-service";
import { TUpgradePathService } from "@app/services/upgrade-path/upgrade-path-service";
import { TUserDALFactory } from "@app/services/user/user-dal";
import { TUserServiceFactory } from "@app/services/user/user-service";
import { TUserEngagementServiceFactory } from "@app/services/user-engagement/user-engagement-service";
import { TWebhookServiceFactory } from "@app/services/webhook/webhook-service";
import { TWorkflowIntegrationServiceFactory } from "@app/services/workflow-integration/workflow-integration-service";

declare module "@fastify/request-context" {
  interface RequestContextData {
    reqId: string;
    ip?: string;
    userAgent?: string;
    orgId?: string;
    orgName?: string;
    userAuthInfo?: {
      userId: string;
      email: string;
    };
    projectDetails?: {
      id: string;
      name: string;
      slug: string;
    };
    identityAuthInfo?: {
      identityId: string;
      identityName: string;
      authMethod: string;
      oidc?: {
        claims: Record<string, string>;
      };
      kubernetes?: {
        namespace: string;
        name: string;
      };
      aws?: {
        accountId: string;
        arn: string;
        userId: string;
        partition: string;
        service: string;
        resourceType: string;
        resourceName: string;
      };
    };
    identityPermissionMetadata?: Record<string, unknown>; // filled by permission service
    assumedPrivilegeDetails?: { requesterId: string; actorId: string; actorType: ActorType; projectId: string };
  }
}

declare module "fastify" {
  interface Session {
    callbackPort: string;
    isAdminLogin: boolean;
    orgSlug?: string;
  }

  interface FastifyRequest {
    realIp: string;
    // used for mfa session authentication
    mfa: {
      userId: string;
      orgId?: string;
      user: TUsers;
    };
    // identity injection. depending on which kinda of token the information is filled in auth
    auth: TAuthMode;
    shouldForwardWritesToPrimaryInstance: boolean;
    permission: {
      authMethod: ActorAuthMethod;
      type: ActorType;
      id: string;
      orgId: string;
      parentOrgId: string;
      rootOrgId: string;
    };
    rateLimits: RateLimitConfiguration;
    // passport data
    passportUser: {
      isUserCompleted: boolean;
      providerAuthToken: string;
      externalProviderAccessToken?: string;
    };
    passportMachineIdentity: {
      identityId: string;
      user: {
        uid: string;
        mail?: string;
      };
    };
    kmipUser: {
      projectId: string;
      clientId: string;
      name: string;
    };
    auditLogInfo: Pick<TCreateAuditLogDTO, "userAgent" | "userAgentType" | "ipAddress" | "actor">;
    ssoConfig: Awaited<ReturnType<TSamlConfigServiceFactory["getSaml"]>>;
    ldapConfig: Awaited<ReturnType<TLdapConfigServiceFactory["getLdapCfg"]>> & {
      allowedFields?: TAllowedFields[];
    };
  }

  interface FastifyInstance {
    redis: Redis | Cluster;
    services: {
      login: TAuthLoginFactory;
      password: TAuthPasswordFactory;
      signup: TAuthSignupFactory;
      authToken: TAuthTokenServiceFactory;
      permission: TPermissionServiceFactory;
      org: TOrgServiceFactory;
      oidc: TOidcConfigServiceFactory;
      superAdmin: TSuperAdminServiceFactory;
      user: TUserServiceFactory;
      group: TGroupServiceFactory;
      groupProject: TGroupProjectServiceFactory;
      apiKey: TApiKeyServiceFactory;
      pkiAlert: TPkiAlertServiceFactory;
      project: TProjectServiceFactory;
      projectMembership: TProjectMembershipServiceFactory;
      projectEnv: TProjectEnvServiceFactory;
      projectKey: TProjectKeyServiceFactory;
      secret: TSecretServiceFactory;
      secretReplication: TSecretReplicationServiceFactory;
      secretTag: TSecretTagServiceFactory;
      secretImport: TSecretImportServiceFactory;
      projectBot: TProjectBotServiceFactory;
      folder: TSecretFolderServiceFactory;
      integration: TIntegrationServiceFactory;
      integrationAuth: TIntegrationAuthServiceFactory;
      webhook: TWebhookServiceFactory;
      serviceToken: TServiceTokenServiceFactory;
      identityV1: TIdentityServiceFactory;
      identityV2: TScopedIdentityV2ServiceFactory;
      identityAccessToken: TIdentityAccessTokenServiceFactory;
      identityProject: TIdentityProjectServiceFactory;
      identityTokenAuth: TIdentityTokenAuthServiceFactory;
      identityUa: TIdentityUaServiceFactory;
      identityKubernetesAuth: TIdentityKubernetesAuthServiceFactory;
      identityGcpAuth: TIdentityGcpAuthServiceFactory;
      identityAliCloudAuth: TIdentityAliCloudAuthServiceFactory;
      identityTlsCertAuth: TIdentityTlsCertAuthServiceFactory;
      identityAwsAuth: TIdentityAwsAuthServiceFactory;
      identityAzureAuth: TIdentityAzureAuthServiceFactory;
      identityOciAuth: TIdentityOciAuthServiceFactory;
      identityOidcAuth: TIdentityOidcAuthServiceFactory;
      identityJwtAuth: TIdentityJwtAuthServiceFactory;
      identityLdapAuth: TIdentityLdapAuthServiceFactory;
      accessApprovalPolicy: TAccessApprovalPolicyServiceFactory;
      accessApprovalRequest: TAccessApprovalRequestServiceFactory;
      secretApprovalPolicy: TSecretApprovalPolicyServiceFactory;
      secretApprovalRequest: TSecretApprovalRequestServiceFactory;
      secretRotation: TSecretRotationServiceFactory;
      snapshot: TSecretSnapshotServiceFactory;
      saml: TSamlConfigServiceFactory;
      scim: TScimServiceFactory;
      ldap: TLdapConfigServiceFactory;
      auditLog: TAuditLogServiceFactory;
      auditLogStream: TAuditLogStreamServiceFactory;
      certificate: TCertificateServiceFactory;
      certificateV3: TCertificateV3ServiceFactory;
      certificateRequest: TCertificateRequestServiceFactory;
      certificateTemplate: TCertificateTemplateServiceFactory;
      certificateTemplateV2: TCertificateTemplateV2ServiceFactory;
      certificateProfile: TCertificateProfileServiceFactory;
      sshCertificateAuthority: TSshCertificateAuthorityServiceFactory;
      sshCertificateTemplate: TSshCertificateTemplateServiceFactory;
      sshHost: TSshHostServiceFactory;
      sshHostGroup: TSshHostGroupServiceFactory;
      certificateAuthority: TCertificateAuthorityServiceFactory;
      certificateAuthorityCrl: TCertificateAuthorityCrlServiceFactory;
      certificateEst: TCertificateEstServiceFactory;
      pkiAcme: TPkiAcmeServiceFactory;
      certificateEstV3: TCertificateEstV3ServiceFactory;
      pkiCollection: TPkiCollectionServiceFactory;
      pkiSubscriber: TPkiSubscriberServiceFactory;
      pkiSync: TPkiSyncServiceFactory;
      secretScanning: TSecretScanningServiceFactory;
      license: TLicenseServiceFactory;
      trustedIp: TTrustedIpServiceFactory;
      secretBlindIndex: TSecretBlindIndexServiceFactory;
      telemetry: TTelemetryServiceFactory;
      dynamicSecret: TDynamicSecretServiceFactory;
      dynamicSecretLease: TDynamicSecretLeaseServiceFactory;
      secretSharing: TSecretSharingServiceFactory;
      rateLimit: TRateLimitServiceFactory;
      userEngagement: TUserEngagementServiceFactory;
      externalKms: TExternalKmsServiceFactory;
      hsm: THsmServiceFactory;
      orgAdmin: TOrgAdminServiceFactory;
      slack: TSlackServiceFactory;
      workflowIntegration: TWorkflowIntegrationServiceFactory;
      cmek: TCmekServiceFactory;
      migration: TExternalMigrationServiceFactory;
      externalGroupOrgRoleMapping: TExternalGroupOrgRoleMappingServiceFactory;
      projectTemplate: TProjectTemplateServiceFactory;
      totp: TTotpServiceFactory;
      appConnection: TAppConnectionServiceFactory;
      secretSync: TSecretSyncServiceFactory;
      kmip: TKmipServiceFactory;
      kmipOperation: TKmipOperationServiceFactory;
      gateway: TGatewayServiceFactory;
      secretRotationV2: TSecretRotationV2ServiceFactory;
      microsoftTeams: TMicrosoftTeamsServiceFactory;
      assumePrivileges: TAssumePrivilegeServiceFactory;
      relay: TRelayServiceFactory;
      gatewayV2: TGatewayV2ServiceFactory;
      githubOrgSync: TGithubOrgSyncServiceFactory;
      folderCommit: TFolderCommitServiceFactory;
      pit: TPitServiceFactory;
      secretScanningV2: TSecretScanningV2ServiceFactory;
      internalCertificateAuthority: TInternalCertificateAuthorityServiceFactory;
      pkiTemplate: TPkiTemplatesServiceFactory;
      reminder: TReminderServiceFactory;
      bus: TEventBusService;
      sse: TServerSentEventsService;
      identityAuthTemplate: TIdentityAuthTemplateServiceFactory;
      notification: TNotificationServiceFactory;
      offlineUsageReport: TOfflineUsageReportServiceFactory;
      pamFolder: TPamFolderServiceFactory;
      pamResource: TPamResourceServiceFactory;
      pamAccount: TPamAccountServiceFactory;
      pamSession: TPamSessionServiceFactory;
      upgradePath: TUpgradePathService;

      membershipUser: TMembershipUserServiceFactory;
      membershipIdentity: TMembershipIdentityServiceFactory;
      membershipGroup: TMembershipGroupServiceFactory;
      additionalPrivilege: TAdditionalPrivilegeServiceFactory;
      role: TRoleServiceFactory;
      convertor: TConvertorServiceFactory;
      subOrganization: TSubOrgServiceFactory;
      pkiAlertV2: TPkiAlertV2ServiceFactory;
<<<<<<< HEAD
      aiMcpServer: TAiMcpServerServiceFactory;
      aiMcpEndpoint: TAiMcpEndpointServiceFactory;
      aiMcpActivityLog: TAiMcpActivityLogServiceFactory;
=======
      approvalPolicy: TApprovalPolicyServiceFactory;
>>>>>>> a8b64be0
    };
    // this is exclusive use for middlewares in which we need to inject data
    // everywhere else access using service layer
    store: {
      user: Pick<TUserDALFactory, "findById">;
      kmipClient: Pick<TKmipClientDALFactory, "findByProjectAndClientId">;
    };
  }
}<|MERGE_RESOLUTION|>--- conflicted
+++ resolved
@@ -365,13 +365,10 @@
       convertor: TConvertorServiceFactory;
       subOrganization: TSubOrgServiceFactory;
       pkiAlertV2: TPkiAlertV2ServiceFactory;
-<<<<<<< HEAD
       aiMcpServer: TAiMcpServerServiceFactory;
       aiMcpEndpoint: TAiMcpEndpointServiceFactory;
       aiMcpActivityLog: TAiMcpActivityLogServiceFactory;
-=======
       approvalPolicy: TApprovalPolicyServiceFactory;
->>>>>>> a8b64be0
     };
     // this is exclusive use for middlewares in which we need to inject data
     // everywhere else access using service layer
