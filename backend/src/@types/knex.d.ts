import { Knex } from "knex";

import {
  TableName,
  TAccessApprovalPolicies,
  TAccessApprovalPoliciesApprovers,
  TAccessApprovalPoliciesApproversInsert,
  TAccessApprovalPoliciesApproversUpdate,
  TAccessApprovalPoliciesInsert,
  TAccessApprovalPoliciesUpdate,
  TAccessApprovalRequests,
  TAccessApprovalRequestsInsert,
  TAccessApprovalRequestsReviewers,
  TAccessApprovalRequestsReviewersInsert,
  TAccessApprovalRequestsReviewersUpdate,
  TAccessApprovalRequestsUpdate,
  TApiKeys,
  TApiKeysInsert,
  TApiKeysUpdate,
  TAuditLogs,
  TAuditLogsInsert,
  TAuditLogStreams,
  TAuditLogStreamsInsert,
  TAuditLogStreamsUpdate,
  TAuditLogsUpdate,
  TAuthTokens,
  TAuthTokenSessions,
  TAuthTokenSessionsInsert,
  TAuthTokenSessionsUpdate,
  TAuthTokensInsert,
  TAuthTokensUpdate,
  TBackupPrivateKey,
  TBackupPrivateKeyInsert,
  TBackupPrivateKeyUpdate,
  TDynamicSecretLeases,
  TDynamicSecretLeasesInsert,
  TDynamicSecretLeasesUpdate,
  TDynamicSecrets,
  TDynamicSecretsInsert,
  TDynamicSecretsUpdate,
  TGitAppInstallSessions,
  TGitAppInstallSessionsInsert,
  TGitAppInstallSessionsUpdate,
  TGitAppOrg,
  TGitAppOrgInsert,
  TGitAppOrgUpdate,
  TGroupProjectMembershipRoles,
  TGroupProjectMembershipRolesInsert,
  TGroupProjectMembershipRolesUpdate,
  TGroupProjectMemberships,
  TGroupProjectMembershipsInsert,
  TGroupProjectMembershipsUpdate,
  TGroups,
  TGroupsInsert,
  TGroupsUpdate,
  TIdentities,
  TIdentitiesInsert,
  TIdentitiesUpdate,
  TIdentityAccessTokens,
  TIdentityAccessTokensInsert,
  TIdentityAccessTokensUpdate,
<<<<<<< HEAD
  TIdentityKubernetesAuths,
  TIdentityKubernetesAuthsInsert,
  TIdentityKubernetesAuthsUpdate,
=======
  TIdentityAwsAuths,
  TIdentityAwsAuthsInsert,
  TIdentityAwsAuthsUpdate,
>>>>>>> 6561a9c7
  TIdentityOrgMemberships,
  TIdentityOrgMembershipsInsert,
  TIdentityOrgMembershipsUpdate,
  TIdentityProjectAdditionalPrivilege,
  TIdentityProjectAdditionalPrivilegeInsert,
  TIdentityProjectAdditionalPrivilegeUpdate,
  TIdentityProjectMembershipRole,
  TIdentityProjectMembershipRoleInsert,
  TIdentityProjectMembershipRoleUpdate,
  TIdentityProjectMemberships,
  TIdentityProjectMembershipsInsert,
  TIdentityProjectMembershipsUpdate,
  TIdentityUaClientSecrets,
  TIdentityUaClientSecretsInsert,
  TIdentityUaClientSecretsUpdate,
  TIdentityUniversalAuths,
  TIdentityUniversalAuthsInsert,
  TIdentityUniversalAuthsUpdate,
  TIncidentContacts,
  TIncidentContactsInsert,
  TIncidentContactsUpdate,
  TIntegrationAuths,
  TIntegrationAuthsInsert,
  TIntegrationAuthsUpdate,
  TIntegrations,
  TIntegrationsInsert,
  TIntegrationsUpdate,
  TLdapConfigs,
  TLdapConfigsInsert,
  TLdapConfigsUpdate,
  TLdapGroupMaps,
  TLdapGroupMapsInsert,
  TLdapGroupMapsUpdate,
  TOrganizations,
  TOrganizationsInsert,
  TOrganizationsUpdate,
  TOrgBots,
  TOrgBotsInsert,
  TOrgBotsUpdate,
  TOrgMemberships,
  TOrgMembershipsInsert,
  TOrgMembershipsUpdate,
  TOrgRoles,
  TOrgRolesInsert,
  TOrgRolesUpdate,
  TProjectBots,
  TProjectBotsInsert,
  TProjectBotsUpdate,
  TProjectEnvironments,
  TProjectEnvironmentsInsert,
  TProjectEnvironmentsUpdate,
  TProjectKeys,
  TProjectKeysInsert,
  TProjectKeysUpdate,
  TProjectMemberships,
  TProjectMembershipsInsert,
  TProjectMembershipsUpdate,
  TProjectRoles,
  TProjectRolesInsert,
  TProjectRolesUpdate,
  TProjects,
  TProjectsInsert,
  TProjectsUpdate,
  TProjectUserAdditionalPrivilege,
  TProjectUserAdditionalPrivilegeInsert,
  TProjectUserAdditionalPrivilegeUpdate,
  TProjectUserMembershipRoles,
  TProjectUserMembershipRolesInsert,
  TProjectUserMembershipRolesUpdate,
  TSamlConfigs,
  TSamlConfigsInsert,
  TSamlConfigsUpdate,
  TScimTokens,
  TScimTokensInsert,
  TScimTokensUpdate,
  TSecretApprovalPolicies,
  TSecretApprovalPoliciesApprovers,
  TSecretApprovalPoliciesApproversInsert,
  TSecretApprovalPoliciesApproversUpdate,
  TSecretApprovalPoliciesInsert,
  TSecretApprovalPoliciesUpdate,
  TSecretApprovalRequests,
  TSecretApprovalRequestSecretTags,
  TSecretApprovalRequestSecretTagsInsert,
  TSecretApprovalRequestSecretTagsUpdate,
  TSecretApprovalRequestsInsert,
  TSecretApprovalRequestsReviewers,
  TSecretApprovalRequestsReviewersInsert,
  TSecretApprovalRequestsReviewersUpdate,
  TSecretApprovalRequestsSecrets,
  TSecretApprovalRequestsSecretsInsert,
  TSecretApprovalRequestsSecretsUpdate,
  TSecretApprovalRequestsUpdate,
  TSecretBlindIndexes,
  TSecretBlindIndexesInsert,
  TSecretBlindIndexesUpdate,
  TSecretFolders,
  TSecretFoldersInsert,
  TSecretFoldersUpdate,
  TSecretFolderVersions,
  TSecretFolderVersionsInsert,
  TSecretFolderVersionsUpdate,
  TSecretImports,
  TSecretImportsInsert,
  TSecretImportsUpdate,
  TSecretRotationOutputs,
  TSecretRotationOutputsInsert,
  TSecretRotationOutputsUpdate,
  TSecretRotations,
  TSecretRotationsInsert,
  TSecretRotationsUpdate,
  TSecrets,
  TSecretScanningGitRisks,
  TSecretScanningGitRisksInsert,
  TSecretScanningGitRisksUpdate,
  TSecretsInsert,
  TSecretSnapshotFolders,
  TSecretSnapshotFoldersInsert,
  TSecretSnapshotFoldersUpdate,
  TSecretSnapshots,
  TSecretSnapshotSecrets,
  TSecretSnapshotSecretsInsert,
  TSecretSnapshotSecretsUpdate,
  TSecretSnapshotsInsert,
  TSecretSnapshotsUpdate,
  TSecretsUpdate,
  TSecretTagJunction,
  TSecretTagJunctionInsert,
  TSecretTagJunctionUpdate,
  TSecretTags,
  TSecretTagsInsert,
  TSecretTagsUpdate,
  TSecretVersions,
  TSecretVersionsInsert,
  TSecretVersionsUpdate,
  TSecretVersionTagJunction,
  TSecretVersionTagJunctionInsert,
  TSecretVersionTagJunctionUpdate,
  TServiceTokens,
  TServiceTokensInsert,
  TServiceTokensUpdate,
  TSuperAdmin,
  TSuperAdminInsert,
  TSuperAdminUpdate,
  TTrustedIps,
  TTrustedIpsInsert,
  TTrustedIpsUpdate,
  TUserActions,
  TUserActionsInsert,
  TUserActionsUpdate,
  TUserAliases,
  TUserAliasesInsert,
  TUserAliasesUpdate,
  TUserEncryptionKeys,
  TUserEncryptionKeysInsert,
  TUserEncryptionKeysUpdate,
  TUserGroupMembership,
  TUserGroupMembershipInsert,
  TUserGroupMembershipUpdate,
  TUsers,
  TUsersInsert,
  TUsersUpdate,
  TWebhooks,
  TWebhooksInsert,
  TWebhooksUpdate
} from "@app/db/schemas";

declare module "knex/types/tables" {
  interface Tables {
    [TableName.Users]: Knex.CompositeTableType<TUsers, TUsersInsert, TUsersUpdate>;
    [TableName.Groups]: Knex.CompositeTableType<TGroups, TGroupsInsert, TGroupsUpdate>;
    [TableName.UserGroupMembership]: Knex.CompositeTableType<
      TUserGroupMembership,
      TUserGroupMembershipInsert,
      TUserGroupMembershipUpdate
    >;
    [TableName.GroupProjectMembership]: Knex.CompositeTableType<
      TGroupProjectMemberships,
      TGroupProjectMembershipsInsert,
      TGroupProjectMembershipsUpdate
    >;
    [TableName.GroupProjectMembershipRole]: Knex.CompositeTableType<
      TGroupProjectMembershipRoles,
      TGroupProjectMembershipRolesInsert,
      TGroupProjectMembershipRolesUpdate
    >;
    [TableName.UserAliases]: Knex.CompositeTableType<TUserAliases, TUserAliasesInsert, TUserAliasesUpdate>;
    [TableName.UserEncryptionKey]: Knex.CompositeTableType<
      TUserEncryptionKeys,
      TUserEncryptionKeysInsert,
      TUserEncryptionKeysUpdate
    >;
    [TableName.AuthTokens]: Knex.CompositeTableType<TAuthTokens, TAuthTokensInsert, TAuthTokensUpdate>;
    [TableName.AuthTokenSession]: Knex.CompositeTableType<
      TAuthTokenSessions,
      TAuthTokenSessionsInsert,
      TAuthTokenSessionsUpdate
    >;
    [TableName.BackupPrivateKey]: Knex.CompositeTableType<
      TBackupPrivateKey,
      TBackupPrivateKeyInsert,
      TBackupPrivateKeyUpdate
    >;
    [TableName.Organization]: Knex.CompositeTableType<TOrganizations, TOrganizationsInsert, TOrganizationsUpdate>;
    [TableName.OrgMembership]: Knex.CompositeTableType<TOrgMemberships, TOrgMembershipsInsert, TOrgMembershipsUpdate>;
    [TableName.OrgRoles]: Knex.CompositeTableType<TOrgRoles, TOrgRolesInsert, TOrgRolesUpdate>;
    [TableName.IncidentContact]: Knex.CompositeTableType<
      TIncidentContacts,
      TIncidentContactsInsert,
      TIncidentContactsUpdate
    >;
    [TableName.UserAction]: Knex.CompositeTableType<TUserActions, TUserActionsInsert, TUserActionsUpdate>;
    [TableName.SuperAdmin]: Knex.CompositeTableType<TSuperAdmin, TSuperAdminInsert, TSuperAdminUpdate>;
    [TableName.ApiKey]: Knex.CompositeTableType<TApiKeys, TApiKeysInsert, TApiKeysUpdate>;
    [TableName.Project]: Knex.CompositeTableType<TProjects, TProjectsInsert, TProjectsUpdate>;
    [TableName.ProjectMembership]: Knex.CompositeTableType<
      TProjectMemberships,
      TProjectMembershipsInsert,
      TProjectMembershipsUpdate
    >;
    [TableName.Environment]: Knex.CompositeTableType<
      TProjectEnvironments,
      TProjectEnvironmentsInsert,
      TProjectEnvironmentsUpdate
    >;
    [TableName.ProjectBot]: Knex.CompositeTableType<TProjectBots, TProjectBotsInsert, TProjectBotsUpdate>;
    [TableName.ProjectUserMembershipRole]: Knex.CompositeTableType<
      TProjectUserMembershipRoles,
      TProjectUserMembershipRolesInsert,
      TProjectUserMembershipRolesUpdate
    >;
    [TableName.ProjectRoles]: Knex.CompositeTableType<TProjectRoles, TProjectRolesInsert, TProjectRolesUpdate>;
    [TableName.ProjectUserAdditionalPrivilege]: Knex.CompositeTableType<
      TProjectUserAdditionalPrivilege,
      TProjectUserAdditionalPrivilegeInsert,
      TProjectUserAdditionalPrivilegeUpdate
    >;
    [TableName.ProjectKeys]: Knex.CompositeTableType<TProjectKeys, TProjectKeysInsert, TProjectKeysUpdate>;
    [TableName.Secret]: Knex.CompositeTableType<TSecrets, TSecretsInsert, TSecretsUpdate>;
    [TableName.SecretBlindIndex]: Knex.CompositeTableType<
      TSecretBlindIndexes,
      TSecretBlindIndexesInsert,
      TSecretBlindIndexesUpdate
    >;
    [TableName.SecretVersion]: Knex.CompositeTableType<TSecretVersions, TSecretVersionsInsert, TSecretVersionsUpdate>;
    [TableName.SecretFolder]: Knex.CompositeTableType<TSecretFolders, TSecretFoldersInsert, TSecretFoldersUpdate>;
    [TableName.SecretFolderVersion]: Knex.CompositeTableType<
      TSecretFolderVersions,
      TSecretFolderVersionsInsert,
      TSecretFolderVersionsUpdate
    >;
    [TableName.SecretTag]: Knex.CompositeTableType<TSecretTags, TSecretTagsInsert, TSecretTagsUpdate>;
    [TableName.SecretImport]: Knex.CompositeTableType<TSecretImports, TSecretImportsInsert, TSecretImportsUpdate>;
    [TableName.Integration]: Knex.CompositeTableType<TIntegrations, TIntegrationsInsert, TIntegrationsUpdate>;
    [TableName.Webhook]: Knex.CompositeTableType<TWebhooks, TWebhooksInsert, TWebhooksUpdate>;
    [TableName.ServiceToken]: Knex.CompositeTableType<TServiceTokens, TServiceTokensInsert, TServiceTokensUpdate>;
    [TableName.IntegrationAuth]: Knex.CompositeTableType<
      TIntegrationAuths,
      TIntegrationAuthsInsert,
      TIntegrationAuthsUpdate
    >;
    [TableName.Identity]: Knex.CompositeTableType<TIdentities, TIdentitiesInsert, TIdentitiesUpdate>;
    [TableName.IdentityUniversalAuth]: Knex.CompositeTableType<
      TIdentityUniversalAuths,
      TIdentityUniversalAuthsInsert,
      TIdentityUniversalAuthsUpdate
    >;
<<<<<<< HEAD
    [TableName.IdentityKubernetesAuth]: Knex.CompositeTableType<
      TIdentityKubernetesAuths,
      TIdentityKubernetesAuthsInsert,
      TIdentityKubernetesAuthsUpdate
=======
    [TableName.IdentityAwsAuth]: Knex.CompositeTableType<
      TIdentityAwsAuths,
      TIdentityAwsAuthsInsert,
      TIdentityAwsAuthsUpdate
>>>>>>> 6561a9c7
    >;
    [TableName.IdentityUaClientSecret]: Knex.CompositeTableType<
      TIdentityUaClientSecrets,
      TIdentityUaClientSecretsInsert,
      TIdentityUaClientSecretsUpdate
    >;
    [TableName.IdentityAccessToken]: Knex.CompositeTableType<
      TIdentityAccessTokens,
      TIdentityAccessTokensInsert,
      TIdentityAccessTokensUpdate
    >;
    [TableName.IdentityOrgMembership]: Knex.CompositeTableType<
      TIdentityOrgMemberships,
      TIdentityOrgMembershipsInsert,
      TIdentityOrgMembershipsUpdate
    >;
    [TableName.IdentityProjectMembership]: Knex.CompositeTableType<
      TIdentityProjectMemberships,
      TIdentityProjectMembershipsInsert,
      TIdentityProjectMembershipsUpdate
    >;
    [TableName.IdentityProjectMembershipRole]: Knex.CompositeTableType<
      TIdentityProjectMembershipRole,
      TIdentityProjectMembershipRoleInsert,
      TIdentityProjectMembershipRoleUpdate
    >;
    [TableName.IdentityProjectAdditionalPrivilege]: Knex.CompositeTableType<
      TIdentityProjectAdditionalPrivilege,
      TIdentityProjectAdditionalPrivilegeInsert,
      TIdentityProjectAdditionalPrivilegeUpdate
    >;

    [TableName.AccessApprovalPolicy]: Knex.CompositeTableType<
      TAccessApprovalPolicies,
      TAccessApprovalPoliciesInsert,
      TAccessApprovalPoliciesUpdate
    >;

    [TableName.AccessApprovalPolicyApprover]: Knex.CompositeTableType<
      TAccessApprovalPoliciesApprovers,
      TAccessApprovalPoliciesApproversInsert,
      TAccessApprovalPoliciesApproversUpdate
    >;

    [TableName.AccessApprovalRequest]: Knex.CompositeTableType<
      TAccessApprovalRequests,
      TAccessApprovalRequestsInsert,
      TAccessApprovalRequestsUpdate
    >;

    [TableName.AccessApprovalRequestReviewer]: Knex.CompositeTableType<
      TAccessApprovalRequestsReviewers,
      TAccessApprovalRequestsReviewersInsert,
      TAccessApprovalRequestsReviewersUpdate
    >;

    [TableName.ScimToken]: Knex.CompositeTableType<TScimTokens, TScimTokensInsert, TScimTokensUpdate>;
    [TableName.SecretApprovalPolicy]: Knex.CompositeTableType<
      TSecretApprovalPolicies,
      TSecretApprovalPoliciesInsert,
      TSecretApprovalPoliciesUpdate
    >;
    [TableName.SecretApprovalPolicyApprover]: Knex.CompositeTableType<
      TSecretApprovalPoliciesApprovers,
      TSecretApprovalPoliciesApproversInsert,
      TSecretApprovalPoliciesApproversUpdate
    >;
    [TableName.SecretApprovalRequest]: Knex.CompositeTableType<
      TSecretApprovalRequests,
      TSecretApprovalRequestsInsert,
      TSecretApprovalRequestsUpdate
    >;
    [TableName.SecretApprovalRequestReviewer]: Knex.CompositeTableType<
      TSecretApprovalRequestsReviewers,
      TSecretApprovalRequestsReviewersInsert,
      TSecretApprovalRequestsReviewersUpdate
    >;
    [TableName.SecretApprovalRequestSecret]: Knex.CompositeTableType<
      TSecretApprovalRequestsSecrets,
      TSecretApprovalRequestsSecretsInsert,
      TSecretApprovalRequestsSecretsUpdate
    >;
    [TableName.SecretApprovalRequestSecretTag]: Knex.CompositeTableType<
      TSecretApprovalRequestSecretTags,
      TSecretApprovalRequestSecretTagsInsert,
      TSecretApprovalRequestSecretTagsUpdate
    >;
    [TableName.SecretRotation]: Knex.CompositeTableType<
      TSecretRotations,
      TSecretRotationsInsert,
      TSecretRotationsUpdate
    >;
    [TableName.SecretRotationOutput]: Knex.CompositeTableType<
      TSecretRotationOutputs,
      TSecretRotationOutputsInsert,
      TSecretRotationOutputsUpdate
    >;
    [TableName.Snapshot]: Knex.CompositeTableType<TSecretSnapshots, TSecretSnapshotsInsert, TSecretSnapshotsUpdate>;
    [TableName.SnapshotSecret]: Knex.CompositeTableType<
      TSecretSnapshotSecrets,
      TSecretSnapshotSecretsInsert,
      TSecretSnapshotSecretsUpdate
    >;
    [TableName.SnapshotFolder]: Knex.CompositeTableType<
      TSecretSnapshotFolders,
      TSecretSnapshotFoldersInsert,
      TSecretSnapshotFoldersUpdate
    >;
    [TableName.DynamicSecret]: Knex.CompositeTableType<TDynamicSecrets, TDynamicSecretsInsert, TDynamicSecretsUpdate>;
    [TableName.DynamicSecretLease]: Knex.CompositeTableType<
      TDynamicSecretLeases,
      TDynamicSecretLeasesInsert,
      TDynamicSecretLeasesUpdate
    >;
    [TableName.SamlConfig]: Knex.CompositeTableType<TSamlConfigs, TSamlConfigsInsert, TSamlConfigsUpdate>;
    [TableName.LdapConfig]: Knex.CompositeTableType<TLdapConfigs, TLdapConfigsInsert, TLdapConfigsUpdate>;
    [TableName.LdapGroupMap]: Knex.CompositeTableType<TLdapGroupMaps, TLdapGroupMapsInsert, TLdapGroupMapsUpdate>;
    [TableName.OrgBot]: Knex.CompositeTableType<TOrgBots, TOrgBotsInsert, TOrgBotsUpdate>;
    [TableName.AuditLog]: Knex.CompositeTableType<TAuditLogs, TAuditLogsInsert, TAuditLogsUpdate>;
    [TableName.AuditLogStream]: Knex.CompositeTableType<
      TAuditLogStreams,
      TAuditLogStreamsInsert,
      TAuditLogStreamsUpdate
    >;
    [TableName.GitAppInstallSession]: Knex.CompositeTableType<
      TGitAppInstallSessions,
      TGitAppInstallSessionsInsert,
      TGitAppInstallSessionsUpdate
    >;
    [TableName.GitAppOrg]: Knex.CompositeTableType<TGitAppOrg, TGitAppOrgInsert, TGitAppOrgUpdate>;
    [TableName.SecretScanningGitRisk]: Knex.CompositeTableType<
      TSecretScanningGitRisks,
      TSecretScanningGitRisksInsert,
      TSecretScanningGitRisksUpdate
    >;
    [TableName.TrustedIps]: Knex.CompositeTableType<TTrustedIps, TTrustedIpsInsert, TTrustedIpsUpdate>;
    // Junction tables
    [TableName.JnSecretTag]: Knex.CompositeTableType<
      TSecretTagJunction,
      TSecretTagJunctionInsert,
      TSecretTagJunctionUpdate
    >;
    [TableName.SecretVersionTag]: Knex.CompositeTableType<
      TSecretVersionTagJunction,
      TSecretVersionTagJunctionInsert,
      TSecretVersionTagJunctionUpdate
    >;
  }
}<|MERGE_RESOLUTION|>--- conflicted
+++ resolved
@@ -59,15 +59,12 @@
   TIdentityAccessTokens,
   TIdentityAccessTokensInsert,
   TIdentityAccessTokensUpdate,
-<<<<<<< HEAD
+  TIdentityAwsAuths,
+  TIdentityAwsAuthsInsert,
+  TIdentityAwsAuthsUpdate,
   TIdentityKubernetesAuths,
   TIdentityKubernetesAuthsInsert,
   TIdentityKubernetesAuthsUpdate,
-=======
-  TIdentityAwsAuths,
-  TIdentityAwsAuthsInsert,
-  TIdentityAwsAuthsUpdate,
->>>>>>> 6561a9c7
   TIdentityOrgMemberships,
   TIdentityOrgMembershipsInsert,
   TIdentityOrgMembershipsUpdate,
@@ -335,17 +332,15 @@
       TIdentityUniversalAuthsInsert,
       TIdentityUniversalAuthsUpdate
     >;
-<<<<<<< HEAD
     [TableName.IdentityKubernetesAuth]: Knex.CompositeTableType<
       TIdentityKubernetesAuths,
       TIdentityKubernetesAuthsInsert,
       TIdentityKubernetesAuthsUpdate
-=======
+    >;
     [TableName.IdentityAwsAuth]: Knex.CompositeTableType<
       TIdentityAwsAuths,
       TIdentityAwsAuthsInsert,
       TIdentityAwsAuthsUpdate
->>>>>>> 6561a9c7
     >;
     [TableName.IdentityUaClientSecret]: Knex.CompositeTableType<
       TIdentityUaClientSecrets,
