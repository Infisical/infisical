--- conflicted
+++ resolved
@@ -59,15 +59,12 @@
   TIdentityAccessTokens,
   TIdentityAccessTokensInsert,
   TIdentityAccessTokensUpdate,
-<<<<<<< HEAD
+  TIdentityAwsIamAuths,
+  TIdentityAwsIamAuthsInsert,
+  TIdentityAwsIamAuthsUpdate,
   TIdentityGcpIamAuths,
   TIdentityGcpIamAuthsInsert,
   TIdentityGcpIamAuthsUpdate,
-=======
-  TIdentityAwsIamAuths,
-  TIdentityAwsIamAuthsInsert,
-  TIdentityAwsIamAuthsUpdate,
->>>>>>> d200405c
   TIdentityOrgMemberships,
   TIdentityOrgMembershipsInsert,
   TIdentityOrgMembershipsUpdate,
@@ -335,17 +332,15 @@
       TIdentityUniversalAuthsInsert,
       TIdentityUniversalAuthsUpdate
     >;
-<<<<<<< HEAD
     [TableName.IdentityGcpIamAuth]: Knex.CompositeTableType<
       TIdentityGcpIamAuths,
       TIdentityGcpIamAuthsInsert,
       TIdentityGcpIamAuthsUpdate
-=======
+    >;
     [TableName.IdentityAwsIamAuth]: Knex.CompositeTableType<
       TIdentityAwsIamAuths,
       TIdentityAwsIamAuthsInsert,
       TIdentityAwsIamAuthsUpdate
->>>>>>> d200405c
     >;
     [TableName.IdentityUaClientSecret]: Knex.CompositeTableType<
       TIdentityUaClientSecrets,
