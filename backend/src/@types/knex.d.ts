import { Knex as KnexOriginal } from "knex";

import {
  TableName,
  TAccessApprovalPolicies,
  TAccessApprovalPoliciesApprovers,
  TAccessApprovalPoliciesApproversInsert,
  TAccessApprovalPoliciesApproversUpdate,
  TAccessApprovalPoliciesBypassers,
  TAccessApprovalPoliciesBypassersInsert,
  TAccessApprovalPoliciesBypassersUpdate,
  TAccessApprovalPoliciesInsert,
  TAccessApprovalPoliciesUpdate,
  TAccessApprovalRequests,
  TAccessApprovalRequestsInsert,
  TAccessApprovalRequestsReviewers,
  TAccessApprovalRequestsReviewersInsert,
  TAccessApprovalRequestsReviewersUpdate,
  TAccessApprovalRequestsUpdate,
  TAdditionalPrivileges,
  TAdditionalPrivilegesInsert,
  TAdditionalPrivilegesUpdate,
  TApiKeys,
  TApiKeysInsert,
  TApiKeysUpdate,
  TAppConnections,
  TAppConnectionsInsert,
  TAppConnectionsUpdate,
  TApprovalPolicies,
  TApprovalPoliciesInsert,
  TApprovalPoliciesUpdate,
  TApprovalPolicyStepApprovers,
  TApprovalPolicyStepApproversInsert,
  TApprovalPolicyStepApproversUpdate,
  TApprovalPolicySteps,
  TApprovalPolicyStepsInsert,
  TApprovalPolicyStepsUpdate,
  TApprovalRequestApprovals,
  TApprovalRequestApprovalsInsert,
  TApprovalRequestApprovalsUpdate,
  TApprovalRequestGrants,
  TApprovalRequestGrantsInsert,
  TApprovalRequestGrantsUpdate,
  TApprovalRequests,
  TApprovalRequestsInsert,
  TApprovalRequestStepEligibleApprovers,
  TApprovalRequestStepEligibleApproversInsert,
  TApprovalRequestStepEligibleApproversUpdate,
  TApprovalRequestSteps,
  TApprovalRequestStepsInsert,
  TApprovalRequestStepsUpdate,
  TApprovalRequestsUpdate,
  TAuditLogs,
  TAuditLogsInsert,
  TAuditLogStreams,
  TAuditLogStreamsInsert,
  TAuditLogStreamsUpdate,
  TAuditLogsUpdate,
  TAuthTokens,
  TAuthTokenSessions,
  TAuthTokenSessionsInsert,
  TAuthTokenSessionsUpdate,
  TAuthTokensInsert,
  TAuthTokensUpdate,
  TBackupPrivateKey,
  TBackupPrivateKeyInsert,
  TBackupPrivateKeyUpdate,
  TCertificateAuthorities,
  TCertificateAuthoritiesInsert,
  TCertificateAuthoritiesUpdate,
  TCertificateAuthorityCerts,
  TCertificateAuthorityCertsInsert,
  TCertificateAuthorityCertsUpdate,
  TCertificateAuthorityCrl,
  TCertificateAuthorityCrlInsert,
  TCertificateAuthorityCrlUpdate,
  TCertificateAuthoritySecret,
  TCertificateAuthoritySecretInsert,
  TCertificateAuthoritySecretUpdate,
  TCertificateBodies,
  TCertificateBodiesInsert,
  TCertificateBodiesUpdate,
  TCertificates,
  TCertificateSecrets,
  TCertificateSecretsInsert,
  TCertificateSecretsUpdate,
  TCertificatesInsert,
  TCertificatesUpdate,
  TCertificateSyncs,
  TCertificateSyncsInsert,
  TCertificateSyncsUpdate,
  TCertificateTemplateEstConfigs,
  TCertificateTemplateEstConfigsInsert,
  TCertificateTemplateEstConfigsUpdate,
  TCertificateTemplates,
  TCertificateTemplatesInsert,
  TCertificateTemplatesUpdate,
  TDynamicSecretLeases,
  TDynamicSecretLeasesInsert,
  TDynamicSecretLeasesUpdate,
  TDynamicSecrets,
  TDynamicSecretsInsert,
  TDynamicSecretsUpdate,
  TExternalCertificateAuthorities,
  TExternalCertificateAuthoritiesInsert,
  TExternalCertificateAuthoritiesUpdate,
  TExternalGroupOrgRoleMappings,
  TExternalGroupOrgRoleMappingsInsert,
  TExternalGroupOrgRoleMappingsUpdate,
  TExternalKms,
  TExternalKmsInsert,
  TExternalKmsUpdate,
  TFolderCheckpointResources,
  TFolderCheckpointResourcesInsert,
  TFolderCheckpointResourcesUpdate,
  TFolderCheckpoints,
  TFolderCheckpointsInsert,
  TFolderCheckpointsUpdate,
  TFolderCommitChanges,
  TFolderCommitChangesInsert,
  TFolderCommitChangesUpdate,
  TFolderCommits,
  TFolderCommitsInsert,
  TFolderCommitsUpdate,
  TFolderTreeCheckpointResources,
  TFolderTreeCheckpointResourcesInsert,
  TFolderTreeCheckpointResourcesUpdate,
  TFolderTreeCheckpoints,
  TFolderTreeCheckpointsInsert,
  TFolderTreeCheckpointsUpdate,
  TGateways,
  TGatewaysInsert,
  TGatewaysUpdate,
  TGatewaysV2,
  TGatewaysV2Insert,
  TGatewaysV2Update,
  TGitAppInstallSessions,
  TGitAppInstallSessionsInsert,
  TGitAppInstallSessionsUpdate,
  TGitAppOrg,
  TGitAppOrgInsert,
  TGitAppOrgUpdate,
  TGithubOrgSyncConfigs,
  TGithubOrgSyncConfigsInsert,
  TGithubOrgSyncConfigsUpdate,
  TGroupProjectMembershipRoles,
  TGroupProjectMembershipRolesInsert,
  TGroupProjectMembershipRolesUpdate,
  TGroupProjectMemberships,
  TGroupProjectMembershipsInsert,
  TGroupProjectMembershipsUpdate,
  TGroups,
  TGroupsInsert,
  TGroupsUpdate,
  TIdentities,
  TIdentitiesInsert,
  TIdentitiesUpdate,
  TIdentityAccessTokens,
  TIdentityAccessTokensInsert,
  TIdentityAccessTokensUpdate,
  TIdentityAlicloudAuths,
  TIdentityAlicloudAuthsInsert,
  TIdentityAlicloudAuthsUpdate,
  TIdentityAwsAuths,
  TIdentityAwsAuthsInsert,
  TIdentityAwsAuthsUpdate,
  TIdentityAzureAuths,
  TIdentityAzureAuthsInsert,
  TIdentityAzureAuthsUpdate,
  TIdentityGcpAuths,
  TIdentityGcpAuthsInsert,
  TIdentityGcpAuthsUpdate,
  TIdentityGroupMembership,
  TIdentityGroupMembershipInsert,
  TIdentityGroupMembershipUpdate,
  TIdentityJwtAuths,
  TIdentityJwtAuthsInsert,
  TIdentityJwtAuthsUpdate,
  TIdentityKubernetesAuths,
  TIdentityKubernetesAuthsInsert,
  TIdentityKubernetesAuthsUpdate,
  TIdentityMetadata,
  TIdentityMetadataInsert,
  TIdentityMetadataUpdate,
  TIdentityOciAuths,
  TIdentityOciAuthsInsert,
  TIdentityOciAuthsUpdate,
  TIdentityOidcAuths,
  TIdentityOidcAuthsInsert,
  TIdentityOidcAuthsUpdate,
  TIdentityOrgMemberships,
  TIdentityOrgMembershipsInsert,
  TIdentityOrgMembershipsUpdate,
  TIdentityProjectAdditionalPrivilege,
  TIdentityProjectAdditionalPrivilegeInsert,
  TIdentityProjectAdditionalPrivilegeUpdate,
  TIdentityProjectMembershipRole,
  TIdentityProjectMembershipRoleInsert,
  TIdentityProjectMembershipRoleUpdate,
  TIdentityProjectMemberships,
  TIdentityProjectMembershipsInsert,
  TIdentityProjectMembershipsUpdate,
  TIdentityTlsCertAuths,
  TIdentityTlsCertAuthsInsert,
  TIdentityTlsCertAuthsUpdate,
  TIdentityTokenAuths,
  TIdentityTokenAuthsInsert,
  TIdentityTokenAuthsUpdate,
  TIdentityUaClientSecrets,
  TIdentityUaClientSecretsInsert,
  TIdentityUaClientSecretsUpdate,
  TIdentityUniversalAuths,
  TIdentityUniversalAuthsInsert,
  TIdentityUniversalAuthsUpdate,
  TIncidentContacts,
  TIncidentContactsInsert,
  TIncidentContactsUpdate,
  TInstanceRelayConfig,
  TInstanceRelayConfigInsert,
  TInstanceRelayConfigUpdate,
  TIntegrationAuths,
  TIntegrationAuthsInsert,
  TIntegrationAuthsUpdate,
  TIntegrations,
  TIntegrationsInsert,
  TIntegrationsUpdate,
  TInternalCertificateAuthorities,
  TInternalCertificateAuthoritiesInsert,
  TInternalCertificateAuthoritiesUpdate,
  TInternalKms,
  TInternalKmsInsert,
  TInternalKmsUpdate,
  TKeyValueStore,
  TKeyValueStoreInsert,
  TKeyValueStoreUpdate,
  TKmipClientCertificates,
  TKmipClientCertificatesInsert,
  TKmipClientCertificatesUpdate,
  TKmipClients,
  TKmipClientsInsert,
  TKmipClientsUpdate,
  TKmipOrgConfigs,
  TKmipOrgConfigsInsert,
  TKmipOrgConfigsUpdate,
  TKmipOrgServerCertificates,
  TKmipOrgServerCertificatesInsert,
  TKmipOrgServerCertificatesUpdate,
  TKmsKeys,
  TKmsKeysInsert,
  TKmsKeysUpdate,
  TKmsKeyVersions,
  TKmsKeyVersionsInsert,
  TKmsKeyVersionsUpdate,
  TKmsRootConfig,
  TKmsRootConfigInsert,
  TKmsRootConfigUpdate,
  TLdapConfigs,
  TLdapConfigsInsert,
  TLdapConfigsUpdate,
  TLdapGroupMaps,
  TLdapGroupMapsInsert,
  TLdapGroupMapsUpdate,
  TMembershipRoles,
  TMembershipRolesInsert,
  TMembershipRolesUpdate,
  TMemberships,
  TMembershipsInsert,
  TMembershipsUpdate,
  TNamespaces,
  TNamespacesInsert,
  TNamespacesUpdate,
  TOidcConfigs,
  TOidcConfigsInsert,
  TOidcConfigsUpdate,
  TOrganizations,
  TOrganizationsInsert,
  TOrganizationsUpdate,
  TOrgBots,
  TOrgBotsInsert,
  TOrgBotsUpdate,
  TOrgGatewayConfig,
  TOrgGatewayConfigInsert,
  TOrgGatewayConfigUpdate,
  TOrgGatewayConfigV2,
  TOrgGatewayConfigV2Insert,
  TOrgGatewayConfigV2Update,
  TOrgMemberships,
  TOrgMembershipsInsert,
  TOrgMembershipsUpdate,
  TOrgRelayConfig,
  TOrgRelayConfigInsert,
  TOrgRelayConfigUpdate,
  TOrgRoles,
  TOrgRolesInsert,
  TOrgRolesUpdate,
  TPkiAcmeAccounts,
  TPkiAcmeAccountsInsert,
  TPkiAcmeAccountsUpdate,
  TPkiAcmeAuths,
  TPkiAcmeAuthsInsert,
  TPkiAcmeAuthsUpdate,
  TPkiAcmeChallenges,
  TPkiAcmeChallengesInsert,
  TPkiAcmeChallengesUpdate,
  TPkiAcmeEnrollmentConfigs,
  TPkiAcmeEnrollmentConfigsInsert,
  TPkiAcmeEnrollmentConfigsUpdate,
  TPkiAcmeOrderAuths,
  TPkiAcmeOrderAuthsInsert,
  TPkiAcmeOrderAuthsUpdate,
  TPkiAcmeOrders,
  TPkiAcmeOrdersInsert,
  TPkiAcmeOrdersUpdate,
  TPkiAlertChannels,
  TPkiAlertChannelsInsert,
  TPkiAlertChannelsUpdate,
  TPkiAlertHistory,
  TPkiAlertHistoryCertificate,
  TPkiAlertHistoryCertificateInsert,
  TPkiAlertHistoryCertificateUpdate,
  TPkiAlertHistoryInsert,
  TPkiAlertHistoryUpdate,
  TPkiAlerts,
  TPkiAlertsInsert,
  TPkiAlertsUpdate,
  TPkiAlertsV2,
  TPkiAlertsV2Insert,
  TPkiAlertsV2Update,
  TPkiApiEnrollmentConfigs,
  TPkiApiEnrollmentConfigsInsert,
  TPkiApiEnrollmentConfigsUpdate,
  TPkiCertificateProfiles,
  TPkiCertificateProfilesInsert,
  TPkiCertificateProfilesUpdate,
  TPkiCertificateTemplatesV2,
  TPkiCertificateTemplatesV2Insert,
  TPkiCertificateTemplatesV2Update,
  TPkiCollectionItems,
  TPkiCollectionItemsInsert,
  TPkiCollectionItemsUpdate,
  TPkiCollections,
  TPkiCollectionsInsert,
  TPkiCollectionsUpdate,
  TPkiEstEnrollmentConfigs,
  TPkiEstEnrollmentConfigsInsert,
  TPkiEstEnrollmentConfigsUpdate,
  TPkiSubscribers,
  TPkiSubscribersInsert,
  TPkiSubscribersUpdate,
  TPkiSyncs,
  TPkiSyncsInsert,
  TPkiSyncsUpdate,
  TProjectBots,
  TProjectBotsInsert,
  TProjectBotsUpdate,
  TProjectEnvironments,
  TProjectEnvironmentsInsert,
  TProjectEnvironmentsUpdate,
  TProjectGateways,
  TProjectGatewaysInsert,
  TProjectGatewaysUpdate,
  TProjectKeys,
  TProjectKeysInsert,
  TProjectKeysUpdate,
  TProjectMemberships,
  TProjectMembershipsInsert,
  TProjectMembershipsUpdate,
  TProjectRoles,
  TProjectRolesInsert,
  TProjectRolesUpdate,
  TProjects,
  TProjectsInsert,
  TProjectSlackConfigs,
  TProjectSlackConfigsInsert,
  TProjectSlackConfigsUpdate,
  TProjectSplitBackfillIds,
  TProjectSplitBackfillIdsInsert,
  TProjectSplitBackfillIdsUpdate,
  TProjectSshConfigs,
  TProjectSshConfigsInsert,
  TProjectSshConfigsUpdate,
  TProjectsUpdate,
  TProjectTemplates,
  TProjectTemplatesInsert,
  TProjectTemplatesUpdate,
  TProjectUserAdditionalPrivilege,
  TProjectUserAdditionalPrivilegeInsert,
  TProjectUserAdditionalPrivilegeUpdate,
  TProjectUserMembershipRoles,
  TProjectUserMembershipRolesInsert,
  TProjectUserMembershipRolesUpdate,
  TRateLimit,
  TRateLimitInsert,
  TRateLimitUpdate,
  TRelays,
  TRelaysInsert,
  TRelaysUpdate,
  TResourceMetadata,
  TResourceMetadataInsert,
  TResourceMetadataUpdate,
  TRoles,
  TRolesInsert,
  TRolesUpdate,
  TSamlConfigs,
  TSamlConfigsInsert,
  TSamlConfigsUpdate,
  TScimTokens,
  TScimTokensInsert,
  TScimTokensUpdate,
  TSecretApprovalPolicies,
  TSecretApprovalPoliciesApprovers,
  TSecretApprovalPoliciesApproversInsert,
  TSecretApprovalPoliciesApproversUpdate,
  TSecretApprovalPoliciesBypassers,
  TSecretApprovalPoliciesBypassersInsert,
  TSecretApprovalPoliciesBypassersUpdate,
  TSecretApprovalPoliciesInsert,
  TSecretApprovalPoliciesUpdate,
  TSecretApprovalRequests,
  TSecretApprovalRequestSecretTags,
  TSecretApprovalRequestSecretTagsInsert,
  TSecretApprovalRequestSecretTagsUpdate,
  TSecretApprovalRequestSecretTagsV2,
  TSecretApprovalRequestSecretTagsV2Insert,
  TSecretApprovalRequestSecretTagsV2Update,
  TSecretApprovalRequestsInsert,
  TSecretApprovalRequestsReviewers,
  TSecretApprovalRequestsReviewersInsert,
  TSecretApprovalRequestsReviewersUpdate,
  TSecretApprovalRequestsSecrets,
  TSecretApprovalRequestsSecretsInsert,
  TSecretApprovalRequestsSecretsUpdate,
  TSecretApprovalRequestsSecretsV2,
  TSecretApprovalRequestsSecretsV2Insert,
  TSecretApprovalRequestsSecretsV2Update,
  TSecretApprovalRequestsUpdate,
  TSecretBlindIndexes,
  TSecretBlindIndexesInsert,
  TSecretBlindIndexesUpdate,
  TSecretFolders,
  TSecretFoldersInsert,
  TSecretFoldersUpdate,
  TSecretFolderVersions,
  TSecretFolderVersionsInsert,
  TSecretFolderVersionsUpdate,
  TSecretImports,
  TSecretImportsInsert,
  TSecretImportsUpdate,
  TSecretReferences,
  TSecretReferencesInsert,
  TSecretReferencesUpdate,
  TSecretReferencesV2,
  TSecretReferencesV2Insert,
  TSecretReferencesV2Update,
  TSecretRotationOutputs,
  TSecretRotationOutputsInsert,
  TSecretRotationOutputsUpdate,
  TSecretRotationOutputV2,
  TSecretRotationOutputV2Insert,
  TSecretRotationOutputV2Update,
  TSecretRotations,
  TSecretRotationsInsert,
  TSecretRotationsUpdate,
  TSecretRotationsV2,
  TSecretRotationsV2Insert,
  TSecretRotationsV2Update,
  TSecretRotationV2SecretMappings,
  TSecretRotationV2SecretMappingsInsert,
  TSecretRotationV2SecretMappingsUpdate,
  TSecrets,
  TSecretScanningConfigs,
  TSecretScanningConfigsInsert,
  TSecretScanningConfigsUpdate,
  TSecretScanningDataSources,
  TSecretScanningDataSourcesInsert,
  TSecretScanningDataSourcesUpdate,
  TSecretScanningFindings,
  TSecretScanningFindingsInsert,
  TSecretScanningFindingsUpdate,
  TSecretScanningGitRisks,
  TSecretScanningGitRisksInsert,
  TSecretScanningGitRisksUpdate,
  TSecretScanningResources,
  TSecretScanningResourcesInsert,
  TSecretScanningResourcesUpdate,
  TSecretScanningScans,
  TSecretScanningScansInsert,
  TSecretScanningScansUpdate,
  TSecretSharing,
  TSecretSharingInsert,
  TSecretSharingUpdate,
  TSecretsInsert,
  TSecretSnapshotFolders,
  TSecretSnapshotFoldersInsert,
  TSecretSnapshotFoldersUpdate,
  TSecretSnapshots,
  TSecretSnapshotSecrets,
  TSecretSnapshotSecretsInsert,
  TSecretSnapshotSecretsUpdate,
  TSecretSnapshotSecretsV2,
  TSecretSnapshotSecretsV2Insert,
  TSecretSnapshotSecretsV2Update,
  TSecretSnapshotsInsert,
  TSecretSnapshotsUpdate,
  TSecretsUpdate,
  TSecretsV2,
  TSecretsV2Insert,
  TSecretsV2Update,
  TSecretSyncs,
  TSecretSyncsInsert,
  TSecretSyncsUpdate,
  TSecretTagJunction,
  TSecretTagJunctionInsert,
  TSecretTagJunctionUpdate,
  TSecretTags,
  TSecretTagsInsert,
  TSecretTagsUpdate,
  TSecretV2TagJunction,
  TSecretV2TagJunctionInsert,
  TSecretV2TagJunctionUpdate,
  TSecretVersions,
  TSecretVersionsInsert,
  TSecretVersionsUpdate,
  TSecretVersionsV2,
  TSecretVersionsV2Insert,
  TSecretVersionsV2Update,
  TSecretVersionTagJunction,
  TSecretVersionTagJunctionInsert,
  TSecretVersionTagJunctionUpdate,
  TSecretVersionV2TagJunction,
  TSecretVersionV2TagJunctionInsert,
  TSecretVersionV2TagJunctionUpdate,
  TServiceTokens,
  TServiceTokensInsert,
  TServiceTokensUpdate,
  TSlackIntegrations,
  TSlackIntegrationsInsert,
  TSlackIntegrationsUpdate,
  TSshCertificateAuthorities,
  TSshCertificateAuthoritiesInsert,
  TSshCertificateAuthoritiesUpdate,
  TSshCertificateAuthoritySecrets,
  TSshCertificateAuthoritySecretsInsert,
  TSshCertificateAuthoritySecretsUpdate,
  TSshCertificateBodies,
  TSshCertificateBodiesInsert,
  TSshCertificateBodiesUpdate,
  TSshCertificates,
  TSshCertificatesInsert,
  TSshCertificatesUpdate,
  TSshCertificateTemplates,
  TSshCertificateTemplatesInsert,
  TSshCertificateTemplatesUpdate,
  TSshHostGroupMemberships,
  TSshHostGroupMembershipsInsert,
  TSshHostGroupMembershipsUpdate,
  TSshHostGroups,
  TSshHostGroupsInsert,
  TSshHostGroupsUpdate,
  TSshHostLoginUserMappings,
  TSshHostLoginUserMappingsInsert,
  TSshHostLoginUserMappingsUpdate,
  TSshHostLoginUsers,
  TSshHostLoginUsersInsert,
  TSshHostLoginUsersUpdate,
  TSshHosts,
  TSshHostsInsert,
  TSshHostsUpdate,
  TSuperAdmin,
  TSuperAdminInsert,
  TSuperAdminUpdate,
  TTotpConfigs,
  TTotpConfigsInsert,
  TTotpConfigsUpdate,
  TTrustedIps,
  TTrustedIpsInsert,
  TTrustedIpsUpdate,
  TUserActions,
  TUserActionsInsert,
  TUserActionsUpdate,
  TUserAliases,
  TUserAliasesInsert,
  TUserAliasesUpdate,
  TUserEncryptionKeys,
  TUserEncryptionKeysInsert,
  TUserEncryptionKeysUpdate,
  TUserGroupMembership,
  TUserGroupMembershipInsert,
  TUserGroupMembershipUpdate,
  TUsers,
  TUsersInsert,
  TUsersUpdate,
  TVaultExternalMigrationConfigs,
  TVaultExternalMigrationConfigsInsert,
  TVaultExternalMigrationConfigsUpdate,
  TWebhooks,
  TWebhooksInsert,
  TWebhooksUpdate,
  TWorkflowIntegrations,
  TWorkflowIntegrationsInsert,
  TWorkflowIntegrationsUpdate,
  TWebauthnCredentials,
  TWebauthnCredentialsInsert,
  TWebauthnCredentialsUpdate
} from "@app/db/schemas";
import {
  TAccessApprovalPoliciesEnvironments,
  TAccessApprovalPoliciesEnvironmentsInsert,
  TAccessApprovalPoliciesEnvironmentsUpdate
} from "@app/db/schemas/access-approval-policies-environments";
import {
  TCertificateRequests,
  TCertificateRequestsInsert,
  TCertificateRequestsUpdate
} from "@app/db/schemas/certificate-requests";
import {
  TIdentityAuthTemplates,
  TIdentityAuthTemplatesInsert,
  TIdentityAuthTemplatesUpdate
} from "@app/db/schemas/identity-auth-templates";
import {
  TIdentityLdapAuths,
  TIdentityLdapAuthsInsert,
  TIdentityLdapAuthsUpdate
} from "@app/db/schemas/identity-ldap-auths";
import {
  TMicrosoftTeamsIntegrations,
  TMicrosoftTeamsIntegrationsInsert,
  TMicrosoftTeamsIntegrationsUpdate
} from "@app/db/schemas/microsoft-teams-integrations";
import { TPamAccounts, TPamAccountsInsert, TPamAccountsUpdate } from "@app/db/schemas/pam-accounts";
import { TPamFolders, TPamFoldersInsert, TPamFoldersUpdate } from "@app/db/schemas/pam-folders";
import { TPamResources, TPamResourcesInsert, TPamResourcesUpdate } from "@app/db/schemas/pam-resources";
import { TPamSessions, TPamSessionsInsert, TPamSessionsUpdate } from "@app/db/schemas/pam-sessions";
import {
  TProjectMicrosoftTeamsConfigs,
  TProjectMicrosoftTeamsConfigsInsert,
  TProjectMicrosoftTeamsConfigsUpdate
} from "@app/db/schemas/project-microsoft-teams-configs";
import { TReminders, TRemindersInsert, TRemindersUpdate } from "@app/db/schemas/reminders";
import {
  TRemindersRecipients,
  TRemindersRecipientsInsert,
  TRemindersRecipientsUpdate
} from "@app/db/schemas/reminders-recipients";
import {
  TSecretApprovalPoliciesEnvironments,
  TSecretApprovalPoliciesEnvironmentsInsert,
  TSecretApprovalPoliciesEnvironmentsUpdate
} from "@app/db/schemas/secret-approval-policies-environments";
import {
  TSecretReminderRecipients,
  TSecretReminderRecipientsInsert,
  TSecretReminderRecipientsUpdate
} from "@app/db/schemas/secret-reminder-recipients";
import {
  TUserNotifications,
  TUserNotificationsInsert,
  TUserNotificationsUpdate
} from "@app/db/schemas/user-notifications";

declare module "knex" {
  namespace Knex {
    interface QueryInterface {
      primaryNode(): KnexOriginal;
      replicaNode(): KnexOriginal;
    }
  }
}

declare module "knex/types/tables" {
  interface Tables {
    [TableName.Users]: KnexOriginal.CompositeTableType<TUsers, TUsersInsert, TUsersUpdate>;
    [TableName.Groups]: KnexOriginal.CompositeTableType<TGroups, TGroupsInsert, TGroupsUpdate>;
    [TableName.SshHostGroup]: KnexOriginal.CompositeTableType<
      TSshHostGroups,
      TSshHostGroupsInsert,
      TSshHostGroupsUpdate
    >;
    [TableName.SshHostGroupMembership]: KnexOriginal.CompositeTableType<
      TSshHostGroupMemberships,
      TSshHostGroupMembershipsInsert,
      TSshHostGroupMembershipsUpdate
    >;
    [TableName.SshHost]: KnexOriginal.CompositeTableType<TSshHosts, TSshHostsInsert, TSshHostsUpdate>;
    [TableName.SshCertificateAuthority]: KnexOriginal.CompositeTableType<
      TSshCertificateAuthorities,
      TSshCertificateAuthoritiesInsert,
      TSshCertificateAuthoritiesUpdate
    >;
    [TableName.SshCertificateAuthoritySecret]: KnexOriginal.CompositeTableType<
      TSshCertificateAuthoritySecrets,
      TSshCertificateAuthoritySecretsInsert,
      TSshCertificateAuthoritySecretsUpdate
    >;
    [TableName.SshCertificateTemplate]: KnexOriginal.CompositeTableType<
      TSshCertificateTemplates,
      TSshCertificateTemplatesInsert,
      TSshCertificateTemplatesUpdate
    >;
    [TableName.SshCertificate]: KnexOriginal.CompositeTableType<
      TSshCertificates,
      TSshCertificatesInsert,
      TSshCertificatesUpdate
    >;
    [TableName.SshCertificateBody]: KnexOriginal.CompositeTableType<
      TSshCertificateBodies,
      TSshCertificateBodiesInsert,
      TSshCertificateBodiesUpdate
    >;
    [TableName.SshHostLoginUser]: KnexOriginal.CompositeTableType<
      TSshHostLoginUsers,
      TSshHostLoginUsersInsert,
      TSshHostLoginUsersUpdate
    >;
    [TableName.SshHostLoginUserMapping]: KnexOriginal.CompositeTableType<
      TSshHostLoginUserMappings,
      TSshHostLoginUserMappingsInsert,
      TSshHostLoginUserMappingsUpdate
    >;
    [TableName.CertificateAuthority]: KnexOriginal.CompositeTableType<
      TCertificateAuthorities,
      TCertificateAuthoritiesInsert,
      TCertificateAuthoritiesUpdate
    >;
    [TableName.CertificateAuthorityCert]: KnexOriginal.CompositeTableType<
      TCertificateAuthorityCerts,
      TCertificateAuthorityCertsInsert,
      TCertificateAuthorityCertsUpdate
    >;
    [TableName.CertificateAuthoritySecret]: KnexOriginal.CompositeTableType<
      TCertificateAuthoritySecret,
      TCertificateAuthoritySecretInsert,
      TCertificateAuthoritySecretUpdate
    >;
    [TableName.CertificateAuthorityCrl]: KnexOriginal.CompositeTableType<
      TCertificateAuthorityCrl,
      TCertificateAuthorityCrlInsert,
      TCertificateAuthorityCrlUpdate
    >;
    [TableName.InternalCertificateAuthority]: KnexOriginal.CompositeTableType<
      TInternalCertificateAuthorities,
      TInternalCertificateAuthoritiesInsert,
      TInternalCertificateAuthoritiesUpdate
    >;
    [TableName.ExternalCertificateAuthority]: KnexOriginal.CompositeTableType<
      TExternalCertificateAuthorities,
      TExternalCertificateAuthoritiesInsert,
      TExternalCertificateAuthoritiesUpdate
    >;
    [TableName.Certificate]: KnexOriginal.CompositeTableType<TCertificates, TCertificatesInsert, TCertificatesUpdate>;
    [TableName.CertificateRequests]: KnexOriginal.CompositeTableType<
      TCertificateRequests,
      TCertificateRequestsInsert,
      TCertificateRequestsUpdate
    >;
    [TableName.CertificateTemplate]: KnexOriginal.CompositeTableType<
      TCertificateTemplates,
      TCertificateTemplatesInsert,
      TCertificateTemplatesUpdate
    >;
    [TableName.PkiCertificateTemplateV2]: KnexOriginal.CompositeTableType<
      TPkiCertificateTemplatesV2,
      TPkiCertificateTemplatesV2Insert,
      TPkiCertificateTemplatesV2Update
    >;
    [TableName.PkiCertificateProfile]: KnexOriginal.CompositeTableType<
      TPkiCertificateProfiles,
      TPkiCertificateProfilesInsert,
      TPkiCertificateProfilesUpdate
    >;
    [TableName.PkiEstEnrollmentConfig]: KnexOriginal.CompositeTableType<
      TPkiEstEnrollmentConfigs,
      TPkiEstEnrollmentConfigsInsert,
      TPkiEstEnrollmentConfigsUpdate
    >;
    [TableName.PkiApiEnrollmentConfig]: KnexOriginal.CompositeTableType<
      TPkiApiEnrollmentConfigs,
      TPkiApiEnrollmentConfigsInsert,
      TPkiApiEnrollmentConfigsUpdate
    >;
    [TableName.PkiAcmeEnrollmentConfig]: KnexOriginal.CompositeTableType<
      TPkiAcmeEnrollmentConfigs,
      TPkiAcmeEnrollmentConfigsInsert,
      TPkiAcmeEnrollmentConfigsUpdate
    >;
    [TableName.PkiAcmeAccount]: KnexOriginal.CompositeTableType<
      TPkiAcmeAccounts,
      TPkiAcmeAccountsInsert,
      TPkiAcmeAccountsUpdate
    >;
    [TableName.PkiAcmeOrder]: KnexOriginal.CompositeTableType<
      TPkiAcmeOrders,
      TPkiAcmeOrdersInsert,
      TPkiAcmeOrdersUpdate
    >;
    [TableName.PkiAcmeAuth]: KnexOriginal.CompositeTableType<TPkiAcmeAuths, TPkiAcmeAuthsInsert, TPkiAcmeAuthsUpdate>;
    [TableName.PkiAcmeOrderAuth]: KnexOriginal.CompositeTableType<
      TPkiAcmeOrderAuths,
      TPkiAcmeOrderAuthsInsert,
      TPkiAcmeOrderAuthsUpdate
    >;
    [TableName.PkiAcmeChallenge]: KnexOriginal.CompositeTableType<
      TPkiAcmeChallenges,
      TPkiAcmeChallengesInsert,
      TPkiAcmeChallengesUpdate
    >;
    [TableName.CertificateTemplateEstConfig]: KnexOriginal.CompositeTableType<
      TCertificateTemplateEstConfigs,
      TCertificateTemplateEstConfigsInsert,
      TCertificateTemplateEstConfigsUpdate
    >;
    [TableName.CertificateBody]: KnexOriginal.CompositeTableType<
      TCertificateBodies,
      TCertificateBodiesInsert,
      TCertificateBodiesUpdate
    >;
    [TableName.CertificateSecret]: KnexOriginal.CompositeTableType<
      TCertificateSecrets,
      TCertificateSecretsInsert,
      TCertificateSecretsUpdate
    >;
    [TableName.PkiAlert]: KnexOriginal.CompositeTableType<TPkiAlerts, TPkiAlertsInsert, TPkiAlertsUpdate>;
    [TableName.PkiAlertsV2]: KnexOriginal.CompositeTableType<TPkiAlertsV2, TPkiAlertsV2Insert, TPkiAlertsV2Update>;
    [TableName.PkiAlertChannels]: KnexOriginal.CompositeTableType<
      TPkiAlertChannels,
      TPkiAlertChannelsInsert,
      TPkiAlertChannelsUpdate
    >;
    [TableName.PkiAlertHistory]: KnexOriginal.CompositeTableType<
      TPkiAlertHistory,
      TPkiAlertHistoryInsert,
      TPkiAlertHistoryUpdate
    >;
    [TableName.PkiAlertHistoryCertificate]: KnexOriginal.CompositeTableType<
      TPkiAlertHistoryCertificate,
      TPkiAlertHistoryCertificateInsert,
      TPkiAlertHistoryCertificateUpdate
    >;
    [TableName.PkiCollection]: KnexOriginal.CompositeTableType<
      TPkiCollections,
      TPkiCollectionsInsert,
      TPkiCollectionsUpdate
    >;
    [TableName.PkiCollectionItem]: KnexOriginal.CompositeTableType<
      TPkiCollectionItems,
      TPkiCollectionItemsInsert,
      TPkiCollectionItemsUpdate
    >;
    [TableName.PkiSubscriber]: KnexOriginal.CompositeTableType<
      TPkiSubscribers,
      TPkiSubscribersInsert,
      TPkiSubscribersUpdate
    >;
    [TableName.PkiSync]: KnexOriginal.CompositeTableType<TPkiSyncs, TPkiSyncsInsert, TPkiSyncsUpdate>;
    [TableName.CertificateSync]: KnexOriginal.CompositeTableType<
      TCertificateSyncs,
      TCertificateSyncsInsert,
      TCertificateSyncsUpdate
    >;
    [TableName.UserGroupMembership]: KnexOriginal.CompositeTableType<
      TUserGroupMembership,
      TUserGroupMembershipInsert,
      TUserGroupMembershipUpdate
    >;
    [TableName.IdentityGroupMembership]: KnexOriginal.CompositeTableType<
      TIdentityGroupMembership,
      TIdentityGroupMembershipInsert,
      TIdentityGroupMembershipUpdate
    >;
    [TableName.GroupProjectMembership]: KnexOriginal.CompositeTableType<
      TGroupProjectMemberships,
      TGroupProjectMembershipsInsert,
      TGroupProjectMembershipsUpdate
    >;
    [TableName.GroupProjectMembershipRole]: KnexOriginal.CompositeTableType<
      TGroupProjectMembershipRoles,
      TGroupProjectMembershipRolesInsert,
      TGroupProjectMembershipRolesUpdate
    >;
    [TableName.UserAliases]: KnexOriginal.CompositeTableType<TUserAliases, TUserAliasesInsert, TUserAliasesUpdate>;
    [TableName.UserEncryptionKey]: KnexOriginal.CompositeTableType<
      TUserEncryptionKeys,
      TUserEncryptionKeysInsert,
      TUserEncryptionKeysUpdate
    >;
    [TableName.AuthTokens]: KnexOriginal.CompositeTableType<TAuthTokens, TAuthTokensInsert, TAuthTokensUpdate>;
    [TableName.AuthTokenSession]: KnexOriginal.CompositeTableType<
      TAuthTokenSessions,
      TAuthTokenSessionsInsert,
      TAuthTokenSessionsUpdate
    >;
    [TableName.BackupPrivateKey]: KnexOriginal.CompositeTableType<
      TBackupPrivateKey,
      TBackupPrivateKeyInsert,
      TBackupPrivateKeyUpdate
    >;
    [TableName.Organization]: KnexOriginal.CompositeTableType<
      TOrganizations,
      TOrganizationsInsert,
      TOrganizationsUpdate
    >;
    [TableName.OrgMembership]: KnexOriginal.CompositeTableType<
      TOrgMemberships,
      TOrgMembershipsInsert,
      TOrgMembershipsUpdate
    >;
    [TableName.OrgRoles]: KnexOriginal.CompositeTableType<TOrgRoles, TOrgRolesInsert, TOrgRolesUpdate>;
    [TableName.IncidentContact]: KnexOriginal.CompositeTableType<
      TIncidentContacts,
      TIncidentContactsInsert,
      TIncidentContactsUpdate
    >;
    [TableName.UserAction]: KnexOriginal.CompositeTableType<TUserActions, TUserActionsInsert, TUserActionsUpdate>;
    [TableName.SuperAdmin]: KnexOriginal.CompositeTableType<TSuperAdmin, TSuperAdminInsert, TSuperAdminUpdate>;
    [TableName.ApiKey]: KnexOriginal.CompositeTableType<TApiKeys, TApiKeysInsert, TApiKeysUpdate>;
    [TableName.Project]: KnexOriginal.CompositeTableType<TProjects, TProjectsInsert, TProjectsUpdate>;
    [TableName.ProjectSshConfig]: KnexOriginal.CompositeTableType<
      TProjectSshConfigs,
      TProjectSshConfigsInsert,
      TProjectSshConfigsUpdate
    >;
    [TableName.ProjectMembership]: KnexOriginal.CompositeTableType<
      TProjectMemberships,
      TProjectMembershipsInsert,
      TProjectMembershipsUpdate
    >;
    [TableName.Environment]: KnexOriginal.CompositeTableType<
      TProjectEnvironments,
      TProjectEnvironmentsInsert,
      TProjectEnvironmentsUpdate
    >;
    [TableName.ProjectBot]: KnexOriginal.CompositeTableType<TProjectBots, TProjectBotsInsert, TProjectBotsUpdate>;
    [TableName.ProjectUserMembershipRole]: KnexOriginal.CompositeTableType<
      TProjectUserMembershipRoles,
      TProjectUserMembershipRolesInsert,
      TProjectUserMembershipRolesUpdate
    >;
    [TableName.ProjectRoles]: KnexOriginal.CompositeTableType<TProjectRoles, TProjectRolesInsert, TProjectRolesUpdate>;
    [TableName.ProjectUserAdditionalPrivilege]: KnexOriginal.CompositeTableType<
      TProjectUserAdditionalPrivilege,
      TProjectUserAdditionalPrivilegeInsert,
      TProjectUserAdditionalPrivilegeUpdate
    >;
    [TableName.ProjectKeys]: KnexOriginal.CompositeTableType<TProjectKeys, TProjectKeysInsert, TProjectKeysUpdate>;
    [TableName.Secret]: KnexOriginal.CompositeTableType<TSecrets, TSecretsInsert, TSecretsUpdate>;
    [TableName.SecretReference]: KnexOriginal.CompositeTableType<
      TSecretReferences,
      TSecretReferencesInsert,
      TSecretReferencesUpdate
    >;
    [TableName.SecretBlindIndex]: KnexOriginal.CompositeTableType<
      TSecretBlindIndexes,
      TSecretBlindIndexesInsert,
      TSecretBlindIndexesUpdate
    >;
    [TableName.SecretVersion]: KnexOriginal.CompositeTableType<
      TSecretVersions,
      TSecretVersionsInsert,
      TSecretVersionsUpdate
    >;
    [TableName.SecretFolder]: KnexOriginal.CompositeTableType<
      TSecretFolders,
      TSecretFoldersInsert,
      TSecretFoldersUpdate
    >;
    [TableName.SecretFolderVersion]: KnexOriginal.CompositeTableType<
      TSecretFolderVersions,
      TSecretFolderVersionsInsert,
      TSecretFolderVersionsUpdate
    >;
    [TableName.SecretSharing]: KnexOriginal.CompositeTableType<
      TSecretSharing,
      TSecretSharingInsert,
      TSecretSharingUpdate
    >;
    [TableName.RateLimit]: KnexOriginal.CompositeTableType<TRateLimit, TRateLimitInsert, TRateLimitUpdate>;
    [TableName.SecretTag]: KnexOriginal.CompositeTableType<TSecretTags, TSecretTagsInsert, TSecretTagsUpdate>;
    [TableName.SecretImport]: KnexOriginal.CompositeTableType<
      TSecretImports,
      TSecretImportsInsert,
      TSecretImportsUpdate
    >;
    [TableName.Integration]: KnexOriginal.CompositeTableType<TIntegrations, TIntegrationsInsert, TIntegrationsUpdate>;
    [TableName.Webhook]: KnexOriginal.CompositeTableType<TWebhooks, TWebhooksInsert, TWebhooksUpdate>;
    [TableName.ServiceToken]: KnexOriginal.CompositeTableType<
      TServiceTokens,
      TServiceTokensInsert,
      TServiceTokensUpdate
    >;
    [TableName.IntegrationAuth]: KnexOriginal.CompositeTableType<
      TIntegrationAuths,
      TIntegrationAuthsInsert,
      TIntegrationAuthsUpdate
    >;
    [TableName.Identity]: KnexOriginal.CompositeTableType<TIdentities, TIdentitiesInsert, TIdentitiesUpdate>;
    [TableName.IdentityTokenAuth]: KnexOriginal.CompositeTableType<
      TIdentityTokenAuths,
      TIdentityTokenAuthsInsert,
      TIdentityTokenAuthsUpdate
    >;
    [TableName.IdentityUniversalAuth]: KnexOriginal.CompositeTableType<
      TIdentityUniversalAuths,
      TIdentityUniversalAuthsInsert,
      TIdentityUniversalAuthsUpdate
    >;
    [TableName.IdentityMetadata]: KnexOriginal.CompositeTableType<
      TIdentityMetadata,
      TIdentityMetadataInsert,
      TIdentityMetadataUpdate
    >;
    [TableName.IdentityKubernetesAuth]: KnexOriginal.CompositeTableType<
      TIdentityKubernetesAuths,
      TIdentityKubernetesAuthsInsert,
      TIdentityKubernetesAuthsUpdate
    >;
    [TableName.IdentityGcpAuth]: KnexOriginal.CompositeTableType<
      TIdentityGcpAuths,
      TIdentityGcpAuthsInsert,
      TIdentityGcpAuthsUpdate
    >;
    [TableName.IdentityAliCloudAuth]: KnexOriginal.CompositeTableType<
      TIdentityAlicloudAuths,
      TIdentityAlicloudAuthsInsert,
      TIdentityAlicloudAuthsUpdate
    >;
    [TableName.IdentityTlsCertAuth]: KnexOriginal.CompositeTableType<
      TIdentityTlsCertAuths,
      TIdentityTlsCertAuthsInsert,
      TIdentityTlsCertAuthsUpdate
    >;
    [TableName.IdentityAwsAuth]: KnexOriginal.CompositeTableType<
      TIdentityAwsAuths,
      TIdentityAwsAuthsInsert,
      TIdentityAwsAuthsUpdate
    >;
    [TableName.IdentityAzureAuth]: KnexOriginal.CompositeTableType<
      TIdentityAzureAuths,
      TIdentityAzureAuthsInsert,
      TIdentityAzureAuthsUpdate
    >;
    [TableName.IdentityOciAuth]: KnexOriginal.CompositeTableType<
      TIdentityOciAuths,
      TIdentityOciAuthsInsert,
      TIdentityOciAuthsUpdate
    >;
    [TableName.IdentityOidcAuth]: KnexOriginal.CompositeTableType<
      TIdentityOidcAuths,
      TIdentityOidcAuthsInsert,
      TIdentityOidcAuthsUpdate
    >;
    [TableName.IdentityJwtAuth]: KnexOriginal.CompositeTableType<
      TIdentityJwtAuths,
      TIdentityJwtAuthsInsert,
      TIdentityJwtAuthsUpdate
    >;
    [TableName.IdentityLdapAuth]: KnexOriginal.CompositeTableType<
      TIdentityLdapAuths,
      TIdentityLdapAuthsInsert,
      TIdentityLdapAuthsUpdate
    >;
    [TableName.IdentityUaClientSecret]: KnexOriginal.CompositeTableType<
      TIdentityUaClientSecrets,
      TIdentityUaClientSecretsInsert,
      TIdentityUaClientSecretsUpdate
    >;
    [TableName.IdentityAccessToken]: KnexOriginal.CompositeTableType<
      TIdentityAccessTokens,
      TIdentityAccessTokensInsert,
      TIdentityAccessTokensUpdate
    >;
    [TableName.IdentityOrgMembership]: KnexOriginal.CompositeTableType<
      TIdentityOrgMemberships,
      TIdentityOrgMembershipsInsert,
      TIdentityOrgMembershipsUpdate
    >;
    [TableName.IdentityProjectMembership]: KnexOriginal.CompositeTableType<
      TIdentityProjectMemberships,
      TIdentityProjectMembershipsInsert,
      TIdentityProjectMembershipsUpdate
    >;
    [TableName.IdentityProjectMembershipRole]: KnexOriginal.CompositeTableType<
      TIdentityProjectMembershipRole,
      TIdentityProjectMembershipRoleInsert,
      TIdentityProjectMembershipRoleUpdate
    >;
    [TableName.IdentityProjectAdditionalPrivilege]: KnexOriginal.CompositeTableType<
      TIdentityProjectAdditionalPrivilege,
      TIdentityProjectAdditionalPrivilegeInsert,
      TIdentityProjectAdditionalPrivilegeUpdate
    >;
    [TableName.IdentityAuthTemplate]: KnexOriginal.CompositeTableType<
      TIdentityAuthTemplates,
      TIdentityAuthTemplatesInsert,
      TIdentityAuthTemplatesUpdate
    >;

    [TableName.AccessApprovalPolicy]: KnexOriginal.CompositeTableType<
      TAccessApprovalPolicies,
      TAccessApprovalPoliciesInsert,
      TAccessApprovalPoliciesUpdate
    >;

    [TableName.AccessApprovalPolicyApprover]: KnexOriginal.CompositeTableType<
      TAccessApprovalPoliciesApprovers,
      TAccessApprovalPoliciesApproversInsert,
      TAccessApprovalPoliciesApproversUpdate
    >;

    [TableName.AccessApprovalPolicyBypasser]: KnexOriginal.CompositeTableType<
      TAccessApprovalPoliciesBypassers,
      TAccessApprovalPoliciesBypassersInsert,
      TAccessApprovalPoliciesBypassersUpdate
    >;

    [TableName.AccessApprovalPolicyEnvironment]: KnexOriginal.CompositeTableType<
      TAccessApprovalPoliciesEnvironments,
      TAccessApprovalPoliciesEnvironmentsInsert,
      TAccessApprovalPoliciesEnvironmentsUpdate
    >;

    [TableName.AccessApprovalRequest]: KnexOriginal.CompositeTableType<
      TAccessApprovalRequests,
      TAccessApprovalRequestsInsert,
      TAccessApprovalRequestsUpdate
    >;

    [TableName.AccessApprovalRequestReviewer]: KnexOriginal.CompositeTableType<
      TAccessApprovalRequestsReviewers,
      TAccessApprovalRequestsReviewersInsert,
      TAccessApprovalRequestsReviewersUpdate
    >;

    [TableName.ScimToken]: KnexOriginal.CompositeTableType<TScimTokens, TScimTokensInsert, TScimTokensUpdate>;
    [TableName.SecretApprovalPolicy]: KnexOriginal.CompositeTableType<
      TSecretApprovalPolicies,
      TSecretApprovalPoliciesInsert,
      TSecretApprovalPoliciesUpdate
    >;
    [TableName.SecretApprovalPolicyApprover]: KnexOriginal.CompositeTableType<
      TSecretApprovalPoliciesApprovers,
      TSecretApprovalPoliciesApproversInsert,
      TSecretApprovalPoliciesApproversUpdate
    >;
    [TableName.SecretApprovalPolicyBypasser]: KnexOriginal.CompositeTableType<
      TSecretApprovalPoliciesBypassers,
      TSecretApprovalPoliciesBypassersInsert,
      TSecretApprovalPoliciesBypassersUpdate
    >;
    [TableName.SecretApprovalRequest]: KnexOriginal.CompositeTableType<
      TSecretApprovalRequests,
      TSecretApprovalRequestsInsert,
      TSecretApprovalRequestsUpdate
    >;
    [TableName.SecretApprovalRequestReviewer]: KnexOriginal.CompositeTableType<
      TSecretApprovalRequestsReviewers,
      TSecretApprovalRequestsReviewersInsert,
      TSecretApprovalRequestsReviewersUpdate
    >;
    [TableName.SecretApprovalRequestSecret]: KnexOriginal.CompositeTableType<
      TSecretApprovalRequestsSecrets,
      TSecretApprovalRequestsSecretsInsert,
      TSecretApprovalRequestsSecretsUpdate
    >;
    [TableName.SecretApprovalRequestSecretTag]: KnexOriginal.CompositeTableType<
      TSecretApprovalRequestSecretTags,
      TSecretApprovalRequestSecretTagsInsert,
      TSecretApprovalRequestSecretTagsUpdate
    >;
    [TableName.SecretApprovalPolicyEnvironment]: KnexOriginal.CompositeTableType<
      TSecretApprovalPoliciesEnvironments,
      TSecretApprovalPoliciesEnvironmentsInsert,
      TSecretApprovalPoliciesEnvironmentsUpdate
    >;
    [TableName.SecretRotation]: KnexOriginal.CompositeTableType<
      TSecretRotations,
      TSecretRotationsInsert,
      TSecretRotationsUpdate
    >;
    [TableName.SecretRotationOutput]: KnexOriginal.CompositeTableType<
      TSecretRotationOutputs,
      TSecretRotationOutputsInsert,
      TSecretRotationOutputsUpdate
    >;
    [TableName.Snapshot]: KnexOriginal.CompositeTableType<
      TSecretSnapshots,
      TSecretSnapshotsInsert,
      TSecretSnapshotsUpdate
    >;
    [TableName.SnapshotSecret]: KnexOriginal.CompositeTableType<
      TSecretSnapshotSecrets,
      TSecretSnapshotSecretsInsert,
      TSecretSnapshotSecretsUpdate
    >;
    [TableName.SnapshotFolder]: KnexOriginal.CompositeTableType<
      TSecretSnapshotFolders,
      TSecretSnapshotFoldersInsert,
      TSecretSnapshotFoldersUpdate
    >;
    [TableName.DynamicSecret]: KnexOriginal.CompositeTableType<
      TDynamicSecrets,
      TDynamicSecretsInsert,
      TDynamicSecretsUpdate
    >;
    [TableName.DynamicSecretLease]: KnexOriginal.CompositeTableType<
      TDynamicSecretLeases,
      TDynamicSecretLeasesInsert,
      TDynamicSecretLeasesUpdate
    >;
    [TableName.SamlConfig]: KnexOriginal.CompositeTableType<TSamlConfigs, TSamlConfigsInsert, TSamlConfigsUpdate>;
    [TableName.OidcConfig]: KnexOriginal.CompositeTableType<TOidcConfigs, TOidcConfigsInsert, TOidcConfigsUpdate>;
    [TableName.LdapConfig]: KnexOriginal.CompositeTableType<TLdapConfigs, TLdapConfigsInsert, TLdapConfigsUpdate>;
    [TableName.LdapGroupMap]: KnexOriginal.CompositeTableType<
      TLdapGroupMaps,
      TLdapGroupMapsInsert,
      TLdapGroupMapsUpdate
    >;
    [TableName.OrgBot]: KnexOriginal.CompositeTableType<TOrgBots, TOrgBotsInsert, TOrgBotsUpdate>;
    [TableName.AuditLog]: KnexOriginal.CompositeTableType<TAuditLogs, TAuditLogsInsert, TAuditLogsUpdate>;
    [TableName.AuditLogStream]: KnexOriginal.CompositeTableType<
      TAuditLogStreams,
      TAuditLogStreamsInsert,
      TAuditLogStreamsUpdate
    >;
    [TableName.GitAppInstallSession]: KnexOriginal.CompositeTableType<
      TGitAppInstallSessions,
      TGitAppInstallSessionsInsert,
      TGitAppInstallSessionsUpdate
    >;
    [TableName.GitAppOrg]: KnexOriginal.CompositeTableType<TGitAppOrg, TGitAppOrgInsert, TGitAppOrgUpdate>;
    [TableName.SecretScanningGitRisk]: KnexOriginal.CompositeTableType<
      TSecretScanningGitRisks,
      TSecretScanningGitRisksInsert,
      TSecretScanningGitRisksUpdate
    >;
    [TableName.TrustedIps]: KnexOriginal.CompositeTableType<TTrustedIps, TTrustedIpsInsert, TTrustedIpsUpdate>;
    [TableName.SecretV2]: KnexOriginal.CompositeTableType<TSecretsV2, TSecretsV2Insert, TSecretsV2Update>;
    [TableName.SecretVersionV2]: KnexOriginal.CompositeTableType<
      TSecretVersionsV2,
      TSecretVersionsV2Insert,
      TSecretVersionsV2Update
    >;
    [TableName.SecretReferenceV2]: KnexOriginal.CompositeTableType<
      TSecretReferencesV2,
      TSecretReferencesV2Insert,
      TSecretReferencesV2Update
    >;
    // Junction tables
    [TableName.SecretV2JnTag]: KnexOriginal.CompositeTableType<
      TSecretV2TagJunction,
      TSecretV2TagJunctionInsert,
      TSecretV2TagJunctionUpdate
    >;
    [TableName.JnSecretTag]: KnexOriginal.CompositeTableType<
      TSecretTagJunction,
      TSecretTagJunctionInsert,
      TSecretTagJunctionUpdate
    >;
    [TableName.SecretVersionTag]: KnexOriginal.CompositeTableType<
      TSecretVersionTagJunction,
      TSecretVersionTagJunctionInsert,
      TSecretVersionTagJunctionUpdate
    >;
    [TableName.SecretVersionV2Tag]: KnexOriginal.CompositeTableType<
      TSecretVersionV2TagJunction,
      TSecretVersionV2TagJunctionInsert,
      TSecretVersionV2TagJunctionUpdate
    >;
    [TableName.SnapshotSecretV2]: KnexOriginal.CompositeTableType<
      TSecretSnapshotSecretsV2,
      TSecretSnapshotSecretsV2Insert,
      TSecretSnapshotSecretsV2Update
    >;
    [TableName.SecretApprovalRequestSecretV2]: KnexOriginal.CompositeTableType<
      TSecretApprovalRequestsSecretsV2,
      TSecretApprovalRequestsSecretsV2Insert,
      TSecretApprovalRequestsSecretsV2Update
    >;
    [TableName.SecretApprovalRequestSecretTagV2]: KnexOriginal.CompositeTableType<
      TSecretApprovalRequestSecretTagsV2,
      TSecretApprovalRequestSecretTagsV2Insert,
      TSecretApprovalRequestSecretTagsV2Update
    >;
    [TableName.SecretRotationOutputV2]: KnexOriginal.CompositeTableType<
      TSecretRotationOutputV2,
      TSecretRotationOutputV2Insert,
      TSecretRotationOutputV2Update
    >;
    // KMS service
    [TableName.KmsServerRootConfig]: KnexOriginal.CompositeTableType<
      TKmsRootConfig,
      TKmsRootConfigInsert,
      TKmsRootConfigUpdate
    >;
    [TableName.InternalKms]: KnexOriginal.CompositeTableType<TInternalKms, TInternalKmsInsert, TInternalKmsUpdate>;
    [TableName.ExternalKms]: KnexOriginal.CompositeTableType<TExternalKms, TExternalKmsInsert, TExternalKmsUpdate>;
    [TableName.KmsKey]: KnexOriginal.CompositeTableType<TKmsKeys, TKmsKeysInsert, TKmsKeysUpdate>;
    [TableName.KmsKeyVersion]: KnexOriginal.CompositeTableType<
      TKmsKeyVersions,
      TKmsKeyVersionsInsert,
      TKmsKeyVersionsUpdate
    >;
    [TableName.SlackIntegrations]: KnexOriginal.CompositeTableType<
      TSlackIntegrations,
      TSlackIntegrationsInsert,
      TSlackIntegrationsUpdate
    >;
    [TableName.ProjectSlackConfigs]: KnexOriginal.CompositeTableType<
      TProjectSlackConfigs,
      TProjectSlackConfigsInsert,
      TProjectSlackConfigsUpdate
    >;
    [TableName.WorkflowIntegrations]: KnexOriginal.CompositeTableType<
      TWorkflowIntegrations,
      TWorkflowIntegrationsInsert,
      TWorkflowIntegrationsUpdate
    >;
    [TableName.ExternalGroupOrgRoleMapping]: KnexOriginal.CompositeTableType<
      TExternalGroupOrgRoleMappings,
      TExternalGroupOrgRoleMappingsInsert,
      TExternalGroupOrgRoleMappingsUpdate
    >;
    [TableName.ProjectTemplates]: KnexOriginal.CompositeTableType<
      TProjectTemplates,
      TProjectTemplatesInsert,
      TProjectTemplatesUpdate
    >;
    [TableName.TotpConfig]: KnexOriginal.CompositeTableType<TTotpConfigs, TTotpConfigsInsert, TTotpConfigsUpdate>;
    [TableName.ProjectSplitBackfillIds]: KnexOriginal.CompositeTableType<
      TProjectSplitBackfillIds,
      TProjectSplitBackfillIdsInsert,
      TProjectSplitBackfillIdsUpdate
    >;
    [TableName.ResourceMetadata]: KnexOriginal.CompositeTableType<
      TResourceMetadata,
      TResourceMetadataInsert,
      TResourceMetadataUpdate
    >;
    [TableName.AppConnection]: KnexOriginal.CompositeTableType<
      TAppConnections,
      TAppConnectionsInsert,
      TAppConnectionsUpdate
    >;
    [TableName.SecretSync]: KnexOriginal.CompositeTableType<TSecretSyncs, TSecretSyncsInsert, TSecretSyncsUpdate>;
    [TableName.KmipClient]: KnexOriginal.CompositeTableType<TKmipClients, TKmipClientsInsert, TKmipClientsUpdate>;
    [TableName.KmipOrgConfig]: KnexOriginal.CompositeTableType<
      TKmipOrgConfigs,
      TKmipOrgConfigsInsert,
      TKmipOrgConfigsUpdate
    >;
    [TableName.KmipOrgServerCertificates]: KnexOriginal.CompositeTableType<
      TKmipOrgServerCertificates,
      TKmipOrgServerCertificatesInsert,
      TKmipOrgServerCertificatesUpdate
    >;
    [TableName.KmipClientCertificates]: KnexOriginal.CompositeTableType<
      TKmipClientCertificates,
      TKmipClientCertificatesInsert,
      TKmipClientCertificatesUpdate
    >;
    [TableName.Gateway]: KnexOriginal.CompositeTableType<TGateways, TGatewaysInsert, TGatewaysUpdate>;
    [TableName.ProjectGateway]: KnexOriginal.CompositeTableType<
      TProjectGateways,
      TProjectGatewaysInsert,
      TProjectGatewaysUpdate
    >;
    [TableName.OrgGatewayConfig]: KnexOriginal.CompositeTableType<
      TOrgGatewayConfig,
      TOrgGatewayConfigInsert,
      TOrgGatewayConfigUpdate
    >;
    [TableName.SecretRotationV2]: KnexOriginal.CompositeTableType<
      TSecretRotationsV2,
      TSecretRotationsV2Insert,
      TSecretRotationsV2Update
    >;
    [TableName.SecretRotationV2SecretMapping]: KnexOriginal.CompositeTableType<
      TSecretRotationV2SecretMappings,
      TSecretRotationV2SecretMappingsInsert,
      TSecretRotationV2SecretMappingsUpdate
    >;
    [TableName.MicrosoftTeamsIntegrations]: KnexOriginal.CompositeTableType<
      TMicrosoftTeamsIntegrations,
      TMicrosoftTeamsIntegrationsInsert,
      TMicrosoftTeamsIntegrationsUpdate
    >;
    [TableName.ProjectMicrosoftTeamsConfigs]: KnexOriginal.CompositeTableType<
      TProjectMicrosoftTeamsConfigs,
      TProjectMicrosoftTeamsConfigsInsert,
      TProjectMicrosoftTeamsConfigsUpdate
    >;
    [TableName.SecretReminderRecipients]: KnexOriginal.CompositeTableType<
      TSecretReminderRecipients,
      TSecretReminderRecipientsInsert,
      TSecretReminderRecipientsUpdate
    >;
    [TableName.GithubOrgSyncConfig]: KnexOriginal.CompositeTableType<
      TGithubOrgSyncConfigs,
      TGithubOrgSyncConfigsInsert,
      TGithubOrgSyncConfigsUpdate
    >;
    [TableName.FolderCommit]: KnexOriginal.CompositeTableType<
      TFolderCommits,
      TFolderCommitsInsert,
      TFolderCommitsUpdate
    >;
    [TableName.FolderCommitChanges]: KnexOriginal.CompositeTableType<
      TFolderCommitChanges,
      TFolderCommitChangesInsert,
      TFolderCommitChangesUpdate
    >;
    [TableName.FolderCheckpoint]: KnexOriginal.CompositeTableType<
      TFolderCheckpoints,
      TFolderCheckpointsInsert,
      TFolderCheckpointsUpdate
    >;
    [TableName.FolderCheckpointResources]: KnexOriginal.CompositeTableType<
      TFolderCheckpointResources,
      TFolderCheckpointResourcesInsert,
      TFolderCheckpointResourcesUpdate
    >;
    [TableName.FolderTreeCheckpoint]: KnexOriginal.CompositeTableType<
      TFolderTreeCheckpoints,
      TFolderTreeCheckpointsInsert,
      TFolderTreeCheckpointsUpdate
    >;
    [TableName.FolderTreeCheckpointResources]: KnexOriginal.CompositeTableType<
      TFolderTreeCheckpointResources,
      TFolderTreeCheckpointResourcesInsert,
      TFolderTreeCheckpointResourcesUpdate
    >;
    [TableName.SecretScanningDataSource]: KnexOriginal.CompositeTableType<
      TSecretScanningDataSources,
      TSecretScanningDataSourcesInsert,
      TSecretScanningDataSourcesUpdate
    >;
    [TableName.SecretScanningResource]: KnexOriginal.CompositeTableType<
      TSecretScanningResources,
      TSecretScanningResourcesInsert,
      TSecretScanningResourcesUpdate
    >;
    [TableName.InstanceRelayConfig]: KnexOriginal.CompositeTableType<
      TInstanceRelayConfig,
      TInstanceRelayConfigInsert,
      TInstanceRelayConfigUpdate
    >;
    [TableName.OrgRelayConfig]: KnexOriginal.CompositeTableType<
      TOrgRelayConfig,
      TOrgRelayConfigInsert,
      TOrgRelayConfigUpdate
    >;
    [TableName.Relay]: KnexOriginal.CompositeTableType<TRelays, TRelaysInsert, TRelaysUpdate>;
    [TableName.SecretScanningScan]: KnexOriginal.CompositeTableType<
      TSecretScanningScans,
      TSecretScanningScansInsert,
      TSecretScanningScansUpdate
    >;
    [TableName.SecretScanningFinding]: KnexOriginal.CompositeTableType<
      TSecretScanningFindings,
      TSecretScanningFindingsInsert,
      TSecretScanningFindingsUpdate
    >;
    [TableName.SecretScanningConfig]: KnexOriginal.CompositeTableType<
      TSecretScanningConfigs,
      TSecretScanningConfigsInsert,
      TSecretScanningConfigsUpdate
    >;
    [TableName.Reminder]: KnexOriginal.CompositeTableType<TReminders, TRemindersInsert, TRemindersUpdate>;
    [TableName.ReminderRecipient]: KnexOriginal.CompositeTableType<
      TRemindersRecipients,
      TRemindersRecipientsInsert,
      TRemindersRecipientsUpdate
    >;
    [TableName.OrgGatewayConfigV2]: KnexOriginal.CompositeTableType<
      TOrgGatewayConfigV2,
      TOrgGatewayConfigV2Insert,
      TOrgGatewayConfigV2Update
    >;
    [TableName.GatewayV2]: KnexOriginal.CompositeTableType<TGatewaysV2, TGatewaysV2Insert, TGatewaysV2Update>;
    [TableName.UserNotifications]: KnexOriginal.CompositeTableType<
      TUserNotifications,
      TUserNotificationsInsert,
      TUserNotificationsUpdate
    >;
    [TableName.KeyValueStore]: KnexOriginal.CompositeTableType<
      TKeyValueStore,
      TKeyValueStoreInsert,
      TKeyValueStoreUpdate
    >;
    [TableName.PamFolder]: KnexOriginal.CompositeTableType<TPamFolders, TPamFoldersInsert, TPamFoldersUpdate>;
    [TableName.PamResource]: KnexOriginal.CompositeTableType<TPamResources, TPamResourcesInsert, TPamResourcesUpdate>;
    [TableName.PamAccount]: KnexOriginal.CompositeTableType<TPamAccounts, TPamAccountsInsert, TPamAccountsUpdate>;
    [TableName.PamSession]: KnexOriginal.CompositeTableType<TPamSessions, TPamSessionsInsert, TPamSessionsUpdate>;

    [TableName.Namespace]: KnexOriginal.CompositeTableType<TNamespaces, TNamespacesInsert, TNamespacesUpdate>;
    [TableName.Membership]: KnexOriginal.CompositeTableType<TMemberships, TMembershipsInsert, TMembershipsUpdate>;
    [TableName.MembershipRole]: KnexOriginal.CompositeTableType<
      TMembershipRoles,
      TMembershipRolesInsert,
      TMembershipRolesUpdate
    >;
    [TableName.Role]: KnexOriginal.CompositeTableType<TRoles, TRolesInsert, TRolesUpdate>;
    [TableName.AdditionalPrivilege]: KnexOriginal.CompositeTableType<
      TAdditionalPrivileges,
      TAdditionalPrivilegesInsert,
      TAdditionalPrivilegesUpdate
    >;
    [TableName.VaultExternalMigrationConfig]: KnexOriginal.CompositeTableType<
      TVaultExternalMigrationConfigs,
      TVaultExternalMigrationConfigsInsert,
      TVaultExternalMigrationConfigsUpdate
    >;
<<<<<<< HEAD
    [TableName.WebAuthnCredential]: KnexOriginal.CompositeTableType<
      TWebauthnCredentials,
      TWebauthnCredentialsInsert,
      TWebauthnCredentialsUpdate
=======
    [TableName.ApprovalPolicies]: KnexOriginal.CompositeTableType<
      TApprovalPolicies,
      TApprovalPoliciesInsert,
      TApprovalPoliciesUpdate
    >;
    [TableName.ApprovalPolicyStepApprovers]: KnexOriginal.CompositeTableType<
      TApprovalPolicyStepApprovers,
      TApprovalPolicyStepApproversInsert,
      TApprovalPolicyStepApproversUpdate
    >;
    [TableName.ApprovalPolicySteps]: KnexOriginal.CompositeTableType<
      TApprovalPolicySteps,
      TApprovalPolicyStepsInsert,
      TApprovalPolicyStepsUpdate
    >;
    [TableName.ApprovalRequestApprovals]: KnexOriginal.CompositeTableType<
      TApprovalRequestApprovals,
      TApprovalRequestApprovalsInsert,
      TApprovalRequestApprovalsUpdate
    >;
    [TableName.ApprovalRequestGrants]: KnexOriginal.CompositeTableType<
      TApprovalRequestGrants,
      TApprovalRequestGrantsInsert,
      TApprovalRequestGrantsUpdate
    >;
    [TableName.ApprovalRequestStepEligibleApprovers]: KnexOriginal.CompositeTableType<
      TApprovalRequestStepEligibleApprovers,
      TApprovalRequestStepEligibleApproversInsert,
      TApprovalRequestStepEligibleApproversUpdate
    >;
    [TableName.ApprovalRequestSteps]: KnexOriginal.CompositeTableType<
      TApprovalRequestSteps,
      TApprovalRequestStepsInsert,
      TApprovalRequestStepsUpdate
    >;
    [TableName.ApprovalRequests]: KnexOriginal.CompositeTableType<
      TApprovalRequests,
      TApprovalRequestsInsert,
      TApprovalRequestsUpdate
>>>>>>> 68578364
    >;
  }
}<|MERGE_RESOLUTION|>--- conflicted
+++ resolved
@@ -593,15 +593,15 @@
   TVaultExternalMigrationConfigs,
   TVaultExternalMigrationConfigsInsert,
   TVaultExternalMigrationConfigsUpdate,
+  TWebauthnCredentials,
+  TWebauthnCredentialsInsert,
+  TWebauthnCredentialsUpdate,
   TWebhooks,
   TWebhooksInsert,
   TWebhooksUpdate,
   TWorkflowIntegrations,
   TWorkflowIntegrationsInsert,
-  TWorkflowIntegrationsUpdate,
-  TWebauthnCredentials,
-  TWebauthnCredentialsInsert,
-  TWebauthnCredentialsUpdate
+  TWorkflowIntegrationsUpdate
 } from "@app/db/schemas";
 import {
   TAccessApprovalPoliciesEnvironments,
@@ -1510,12 +1510,11 @@
       TVaultExternalMigrationConfigsInsert,
       TVaultExternalMigrationConfigsUpdate
     >;
-<<<<<<< HEAD
     [TableName.WebAuthnCredential]: KnexOriginal.CompositeTableType<
       TWebauthnCredentials,
       TWebauthnCredentialsInsert,
       TWebauthnCredentialsUpdate
-=======
+    >;
     [TableName.ApprovalPolicies]: KnexOriginal.CompositeTableType<
       TApprovalPolicies,
       TApprovalPoliciesInsert,
@@ -1555,7 +1554,6 @@
       TApprovalRequests,
       TApprovalRequestsInsert,
       TApprovalRequestsUpdate
->>>>>>> 68578364
     >;
   }
 }