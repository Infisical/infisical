--- conflicted
+++ resolved
@@ -1253,6 +1253,17 @@
       TSecretScanningResourcesInsert,
       TSecretScanningResourcesUpdate
     >;
+    [TableName.InstanceRelayConfig]: KnexOriginal.CompositeTableType<
+      TInstanceRelayConfig,
+      TInstanceRelayConfigInsert,
+      TInstanceRelayConfigUpdate
+    >;
+    [TableName.OrgRelayConfig]: KnexOriginal.CompositeTableType<
+      TOrgRelayConfig,
+      TOrgRelayConfigInsert,
+      TOrgRelayConfigUpdate
+    >;
+    [TableName.Relay]: KnexOriginal.CompositeTableType<TRelays, TRelaysInsert, TRelaysUpdate>;
     [TableName.SecretScanningScan]: KnexOriginal.CompositeTableType<
       TSecretScanningScans,
       TSecretScanningScansInsert,
@@ -1274,30 +1285,16 @@
       TRemindersRecipientsInsert,
       TRemindersRecipientsUpdate
     >;
-<<<<<<< HEAD
     [TableName.OrgGatewayConfigV2]: KnexOriginal.CompositeTableType<
       TOrgGatewayConfigV2,
       TOrgGatewayConfigV2Insert,
       TOrgGatewayConfigV2Update
     >;
     [TableName.GatewayV2]: KnexOriginal.CompositeTableType<TGatewaysV2, TGatewaysV2Insert, TGatewaysV2Update>;
-    [TableName.InstanceRelayConfig]: KnexOriginal.CompositeTableType<
-      TInstanceRelayConfig,
-      TInstanceRelayConfigInsert,
-      TInstanceRelayConfigUpdate
-    >;
-    [TableName.OrgRelayConfig]: KnexOriginal.CompositeTableType<
-      TOrgRelayConfig,
-      TOrgRelayConfigInsert,
-      TOrgRelayConfigUpdate
-    >;
-    [TableName.Relay]: KnexOriginal.CompositeTableType<TRelays, TRelaysInsert, TRelaysUpdate>;
-=======
     [TableName.UserNotifications]: KnexOriginal.CompositeTableType<
       TUserNotifications,
       TUserNotificationsInsert,
       TUserNotificationsUpdate
     >;
->>>>>>> 56ad42a3
   }
 }