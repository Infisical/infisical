--- conflicted
+++ resolved
@@ -1,13 +1,8 @@
 import { ForbiddenError, subject } from "@casl/ability";
 import Ajv from "ajv";
 
-<<<<<<< HEAD
-import { ActionProjectType, ProjectVersion, TableName } from "@app/db/schemas";
+import { ProjectVersion, TableName } from "@app/db/schemas";
 import { crypto, SymmetricKeySize } from "@app/lib/crypto/cryptography";
-=======
-import { ProjectVersion, TableName } from "@app/db/schemas";
-import { decryptSymmetric128BitHexKeyUTF8 } from "@app/lib/crypto/encryption";
->>>>>>> 06f5af12
 import { BadRequestError, NotFoundError } from "@app/lib/errors";
 import { TProjectPermission } from "@app/lib/types";
 import { TKmsServiceFactory } from "@app/services/kms/kms-service";
