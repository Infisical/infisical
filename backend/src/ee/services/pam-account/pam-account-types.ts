import { OrderByDirection, TProjectPermission } from "@app/lib/types";

import { TPamAccount } from "../pam-resource/pam-resource-types";
import { PamAccountOrderBy, PamAccountView } from "./pam-account-enums";

// DTOs
export type TCreateAccountDTO = Pick<
  TPamAccount,
  | "name"
  | "description"
  | "credentials"
  | "folderId"
  | "resourceId"
  | "rotationEnabled"
  | "rotationIntervalSeconds"
  | "requireMfa"
>;

export type TUpdateAccountDTO = Partial<Omit<TCreateAccountDTO, "folderId" | "resourceId">> & {
  accountId: string;
};

export type TAccessAccountDTO = {
  accountId: string;
  actorEmail: string;
  actorIp: string;
  actorName: string;
  actorUserAgent: string;
  duration: number;
<<<<<<< HEAD
  mfaSessionId?: string;
};
=======
};

export type TListAccountsDTO = {
  accountPath: string;
  accountView: PamAccountView;
  search?: string;
  orderBy?: PamAccountOrderBy;
  orderDirection?: OrderByDirection;
  limit?: number;
  offset?: number;
  filterResourceIds?: string[];
} & TProjectPermission;
>>>>>>> 8eb257b0
<|MERGE_RESOLUTION|>--- conflicted
+++ resolved
@@ -27,10 +27,7 @@
   actorName: string;
   actorUserAgent: string;
   duration: number;
-<<<<<<< HEAD
   mfaSessionId?: string;
-};
-=======
 };
 
 export type TListAccountsDTO = {
@@ -42,5 +39,4 @@
   limit?: number;
   offset?: number;
   filterResourceIds?: string[];
-} & TProjectPermission;
->>>>>>> 8eb257b0
+} & TProjectPermission;