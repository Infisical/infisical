--- conflicted
+++ resolved
@@ -643,17 +643,10 @@
       userId: actor.id,
       expiresAt: new Date(Date.now() + duration)
     });
-<<<<<<< HEAD
+
     if (!gatewayId) {
       throw new BadRequestError({ message: "Gateway ID is required for this resource type" });
     }
-=======
-
-    const { connectionDetails, gatewayId, resourceType } = await decryptResource(resource, projectId, kmsService);
-
-    const user = await userDAL.findById(actor.id);
-    if (!user) throw new NotFoundError({ message: `User with ID '${actor.id}' not found` });
->>>>>>> 3f708975
 
     const gatewayConnectionDetails = await gatewayV2Service.getPAMConnectionDetails({
       gatewayId,
@@ -688,13 +681,8 @@
           const credentials = (await decryptAccountCredentials({
             encryptedCredentials: account.encryptedCredentials,
             kmsService,
-<<<<<<< HEAD
-            projectId: account.projectId
+            projectId
           })) as TSqlAccountCredentials;
-=======
-            projectId
-          });
->>>>>>> 3f708975
 
           metadata = {
             username: credentials.username,
@@ -709,13 +697,8 @@
           const credentials = (await decryptAccountCredentials({
             encryptedCredentials: account.encryptedCredentials,
             kmsService,
-<<<<<<< HEAD
-            projectId: account.projectId
+            projectId
           })) as TSSHAccountCredentials;
-=======
-            projectId
-          });
->>>>>>> 3f708975
 
           metadata = {
             username: credentials.username
