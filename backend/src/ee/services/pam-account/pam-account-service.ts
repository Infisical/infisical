import path from "node:path";

import { ForbiddenError, subject } from "@casl/ability";

import { ActionProjectType, OrganizationActionScope, TPamAccounts, TPamFolders, TPamResources } from "@app/db/schemas";
import {
  extractAwsAccountIdFromArn,
  generateConsoleFederationUrl,
  TAwsIamAccountCredentials
} from "@app/ee/services/pam-resource/aws-iam";
import { PAM_RESOURCE_FACTORY_MAP } from "@app/ee/services/pam-resource/pam-resource-factory";
import { decryptResource, decryptResourceConnectionDetails } from "@app/ee/services/pam-resource/pam-resource-fns";
import { TPermissionServiceFactory } from "@app/ee/services/permission/permission-service-types";
import {
  ProjectPermissionActions,
  ProjectPermissionPamAccountActions,
  ProjectPermissionSub
} from "@app/ee/services/permission/project-permission";
import { DatabaseErrorCode } from "@app/lib/error-codes";
import {
  BadRequestError,
  DatabaseError,
  ForbiddenRequestError,
  NotFoundError,
  PolicyViolationError
} from "@app/lib/errors";
import { logger } from "@app/lib/logger";
import { OrgServiceActor } from "@app/lib/types";
import { TApprovalPolicyDALFactory } from "@app/services/approval-policy/approval-policy-dal";
import { ApprovalPolicyType } from "@app/services/approval-policy/approval-policy-enums";
import { APPROVAL_POLICY_FACTORY_MAP } from "@app/services/approval-policy/approval-policy-factory";
import { TApprovalRequestGrantsDALFactory } from "@app/services/approval-policy/approval-request-dal";
import { ActorType } from "@app/services/auth/auth-type";
import { TKmsServiceFactory } from "@app/services/kms/kms-service";
import { KmsDataKey } from "@app/services/kms/kms-types";
import { TPamSessionExpirationServiceFactory } from "@app/services/pam-session-expiration/pam-session-expiration-queue";
import { TProjectDALFactory } from "@app/services/project/project-dal";
import { TUserDALFactory } from "@app/services/user/user-dal";

import { EventType, TAuditLogServiceFactory } from "../audit-log/audit-log-types";
import { TGatewayV2ServiceFactory } from "../gateway-v2/gateway-v2-service";
import { TLicenseServiceFactory } from "../license/license-service";
import { TPamFolderDALFactory } from "../pam-folder/pam-folder-dal";
import { getFullPamFolderPath } from "../pam-folder/pam-folder-fns";
import { TPamResourceDALFactory } from "../pam-resource/pam-resource-dal";
import { PamResource } from "../pam-resource/pam-resource-enums";
import { TPamAccountCredentials } from "../pam-resource/pam-resource-types";
import { TSqlAccountCredentials, TSqlResourceConnectionDetails } from "../pam-resource/shared/sql/sql-resource-types";
import { TSSHAccountCredentials } from "../pam-resource/ssh/ssh-resource-types";
import { TPamSessionDALFactory } from "../pam-session/pam-session-dal";
import { PamSessionStatus } from "../pam-session/pam-session-enums";
import { OrgPermissionGatewayActions, OrgPermissionSubjects } from "../permission/org-permission";
import { TPamAccountDALFactory } from "./pam-account-dal";
import { PamAccountView } from "./pam-account-enums";
import { decryptAccount, decryptAccountCredentials, encryptAccountCredentials } from "./pam-account-fns";
import { TAccessAccountDTO, TCreateAccountDTO, TListAccountsDTO, TUpdateAccountDTO } from "./pam-account-types";

type TPamAccountServiceFactoryDep = {
  pamResourceDAL: TPamResourceDALFactory;
  pamSessionDAL: TPamSessionDALFactory;
  pamAccountDAL: TPamAccountDALFactory;
  pamFolderDAL: TPamFolderDALFactory;
  projectDAL: TProjectDALFactory;
  permissionService: Pick<TPermissionServiceFactory, "getProjectPermission" | "getOrgPermission">;
  licenseService: Pick<TLicenseServiceFactory, "getPlan">;
  kmsService: Pick<TKmsServiceFactory, "createCipherPairWithDataKey">;
  gatewayV2Service: Pick<
    TGatewayV2ServiceFactory,
    "getPAMConnectionDetails" | "getPlatformConnectionDetailsByGatewayId"
  >;
  userDAL: TUserDALFactory;
  auditLogService: Pick<TAuditLogServiceFactory, "createAuditLog">;
  approvalPolicyDAL: TApprovalPolicyDALFactory;
  approvalRequestGrantsDAL: TApprovalRequestGrantsDALFactory;
  pamSessionExpirationService: Pick<TPamSessionExpirationServiceFactory, "scheduleSessionExpiration">;
};
export type TPamAccountServiceFactory = ReturnType<typeof pamAccountServiceFactory>;

const ROTATION_CONCURRENCY_LIMIT = 10;

export const pamAccountServiceFactory = ({
  pamResourceDAL,
  pamSessionDAL,
  pamAccountDAL,
  pamFolderDAL,
  projectDAL,
  userDAL,
  permissionService,
  licenseService,
  kmsService,
  gatewayV2Service,
  auditLogService,
  approvalPolicyDAL,
  approvalRequestGrantsDAL,
  pamSessionExpirationService
}: TPamAccountServiceFactoryDep) => {
  const create = async (
    {
      credentials,
      resourceId,
      name,
      description,
      folderId,
      rotationEnabled,
      rotationIntervalSeconds
    }: TCreateAccountDTO,
    actor: OrgServiceActor
  ) => {
    const orgLicensePlan = await licenseService.getPlan(actor.orgId);
    if (!orgLicensePlan.pam) {
      throw new BadRequestError({
        message: "PAM operation failed due to organization plan restrictions."
      });
    }

    if (rotationEnabled && (rotationIntervalSeconds === undefined || rotationIntervalSeconds === null)) {
      throw new BadRequestError({
        message: "Rotation interval must be defined when rotation is enabled."
      });
    }

    const resource = await pamResourceDAL.findById(resourceId);
    if (!resource) throw new NotFoundError({ message: `Resource with ID '${resourceId}' not found` });

    const { permission } = await permissionService.getProjectPermission({
      actor: actor.type,
      actorAuthMethod: actor.authMethod,
      actorId: actor.id,
      actorOrgId: actor.orgId,
      projectId: resource.projectId,
      actionProjectType: ActionProjectType.PAM
    });

    if (!resource.encryptedRotationAccountCredentials && rotationEnabled) {
      throw new NotFoundError({ message: "Rotation credentials are not configured for this account's resource" });
    }

    const accountPath = await getFullPamFolderPath({
      pamFolderDAL,
      folderId,
      projectId: resource.projectId
    });

    ForbiddenError.from(permission).throwUnlessCan(
      ProjectPermissionPamAccountActions.Create,
      subject(ProjectPermissionSub.PamAccounts, {
        resourceName: resource.name,
        accountName: name,
        accountPath
      })
    );

    const connectionDetails = await decryptResourceConnectionDetails({
      projectId: resource.projectId,
      encryptedConnectionDetails: resource.encryptedConnectionDetails,
      kmsService
    });

    const factory = PAM_RESOURCE_FACTORY_MAP[resource.resourceType as PamResource](
      resource.resourceType as PamResource,
      connectionDetails,
      resource.gatewayId,
      gatewayV2Service,
      resource.projectId
    );
    const validatedCredentials = await factory.validateAccountCredentials(credentials);

    const encryptedCredentials = await encryptAccountCredentials({
      credentials: validatedCredentials,
      projectId: resource.projectId,
      kmsService
    });

    try {
      const account = await pamAccountDAL.create({
        projectId: resource.projectId,
        resourceId: resource.id,
        encryptedCredentials,
        name,
        description,
        folderId,
        rotationEnabled,
        rotationIntervalSeconds
      });

      return {
        ...(await decryptAccount(account, resource.projectId, kmsService)),
        resource: {
          id: resource.id,
          name: resource.name,
          resourceType: resource.resourceType,
          rotationCredentialsConfigured: !!resource.encryptedRotationAccountCredentials
        }
      };
    } catch (err) {
      if (err instanceof DatabaseError && (err.error as { code: string })?.code === DatabaseErrorCode.UniqueViolation) {
        throw new BadRequestError({
          message: `Account with name '${name}' already exists for this path`
        });
      }

      throw err;
    }
  };

  const updateById = async (
    { accountId, credentials, description, name, rotationEnabled, rotationIntervalSeconds }: TUpdateAccountDTO,
    actor: OrgServiceActor
  ) => {
    const orgLicensePlan = await licenseService.getPlan(actor.orgId);
    if (!orgLicensePlan.pam) {
      throw new BadRequestError({
        message: "PAM operation failed due to organization plan restrictions."
      });
    }

    const account = await pamAccountDAL.findById(accountId);
    if (!account) throw new NotFoundError({ message: `Account with ID '${accountId}' not found` });

    const resource = await pamResourceDAL.findById(account.resourceId);
    if (!resource) throw new NotFoundError({ message: `Resource with ID '${account.resourceId}' not found` });

    const { permission } = await permissionService.getProjectPermission({
      actor: actor.type,
      actorAuthMethod: actor.authMethod,
      actorId: actor.id,
      actorOrgId: actor.orgId,
      projectId: account.projectId,
      actionProjectType: ActionProjectType.PAM
    });

    const accountPath = await getFullPamFolderPath({
      pamFolderDAL,
      folderId: account.folderId,
      projectId: account.projectId
    });

    ForbiddenError.from(permission).throwUnlessCan(
      ProjectPermissionPamAccountActions.Edit,
      subject(ProjectPermissionSub.PamAccounts, {
        resourceName: resource.name,
        accountName: account.name,
        accountPath
      })
    );

    const updateDoc: Partial<TPamAccounts> = {};

    if (name !== undefined) {
      updateDoc.name = name;
    }

    if (description !== undefined) {
      updateDoc.description = description;
    }

    if (rotationEnabled !== undefined) {
      if (!resource.encryptedRotationAccountCredentials && rotationEnabled) {
        throw new NotFoundError({ message: "Rotation credentials are not configured for this account's resource" });
      }
      updateDoc.rotationEnabled = rotationEnabled;
    }

    if (rotationIntervalSeconds !== undefined) {
      updateDoc.rotationIntervalSeconds = rotationIntervalSeconds;
    }

    if (credentials !== undefined) {
      const connectionDetails = await decryptResourceConnectionDetails({
        projectId: account.projectId,
        encryptedConnectionDetails: resource.encryptedConnectionDetails,
        kmsService
      });

      const factory = PAM_RESOURCE_FACTORY_MAP[resource.resourceType as PamResource](
        resource.resourceType as PamResource,
        connectionDetails,
        resource.gatewayId,
        gatewayV2Service,
        account.projectId
      );

      const decryptedCredentials = await decryptAccountCredentials({
        encryptedCredentials: account.encryptedCredentials,
        projectId: account.projectId,
        kmsService
      });

      // Logic to prevent overwriting unedited censored values
      const finalCredentials = await factory.handleOverwritePreventionForCensoredValues(
        credentials,
        decryptedCredentials
      );

      const validatedCredentials = await factory.validateAccountCredentials(finalCredentials);
      const encryptedCredentials = await encryptAccountCredentials({
        credentials: validatedCredentials,
        projectId: account.projectId,
        kmsService
      });
      updateDoc.encryptedCredentials = encryptedCredentials;
    }

    // If nothing was updated, return the fetched account
    if (Object.keys(updateDoc).length === 0) {
      return decryptAccount(account, account.projectId, kmsService);
    }

    try {
      const updatedAccount = await pamAccountDAL.updateById(accountId, updateDoc);

      return {
        ...(await decryptAccount(updatedAccount, account.projectId, kmsService)),
        resource: {
          id: resource.id,
          name: resource.name,
          resourceType: resource.resourceType,
          rotationCredentialsConfigured: !!resource.encryptedRotationAccountCredentials
        }
      };
    } catch (err) {
      if (err instanceof DatabaseError && (err.error as { code: string })?.code === DatabaseErrorCode.UniqueViolation) {
        throw new BadRequestError({
          message: `Account with name '${name}' already exists for this path`
        });
      }

      throw err;
    }
  };

  const deleteById = async (id: string, actor: OrgServiceActor) => {
    const account = await pamAccountDAL.findById(id);
    if (!account) throw new NotFoundError({ message: `Account with ID '${id}' not found` });

    const resource = await pamResourceDAL.findById(account.resourceId);
    if (!resource) throw new NotFoundError({ message: `Resource with ID '${account.resourceId}' not found` });

    const { permission } = await permissionService.getProjectPermission({
      actor: actor.type,
      actorAuthMethod: actor.authMethod,
      actorId: actor.id,
      actorOrgId: actor.orgId,
      projectId: account.projectId,
      actionProjectType: ActionProjectType.PAM
    });

    const accountPath = await getFullPamFolderPath({
      pamFolderDAL,
      folderId: account.folderId,
      projectId: account.projectId
    });

    ForbiddenError.from(permission).throwUnlessCan(
      ProjectPermissionPamAccountActions.Delete,
      subject(ProjectPermissionSub.PamAccounts, {
        resourceName: resource.name,
        accountName: account.name,
        accountPath
      })
    );

    const deletedAccount = await pamAccountDAL.deleteById(id);

    return {
      ...(await decryptAccount(deletedAccount, account.projectId, kmsService)),
      resource: {
        id: resource.id,
        name: resource.name,
        resourceType: resource.resourceType,
        rotationCredentialsConfigured: !!resource.encryptedRotationAccountCredentials
      }
    };
  };

  const list = async ({
    projectId,
    accountPath,
    accountView,
    actor,
    actorId,
    actorAuthMethod,
    actorOrgId,
    ...params
  }: TListAccountsDTO) => {
    const { permission } = await permissionService.getProjectPermission({
      actor,
      actorId,
      projectId,
      actorAuthMethod,
      actorOrgId,
      actionProjectType: ActionProjectType.PAM
    });

    const limit = params.limit || 20;
    const offset = params.offset || 0;

    const canReadFolders = permission.can(ProjectPermissionActions.Read, ProjectPermissionSub.PamFolders);

    const folder = accountPath === "/" ? null : await pamFolderDAL.findByPath(projectId, accountPath);
    if (accountPath !== "/" && !folder) {
      return { accounts: [], folders: [], totalCount: 0, folderPaths: {} };
    }
    const folderId = folder?.id;

    let totalFolderCount = 0;
    if (canReadFolders && accountView === PamAccountView.Nested) {
      const { totalCount } = await pamFolderDAL.findByProjectId({
        projectId,
        parentId: folderId,
        search: params.search
      });
      totalFolderCount = totalCount;
    }

    let folders: TPamFolders[] = [];
    if (canReadFolders && accountView === PamAccountView.Nested && offset < totalFolderCount) {
      const folderLimit = Math.min(limit, totalFolderCount - offset);
      const { folders: foldersResp } = await pamFolderDAL.findByProjectId({
        projectId,
        parentId: folderId,
        limit: folderLimit,
        offset,
        search: params.search,
        orderBy: params.orderBy,
        orderDirection: params.orderDirection
      });

      folders = foldersResp;
    }

    let accountsWithResourceDetails: Awaited<
      ReturnType<typeof pamAccountDAL.findByProjectIdWithResourceDetails>
    >["accounts"] = [];
    let totalAccountCount = 0;

    const accountsToFetch = limit - folders.length;
    if (accountsToFetch > 0) {
      const accountOffset = Math.max(0, offset - totalFolderCount);
      const { accounts, totalCount } = await pamAccountDAL.findByProjectIdWithResourceDetails({
        projectId,
        folderId,
        accountView,
        offset: accountOffset,
        limit: accountsToFetch,
        search: params.search,
        orderBy: params.orderBy,
        orderDirection: params.orderDirection,
        filterResourceIds: params.filterResourceIds
      });
      accountsWithResourceDetails = accounts;
      totalAccountCount = totalCount;
    } else {
      // if no accounts are to be fetched for the current page, we still need the total count for pagination
      const { totalCount } = await pamAccountDAL.findByProjectIdWithResourceDetails({
        projectId,
        folderId,
        accountView,
        search: params.search,
        filterResourceIds: params.filterResourceIds
      });
      totalAccountCount = totalCount;
    }

    const totalCount = totalFolderCount + totalAccountCount;

    const decryptedAndPermittedAccounts: Array<
      Omit<TPamAccounts, "encryptedCredentials" | "encryptedLastRotationMessage"> & {
        resource: Pick<TPamResources, "id" | "name" | "resourceType"> & { rotationCredentialsConfigured: boolean };
        credentials: TPamAccountCredentials;
        lastRotationMessage: string | null;
      }
    > = [];

    for await (const account of accountsWithResourceDetails) {
      // Check permission for each individual account
      if (
        permission.can(
          ProjectPermissionPamAccountActions.Read,
          subject(ProjectPermissionSub.PamAccounts, {
            resourceName: account.resource.name,
            accountName: account.name,
            accountPath
          })
        )
      ) {
        // Decrypt the account only if the user has permission to read it
        const decryptedAccount = await decryptAccount(account, account.projectId, kmsService);

        decryptedAndPermittedAccounts.push({
          ...decryptedAccount,
          resource: {
            id: account.resource.id,
            name: account.resource.name,
            resourceType: account.resource.resourceType,
            rotationCredentialsConfigured: !!account.resource.encryptedRotationAccountCredentials
          }
        });
      }
    }

    const folderPaths: Record<string, string> = {};
    const accountFolderIds = [
      ...new Set(decryptedAndPermittedAccounts.flatMap((a) => (a.folderId ? [a.folderId] : [])))
    ];

    await Promise.all(
      accountFolderIds.map(async (fId) => {
        folderPaths[fId] = await getFullPamFolderPath({
          pamFolderDAL,
          folderId: fId,
          projectId
        });
      })
    );

    return {
      accounts: decryptedAndPermittedAccounts,
      folders,
      totalCount,
      folderId,
      folderPaths
    };
  };

  const access = async (
    { accountPath, projectId, actorEmail, actorIp, actorName, actorUserAgent, duration }: TAccessAccountDTO,
    actor: OrgServiceActor
  ) => {
    const orgLicensePlan = await licenseService.getPlan(actor.orgId);
    if (!orgLicensePlan.pam) {
      throw new BadRequestError({
        message: "PAM operation failed due to organization plan restrictions."
      });
    }

    const pathSegments: string[] = accountPath.split("/").filter(Boolean);
    if (pathSegments.length === 0) {
      throw new BadRequestError({ message: "Invalid accountPath. Path must contain at least the account name." });
    }

    const accountName: string = pathSegments[pathSegments.length - 1] ?? "";
    const folderPathSegments: string[] = pathSegments.slice(0, -1);

    const folderPath: string = folderPathSegments.length > 0 ? `/${folderPathSegments.join("/")}` : "/";

    let folderId: string | null = null;
    if (folderPath !== "/") {
      const folder = await pamFolderDAL.findByPath(projectId, folderPath);
      if (!folder) {
        throw new NotFoundError({ message: `Folder at path '${folderPath}' not found` });
      }
      folderId = folder.id;
    }

    const account = await pamAccountDAL.findOne({
      projectId,
      folderId,
      name: accountName
    });

    if (!account) {
      throw new NotFoundError({
        message: `Account with name '${accountName}' not found at path '${accountPath}'`
      });
    }

    const resource = await pamResourceDAL.findById(account.resourceId);
    if (!resource) throw new NotFoundError({ message: `Resource with ID '${account.resourceId}' not found` });

    const fac = APPROVAL_POLICY_FACTORY_MAP[ApprovalPolicyType.PamAccess](ApprovalPolicyType.PamAccess);

    const inputs = {
      resourceId: resource.id,
      accountPath: path.join(folderPath, account.name)
    };

    const canAccess = await fac.canAccess(approvalRequestGrantsDAL, resource.projectId, actor.id, inputs);

    // Grant does not exist, check policy and fallback to permission check
    if (!canAccess) {
      const policy = await fac.matchPolicy(approvalPolicyDAL, resource.projectId, inputs);

      if (policy) {
        throw new PolicyViolationError({
          message: "A policy is in place for this resource",
          details: {
            policyId: policy.id,
            policyName: policy.name,
            policyType: policy.type
          }
        });
      }

      // If there isn't a policy in place, continue with checking permission
      const { permission } = await permissionService.getProjectPermission({
        actor: actor.type,
        actorAuthMethod: actor.authMethod,
        actorId: actor.id,
        actorOrgId: actor.orgId,
        projectId: account.projectId,
        actionProjectType: ActionProjectType.PAM
      });

      ForbiddenError.from(permission).throwUnlessCan(
        ProjectPermissionPamAccountActions.Access,
        subject(ProjectPermissionSub.PamAccounts, {
          resourceName: resource.name,
          accountName: account.name,
          accountPath: folderPath
        })
      );
    }

    const { connectionDetails, gatewayId, resourceType } = await decryptResource(
      resource,
      account.projectId,
      kmsService
    );

    const user = await userDAL.findById(actor.id);
    if (!user) throw new NotFoundError({ message: `User with ID '${actor.id}' not found` });

    if (resourceType === PamResource.AwsIam) {
      const awsCredentials = (await decryptAccountCredentials({
        encryptedCredentials: account.encryptedCredentials,
        kmsService,
        projectId: account.projectId
      })) as TAwsIamAccountCredentials;

      const { consoleUrl, expiresAt } = await generateConsoleFederationUrl({
        connectionDetails,
        targetRoleArn: awsCredentials.targetRoleArn,
        roleSessionName: actorEmail,
        projectId: account.projectId, // Use project ID as External ID for security
        sessionDuration: awsCredentials.defaultSessionDuration
      });

      const session = await pamSessionDAL.create({
        accountName: account.name,
        actorEmail,
        actorIp,
        actorName,
        actorUserAgent,
        projectId: account.projectId,
        resourceName: resource.name,
        resourceType: resource.resourceType,
        status: PamSessionStatus.Active, // AWS IAM sessions are immediately active
        accountId: account.id,
        userId: actor.id,
        expiresAt,
        startedAt: new Date()
      });

      // Schedule session expiration job to run at expiresAt
      await pamSessionExpirationService.scheduleSessionExpiration(session.id, expiresAt);

      return {
        sessionId: session.id,
        resourceType,
        account,
        consoleUrl,
        metadata: {
          awsAccountId: extractAwsAccountIdFromArn(connectionDetails.roleArn),
          targetRoleArn: awsCredentials.targetRoleArn,
          federatedUsername: actorEmail,
          expiresAt: expiresAt.toISOString()
        }
      };
    }

    // For gateway-based resources (Postgres, MySQL, SSH), create session first
    const session = await pamSessionDAL.create({
      accountName: account.name,
      actorEmail,
      actorIp,
      actorName,
      actorUserAgent,
      projectId,
      resourceName: resource.name,
      resourceType: resource.resourceType,
      status: PamSessionStatus.Starting,
      accountId: account.id,
      userId: actor.id,
      expiresAt: new Date(Date.now() + duration)
    });

    if (!gatewayId) {
      throw new BadRequestError({ message: "Gateway ID is required for this resource type" });
    }

    const { host, port } =
      resourceType !== PamResource.Kubernetes
        ? connectionDetails
        : (() => {
            const url = new URL(connectionDetails.url);
            let portNumber: number | undefined;
            if (url.port) {
              portNumber = Number(url.port);
            } else {
              portNumber = url.protocol === "https:" ? 443 : 80;
            }
            return {
              host: url.hostname,
              port: portNumber
            };
          })();
    const gatewayConnectionDetails = await gatewayV2Service.getPAMConnectionDetails({
      gatewayId,
      duration,
      sessionId: session.id,
      resourceType: resource.resourceType as PamResource,
<<<<<<< HEAD
      host,
      port,
=======
      host: (connectionDetails as TSqlResourceConnectionDetails).host,
      port: (connectionDetails as TSqlResourceConnectionDetails).port,
>>>>>>> 4083c819
      actorMetadata: {
        id: actor.id,
        type: actor.type,
        name: user.email ?? ""
      }
    });

    if (!gatewayConnectionDetails) {
      throw new NotFoundError({ message: `Gateway connection details for gateway '${gatewayId}' not found.` });
    }

    let metadata;

    switch (resourceType) {
      case PamResource.Postgres:
      case PamResource.MySQL:
        {
          const connectionCredentials = (await decryptResourceConnectionDetails({
            encryptedConnectionDetails: resource.encryptedConnectionDetails,
            kmsService,
            projectId
          })) as TSqlResourceConnectionDetails;

          const credentials = (await decryptAccountCredentials({
            encryptedCredentials: account.encryptedCredentials,
            kmsService,
            projectId
          })) as TSqlAccountCredentials;

          metadata = {
            username: (credentials as TSqlAccountCredentials).username,
            database: connectionCredentials.database,
            accountName: account.name,
            accountPath: folderPath
          };
        }
        break;
      case PamResource.SSH:
        {
          const credentials = (await decryptAccountCredentials({
            encryptedCredentials: account.encryptedCredentials,
            kmsService,
            projectId
          })) as TSSHAccountCredentials;

          metadata = {
            username: (credentials as TSSHAccountCredentials).username
          };
        }
        break;
      case PamResource.Kubernetes:
        metadata = {
          resourceName: resource.name,
          accountName: account.name,
          accountPath
        };
        break;
      default:
        break;
    }

    return {
      sessionId: session.id,
      resourceType,
      relayClientCertificate: gatewayConnectionDetails.relay.clientCertificate,
      relayClientPrivateKey: gatewayConnectionDetails.relay.clientPrivateKey,
      relayServerCertificateChain: gatewayConnectionDetails.relay.serverCertificateChain,
      gatewayClientCertificate: gatewayConnectionDetails.gateway.clientCertificate,
      gatewayClientPrivateKey: gatewayConnectionDetails.gateway.clientPrivateKey,
      gatewayServerCertificateChain: gatewayConnectionDetails.gateway.serverCertificateChain,
      relayHost: gatewayConnectionDetails.relayHost,
      projectId,
      account,
      metadata
    };
  };

  const getSessionCredentials = async (sessionId: string, actor: OrgServiceActor) => {
    const orgLicensePlan = await licenseService.getPlan(actor.orgId);
    if (!orgLicensePlan.pam) {
      throw new BadRequestError({
        message: "PAM operation failed due to organization plan restrictions."
      });
    }

    // To be hit by gateways only
    if (actor.type !== ActorType.IDENTITY) {
      throw new ForbiddenRequestError({ message: "Only gateways can perform this action" });
    }

    const session = await pamSessionDAL.findById(sessionId);
    if (!session) throw new NotFoundError({ message: `Session with ID '${sessionId}' not found` });

    const project = await projectDAL.findById(session.projectId);
    if (!project) throw new NotFoundError({ message: `Project with ID '${session.projectId}' not found` });

    const { permission } = await permissionService.getOrgPermission({
      actor: actor.type,
      actorId: actor.id,
      orgId: project.orgId,
      actorAuthMethod: actor.authMethod,
      actorOrgId: actor.orgId,
      scope: OrganizationActionScope.Any
    });

    ForbiddenError.from(permission).throwUnlessCan(
      OrgPermissionGatewayActions.CreateGateways,
      OrgPermissionSubjects.Gateway
    );

    if (!session.accountId) throw new NotFoundError({ message: "Session is missing accountId column" });

    // Verify that the session has not ended
    if (session.endedAt || (session.expiresAt && session.expiresAt < new Date())) {
      throw new BadRequestError({ message: "Session has ended or expired" });
    }

    const account = await pamAccountDAL.findById(session.accountId);
    if (!account) throw new NotFoundError({ message: `Account with ID '${session.accountId}' not found` });

    const resource = await pamResourceDAL.findById(account.resourceId);
    if (!resource) throw new NotFoundError({ message: `Resource with ID '${account.resourceId}' not found` });

    if (resource.gatewayId && resource.gatewayIdentityId !== actor.id) {
      throw new ForbiddenRequestError({
        message: "Identity does not have access to fetch the PAM session credentials"
      });
    }

    const decryptedAccount = await decryptAccount(account, session.projectId, kmsService);

    const decryptedResource = await decryptResource(resource, session.projectId, kmsService);

    let sessionStarted = false;

    // Mark session as started
    if (session.status === PamSessionStatus.Starting) {
      await pamSessionDAL.updateById(sessionId, {
        status: PamSessionStatus.Active,
        startedAt: new Date()
      });
      sessionStarted = true;
    }

    return {
      credentials: {
        ...decryptedResource.connectionDetails,
        ...decryptedAccount.credentials
      },
      projectId: project.id,
      account,
      sessionStarted
    };
  };

  const rotateAllDueAccounts = async () => {
    const accounts = await pamAccountDAL.findAccountsDueForRotation();

    for (let i = 0; i < accounts.length; i += ROTATION_CONCURRENCY_LIMIT) {
      const batch = accounts.slice(i, i + ROTATION_CONCURRENCY_LIMIT);

      const rotationPromises = batch.map(async (account) => {
        let logResourceType = "unknown";
        try {
          await pamAccountDAL.transaction(async (tx) => {
            const resource = await pamResourceDAL.findById(account.resourceId, tx);
            if (!resource || !resource.encryptedRotationAccountCredentials) return;
            logResourceType = resource.resourceType;

            const { connectionDetails, rotationAccountCredentials, gatewayId, resourceType } = await decryptResource(
              resource,
              account.projectId,
              kmsService
            );

            if (!rotationAccountCredentials) return;

            const accountCredentials = await decryptAccountCredentials({
              encryptedCredentials: account.encryptedCredentials,
              projectId: account.projectId,
              kmsService
            });

            const factory = PAM_RESOURCE_FACTORY_MAP[resourceType as PamResource](
              resourceType as PamResource,
              connectionDetails,
              gatewayId,
              gatewayV2Service,
              account.projectId
            );

            const newCredentials = await factory.rotateAccountCredentials(
              rotationAccountCredentials,
              accountCredentials
            );

            const encryptedCredentials = await encryptAccountCredentials({
              credentials: newCredentials,
              projectId: account.projectId,
              kmsService
            });

            await pamAccountDAL.updateById(
              account.id,
              {
                encryptedCredentials,
                lastRotatedAt: new Date(),
                rotationStatus: "success",
                encryptedLastRotationMessage: null
              },
              tx
            );

            await auditLogService.createAuditLog({
              projectId: account.projectId,
              actor: {
                type: ActorType.PLATFORM,
                metadata: {}
              },
              event: {
                type: EventType.PAM_ACCOUNT_CREDENTIAL_ROTATION,
                metadata: {
                  accountId: account.id,
                  accountName: account.name,
                  resourceId: resource.id,
                  resourceType: logResourceType
                }
              }
            });
          });
        } catch (error) {
          logger.error(error, `Failed to rotate credentials for account [accountId=${account.id}]`);

          const errorMessage = error instanceof Error ? error.message : "An unknown error occurred";

          const { encryptor } = await kmsService.createCipherPairWithDataKey({
            type: KmsDataKey.SecretManager,
            projectId: account.projectId
          });

          const { cipherTextBlob: encryptedMessage } = encryptor({
            plainText: Buffer.from(errorMessage)
          });

          await pamAccountDAL.updateById(account.id, {
            rotationStatus: "failed",
            encryptedLastRotationMessage: encryptedMessage
          });

          await auditLogService.createAuditLog({
            projectId: account.projectId,
            actor: {
              type: ActorType.PLATFORM,
              metadata: {}
            },
            event: {
              type: EventType.PAM_ACCOUNT_CREDENTIAL_ROTATION_FAILED,
              metadata: {
                accountId: account.id,
                accountName: account.name,
                resourceId: account.resourceId,
                resourceType: logResourceType,
                errorMessage
              }
            }
          });
        }
      });

      // eslint-disable-next-line no-await-in-loop
      await Promise.all(rotationPromises);
    }
  };

  return {
    create,
    updateById,
    deleteById,
    list,
    access,
    getSessionCredentials,
    rotateAllDueAccounts
  };
};<|MERGE_RESOLUTION|>--- conflicted
+++ resolved
@@ -710,13 +710,8 @@
       duration,
       sessionId: session.id,
       resourceType: resource.resourceType as PamResource,
-<<<<<<< HEAD
       host,
       port,
-=======
-      host: (connectionDetails as TSqlResourceConnectionDetails).host,
-      port: (connectionDetails as TSqlResourceConnectionDetails).port,
->>>>>>> 4083c819
       actorMetadata: {
         id: actor.id,
         type: actor.type,
