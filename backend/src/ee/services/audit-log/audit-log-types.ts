import { ProjectType } from "@app/db/schemas";
import {
  TCreateProjectTemplateDTO,
  TUpdateProjectTemplateDTO
} from "@app/ee/services/project-template/project-template-types";
import { SecretRotation, SecretRotationStatus } from "@app/ee/services/secret-rotation-v2/secret-rotation-v2-enums";
import {
  TCreateSecretRotationV2DTO,
  TDeleteSecretRotationV2DTO,
  TSecretRotationV2Raw,
  TUpdateSecretRotationV2DTO
} from "@app/ee/services/secret-rotation-v2/secret-rotation-v2-types";
import {
  SecretScanningDataSource,
  SecretScanningScanStatus,
  SecretScanningScanType
} from "@app/ee/services/secret-scanning-v2/secret-scanning-v2-enums";
import {
  TCreateSecretScanningDataSourceDTO,
  TDeleteSecretScanningDataSourceDTO,
  TTriggerSecretScanningDataSourceDTO,
  TUpdateSecretScanningDataSourceDTO,
  TUpdateSecretScanningFindingDTO
} from "@app/ee/services/secret-scanning-v2/secret-scanning-v2-types";
import { SshCaStatus, SshCertType } from "@app/ee/services/ssh/ssh-certificate-authority-types";
import { SshCertKeyAlgorithm } from "@app/ee/services/ssh-certificate/ssh-certificate-types";
import { SshCertTemplateStatus } from "@app/ee/services/ssh-certificate-template/ssh-certificate-template-types";
import { TLoginMapping } from "@app/ee/services/ssh-host/ssh-host-types";
import { SymmetricKeyAlgorithm } from "@app/lib/crypto/cipher";
import { AsymmetricKeyAlgorithm, SigningAlgorithm } from "@app/lib/crypto/sign/types";
import { TProjectPermission } from "@app/lib/types";
import { AppConnection } from "@app/services/app-connection/app-connection-enums";
import { TCreateAppConnectionDTO, TUpdateAppConnectionDTO } from "@app/services/app-connection/app-connection-types";
import { ActorType } from "@app/services/auth/auth-type";
import { CertExtendedKeyUsage, CertKeyAlgorithm, CertKeyUsage } from "@app/services/certificate/certificate-types";
import { CaStatus } from "@app/services/certificate-authority/certificate-authority-enums";
import { TIdentityTrustedIp } from "@app/services/identity/identity-types";
import { TAllowedFields } from "@app/services/identity-ldap-auth/identity-ldap-auth-types";
import { PkiItemType } from "@app/services/pki-collection/pki-collection-types";
import { SecretSync, SecretSyncImportBehavior } from "@app/services/secret-sync/secret-sync-enums";
import {
  TCreateSecretSyncDTO,
  TDeleteSecretSyncDTO,
  TSecretSyncRaw,
  TUpdateSecretSyncDTO
} from "@app/services/secret-sync/secret-sync-types";
import { TWebhookPayloads } from "@app/services/webhook/webhook-types";
import { WorkflowIntegration } from "@app/services/workflow-integration/workflow-integration-types";

import { KmipPermission } from "../kmip/kmip-enum";
import { ApprovalStatus } from "../secret-approval-request/secret-approval-request-types";

export type TListProjectAuditLogDTO = {
  filter: {
    userAgentType?: UserAgentType;
    eventType?: EventType[];
    offset?: number;
    limit: number;
    endDate: string;
    startDate: string;
    projectId?: string;
    environment?: string;
    auditLogActorId?: string;
    actorType?: ActorType;
    secretPath?: string;
    secretKey?: string;
    eventMetadata?: Record<string, string>;
  };
} & Omit<TProjectPermission, "projectId">;

export type TCreateAuditLogDTO = {
  event: Event;
  actor:
    | UserActor
    | IdentityActor
    | ServiceActor
    | ScimClientActor
    | PlatformActor
    | UnknownUserActor
    | KmipClientActor;
  orgId?: string;
  projectId?: string;
} & BaseAuthData;

export type TAuditLogServiceFactory = {
  createAuditLog: (data: TCreateAuditLogDTO) => Promise<void>;
  listAuditLogs: (arg: TListProjectAuditLogDTO) => Promise<
    {
      event: {
        type: string;
        metadata: unknown;
      };
      actor: {
        type: string;
        metadata: unknown;
      };
      id: string;
      createdAt: Date;
      updatedAt: Date;
      orgId?: string | null | undefined;
      userAgent?: string | null | undefined;
      expiresAt?: Date | null | undefined;
      ipAddress?: string | null | undefined;
      userAgentType?: string | null | undefined;
      projectId?: string | null | undefined;
      projectName?: string | null | undefined;
    }[]
  >;
};

export type AuditLogInfo = Pick<TCreateAuditLogDTO, "userAgent" | "userAgentType" | "ipAddress" | "actor">;

interface BaseAuthData {
  ipAddress?: string;
  userAgent?: string;
  userAgentType?: UserAgentType;
}

export enum SecretApprovalEvent {
  Create = "create",
  Update = "update",
  Delete = "delete",
  CreateMany = "create-many",
  UpdateMany = "update-many",
  DeleteMany = "delete-many"
}

export enum UserAgentType {
  WEB = "web",
  CLI = "cli",
  K8_OPERATOR = "k8-operator",
  TERRAFORM = "terraform",
  OTHER = "other",
  PYTHON_SDK = "InfisicalPythonSDK",
  NODE_SDK = "InfisicalNodeSDK"
}

export enum EventType {
  GET_SECRETS = "get-secrets",
  GET_SECRET = "get-secret",
  REVEAL_SECRET = "reveal-secret",
  CREATE_SECRET = "create-secret",
  CREATE_SECRETS = "create-secrets",
  UPDATE_SECRET = "update-secret",
  UPDATE_SECRETS = "update-secrets",
  MOVE_SECRETS = "move-secrets",
  DELETE_SECRET = "delete-secret",
  DELETE_SECRETS = "delete-secrets",
  GET_PROJECT_KEY = "get-project-key",
  AUTHORIZE_INTEGRATION = "authorize-integration",
  UPDATE_INTEGRATION_AUTH = "update-integration-auth",
  UNAUTHORIZE_INTEGRATION = "unauthorize-integration",
  CREATE_INTEGRATION = "create-integration",
  DELETE_INTEGRATION = "delete-integration",
  MANUAL_SYNC_INTEGRATION = "manual-sync-integration",
  ADD_TRUSTED_IP = "add-trusted-ip",
  UPDATE_TRUSTED_IP = "update-trusted-ip",
  DELETE_TRUSTED_IP = "delete-trusted-ip",
  CREATE_SERVICE_TOKEN = "create-service-token", // v2
  DELETE_SERVICE_TOKEN = "delete-service-token", // v2
  CREATE_IDENTITY = "create-identity",
  UPDATE_IDENTITY = "update-identity",
  DELETE_IDENTITY = "delete-identity",
  MACHINE_IDENTITY_AUTH_TEMPLATE_CREATE = "machine-identity-auth-template-create",
  MACHINE_IDENTITY_AUTH_TEMPLATE_UPDATE = "machine-identity-auth-template-update",
  MACHINE_IDENTITY_AUTH_TEMPLATE_DELETE = "machine-identity-auth-template-delete",
  LOGIN_IDENTITY_UNIVERSAL_AUTH = "login-identity-universal-auth",
  ADD_IDENTITY_UNIVERSAL_AUTH = "add-identity-universal-auth",
  UPDATE_IDENTITY_UNIVERSAL_AUTH = "update-identity-universal-auth",
  GET_IDENTITY_UNIVERSAL_AUTH = "get-identity-universal-auth",
  REVOKE_IDENTITY_UNIVERSAL_AUTH = "revoke-identity-universal-auth",
  CREATE_TOKEN_IDENTITY_TOKEN_AUTH = "create-token-identity-token-auth",
  UPDATE_TOKEN_IDENTITY_TOKEN_AUTH = "update-token-identity-token-auth",
  GET_TOKENS_IDENTITY_TOKEN_AUTH = "get-tokens-identity-token-auth",

  ADD_IDENTITY_TOKEN_AUTH = "add-identity-token-auth",
  UPDATE_IDENTITY_TOKEN_AUTH = "update-identity-token-auth",
  GET_IDENTITY_TOKEN_AUTH = "get-identity-token-auth",
  REVOKE_IDENTITY_TOKEN_AUTH = "revoke-identity-token-auth",

  LOGIN_IDENTITY_KUBERNETES_AUTH = "login-identity-kubernetes-auth",
  ADD_IDENTITY_KUBERNETES_AUTH = "add-identity-kubernetes-auth",
  UPDATE_IDENTITY_KUBENETES_AUTH = "update-identity-kubernetes-auth",
  GET_IDENTITY_KUBERNETES_AUTH = "get-identity-kubernetes-auth",
  REVOKE_IDENTITY_KUBERNETES_AUTH = "revoke-identity-kubernetes-auth",

  LOGIN_IDENTITY_OIDC_AUTH = "login-identity-oidc-auth",
  ADD_IDENTITY_OIDC_AUTH = "add-identity-oidc-auth",
  UPDATE_IDENTITY_OIDC_AUTH = "update-identity-oidc-auth",
  GET_IDENTITY_OIDC_AUTH = "get-identity-oidc-auth",
  REVOKE_IDENTITY_OIDC_AUTH = "revoke-identity-oidc-auth",

  LOGIN_IDENTITY_JWT_AUTH = "login-identity-jwt-auth",
  ADD_IDENTITY_JWT_AUTH = "add-identity-jwt-auth",
  UPDATE_IDENTITY_JWT_AUTH = "update-identity-jwt-auth",
  GET_IDENTITY_JWT_AUTH = "get-identity-jwt-auth",
  REVOKE_IDENTITY_JWT_AUTH = "revoke-identity-jwt-auth",

  CREATE_IDENTITY_UNIVERSAL_AUTH_CLIENT_SECRET = "create-identity-universal-auth-client-secret",
  REVOKE_IDENTITY_UNIVERSAL_AUTH_CLIENT_SECRET = "revoke-identity-universal-auth-client-secret",
  CLEAR_IDENTITY_UNIVERSAL_AUTH_LOCKOUTS = "clear-identity-universal-auth-lockouts",
  CLEAR_IDENTITY_LDAP_AUTH_LOCKOUTS = "clear-identity-ldap-auth-lockouts",

  GET_IDENTITY_UNIVERSAL_AUTH_CLIENT_SECRETS = "get-identity-universal-auth-client-secret",
  GET_IDENTITY_UNIVERSAL_AUTH_CLIENT_SECRET_BY_ID = "get-identity-universal-auth-client-secret-by-id",

  LOGIN_IDENTITY_GCP_AUTH = "login-identity-gcp-auth",
  ADD_IDENTITY_GCP_AUTH = "add-identity-gcp-auth",
  UPDATE_IDENTITY_GCP_AUTH = "update-identity-gcp-auth",
  REVOKE_IDENTITY_GCP_AUTH = "revoke-identity-gcp-auth",
  GET_IDENTITY_GCP_AUTH = "get-identity-gcp-auth",

  LOGIN_IDENTITY_ALICLOUD_AUTH = "login-identity-alicloud-auth",
  ADD_IDENTITY_ALICLOUD_AUTH = "add-identity-alicloud-auth",
  UPDATE_IDENTITY_ALICLOUD_AUTH = "update-identity-alicloud-auth",
  REVOKE_IDENTITY_ALICLOUD_AUTH = "revoke-identity-alicloud-auth",
  GET_IDENTITY_ALICLOUD_AUTH = "get-identity-alicloud-auth",

  LOGIN_IDENTITY_TLS_CERT_AUTH = "login-identity-tls-cert-auth",
  ADD_IDENTITY_TLS_CERT_AUTH = "add-identity-tls-cert-auth",
  UPDATE_IDENTITY_TLS_CERT_AUTH = "update-identity-tls-cert-auth",
  REVOKE_IDENTITY_TLS_CERT_AUTH = "revoke-identity-tls-cert-auth",
  GET_IDENTITY_TLS_CERT_AUTH = "get-identity-tls-cert-auth",

  LOGIN_IDENTITY_AWS_AUTH = "login-identity-aws-auth",
  ADD_IDENTITY_AWS_AUTH = "add-identity-aws-auth",
  UPDATE_IDENTITY_AWS_AUTH = "update-identity-aws-auth",
  REVOKE_IDENTITY_AWS_AUTH = "revoke-identity-aws-auth",
  GET_IDENTITY_AWS_AUTH = "get-identity-aws-auth",

  LOGIN_IDENTITY_OCI_AUTH = "login-identity-oci-auth",
  ADD_IDENTITY_OCI_AUTH = "add-identity-oci-auth",
  UPDATE_IDENTITY_OCI_AUTH = "update-identity-oci-auth",
  REVOKE_IDENTITY_OCI_AUTH = "revoke-identity-oci-auth",
  GET_IDENTITY_OCI_AUTH = "get-identity-oci-auth",

  LOGIN_IDENTITY_AZURE_AUTH = "login-identity-azure-auth",
  ADD_IDENTITY_AZURE_AUTH = "add-identity-azure-auth",
  UPDATE_IDENTITY_AZURE_AUTH = "update-identity-azure-auth",
  GET_IDENTITY_AZURE_AUTH = "get-identity-azure-auth",
  REVOKE_IDENTITY_AZURE_AUTH = "revoke-identity-azure-auth",

  LOGIN_IDENTITY_LDAP_AUTH = "login-identity-ldap-auth",
  ADD_IDENTITY_LDAP_AUTH = "add-identity-ldap-auth",
  UPDATE_IDENTITY_LDAP_AUTH = "update-identity-ldap-auth",
  GET_IDENTITY_LDAP_AUTH = "get-identity-ldap-auth",
  REVOKE_IDENTITY_LDAP_AUTH = "revoke-identity-ldap-auth",

  CREATE_ENVIRONMENT = "create-environment",
  UPDATE_ENVIRONMENT = "update-environment",
  DELETE_ENVIRONMENT = "delete-environment",
  GET_ENVIRONMENT = "get-environment",
  ADD_PROJECT_MEMBER = "add-project-member",
  ADD_BATCH_PROJECT_MEMBER = "add-project-members",
  REMOVE_PROJECT_MEMBER = "remove-project-member",
  CREATE_FOLDER = "create-folder",
  UPDATE_FOLDER = "update-folder",
  DELETE_FOLDER = "delete-folder",
  CREATE_WEBHOOK = "create-webhook",
  UPDATE_WEBHOOK_STATUS = "update-webhook-status",
  DELETE_WEBHOOK = "delete-webhook",
  WEBHOOK_TRIGGERED = "webhook-triggered",
  GET_SECRET_IMPORTS = "get-secret-imports",
  GET_SECRET_IMPORT = "get-secret-import",
  CREATE_SECRET_IMPORT = "create-secret-import",
  UPDATE_SECRET_IMPORT = "update-secret-import",
  DELETE_SECRET_IMPORT = "delete-secret-import",
  UPDATE_USER_PROJECT_ROLE = "update-user-project-role",
  UPDATE_USER_PROJECT_DENIED_PERMISSIONS = "update-user-project-denied-permissions",
  SECRET_APPROVAL_MERGED = "secret-approval-merged",
  SECRET_APPROVAL_REQUEST = "secret-approval-request",
  SECRET_APPROVAL_CLOSED = "secret-approval-closed",
  SECRET_APPROVAL_REOPENED = "secret-approval-reopened",
  SECRET_APPROVAL_REQUEST_REVIEW = "secret-approval-request-review",
  SIGN_SSH_KEY = "sign-ssh-key",
  ISSUE_SSH_CREDS = "issue-ssh-creds",
  CREATE_SSH_CA = "create-ssh-certificate-authority",
  GET_SSH_CA = "get-ssh-certificate-authority",
  UPDATE_SSH_CA = "update-ssh-certificate-authority",
  DELETE_SSH_CA = "delete-ssh-certificate-authority",
  GET_SSH_CA_CERTIFICATE_TEMPLATES = "get-ssh-certificate-authority-certificate-templates",
  CREATE_SSH_CERTIFICATE_TEMPLATE = "create-ssh-certificate-template",
  UPDATE_SSH_CERTIFICATE_TEMPLATE = "update-ssh-certificate-template",
  DELETE_SSH_CERTIFICATE_TEMPLATE = "delete-ssh-certificate-template",
  GET_SSH_CERTIFICATE_TEMPLATE = "get-ssh-certificate-template",
  GET_AZURE_AD_TEMPLATES = "get-azure-ad-templates",
  GET_SSH_HOST = "get-ssh-host",
  CREATE_SSH_HOST = "create-ssh-host",
  UPDATE_SSH_HOST = "update-ssh-host",
  DELETE_SSH_HOST = "delete-ssh-host",
  ISSUE_SSH_HOST_USER_CERT = "issue-ssh-host-user-cert",
  ISSUE_SSH_HOST_HOST_CERT = "issue-ssh-host-host-cert",
  GET_SSH_HOST_GROUP = "get-ssh-host-group",
  CREATE_SSH_HOST_GROUP = "create-ssh-host-group",
  UPDATE_SSH_HOST_GROUP = "update-ssh-host-group",
  DELETE_SSH_HOST_GROUP = "delete-ssh-host-group",
  GET_SSH_HOST_GROUP_HOSTS = "get-ssh-host-group-hosts",
  ADD_HOST_TO_SSH_HOST_GROUP = "add-host-to-ssh-host-group",
  REMOVE_HOST_FROM_SSH_HOST_GROUP = "remove-host-from-ssh-host-group",
  CREATE_CA = "create-certificate-authority",
  GET_CA = "get-certificate-authority",
  GET_CAS = "get-certificate-authorities",
  UPDATE_CA = "update-certificate-authority",
  DELETE_CA = "delete-certificate-authority",
  RENEW_CA = "renew-certificate-authority",
  GET_CA_CSR = "get-certificate-authority-csr",
  GET_CA_CERTS = "get-certificate-authority-certs",
  GET_CA_CERT = "get-certificate-authority-cert",
  SIGN_INTERMEDIATE = "sign-intermediate",
  IMPORT_CA_CERT = "import-certificate-authority-cert",
  GET_CA_CRLS = "get-certificate-authority-crls",
  ISSUE_CERT = "issue-cert",
  IMPORT_CERT = "import-cert",
  SIGN_CERT = "sign-cert",
  GET_CA_CERTIFICATE_TEMPLATES = "get-ca-certificate-templates",
  GET_CERT = "get-cert",
  DELETE_CERT = "delete-cert",
  REVOKE_CERT = "revoke-cert",
  GET_CERT_BODY = "get-cert-body",
  GET_CERT_PRIVATE_KEY = "get-cert-private-key",
  GET_CERT_BUNDLE = "get-cert-bundle",
  CREATE_PKI_ALERT = "create-pki-alert",
  GET_PKI_ALERT = "get-pki-alert",
  UPDATE_PKI_ALERT = "update-pki-alert",
  DELETE_PKI_ALERT = "delete-pki-alert",
  CREATE_PKI_COLLECTION = "create-pki-collection",
  GET_PKI_COLLECTION = "get-pki-collection",
  UPDATE_PKI_COLLECTION = "update-pki-collection",
  DELETE_PKI_COLLECTION = "delete-pki-collection",
  GET_PKI_COLLECTION_ITEMS = "get-pki-collection-items",
  ADD_PKI_COLLECTION_ITEM = "add-pki-collection-item",
  DELETE_PKI_COLLECTION_ITEM = "delete-pki-collection-item",
  CREATE_PKI_SUBSCRIBER = "create-pki-subscriber",
  UPDATE_PKI_SUBSCRIBER = "update-pki-subscriber",
  DELETE_PKI_SUBSCRIBER = "delete-pki-subscriber",
  GET_PKI_SUBSCRIBER = "get-pki-subscriber",
  ISSUE_PKI_SUBSCRIBER_CERT = "issue-pki-subscriber-cert",
  SIGN_PKI_SUBSCRIBER_CERT = "sign-pki-subscriber-cert",
  AUTOMATED_RENEW_SUBSCRIBER_CERT = "automated-renew-subscriber-cert",
  LIST_PKI_SUBSCRIBER_CERTS = "list-pki-subscriber-certs",
  GET_SUBSCRIBER_ACTIVE_CERT_BUNDLE = "get-subscriber-active-cert-bundle",
  CREATE_KMS = "create-kms",
  UPDATE_KMS = "update-kms",
  DELETE_KMS = "delete-kms",
  GET_KMS = "get-kms",
  UPDATE_PROJECT_KMS = "update-project-kms",
  GET_PROJECT_KMS_BACKUP = "get-project-kms-backup",
  LOAD_PROJECT_KMS_BACKUP = "load-project-kms-backup",
  ORG_ADMIN_ACCESS_PROJECT = "org-admin-accessed-project",
  ORG_ADMIN_BYPASS_SSO = "org-admin-bypassed-sso",
  CREATE_CERTIFICATE_TEMPLATE = "create-certificate-template",
  UPDATE_CERTIFICATE_TEMPLATE = "update-certificate-template",
  DELETE_CERTIFICATE_TEMPLATE = "delete-certificate-template",
  GET_CERTIFICATE_TEMPLATE = "get-certificate-template",
  CREATE_CERTIFICATE_TEMPLATE_EST_CONFIG = "create-certificate-template-est-config",
  UPDATE_CERTIFICATE_TEMPLATE_EST_CONFIG = "update-certificate-template-est-config",
  GET_CERTIFICATE_TEMPLATE_EST_CONFIG = "get-certificate-template-est-config",
  ATTEMPT_CREATE_SLACK_INTEGRATION = "attempt-create-slack-integration",
  ATTEMPT_REINSTALL_SLACK_INTEGRATION = "attempt-reinstall-slack-integration",
  GET_PROJECT_SLACK_CONFIG = "get-project-slack-config",
  UPDATE_PROJECT_SLACK_CONFIG = "update-project-slack-config",
  GET_SLACK_INTEGRATION = "get-slack-integration",
  UPDATE_SLACK_INTEGRATION = "update-slack-integration",
  DELETE_SLACK_INTEGRATION = "delete-slack-integration",
  GET_PROJECT_WORKFLOW_INTEGRATION_CONFIG = "get-project-workflow-integration-config",
  UPDATE_PROJECT_WORKFLOW_INTEGRATION_CONFIG = "update-project-workflow-integration-config",

  GET_PROJECT_SSH_CONFIG = "get-project-ssh-config",
  UPDATE_PROJECT_SSH_CONFIG = "update-project-ssh-config",
  INTEGRATION_SYNCED = "integration-synced",
  CREATE_CMEK = "create-cmek",
  UPDATE_CMEK = "update-cmek",
  DELETE_CMEK = "delete-cmek",
  GET_CMEKS = "get-cmeks",
  GET_CMEK = "get-cmek",
  CMEK_ENCRYPT = "cmek-encrypt",
  CMEK_DECRYPT = "cmek-decrypt",
  CMEK_SIGN = "cmek-sign",
  CMEK_VERIFY = "cmek-verify",
  CMEK_LIST_SIGNING_ALGORITHMS = "cmek-list-signing-algorithms",
  CMEK_GET_PUBLIC_KEY = "cmek-get-public-key",

  UPDATE_EXTERNAL_GROUP_ORG_ROLE_MAPPINGS = "update-external-group-org-role-mapping",
  GET_EXTERNAL_GROUP_ORG_ROLE_MAPPINGS = "get-external-group-org-role-mapping",
  GET_PROJECT_TEMPLATES = "get-project-templates",
  GET_PROJECT_TEMPLATE = "get-project-template",
  CREATE_PROJECT_TEMPLATE = "create-project-template",
  UPDATE_PROJECT_TEMPLATE = "update-project-template",
  DELETE_PROJECT_TEMPLATE = "delete-project-template",
  GET_APP_CONNECTIONS = "get-app-connections",
  GET_AVAILABLE_APP_CONNECTIONS_DETAILS = "get-available-app-connections-details",
  GET_APP_CONNECTION = "get-app-connection",
  CREATE_APP_CONNECTION = "create-app-connection",
  UPDATE_APP_CONNECTION = "update-app-connection",
  DELETE_APP_CONNECTION = "delete-app-connection",
  GET_APP_CONNECTION_USAGE = "get-app-connection-usage",
  MIGRATE_APP_CONNECTION = "migrate-app-connection",
  CREATE_SHARED_SECRET = "create-shared-secret",
  CREATE_SECRET_REQUEST = "create-secret-request",
  DELETE_SHARED_SECRET = "delete-shared-secret",
  READ_SHARED_SECRET = "read-shared-secret",
  GET_SECRET_SYNCS = "get-secret-syncs",
  GET_SECRET_SYNC = "get-secret-sync",
  CREATE_SECRET_SYNC = "create-secret-sync",
  UPDATE_SECRET_SYNC = "update-secret-sync",
  DELETE_SECRET_SYNC = "delete-secret-sync",
  SECRET_SYNC_SYNC_SECRETS = "secret-sync-sync-secrets",
  SECRET_SYNC_IMPORT_SECRETS = "secret-sync-import-secrets",
  SECRET_SYNC_REMOVE_SECRETS = "secret-sync-remove-secrets",
  OIDC_GROUP_MEMBERSHIP_MAPPING_ASSIGN_USER = "oidc-group-membership-mapping-assign-user",
  OIDC_GROUP_MEMBERSHIP_MAPPING_REMOVE_USER = "oidc-group-membership-mapping-remove-user",
  CREATE_KMIP_CLIENT = "create-kmip-client",
  UPDATE_KMIP_CLIENT = "update-kmip-client",
  DELETE_KMIP_CLIENT = "delete-kmip-client",
  GET_KMIP_CLIENT = "get-kmip-client",
  GET_KMIP_CLIENTS = "get-kmip-clients",
  CREATE_KMIP_CLIENT_CERTIFICATE = "create-kmip-client-certificate",

  SETUP_KMIP = "setup-kmip",
  GET_KMIP = "get-kmip",
  REGISTER_KMIP_SERVER = "register-kmip-server",

  KMIP_OPERATION_CREATE = "kmip-operation-create",
  KMIP_OPERATION_GET = "kmip-operation-get",
  KMIP_OPERATION_DESTROY = "kmip-operation-destroy",
  KMIP_OPERATION_GET_ATTRIBUTES = "kmip-operation-get-attributes",
  KMIP_OPERATION_ACTIVATE = "kmip-operation-activate",
  KMIP_OPERATION_REVOKE = "kmip-operation-revoke",
  KMIP_OPERATION_LOCATE = "kmip-operation-locate",
  KMIP_OPERATION_REGISTER = "kmip-operation-register",

  GET_SECRET_ROTATIONS = "get-secret-rotations",
  GET_SECRET_ROTATION = "get-secret-rotation",
  GET_SECRET_ROTATION_GENERATED_CREDENTIALS = "get-secret-rotation-generated-credentials",
  CREATE_SECRET_ROTATION = "create-secret-rotation",
  UPDATE_SECRET_ROTATION = "update-secret-rotation",
  DELETE_SECRET_ROTATION = "delete-secret-rotation",
  SECRET_ROTATION_ROTATE_SECRETS = "secret-rotation-rotate-secrets",

  PROJECT_ACCESS_REQUEST = "project-access-request",

  MICROSOFT_TEAMS_WORKFLOW_INTEGRATION_CREATE = "microsoft-teams-workflow-integration-create",
  MICROSOFT_TEAMS_WORKFLOW_INTEGRATION_DELETE = "microsoft-teams-workflow-integration-delete",
  MICROSOFT_TEAMS_WORKFLOW_INTEGRATION_UPDATE = "microsoft-teams-workflow-integration-update",
  MICROSOFT_TEAMS_WORKFLOW_INTEGRATION_CHECK_INSTALLATION_STATUS = "microsoft-teams-workflow-integration-check-installation-status",
  MICROSOFT_TEAMS_WORKFLOW_INTEGRATION_GET_TEAMS = "microsoft-teams-workflow-integration-get-teams",
  MICROSOFT_TEAMS_WORKFLOW_INTEGRATION_GET = "microsoft-teams-workflow-integration-get",
  MICROSOFT_TEAMS_WORKFLOW_INTEGRATION_LIST = "microsoft-teams-workflow-integration-list",

  PROJECT_ASSUME_PRIVILEGE_SESSION_START = "project-assume-privileges-session-start",
  PROJECT_ASSUME_PRIVILEGE_SESSION_END = "project-assume-privileges-session-end",

  GET_PROJECT_PIT_COMMITS = "get-project-pit-commits",
  GET_PROJECT_PIT_COMMIT_CHANGES = "get-project-pit-commit-changes",
  GET_PROJECT_PIT_COMMIT_COUNT = "get-project-pit-commit-count",
  PIT_ROLLBACK_COMMIT = "pit-rollback-commit",
  PIT_REVERT_COMMIT = "pit-revert-commit",
  PIT_GET_FOLDER_STATE = "pit-get-folder-state",
  PIT_COMPARE_FOLDER_STATES = "pit-compare-folder-states",
  PIT_PROCESS_NEW_COMMIT_RAW = "pit-process-new-commit-raw",
  SECRET_SCANNING_DATA_SOURCE_LIST = "secret-scanning-data-source-list",
  SECRET_SCANNING_DATA_SOURCE_CREATE = "secret-scanning-data-source-create",
  SECRET_SCANNING_DATA_SOURCE_UPDATE = "secret-scanning-data-source-update",
  SECRET_SCANNING_DATA_SOURCE_DELETE = "secret-scanning-data-source-delete",
  SECRET_SCANNING_DATA_SOURCE_GET = "secret-scanning-data-source-get",
  SECRET_SCANNING_DATA_SOURCE_TRIGGER_SCAN = "secret-scanning-data-source-trigger-scan",
  SECRET_SCANNING_DATA_SOURCE_SCAN = "secret-scanning-data-source-scan",
  SECRET_SCANNING_RESOURCE_LIST = "secret-scanning-resource-list",
  SECRET_SCANNING_SCAN_LIST = "secret-scanning-scan-list",
  SECRET_SCANNING_FINDING_LIST = "secret-scanning-finding-list",
  SECRET_SCANNING_FINDING_UPDATE = "secret-scanning-finding-update",
  SECRET_SCANNING_CONFIG_GET = "secret-scanning-config-get",
  SECRET_SCANNING_CONFIG_UPDATE = "secret-scanning-config-update",

  UPDATE_ORG = "update-org",

  CREATE_PROJECT = "create-project",
  UPDATE_PROJECT = "update-project",
  DELETE_PROJECT = "delete-project",

  CREATE_PROJECT_ROLE = "create-project-role",
  UPDATE_PROJECT_ROLE = "update-project-role",
  DELETE_PROJECT_ROLE = "delete-project-role",

  CREATE_ORG_ROLE = "create-org-role",
  UPDATE_ORG_ROLE = "update-org-role",
  DELETE_ORG_ROLE = "delete-org-role",

  CREATE_SECRET_REMINDER = "create-secret-reminder",
  GET_SECRET_REMINDER = "get-secret-reminder",
  DELETE_SECRET_REMINDER = "delete-secret-reminder",

  DASHBOARD_LIST_SECRETS = "dashboard-list-secrets",
  DASHBOARD_GET_SECRET_VALUE = "dashboard-get-secret-value",
  DASHBOARD_GET_SECRET_VERSION_VALUE = "dashboard-get-secret-version-value"
}

export const filterableSecretEvents: EventType[] = [
  EventType.GET_SECRET,
  EventType.DELETE_SECRETS,
  EventType.CREATE_SECRETS,
  EventType.UPDATE_SECRETS,
  EventType.CREATE_SECRET,
  EventType.UPDATE_SECRET,
  EventType.DELETE_SECRET
];

interface UserActorMetadata {
  userId: string;
  email?: string | null;
  username: string;
  permission?: Record<string, unknown>;
}

interface ServiceActorMetadata {
  serviceId: string;
  name: string;
}

interface IdentityActorMetadata {
  identityId: string;
  name: string;
  permission?: Record<string, unknown>;
}

interface ScimClientActorMetadata {}

interface PlatformActorMetadata {}

interface KmipClientActorMetadata {
  clientId: string;
  name: string;
}

interface UnknownUserActorMetadata {}

export interface UserActor {
  type: ActorType.USER;
  metadata: UserActorMetadata;
}

export interface ServiceActor {
  type: ActorType.SERVICE;
  metadata: ServiceActorMetadata;
}

export interface PlatformActor {
  type: ActorType.PLATFORM;
  metadata: PlatformActorMetadata;
}

export interface KmipClientActor {
  type: ActorType.KMIP_CLIENT;
  metadata: KmipClientActorMetadata;
}

export interface UnknownUserActor {
  type: ActorType.UNKNOWN_USER;
  metadata: UnknownUserActorMetadata;
}

export interface IdentityActor {
  type: ActorType.IDENTITY;
  metadata: IdentityActorMetadata;
}

export interface ScimClientActor {
  type: ActorType.SCIM_CLIENT;
  metadata: ScimClientActorMetadata;
}

export type Actor = UserActor | ServiceActor | IdentityActor | ScimClientActor | PlatformActor | KmipClientActor;

interface GetSecretsEvent {
  type: EventType.GET_SECRETS;
  metadata: {
    environment: string;
    secretPath: string;
    numberOfSecrets: number;
  };
}

type TSecretMetadata = { key: string; value: string }[];

interface GetSecretEvent {
  type: EventType.GET_SECRET;
  metadata: {
    environment: string;
    secretPath: string;
    secretId: string;
    secretKey: string;
    secretVersion: number;
    secretMetadata?: TSecretMetadata;
  };
}

interface CreateSecretEvent {
  type: EventType.CREATE_SECRET;
  metadata: {
    environment: string;
    secretPath: string;
    secretId: string;
    secretKey: string;
    secretVersion: number;
    secretMetadata?: TSecretMetadata;
  };
}

interface CreateSecretBatchEvent {
  type: EventType.CREATE_SECRETS;
  metadata: {
    environment: string;
    secretPath: string;
    secrets: Array<{
      secretId: string;
      secretKey: string;
      secretPath?: string;
      secretVersion: number;
      secretMetadata?: TSecretMetadata;
    }>;
  };
}

interface UpdateSecretEvent {
  type: EventType.UPDATE_SECRET;
  metadata: {
    environment: string;
    secretPath: string;
    secretId: string;
    secretKey: string;
    secretVersion: number;
    secretMetadata?: TSecretMetadata;
  };
}

interface UpdateSecretBatchEvent {
  type: EventType.UPDATE_SECRETS;
  metadata: {
    environment: string;
    secretPath?: string;
    secrets: Array<{
      secretId: string;
      secretKey: string;
      secretVersion: number;
      secretMetadata?: TSecretMetadata;
      secretPath?: string;
    }>;
  };
}

interface MoveSecretsEvent {
  type: EventType.MOVE_SECRETS;
  metadata: {
    sourceEnvironment: string;
    sourceSecretPath: string;
    destinationEnvironment: string;
    destinationSecretPath: string;
    secretIds: string[];
  };
}

interface DeleteSecretEvent {
  type: EventType.DELETE_SECRET;
  metadata: {
    environment: string;
    secretPath: string;
    secretId: string;
    secretKey: string;
    secretVersion: number;
  };
}

interface DeleteSecretBatchEvent {
  type: EventType.DELETE_SECRETS;
  metadata: {
    environment: string;
    secretPath: string;
    secrets: Array<{ secretId: string; secretKey: string; secretVersion: number }>;
  };
}

interface GetProjectKeyEvent {
  type: EventType.GET_PROJECT_KEY;
  metadata: {
    keyId: string;
  };
}

interface AuthorizeIntegrationEvent {
  type: EventType.AUTHORIZE_INTEGRATION;
  metadata: {
    integration: string;
  };
}

interface UpdateIntegrationAuthEvent {
  type: EventType.UPDATE_INTEGRATION_AUTH;
  metadata: {
    integration: string;
  };
}

interface UnauthorizeIntegrationEvent {
  type: EventType.UNAUTHORIZE_INTEGRATION;
  metadata: {
    integration: string;
  };
}

interface CreateIntegrationEvent {
  type: EventType.CREATE_INTEGRATION;
  metadata: {
    integrationId: string;
    integration: string; // TODO: fix type
    environment: string;
    secretPath: string;
    url?: string;
    app?: string;
    appId?: string;
    targetEnvironment?: string;
    targetEnvironmentId?: string;
    targetService?: string;
    targetServiceId?: string;
    path?: string;
    region?: string;
  };
}

interface DeleteIntegrationEvent {
  type: EventType.DELETE_INTEGRATION;
  metadata: {
    integrationId: string;
    integration: string; // TODO: fix type
    environment: string;
    secretPath: string;
    url?: string;
    app?: string;
    appId?: string;
    targetEnvironment?: string;
    targetEnvironmentId?: string;
    targetService?: string;
    targetServiceId?: string;
    path?: string;
    region?: string;
    shouldDeleteIntegrationSecrets?: boolean;
  };
}

interface ManualSyncIntegrationEvent {
  type: EventType.MANUAL_SYNC_INTEGRATION;
  metadata: {
    integrationId: string;
    integration: string;
    environment: string;
    secretPath: string;
    url?: string;
    app?: string;
    appId?: string;
    targetEnvironment?: string;
    targetEnvironmentId?: string;
    targetService?: string;
    targetServiceId?: string;
    path?: string;
    region?: string;
  };
}

interface AddTrustedIPEvent {
  type: EventType.ADD_TRUSTED_IP;
  metadata: {
    trustedIpId: string;
    ipAddress: string;
    prefix?: number;
  };
}

interface UpdateTrustedIPEvent {
  type: EventType.UPDATE_TRUSTED_IP;
  metadata: {
    trustedIpId: string;
    ipAddress: string;
    prefix?: number;
  };
}

interface DeleteTrustedIPEvent {
  type: EventType.DELETE_TRUSTED_IP;
  metadata: {
    trustedIpId: string;
    ipAddress: string;
    prefix?: number;
  };
}

interface CreateServiceTokenEvent {
  type: EventType.CREATE_SERVICE_TOKEN;
  metadata: {
    name: string;
    scopes: Array<{
      environment: string;
      secretPath: string;
    }>;
  };
}

interface DeleteServiceTokenEvent {
  type: EventType.DELETE_SERVICE_TOKEN;
  metadata: {
    name: string;
    scopes: Array<{
      environment: string;
      secretPath: string;
    }>;
  };
}

interface CreateIdentityEvent {
  // note: currently not logging org-role
  type: EventType.CREATE_IDENTITY;
  metadata: {
    identityId: string;
    name: string;
    hasDeleteProtection: boolean;
  };
}

interface UpdateIdentityEvent {
  type: EventType.UPDATE_IDENTITY;
  metadata: {
    identityId: string;
    name?: string;
    hasDeleteProtection?: boolean;
  };
}

interface DeleteIdentityEvent {
  type: EventType.DELETE_IDENTITY;
  metadata: {
    identityId: string;
  };
}

interface LoginIdentityUniversalAuthEvent {
  type: EventType.LOGIN_IDENTITY_UNIVERSAL_AUTH;
  metadata: {
    identityId: string;
    identityUniversalAuthId: string;
    clientSecretId: string;
    identityAccessTokenId: string;
  };
}

interface MachineIdentityAuthTemplateCreateEvent {
  type: EventType.MACHINE_IDENTITY_AUTH_TEMPLATE_CREATE;
  metadata: {
    templateId: string;
    name: string;
  };
}

interface MachineIdentityAuthTemplateUpdateEvent {
  type: EventType.MACHINE_IDENTITY_AUTH_TEMPLATE_UPDATE;
  metadata: {
    templateId: string;
    name: string;
  };
}

interface MachineIdentityAuthTemplateDeleteEvent {
  type: EventType.MACHINE_IDENTITY_AUTH_TEMPLATE_DELETE;
  metadata: {
    templateId: string;
    name: string;
  };
}

interface AddIdentityUniversalAuthEvent {
  type: EventType.ADD_IDENTITY_UNIVERSAL_AUTH;
  metadata: {
    identityId: string;
    clientSecretTrustedIps: Array<TIdentityTrustedIp>;
    accessTokenTTL: number;
    accessTokenMaxTTL: number;
    accessTokenNumUsesLimit: number;
    accessTokenTrustedIps: Array<TIdentityTrustedIp>;
    lockoutEnabled: boolean;
    lockoutThreshold: number;
    lockoutDurationSeconds: number;
    lockoutCounterResetSeconds: number;
  };
}

interface UpdateIdentityUniversalAuthEvent {
  type: EventType.UPDATE_IDENTITY_UNIVERSAL_AUTH;
  metadata: {
    identityId: string;
    clientSecretTrustedIps?: Array<TIdentityTrustedIp>;
    accessTokenTTL?: number;
    accessTokenMaxTTL?: number;
    accessTokenNumUsesLimit?: number;
    accessTokenTrustedIps?: Array<TIdentityTrustedIp>;
    lockoutEnabled?: boolean;
    lockoutThreshold?: number;
    lockoutDurationSeconds?: number;
    lockoutCounterResetSeconds?: number;
  };
}

interface GetIdentityUniversalAuthEvent {
  type: EventType.GET_IDENTITY_UNIVERSAL_AUTH;
  metadata: {
    identityId: string;
  };
}

interface DeleteIdentityUniversalAuthEvent {
  type: EventType.REVOKE_IDENTITY_UNIVERSAL_AUTH;
  metadata: {
    identityId: string;
  };
}

interface CreateTokenIdentityTokenAuthEvent {
  type: EventType.CREATE_TOKEN_IDENTITY_TOKEN_AUTH;
  metadata: {
    identityId: string;
    identityAccessTokenId: string;
  };
}

interface UpdateTokenIdentityTokenAuthEvent {
  type: EventType.UPDATE_TOKEN_IDENTITY_TOKEN_AUTH;
  metadata: {
    identityId: string;
    tokenId: string;
    name?: string;
  };
}

interface GetTokensIdentityTokenAuthEvent {
  type: EventType.GET_TOKENS_IDENTITY_TOKEN_AUTH;
  metadata: {
    identityId: string;
  };
}

interface AddIdentityTokenAuthEvent {
  type: EventType.ADD_IDENTITY_TOKEN_AUTH;
  metadata: {
    identityId: string;
    accessTokenTTL: number;
    accessTokenMaxTTL: number;
    accessTokenNumUsesLimit: number;
    accessTokenTrustedIps: Array<TIdentityTrustedIp>;
  };
}

interface UpdateIdentityTokenAuthEvent {
  type: EventType.UPDATE_IDENTITY_TOKEN_AUTH;
  metadata: {
    identityId: string;
    accessTokenTTL?: number;
    accessTokenMaxTTL?: number;
    accessTokenNumUsesLimit?: number;
    accessTokenTrustedIps?: Array<TIdentityTrustedIp>;
  };
}

interface GetIdentityTokenAuthEvent {
  type: EventType.GET_IDENTITY_TOKEN_AUTH;
  metadata: {
    identityId: string;
  };
}

interface DeleteIdentityTokenAuthEvent {
  type: EventType.REVOKE_IDENTITY_TOKEN_AUTH;
  metadata: {
    identityId: string;
  };
}

interface LoginIdentityKubernetesAuthEvent {
  type: EventType.LOGIN_IDENTITY_KUBERNETES_AUTH;
  metadata: {
    identityId: string;
    identityKubernetesAuthId: string;
    identityAccessTokenId: string;
  };
}

interface AddIdentityKubernetesAuthEvent {
  type: EventType.ADD_IDENTITY_KUBERNETES_AUTH;
  metadata: {
    identityId: string;
    kubernetesHost: string;
    allowedNamespaces: string;
    allowedNames: string;
    accessTokenTTL: number;
    accessTokenMaxTTL: number;
    accessTokenNumUsesLimit: number;
    accessTokenTrustedIps: Array<TIdentityTrustedIp>;
  };
}

interface DeleteIdentityKubernetesAuthEvent {
  type: EventType.REVOKE_IDENTITY_KUBERNETES_AUTH;
  metadata: {
    identityId: string;
  };
}

interface UpdateIdentityKubernetesAuthEvent {
  type: EventType.UPDATE_IDENTITY_KUBENETES_AUTH;
  metadata: {
    identityId: string;
    kubernetesHost?: string;
    allowedNamespaces?: string;
    allowedNames?: string;
    accessTokenTTL?: number;
    accessTokenMaxTTL?: number;
    accessTokenNumUsesLimit?: number;
    accessTokenTrustedIps?: Array<TIdentityTrustedIp>;
  };
}

interface GetIdentityKubernetesAuthEvent {
  type: EventType.GET_IDENTITY_KUBERNETES_AUTH;
  metadata: {
    identityId: string;
  };
}

interface CreateIdentityUniversalAuthClientSecretEvent {
  type: EventType.CREATE_IDENTITY_UNIVERSAL_AUTH_CLIENT_SECRET;
  metadata: {
    identityId: string;
    clientSecretId: string;
  };
}

interface GetIdentityUniversalAuthClientSecretsEvent {
  type: EventType.GET_IDENTITY_UNIVERSAL_AUTH_CLIENT_SECRETS;
  metadata: {
    identityId: string;
  };
}

interface GetIdentityUniversalAuthClientSecretByIdEvent {
  type: EventType.GET_IDENTITY_UNIVERSAL_AUTH_CLIENT_SECRET_BY_ID;
  metadata: {
    identityId: string;
    clientSecretId: string;
  };
}

interface RevokeIdentityUniversalAuthClientSecretEvent {
  type: EventType.REVOKE_IDENTITY_UNIVERSAL_AUTH_CLIENT_SECRET;
  metadata: {
    identityId: string;
    clientSecretId: string;
  };
}

interface ClearIdentityUniversalAuthLockoutsEvent {
  type: EventType.CLEAR_IDENTITY_UNIVERSAL_AUTH_LOCKOUTS;
  metadata: {
    identityId: string;
  };
}

interface LoginIdentityGcpAuthEvent {
  type: EventType.LOGIN_IDENTITY_GCP_AUTH;
  metadata: {
    identityId: string;
    identityGcpAuthId: string;
    identityAccessTokenId: string;
  };
}

interface AddIdentityGcpAuthEvent {
  type: EventType.ADD_IDENTITY_GCP_AUTH;
  metadata: {
    identityId: string;
    type: string;
    allowedServiceAccounts?: string | null;
    allowedProjects?: string | null;
    allowedZones?: string | null;
    accessTokenTTL: number;
    accessTokenMaxTTL: number;
    accessTokenNumUsesLimit: number;
    accessTokenTrustedIps: Array<TIdentityTrustedIp>;
  };
}

interface DeleteIdentityGcpAuthEvent {
  type: EventType.REVOKE_IDENTITY_GCP_AUTH;
  metadata: {
    identityId: string;
  };
}

interface UpdateIdentityGcpAuthEvent {
  type: EventType.UPDATE_IDENTITY_GCP_AUTH;
  metadata: {
    identityId: string;
    type?: string;
    allowedServiceAccounts?: string | null;
    allowedProjects?: string | null;
    allowedZones?: string | null;
    accessTokenTTL?: number;
    accessTokenMaxTTL?: number;
    accessTokenNumUsesLimit?: number;
    accessTokenTrustedIps?: Array<TIdentityTrustedIp>;
  };
}

interface GetIdentityGcpAuthEvent {
  type: EventType.GET_IDENTITY_GCP_AUTH;
  metadata: {
    identityId: string;
  };
}

interface LoginIdentityAwsAuthEvent {
  type: EventType.LOGIN_IDENTITY_AWS_AUTH;
  metadata: {
    identityId: string;
    identityAwsAuthId: string;
    identityAccessTokenId: string;
  };
}

interface AddIdentityAwsAuthEvent {
  type: EventType.ADD_IDENTITY_AWS_AUTH;
  metadata: {
    identityId: string;
    stsEndpoint: string;
    allowedPrincipalArns: string;
    allowedAccountIds: string;
    accessTokenTTL: number;
    accessTokenMaxTTL: number;
    accessTokenNumUsesLimit: number;
    accessTokenTrustedIps: Array<TIdentityTrustedIp>;
  };
}

interface DeleteIdentityAwsAuthEvent {
  type: EventType.REVOKE_IDENTITY_AWS_AUTH;
  metadata: {
    identityId: string;
  };
}

interface UpdateIdentityAwsAuthEvent {
  type: EventType.UPDATE_IDENTITY_AWS_AUTH;
  metadata: {
    identityId: string;
    stsEndpoint?: string;
    allowedPrincipalArns?: string;
    allowedAccountIds?: string;
    accessTokenTTL?: number;
    accessTokenMaxTTL?: number;
    accessTokenNumUsesLimit?: number;
    accessTokenTrustedIps?: Array<TIdentityTrustedIp>;
  };
}

interface GetIdentityAwsAuthEvent {
  type: EventType.GET_IDENTITY_AWS_AUTH;
  metadata: {
    identityId: string;
  };
}

interface LoginIdentityAliCloudAuthEvent {
  type: EventType.LOGIN_IDENTITY_ALICLOUD_AUTH;
  metadata: {
    identityId: string;
    identityAliCloudAuthId: string;
    identityAccessTokenId: string;
  };
}

interface AddIdentityAliCloudAuthEvent {
  type: EventType.ADD_IDENTITY_ALICLOUD_AUTH;
  metadata: {
    identityId: string;
    allowedArns: string;
    accessTokenTTL: number;
    accessTokenMaxTTL: number;
    accessTokenNumUsesLimit: number;
    accessTokenTrustedIps: Array<TIdentityTrustedIp>;
  };
}

interface DeleteIdentityAliCloudAuthEvent {
  type: EventType.REVOKE_IDENTITY_ALICLOUD_AUTH;
  metadata: {
    identityId: string;
  };
}

interface UpdateIdentityAliCloudAuthEvent {
  type: EventType.UPDATE_IDENTITY_ALICLOUD_AUTH;
  metadata: {
    identityId: string;
    allowedArns: string;
    accessTokenTTL?: number;
    accessTokenMaxTTL?: number;
    accessTokenNumUsesLimit?: number;
    accessTokenTrustedIps?: Array<TIdentityTrustedIp>;
  };
}

interface GetIdentityAliCloudAuthEvent {
  type: EventType.GET_IDENTITY_ALICLOUD_AUTH;
  metadata: {
    identityId: string;
  };
}

interface LoginIdentityTlsCertAuthEvent {
  type: EventType.LOGIN_IDENTITY_TLS_CERT_AUTH;
  metadata: {
    identityId: string;
    identityTlsCertAuthId: string;
    identityAccessTokenId: string;
  };
}

interface AddIdentityTlsCertAuthEvent {
  type: EventType.ADD_IDENTITY_TLS_CERT_AUTH;
  metadata: {
    identityId: string;
    allowedCommonNames: string | null | undefined;
    accessTokenTTL: number;
    accessTokenMaxTTL: number;
    accessTokenNumUsesLimit: number;
    accessTokenTrustedIps: Array<TIdentityTrustedIp>;
  };
}

interface DeleteIdentityTlsCertAuthEvent {
  type: EventType.REVOKE_IDENTITY_TLS_CERT_AUTH;
  metadata: {
    identityId: string;
  };
}

interface UpdateIdentityTlsCertAuthEvent {
  type: EventType.UPDATE_IDENTITY_TLS_CERT_AUTH;
  metadata: {
    identityId: string;
    allowedCommonNames: string | null | undefined;
    accessTokenTTL?: number;
    accessTokenMaxTTL?: number;
    accessTokenNumUsesLimit?: number;
    accessTokenTrustedIps?: Array<TIdentityTrustedIp>;
  };
}

interface GetIdentityTlsCertAuthEvent {
  type: EventType.GET_IDENTITY_TLS_CERT_AUTH;
  metadata: {
    identityId: string;
  };
}

interface LoginIdentityOciAuthEvent {
  type: EventType.LOGIN_IDENTITY_OCI_AUTH;
  metadata: {
    identityId: string;
    identityOciAuthId: string;
    identityAccessTokenId: string;
  };
}

interface AddIdentityOciAuthEvent {
  type: EventType.ADD_IDENTITY_OCI_AUTH;
  metadata: {
    identityId: string;
    tenancyOcid: string;
    allowedUsernames: string | null;
    accessTokenTTL: number;
    accessTokenMaxTTL: number;
    accessTokenNumUsesLimit: number;
    accessTokenTrustedIps: Array<TIdentityTrustedIp>;
  };
}

interface DeleteIdentityOciAuthEvent {
  type: EventType.REVOKE_IDENTITY_OCI_AUTH;
  metadata: {
    identityId: string;
  };
}

interface UpdateIdentityOciAuthEvent {
  type: EventType.UPDATE_IDENTITY_OCI_AUTH;
  metadata: {
    identityId: string;
    tenancyOcid?: string;
    allowedUsernames: string | null;
    accessTokenTTL?: number;
    accessTokenMaxTTL?: number;
    accessTokenNumUsesLimit?: number;
    accessTokenTrustedIps?: Array<TIdentityTrustedIp>;
  };
}

interface GetIdentityOciAuthEvent {
  type: EventType.GET_IDENTITY_OCI_AUTH;
  metadata: {
    identityId: string;
  };
}

interface LoginIdentityAzureAuthEvent {
  type: EventType.LOGIN_IDENTITY_AZURE_AUTH;
  metadata: {
    identityId: string;
    identityAzureAuthId: string;
    identityAccessTokenId: string;
  };
}

interface AddIdentityAzureAuthEvent {
  type: EventType.ADD_IDENTITY_AZURE_AUTH;
  metadata: {
    identityId: string;
    tenantId: string;
    resource: string;
    accessTokenTTL: number;
    accessTokenMaxTTL: number;
    accessTokenNumUsesLimit: number;
    accessTokenTrustedIps: Array<TIdentityTrustedIp>;
  };
}

interface DeleteIdentityAzureAuthEvent {
  type: EventType.REVOKE_IDENTITY_AZURE_AUTH;
  metadata: {
    identityId: string;
  };
}

interface UpdateIdentityAzureAuthEvent {
  type: EventType.UPDATE_IDENTITY_AZURE_AUTH;
  metadata: {
    identityId: string;
    tenantId?: string;
    resource?: string;
    accessTokenTTL?: number;
    accessTokenMaxTTL?: number;
    accessTokenNumUsesLimit?: number;
    accessTokenTrustedIps?: Array<TIdentityTrustedIp>;
  };
}

interface GetIdentityAzureAuthEvent {
  type: EventType.GET_IDENTITY_AZURE_AUTH;
  metadata: {
    identityId: string;
  };
}

interface LoginIdentityLdapAuthEvent {
  type: EventType.LOGIN_IDENTITY_LDAP_AUTH;
  metadata: {
    identityId: string;
    ldapUsername: string;
    ldapEmail?: string;
  };
}

interface AddIdentityLdapAuthEvent {
  type: EventType.ADD_IDENTITY_LDAP_AUTH;
  metadata: {
    identityId: string;
    accessTokenTTL?: number;
    accessTokenMaxTTL?: number;
    accessTokenNumUsesLimit?: number;
    accessTokenTrustedIps?: Array<TIdentityTrustedIp>;
    allowedFields?: TAllowedFields[];
    url: string;
    templateId?: string | null;
    lockoutEnabled: boolean;
    lockoutThreshold: number;
    lockoutDurationSeconds: number;
    lockoutCounterResetSeconds: number;
  };
}

interface UpdateIdentityLdapAuthEvent {
  type: EventType.UPDATE_IDENTITY_LDAP_AUTH;
  metadata: {
    identityId: string;
    accessTokenTTL?: number;
    accessTokenMaxTTL?: number;
    accessTokenNumUsesLimit?: number;
    accessTokenTrustedIps?: Array<TIdentityTrustedIp>;
    allowedFields?: TAllowedFields[];
    url?: string;
    templateId?: string | null;
    lockoutEnabled?: boolean;
    lockoutThreshold?: number;
    lockoutDurationSeconds?: number;
    lockoutCounterResetSeconds?: number;
  };
}

interface GetIdentityLdapAuthEvent {
  type: EventType.GET_IDENTITY_LDAP_AUTH;
  metadata: {
    identityId: string;
  };
}

interface RevokeIdentityLdapAuthEvent {
  type: EventType.REVOKE_IDENTITY_LDAP_AUTH;
  metadata: {
    identityId: string;
  };
}

interface ClearIdentityLdapAuthLockoutsEvent {
  type: EventType.CLEAR_IDENTITY_LDAP_AUTH_LOCKOUTS;
  metadata: {
    identityId: string;
  };
}

interface LoginIdentityOidcAuthEvent {
  type: EventType.LOGIN_IDENTITY_OIDC_AUTH;
  metadata: {
    identityId: string;
    identityOidcAuthId: string;
    identityAccessTokenId: string;
    oidcClaimsReceived: Record<string, unknown>;
  };
}

interface AddIdentityOidcAuthEvent {
  type: EventType.ADD_IDENTITY_OIDC_AUTH;
  metadata: {
    identityId: string;
    oidcDiscoveryUrl: string;
    caCert: string;
    boundIssuer: string;
    boundAudiences: string;
    boundClaims: Record<string, string>;
    claimMetadataMapping: Record<string, string>;
    boundSubject: string;
    accessTokenTTL: number;
    accessTokenMaxTTL: number;
    accessTokenNumUsesLimit: number;
    accessTokenTrustedIps: Array<TIdentityTrustedIp>;
  };
}

interface DeleteIdentityOidcAuthEvent {
  type: EventType.REVOKE_IDENTITY_OIDC_AUTH;
  metadata: {
    identityId: string;
  };
}

interface UpdateIdentityOidcAuthEvent {
  type: EventType.UPDATE_IDENTITY_OIDC_AUTH;
  metadata: {
    identityId: string;
    oidcDiscoveryUrl?: string;
    caCert?: string;
    boundIssuer?: string;
    boundAudiences?: string;
    boundClaims?: Record<string, string>;
    claimMetadataMapping?: Record<string, string>;
    boundSubject?: string;
    accessTokenTTL?: number;
    accessTokenMaxTTL?: number;
    accessTokenNumUsesLimit?: number;
    accessTokenTrustedIps?: Array<TIdentityTrustedIp>;
  };
}

interface GetIdentityOidcAuthEvent {
  type: EventType.GET_IDENTITY_OIDC_AUTH;
  metadata: {
    identityId: string;
  };
}

interface LoginIdentityJwtAuthEvent {
  type: EventType.LOGIN_IDENTITY_JWT_AUTH;
  metadata: {
    identityId: string;
    identityJwtAuthId: string;
    identityAccessTokenId: string;
  };
}

interface AddIdentityJwtAuthEvent {
  type: EventType.ADD_IDENTITY_JWT_AUTH;
  metadata: {
    identityId: string;
    configurationType: string;
    jwksUrl?: string;
    jwksCaCert: string;
    publicKeys: string[];
    boundIssuer: string;
    boundAudiences: string;
    boundClaims: Record<string, string>;
    boundSubject: string;
    accessTokenTTL: number;
    accessTokenMaxTTL: number;
    accessTokenNumUsesLimit: number;
    accessTokenTrustedIps: Array<TIdentityTrustedIp>;
  };
}

interface UpdateIdentityJwtAuthEvent {
  type: EventType.UPDATE_IDENTITY_JWT_AUTH;
  metadata: {
    identityId: string;
    configurationType?: string;
    jwksUrl?: string;
    jwksCaCert?: string;
    publicKeys?: string[];
    boundIssuer?: string;
    boundAudiences?: string;
    boundClaims?: Record<string, string>;
    boundSubject?: string;
    accessTokenTTL?: number;
    accessTokenMaxTTL?: number;
    accessTokenNumUsesLimit?: number;
    accessTokenTrustedIps?: Array<TIdentityTrustedIp>;
  };
}

interface DeleteIdentityJwtAuthEvent {
  type: EventType.REVOKE_IDENTITY_JWT_AUTH;
  metadata: {
    identityId: string;
  };
}

interface GetIdentityJwtAuthEvent {
  type: EventType.GET_IDENTITY_JWT_AUTH;
  metadata: {
    identityId: string;
  };
}

interface CreateEnvironmentEvent {
  type: EventType.CREATE_ENVIRONMENT;
  metadata: {
    name: string;
    slug: string;
  };
}

interface GetEnvironmentEvent {
  type: EventType.GET_ENVIRONMENT;
  metadata: {
    id: string;
  };
}

interface UpdateEnvironmentEvent {
  type: EventType.UPDATE_ENVIRONMENT;
  metadata: {
    oldName: string;
    newName: string;
    oldSlug: string;
    newSlug: string;
    oldPos: number;
    newPos: number;
  };
}

interface DeleteEnvironmentEvent {
  type: EventType.DELETE_ENVIRONMENT;
  metadata: {
    name: string;
    slug: string;
  };
}

interface AddProjectMemberEvent {
  type: EventType.ADD_PROJECT_MEMBER;
  metadata: {
    userId: string;
    email: string;
  };
}

interface AddBatchProjectMemberEvent {
  type: EventType.ADD_BATCH_PROJECT_MEMBER;
  metadata: Array<{
    userId: string;
    email: string;
  }>;
}

interface RemoveProjectMemberEvent {
  type: EventType.REMOVE_PROJECT_MEMBER;
  metadata: {
    userId: string;
    email: string;
  };
}

interface CreateFolderEvent {
  type: EventType.CREATE_FOLDER;
  metadata: {
    environment: string;
    folderId: string;
    folderName: string;
    folderPath: string;
    description?: string;
  };
}

interface UpdateFolderEvent {
  type: EventType.UPDATE_FOLDER;
  metadata: {
    environment: string;
    folderId: string;
    oldFolderName?: string;
    newFolderName: string;
    newFolderDescription?: string;
    folderPath: string;
  };
}

interface DeleteFolderEvent {
  type: EventType.DELETE_FOLDER;
  metadata: {
    environment: string;
    folderId: string;
    folderName: string;
    folderPath: string;
  };
}

interface CreateWebhookEvent {
  type: EventType.CREATE_WEBHOOK;
  metadata: {
    webhookId: string;
    environment: string;
    secretPath: string;
    isDisabled: boolean;
  };
}

interface UpdateWebhookStatusEvent {
  type: EventType.UPDATE_WEBHOOK_STATUS;
  metadata: {
    webhookId: string;
    environment: string;
    secretPath: string;
    isDisabled: boolean;
  };
}

interface DeleteWebhookEvent {
  type: EventType.DELETE_WEBHOOK;
  metadata: {
    webhookId: string;
    environment: string;
    secretPath: string;
    isDisabled: boolean;
  };
}

export interface WebhookTriggeredEvent {
  type: EventType.WEBHOOK_TRIGGERED;
  metadata: {
    webhookId: string;
    status: string;
  } & TWebhookPayloads;
}

interface GetSecretImportsEvent {
  type: EventType.GET_SECRET_IMPORTS;
  metadata: {
    environment: string;
    folderId: string;
    numberOfImports: number;
  };
}

interface GetSecretImportEvent {
  type: EventType.GET_SECRET_IMPORT;
  metadata: {
    secretImportId: string;
    folderId: string;
  };
}

interface CreateSecretImportEvent {
  type: EventType.CREATE_SECRET_IMPORT;
  metadata: {
    secretImportId: string;
    folderId: string;
    importFromEnvironment: string;
    importFromSecretPath: string;
    importToEnvironment: string;
    importToSecretPath: string;
  };
}

interface UpdateSecretImportEvent {
  type: EventType.UPDATE_SECRET_IMPORT;
  metadata: {
    secretImportId: string;
    folderId: string;
    importToEnvironment: string;
    importToSecretPath: string;
    position: number;
    orderBefore?: {
      environment: string;
      secretPath: string;
    }[];
    orderAfter?: {
      environment: string;
      secretPath: string;
    }[];
  };
}

interface DeleteSecretImportEvent {
  type: EventType.DELETE_SECRET_IMPORT;
  metadata: {
    secretImportId: string;
    folderId: string;
    importFromEnvironment: string;
    importFromSecretPath: string;
    importToEnvironment: string;
    importToSecretPath: string;
  };
}

interface UpdateUserRole {
  type: EventType.UPDATE_USER_PROJECT_ROLE;
  metadata: {
    userId: string;
    email: string;
    oldRole: string;
    newRole: string;
  };
}

interface UpdateUserDeniedPermissions {
  type: EventType.UPDATE_USER_PROJECT_DENIED_PERMISSIONS;
  metadata: {
    userId: string;
    email: string;
    deniedPermissions: {
      environmentSlug: string;
      ability: string;
    }[];
  };
}
interface SecretApprovalMerge {
  type: EventType.SECRET_APPROVAL_MERGED;
  metadata: {
    mergedBy: string;
    secretApprovalRequestSlug: string;
    secretApprovalRequestId: string;
  };
}

interface SecretApprovalClosed {
  type: EventType.SECRET_APPROVAL_CLOSED;
  metadata: {
    closedBy: string;
    secretApprovalRequestSlug: string;
    secretApprovalRequestId: string;
  };
}

interface SecretApprovalReopened {
  type: EventType.SECRET_APPROVAL_REOPENED;
  metadata: {
    reopenedBy: string;
    secretApprovalRequestSlug: string;
    secretApprovalRequestId: string;
  };
}

interface SecretApprovalRequest {
  type: EventType.SECRET_APPROVAL_REQUEST;
  metadata: {
    committedBy?: string | null;
    secretApprovalRequestSlug: string;
    secretApprovalRequestId: string;
    eventType: SecretApprovalEvent;
    secretKey?: string;
    secretId?: string;
    secrets?: {
      secretKey?: string;
      secretId?: string;
      environment?: string;
      secretPath?: string;
    }[];
    environment: string;
    secretPath: string;
  };
}

interface SecretApprovalRequestReview {
  type: EventType.SECRET_APPROVAL_REQUEST_REVIEW;
  metadata: {
    secretApprovalRequestId: string;
    reviewedBy: string;
    status: ApprovalStatus;
    comment: string;
  };
}

interface SignSshKey {
  type: EventType.SIGN_SSH_KEY;
  metadata: {
    certificateTemplateId: string;
    certType: SshCertType;
    principals: string[];
    ttl: string;
    keyId: string;
  };
}

interface IssueSshCreds {
  type: EventType.ISSUE_SSH_CREDS;
  metadata: {
    certificateTemplateId: string;
    keyAlgorithm: SshCertKeyAlgorithm;
    certType: SshCertType;
    principals: string[];
    ttl: string;
    keyId: string;
  };
}

interface CreateSshCa {
  type: EventType.CREATE_SSH_CA;
  metadata: {
    sshCaId: string;
    friendlyName: string;
  };
}

interface GetSshCa {
  type: EventType.GET_SSH_CA;
  metadata: {
    sshCaId: string;
    friendlyName: string;
  };
}

interface UpdateSshCa {
  type: EventType.UPDATE_SSH_CA;
  metadata: {
    sshCaId: string;
    friendlyName: string;
    status: SshCaStatus;
  };
}

interface DeleteSshCa {
  type: EventType.DELETE_SSH_CA;
  metadata: {
    sshCaId: string;
    friendlyName: string;
  };
}

interface GetSshCaCertificateTemplates {
  type: EventType.GET_SSH_CA_CERTIFICATE_TEMPLATES;
  metadata: {
    sshCaId: string;
    friendlyName: string;
  };
}

interface CreateSshCertificateTemplate {
  type: EventType.CREATE_SSH_CERTIFICATE_TEMPLATE;
  metadata: {
    certificateTemplateId: string;
    sshCaId: string;
    name: string;
    ttl: string;
    maxTTL: string;
    allowedUsers: string[];
    allowedHosts: string[];
    allowUserCertificates: boolean;
    allowHostCertificates: boolean;
    allowCustomKeyIds: boolean;
  };
}

interface GetSshCertificateTemplate {
  type: EventType.GET_SSH_CERTIFICATE_TEMPLATE;
  metadata: {
    certificateTemplateId: string;
  };
}

interface UpdateSshCertificateTemplate {
  type: EventType.UPDATE_SSH_CERTIFICATE_TEMPLATE;
  metadata: {
    certificateTemplateId: string;
    sshCaId: string;
    name: string;
    status: SshCertTemplateStatus;
    ttl: string;
    maxTTL: string;
    allowedUsers: string[];
    allowedHosts: string[];
    allowUserCertificates: boolean;
    allowHostCertificates: boolean;
    allowCustomKeyIds: boolean;
  };
}

interface DeleteSshCertificateTemplate {
  type: EventType.DELETE_SSH_CERTIFICATE_TEMPLATE;
  metadata: {
    certificateTemplateId: string;
  };
}

interface CreateSshHost {
  type: EventType.CREATE_SSH_HOST;
  metadata: {
    sshHostId: string;
    hostname: string;
    alias: string | null;
    userCertTtl: string;
    hostCertTtl: string;
    loginMappings: TLoginMapping[];
    userSshCaId: string;
    hostSshCaId: string;
  };
}

interface UpdateSshHost {
  type: EventType.UPDATE_SSH_HOST;
  metadata: {
    sshHostId: string;
    hostname?: string;
    alias?: string | null;
    userCertTtl?: string;
    hostCertTtl?: string;
    loginMappings?: TLoginMapping[];
    userSshCaId?: string;
    hostSshCaId?: string;
  };
}

interface DeleteSshHost {
  type: EventType.DELETE_SSH_HOST;
  metadata: {
    sshHostId: string;
    hostname: string;
  };
}

interface GetSshHost {
  type: EventType.GET_SSH_HOST;
  metadata: {
    sshHostId: string;
    hostname: string;
  };
}

interface IssueSshHostUserCert {
  type: EventType.ISSUE_SSH_HOST_USER_CERT;
  metadata: {
    sshHostId: string;
    hostname: string;
    loginUser: string;
    principals: string[];
    ttl: string;
  };
}

interface IssueSshHostHostCert {
  type: EventType.ISSUE_SSH_HOST_HOST_CERT;
  metadata: {
    sshHostId: string;
    hostname: string;
    serialNumber: string;
    principals: string[];
    ttl: string;
  };
}

interface GetSshHostGroupEvent {
  type: EventType.GET_SSH_HOST_GROUP;
  metadata: {
    sshHostGroupId: string;
    name: string;
  };
}

interface CreateSshHostGroupEvent {
  type: EventType.CREATE_SSH_HOST_GROUP;
  metadata: {
    sshHostGroupId: string;
    name: string;
    loginMappings: TLoginMapping[];
  };
}

interface UpdateSshHostGroupEvent {
  type: EventType.UPDATE_SSH_HOST_GROUP;
  metadata: {
    sshHostGroupId: string;
    name?: string;
    loginMappings?: TLoginMapping[];
  };
}

interface DeleteSshHostGroupEvent {
  type: EventType.DELETE_SSH_HOST_GROUP;
  metadata: {
    sshHostGroupId: string;
    name: string;
  };
}

interface GetSshHostGroupHostsEvent {
  type: EventType.GET_SSH_HOST_GROUP_HOSTS;
  metadata: {
    sshHostGroupId: string;
    name: string;
  };
}

interface AddHostToSshHostGroupEvent {
  type: EventType.ADD_HOST_TO_SSH_HOST_GROUP;
  metadata: {
    sshHostGroupId: string;
    sshHostId: string;
    hostname: string;
  };
}

interface RemoveHostFromSshHostGroupEvent {
  type: EventType.REMOVE_HOST_FROM_SSH_HOST_GROUP;
  metadata: {
    sshHostGroupId: string;
    sshHostId: string;
    hostname: string;
  };
}

interface CreateCa {
  type: EventType.CREATE_CA;
  metadata: {
    caId: string;
    name: string;
    dn?: string;
  };
}

interface GetCa {
  type: EventType.GET_CA;
  metadata: {
    caId: string;
    name: string;
    dn?: string;
  };
}

interface GetCAs {
  type: EventType.GET_CAS;
  metadata: {
    caIds: string[];
  };
}

interface UpdateCa {
  type: EventType.UPDATE_CA;
  metadata: {
    caId: string;
    name: string;
    dn?: string;
    status: CaStatus;
  };
}

interface DeleteCa {
  type: EventType.DELETE_CA;
  metadata: {
    caId: string;
    name: string;
    dn?: string;
  };
}

interface RenewCa {
  type: EventType.RENEW_CA;
  metadata: {
    caId: string;
    dn: string;
  };
}

interface GetCaCsr {
  type: EventType.GET_CA_CSR;
  metadata: {
    caId: string;
    dn: string;
  };
}

interface GetCaCerts {
  type: EventType.GET_CA_CERTS;
  metadata: {
    caId: string;
    dn: string;
  };
}

interface GetCaCert {
  type: EventType.GET_CA_CERT;
  metadata: {
    caId: string;
    dn: string;
  };
}

interface SignIntermediate {
  type: EventType.SIGN_INTERMEDIATE;
  metadata: {
    caId: string;
    dn: string;
    serialNumber: string;
  };
}

interface ImportCaCert {
  type: EventType.IMPORT_CA_CERT;
  metadata: {
    caId: string;
    dn: string;
  };
}

interface GetCaCrls {
  type: EventType.GET_CA_CRLS;
  metadata: {
    caId: string;
    dn: string;
  };
}

interface IssueCert {
  type: EventType.ISSUE_CERT;
  metadata: {
    caId: string;
    dn: string;
    serialNumber: string;
  };
}

interface ImportCert {
  type: EventType.IMPORT_CERT;
  metadata: {
    certId: string;
    cn: string;
    serialNumber: string;
  };
}

interface SignCert {
  type: EventType.SIGN_CERT;
  metadata: {
    caId: string;
    dn: string;
    serialNumber: string;
  };
}

interface GetCaCertificateTemplates {
  type: EventType.GET_CA_CERTIFICATE_TEMPLATES;
  metadata: {
    caId: string;
    dn: string;
  };
}

interface GetCert {
  type: EventType.GET_CERT;
  metadata: {
    certId: string;
    cn: string;
    serialNumber: string;
  };
}

interface DeleteCert {
  type: EventType.DELETE_CERT;
  metadata: {
    certId: string;
    cn: string;
    serialNumber: string;
  };
}

interface RevokeCert {
  type: EventType.REVOKE_CERT;
  metadata: {
    certId: string;
    cn: string;
    serialNumber: string;
  };
}

interface GetCertBody {
  type: EventType.GET_CERT_BODY;
  metadata: {
    certId: string;
    cn: string;
    serialNumber: string;
  };
}

interface GetCertPrivateKey {
  type: EventType.GET_CERT_PRIVATE_KEY;
  metadata: {
    certId: string;
    cn: string;
    serialNumber: string;
  };
}

interface GetCertBundle {
  type: EventType.GET_CERT_BUNDLE;
  metadata: {
    certId: string;
    cn: string;
    serialNumber: string;
  };
}

interface CreatePkiAlert {
  type: EventType.CREATE_PKI_ALERT;
  metadata: {
    pkiAlertId: string;
    pkiCollectionId: string;
    name: string;
    alertBeforeDays: number;
    recipientEmails: string;
  };
}
interface GetPkiAlert {
  type: EventType.GET_PKI_ALERT;
  metadata: {
    pkiAlertId: string;
  };
}

interface UpdatePkiAlert {
  type: EventType.UPDATE_PKI_ALERT;
  metadata: {
    pkiAlertId: string;
    pkiCollectionId?: string;
    name?: string;
    alertBeforeDays?: number;
    recipientEmails?: string;
  };
}
interface DeletePkiAlert {
  type: EventType.DELETE_PKI_ALERT;
  metadata: {
    pkiAlertId: string;
  };
}

interface CreatePkiCollection {
  type: EventType.CREATE_PKI_COLLECTION;
  metadata: {
    pkiCollectionId: string;
    name: string;
  };
}

interface GetPkiCollection {
  type: EventType.GET_PKI_COLLECTION;
  metadata: {
    pkiCollectionId: string;
  };
}

interface UpdatePkiCollection {
  type: EventType.UPDATE_PKI_COLLECTION;
  metadata: {
    pkiCollectionId: string;
    name?: string;
  };
}

interface DeletePkiCollection {
  type: EventType.DELETE_PKI_COLLECTION;
  metadata: {
    pkiCollectionId: string;
  };
}

interface GetPkiCollectionItems {
  type: EventType.GET_PKI_COLLECTION_ITEMS;
  metadata: {
    pkiCollectionId: string;
  };
}

interface AddPkiCollectionItem {
  type: EventType.ADD_PKI_COLLECTION_ITEM;
  metadata: {
    pkiCollectionItemId: string;
    pkiCollectionId: string;
    type: PkiItemType;
    itemId: string;
  };
}

interface DeletePkiCollectionItem {
  type: EventType.DELETE_PKI_COLLECTION_ITEM;
  metadata: {
    pkiCollectionItemId: string;
    pkiCollectionId: string;
  };
}

interface CreatePkiSubscriber {
  type: EventType.CREATE_PKI_SUBSCRIBER;
  metadata: {
    pkiSubscriberId: string;
    caId?: string;
    name: string;
    commonName: string;
    ttl?: string;
    subjectAlternativeNames: string[];
    keyUsages: CertKeyUsage[];
    extendedKeyUsages: CertExtendedKeyUsage[];
  };
}

interface UpdatePkiSubscriber {
  type: EventType.UPDATE_PKI_SUBSCRIBER;
  metadata: {
    pkiSubscriberId: string;
    caId?: string;
    name?: string;
    commonName?: string;
    ttl?: string;
    subjectAlternativeNames?: string[];
    keyUsages?: CertKeyUsage[];
    extendedKeyUsages?: CertExtendedKeyUsage[];
  };
}

interface DeletePkiSubscriber {
  type: EventType.DELETE_PKI_SUBSCRIBER;
  metadata: {
    pkiSubscriberId: string;
    name: string;
  };
}

interface GetPkiSubscriber {
  type: EventType.GET_PKI_SUBSCRIBER;
  metadata: {
    pkiSubscriberId: string;
    name: string;
  };
}

interface IssuePkiSubscriberCert {
  type: EventType.ISSUE_PKI_SUBSCRIBER_CERT;
  metadata: {
    subscriberId: string;
    name: string;
    serialNumber?: string;
  };
}

interface AutomatedRenewPkiSubscriberCert {
  type: EventType.AUTOMATED_RENEW_SUBSCRIBER_CERT;
  metadata: {
    subscriberId: string;
    name: string;
  };
}

interface SignPkiSubscriberCert {
  type: EventType.SIGN_PKI_SUBSCRIBER_CERT;
  metadata: {
    subscriberId: string;
    name: string;
    serialNumber: string;
  };
}

interface ListPkiSubscriberCerts {
  type: EventType.LIST_PKI_SUBSCRIBER_CERTS;
  metadata: {
    subscriberId: string;
    name: string;
    projectId: string;
  };
}

interface GetSubscriberActiveCertBundle {
  type: EventType.GET_SUBSCRIBER_ACTIVE_CERT_BUNDLE;
  metadata: {
    subscriberId: string;
    name: string;
    certId: string;
    serialNumber: string;
  };
}

interface CreateKmsEvent {
  type: EventType.CREATE_KMS;
  metadata: {
    kmsId: string;
    provider: string;
    name: string;
    description?: string;
  };
}

interface DeleteKmsEvent {
  type: EventType.DELETE_KMS;
  metadata: {
    kmsId: string;
    name: string;
  };
}

interface UpdateKmsEvent {
  type: EventType.UPDATE_KMS;
  metadata: {
    kmsId: string;
    provider: string;
    name?: string;
    description?: string;
  };
}

interface GetKmsEvent {
  type: EventType.GET_KMS;
  metadata: {
    kmsId: string;
    name: string;
  };
}

interface UpdateProjectKmsEvent {
  type: EventType.UPDATE_PROJECT_KMS;
  metadata: {
    secretManagerKmsKey: {
      id: string;
      name: string;
    };
  };
}

interface GetProjectKmsBackupEvent {
  type: EventType.GET_PROJECT_KMS_BACKUP;
  metadata: Record<string, string>; // no metadata yet
}

interface LoadProjectKmsBackupEvent {
  type: EventType.LOAD_PROJECT_KMS_BACKUP;
  metadata: Record<string, string>; // no metadata yet
}

interface CreateCertificateTemplate {
  type: EventType.CREATE_CERTIFICATE_TEMPLATE;
  metadata: {
    certificateTemplateId: string;
    caId: string;
    pkiCollectionId?: string;
    name: string;
    commonName: string;
    subjectAlternativeName: string;
    ttl: string;
  };
}

interface GetCertificateTemplate {
  type: EventType.GET_CERTIFICATE_TEMPLATE;
  metadata: {
    certificateTemplateId: string;
  };
}

interface UpdateCertificateTemplate {
  type: EventType.UPDATE_CERTIFICATE_TEMPLATE;
  metadata: {
    certificateTemplateId: string;
    caId: string;
    pkiCollectionId?: string;
    name: string;
    commonName: string;
    subjectAlternativeName: string;
    ttl: string;
  };
}

interface DeleteCertificateTemplate {
  type: EventType.DELETE_CERTIFICATE_TEMPLATE;
  metadata: {
    certificateTemplateId: string;
  };
}

interface OrgAdminAccessProjectEvent {
  type: EventType.ORG_ADMIN_ACCESS_PROJECT;
  metadata: {
    userId: string;
    username: string;
    email: string;
    projectId: string;
  }; // no metadata yet
}

interface OrgAdminBypassSSOEvent {
  type: EventType.ORG_ADMIN_BYPASS_SSO;
  metadata: Record<string, string>; // no metadata yet
}

interface CreateCertificateTemplateEstConfig {
  type: EventType.CREATE_CERTIFICATE_TEMPLATE_EST_CONFIG;
  metadata: {
    certificateTemplateId: string;
    isEnabled: boolean;
  };
}

interface GetAzureAdCsTemplatesEvent {
  type: EventType.GET_AZURE_AD_TEMPLATES;
  metadata: {
    caId: string;
    amount: number;
  };
}

interface UpdateCertificateTemplateEstConfig {
  type: EventType.UPDATE_CERTIFICATE_TEMPLATE_EST_CONFIG;
  metadata: {
    certificateTemplateId: string;
    isEnabled: boolean;
  };
}

interface GetCertificateTemplateEstConfig {
  type: EventType.GET_CERTIFICATE_TEMPLATE_EST_CONFIG;
  metadata: {
    certificateTemplateId: string;
  };
}

interface AttemptCreateSlackIntegration {
  type: EventType.ATTEMPT_CREATE_SLACK_INTEGRATION;
  metadata: {
    slug: string;
    description?: string;
  };
}

interface AttemptReinstallSlackIntegration {
  type: EventType.ATTEMPT_REINSTALL_SLACK_INTEGRATION;
  metadata: {
    id: string;
  };
}

interface UpdateSlackIntegration {
  type: EventType.UPDATE_SLACK_INTEGRATION;
  metadata: {
    id: string;
    slug: string;
    description?: string;
  };
}

interface DeleteSlackIntegration {
  type: EventType.DELETE_SLACK_INTEGRATION;
  metadata: {
    id: string;
  };
}

interface GetSlackIntegration {
  type: EventType.GET_SLACK_INTEGRATION;
  metadata: {
    id: string;
  };
}

interface UpdateProjectWorkflowIntegrationConfig {
  type: EventType.UPDATE_PROJECT_WORKFLOW_INTEGRATION_CONFIG;
  metadata: {
    id: string;
    integrationId: string;
    integration: WorkflowIntegration;
    isAccessRequestNotificationEnabled: boolean;
    accessRequestChannels?: string | { teamId: string; channelIds: string[] };
    isSecretRequestNotificationEnabled: boolean;
    secretRequestChannels?: string | { teamId: string; channelIds: string[] };
  };
}

interface GetProjectWorkflowIntegrationConfig {
  type: EventType.GET_PROJECT_WORKFLOW_INTEGRATION_CONFIG;
  metadata: {
    id: string;
    integration: WorkflowIntegration;
  };
}

interface GetProjectSshConfig {
  type: EventType.GET_PROJECT_SSH_CONFIG;
  metadata: {
    id: string;
    projectId: string;
  };
}

interface UpdateProjectSshConfig {
  type: EventType.UPDATE_PROJECT_SSH_CONFIG;
  metadata: {
    id: string;
    projectId: string;
    defaultUserSshCaId?: string | null;
    defaultHostSshCaId?: string | null;
  };
}

interface IntegrationSyncedEvent {
  type: EventType.INTEGRATION_SYNCED;
  metadata: {
    integrationId: string;
    lastSyncJobId: string;
    lastUsed: Date;
    syncMessage: string;
    isSynced: boolean;
  };
}

interface CreateCmekEvent {
  type: EventType.CREATE_CMEK;
  metadata: {
    keyId: string;
    name: string;
    description?: string;
    encryptionAlgorithm: SymmetricKeyAlgorithm | AsymmetricKeyAlgorithm;
  };
}

interface DeleteCmekEvent {
  type: EventType.DELETE_CMEK;
  metadata: {
    keyId: string;
  };
}

interface UpdateCmekEvent {
  type: EventType.UPDATE_CMEK;
  metadata: {
    keyId: string;
    name?: string;
    description?: string;
  };
}

interface GetCmeksEvent {
  type: EventType.GET_CMEKS;
  metadata: {
    keyIds: string[];
  };
}

interface GetCmekEvent {
  type: EventType.GET_CMEK;
  metadata: {
    keyId: string;
  };
}

interface CmekEncryptEvent {
  type: EventType.CMEK_ENCRYPT;
  metadata: {
    keyId: string;
  };
}

interface CmekDecryptEvent {
  type: EventType.CMEK_DECRYPT;
  metadata: {
    keyId: string;
  };
}

interface CmekSignEvent {
  type: EventType.CMEK_SIGN;
  metadata: {
    keyId: string;
    signingAlgorithm: SigningAlgorithm;
    signature: string;
  };
}

interface CmekVerifyEvent {
  type: EventType.CMEK_VERIFY;
  metadata: {
    keyId: string;
    signingAlgorithm: SigningAlgorithm;
    signature: string;
    signatureValid: boolean;
  };
}

interface CmekListSigningAlgorithmsEvent {
  type: EventType.CMEK_LIST_SIGNING_ALGORITHMS;
  metadata: {
    keyId: string;
  };
}

interface CmekGetPublicKeyEvent {
  type: EventType.CMEK_GET_PUBLIC_KEY;
  metadata: {
    keyId: string;
  };
}

interface GetExternalGroupOrgRoleMappingsEvent {
  type: EventType.GET_EXTERNAL_GROUP_ORG_ROLE_MAPPINGS;
  metadata?: Record<string, never>; // not needed, based off orgId
}

interface UpdateExternalGroupOrgRoleMappingsEvent {
  type: EventType.UPDATE_EXTERNAL_GROUP_ORG_ROLE_MAPPINGS;
  metadata: {
    mappings: { groupName: string; roleSlug: string }[];
  };
}

interface GetProjectTemplatesEvent {
  type: EventType.GET_PROJECT_TEMPLATES;
  metadata: {
    count: number;
    templateIds: string[];
  };
}

interface GetProjectTemplateEvent {
  type: EventType.GET_PROJECT_TEMPLATE;
  metadata: {
    templateId: string;
  };
}

interface CreateProjectTemplateEvent {
  type: EventType.CREATE_PROJECT_TEMPLATE;
  metadata: TCreateProjectTemplateDTO;
}

interface UpdateProjectTemplateEvent {
  type: EventType.UPDATE_PROJECT_TEMPLATE;
  metadata: TUpdateProjectTemplateDTO & { templateId: string };
}

interface DeleteProjectTemplateEvent {
  type: EventType.DELETE_PROJECT_TEMPLATE;
  metadata: {
    templateId: string;
  };
}

interface GetAppConnectionsEvent {
  type: EventType.GET_APP_CONNECTIONS;
  metadata: {
    app?: AppConnection;
    count: number;
    connectionIds: string[];
  };
}

interface GetAvailableAppConnectionsDetailsEvent {
  type: EventType.GET_AVAILABLE_APP_CONNECTIONS_DETAILS;
  metadata: {
    app?: AppConnection;
    count: number;
    connectionIds: string[];
  };
}

interface GetAppConnectionEvent {
  type: EventType.GET_APP_CONNECTION;
  metadata: {
    connectionId: string;
  };
}

interface GetAppConnectionUsageEvent {
  type: EventType.GET_APP_CONNECTION_USAGE;
  metadata: {
    connectionId: string;
  };
}

interface MigrateAppConnectionEvent {
  type: EventType.MIGRATE_APP_CONNECTION;
  metadata: {
    connectionId: string;
  };
}

interface CreateAppConnectionEvent {
  type: EventType.CREATE_APP_CONNECTION;
  metadata: Omit<TCreateAppConnectionDTO, "credentials" | "projectId"> & { connectionId: string };
}

interface UpdateAppConnectionEvent {
  type: EventType.UPDATE_APP_CONNECTION;
  metadata: Omit<TUpdateAppConnectionDTO, "credentials" | "projectId"> & {
    connectionId: string;
    credentialsUpdated: boolean;
  };
}

interface DeleteAppConnectionEvent {
  type: EventType.DELETE_APP_CONNECTION;
  metadata: {
    connectionId: string;
  };
}

interface CreateSharedSecretEvent {
  type: EventType.CREATE_SHARED_SECRET;
  metadata: {
    id: string;
    accessType: string;
    name?: string;
    expiresAfterViews?: number;
    usingPassword: boolean;
    expiresAt: string;
  };
}

interface CreateSecretRequestEvent {
  type: EventType.CREATE_SECRET_REQUEST;
  metadata: {
    id: string;
    accessType: string;
    name?: string;
  };
}

interface DeleteSharedSecretEvent {
  type: EventType.DELETE_SHARED_SECRET;
  metadata: {
    id: string;
    name?: string;
  };
}

interface ReadSharedSecretEvent {
  type: EventType.READ_SHARED_SECRET;
  metadata: {
    id: string;
    name?: string;
    accessType: string;
  };
}

interface GetSecretSyncsEvent {
  type: EventType.GET_SECRET_SYNCS;
  metadata: {
    destination?: SecretSync;
    count: number;
    syncIds: string[];
  };
}

interface GetSecretSyncEvent {
  type: EventType.GET_SECRET_SYNC;
  metadata: {
    destination: SecretSync;
    syncId: string;
  };
}

interface CreateSecretSyncEvent {
  type: EventType.CREATE_SECRET_SYNC;
  metadata: Omit<TCreateSecretSyncDTO, "projectId"> & { syncId: string };
}

interface UpdateSecretSyncEvent {
  type: EventType.UPDATE_SECRET_SYNC;
  metadata: TUpdateSecretSyncDTO;
}

interface DeleteSecretSyncEvent {
  type: EventType.DELETE_SECRET_SYNC;
  metadata: TDeleteSecretSyncDTO;
}

interface SecretSyncSyncSecretsEvent {
  type: EventType.SECRET_SYNC_SYNC_SECRETS;
  metadata: Pick<
    TSecretSyncRaw,
    "syncOptions" | "destinationConfig" | "destination" | "syncStatus" | "connectionId" | "folderId"
  > & {
    syncId: string;
    syncMessage: string | null;
    jobId: string;
    jobRanAt: Date;
  };
}

interface SecretSyncImportSecretsEvent {
  type: EventType.SECRET_SYNC_IMPORT_SECRETS;
  metadata: Pick<
    TSecretSyncRaw,
    "syncOptions" | "destinationConfig" | "destination" | "importStatus" | "connectionId" | "folderId"
  > & {
    syncId: string;
    importMessage: string | null;
    jobId: string;
    jobRanAt: Date;
    importBehavior: SecretSyncImportBehavior;
  };
}

interface SecretSyncRemoveSecretsEvent {
  type: EventType.SECRET_SYNC_REMOVE_SECRETS;
  metadata: Pick<
    TSecretSyncRaw,
    "syncOptions" | "destinationConfig" | "destination" | "removeStatus" | "connectionId" | "folderId"
  > & {
    syncId: string;
    removeMessage: string | null;
    jobId: string;
    jobRanAt: Date;
  };
}

interface OidcGroupMembershipMappingAssignUserEvent {
  type: EventType.OIDC_GROUP_MEMBERSHIP_MAPPING_ASSIGN_USER;
  metadata: {
    assignedToGroups: { id: string; name: string }[];
    userId: string;
    userEmail: string;
    userGroupsClaim: string[];
  };
}

interface OidcGroupMembershipMappingRemoveUserEvent {
  type: EventType.OIDC_GROUP_MEMBERSHIP_MAPPING_REMOVE_USER;
  metadata: {
    removedFromGroups: { id: string; name: string }[];
    userId: string;
    userEmail: string;
    userGroupsClaim: string[];
  };
}

interface CreateKmipClientEvent {
  type: EventType.CREATE_KMIP_CLIENT;
  metadata: {
    name: string;
    id: string;
    permissions: KmipPermission[];
  };
}

interface UpdateKmipClientEvent {
  type: EventType.UPDATE_KMIP_CLIENT;
  metadata: {
    name: string;
    id: string;
    permissions: KmipPermission[];
  };
}

interface DeleteKmipClientEvent {
  type: EventType.DELETE_KMIP_CLIENT;
  metadata: {
    id: string;
  };
}

interface GetKmipClientEvent {
  type: EventType.GET_KMIP_CLIENT;
  metadata: {
    id: string;
  };
}

interface GetKmipClientsEvent {
  type: EventType.GET_KMIP_CLIENTS;
  metadata: {
    ids: string[];
  };
}

interface CreateKmipClientCertificateEvent {
  type: EventType.CREATE_KMIP_CLIENT_CERTIFICATE;
  metadata: {
    clientId: string;
    ttl: string;
    keyAlgorithm: string;
    serialNumber: string;
  };
}

interface KmipOperationGetEvent {
  type: EventType.KMIP_OPERATION_GET;
  metadata: {
    id: string;
  };
}

interface KmipOperationDestroyEvent {
  type: EventType.KMIP_OPERATION_DESTROY;
  metadata: {
    id: string;
  };
}

interface KmipOperationCreateEvent {
  type: EventType.KMIP_OPERATION_CREATE;
  metadata: {
    id: string;
    algorithm: string;
  };
}

interface KmipOperationGetAttributesEvent {
  type: EventType.KMIP_OPERATION_GET_ATTRIBUTES;
  metadata: {
    id: string;
  };
}

interface KmipOperationActivateEvent {
  type: EventType.KMIP_OPERATION_ACTIVATE;
  metadata: {
    id: string;
  };
}

interface KmipOperationRevokeEvent {
  type: EventType.KMIP_OPERATION_REVOKE;
  metadata: {
    id: string;
  };
}

interface KmipOperationLocateEvent {
  type: EventType.KMIP_OPERATION_LOCATE;
  metadata: {
    ids: string[];
  };
}

interface KmipOperationRegisterEvent {
  type: EventType.KMIP_OPERATION_REGISTER;
  metadata: {
    id: string;
    algorithm: string;
    name: string;
  };
}

interface ProjectAccessRequestEvent {
  type: EventType.PROJECT_ACCESS_REQUEST;
  metadata: {
    projectId: string;
    requesterId: string;
    requesterEmail: string;
  };
}

interface ProjectAssumePrivilegesEvent {
  type: EventType.PROJECT_ASSUME_PRIVILEGE_SESSION_START;
  metadata: {
    projectId: string;
    requesterId: string;
    requesterEmail: string;
    targetActorType: ActorType;
    targetActorId: string;
    duration: string;
  };
}

interface ProjectAssumePrivilegesExitEvent {
  type: EventType.PROJECT_ASSUME_PRIVILEGE_SESSION_END;
  metadata: {
    projectId: string;
    requesterId: string;
    requesterEmail: string;
    targetActorType: ActorType;
    targetActorId: string;
  };
}

interface SetupKmipEvent {
  type: EventType.SETUP_KMIP;
  metadata: {
    keyAlgorithm: CertKeyAlgorithm;
  };
}

interface GetKmipEvent {
  type: EventType.GET_KMIP;
  metadata: {
    id: string;
  };
}

interface RegisterKmipServerEvent {
  type: EventType.REGISTER_KMIP_SERVER;
  metadata: {
    serverCertificateSerialNumber: string;
    hostnamesOrIps: string;
    commonName: string;
    keyAlgorithm: CertKeyAlgorithm;
    ttl: string;
  };
}

interface GetSecretRotationsEvent {
  type: EventType.GET_SECRET_ROTATIONS;
  metadata: {
    type?: SecretRotation;
    count: number;
    rotationIds: string[];
    secretPath?: string;
    environment?: string;
  };
}

interface GetSecretRotationEvent {
  type: EventType.GET_SECRET_ROTATION;
  metadata: {
    type: SecretRotation;
    rotationId: string;
    secretPath: string;
    environment: string;
  };
}

interface GetSecretRotationCredentialsEvent {
  type: EventType.GET_SECRET_ROTATION_GENERATED_CREDENTIALS;
  metadata: {
    type: SecretRotation;
    rotationId: string;
    secretPath: string;
    environment: string;
  };
}

interface CreateSecretRotationEvent {
  type: EventType.CREATE_SECRET_ROTATION;
  metadata: Omit<TCreateSecretRotationV2DTO, "projectId"> & { rotationId: string };
}

interface UpdateSecretRotationEvent {
  type: EventType.UPDATE_SECRET_ROTATION;
  metadata: TUpdateSecretRotationV2DTO;
}

interface DeleteSecretRotationEvent {
  type: EventType.DELETE_SECRET_ROTATION;
  metadata: TDeleteSecretRotationV2DTO;
}

interface RotateSecretRotationEvent {
  type: EventType.SECRET_ROTATION_ROTATE_SECRETS;
  metadata: Pick<TSecretRotationV2Raw, "parameters" | "secretsMapping" | "type" | "connectionId" | "folderId"> & {
    status: SecretRotationStatus;
    rotationId: string;
    jobId?: string | undefined;
    occurredAt: Date;
    message?: string | null | undefined;
  };
}

interface MicrosoftTeamsWorkflowIntegrationCreateEvent {
  type: EventType.MICROSOFT_TEAMS_WORKFLOW_INTEGRATION_CREATE;
  metadata: {
    tenantId: string;
    slug: string;
    description?: string;
  };
}

interface MicrosoftTeamsWorkflowIntegrationDeleteEvent {
  type: EventType.MICROSOFT_TEAMS_WORKFLOW_INTEGRATION_DELETE;
  metadata: {
    tenantId: string;
    id: string;
    slug: string;
  };
}

interface MicrosoftTeamsWorkflowIntegrationCheckInstallationStatusEvent {
  type: EventType.MICROSOFT_TEAMS_WORKFLOW_INTEGRATION_CHECK_INSTALLATION_STATUS;
  metadata: {
    tenantId: string;
    slug: string;
  };
}

interface MicrosoftTeamsWorkflowIntegrationGetTeamsEvent {
  type: EventType.MICROSOFT_TEAMS_WORKFLOW_INTEGRATION_GET_TEAMS;
  metadata: {
    tenantId: string;
    slug: string;
    id: string;
  };
}

interface MicrosoftTeamsWorkflowIntegrationGetEvent {
  type: EventType.MICROSOFT_TEAMS_WORKFLOW_INTEGRATION_GET;
  metadata: {
    tenantId: string;
    slug: string;
    id: string;
  };
}

interface MicrosoftTeamsWorkflowIntegrationListEvent {
  type: EventType.MICROSOFT_TEAMS_WORKFLOW_INTEGRATION_LIST;
  metadata: Record<string, string>;
}

interface MicrosoftTeamsWorkflowIntegrationUpdateEvent {
  type: EventType.MICROSOFT_TEAMS_WORKFLOW_INTEGRATION_UPDATE;
  metadata: {
    tenantId: string;
    slug: string;
    id: string;
    newSlug?: string;
    newDescription?: string;
  };
}

interface GetProjectPitCommitsEvent {
  type: EventType.GET_PROJECT_PIT_COMMITS;
  metadata: {
    commitCount: string;
    environment: string;
    path: string;
    offset: string;
    limit: string;
    search?: string;
    sort: string;
  };
}

interface GetProjectPitCommitChangesEvent {
  type: EventType.GET_PROJECT_PIT_COMMIT_CHANGES;
  metadata: {
    changesCount: string;
    commitId: string;
  };
}

interface GetProjectPitCommitCountEvent {
  type: EventType.GET_PROJECT_PIT_COMMIT_COUNT;
  metadata: {
    environment: string;
    path: string;
    commitCount: string;
  };
}

interface PitRollbackCommitEvent {
  type: EventType.PIT_ROLLBACK_COMMIT;
  metadata: {
    targetCommitId: string;
    folderId: string;
    deepRollback: boolean;
    message: string;
    totalChanges: string;
    environment: string;
  };
}

interface PitRevertCommitEvent {
  type: EventType.PIT_REVERT_COMMIT;
  metadata: {
    commitId: string;
    revertCommitId?: string;
    changesReverted?: string;
  };
}

interface PitGetFolderStateEvent {
  type: EventType.PIT_GET_FOLDER_STATE;
  metadata: {
    commitId: string;
    folderId: string;
    resourceCount: string;
  };
}

interface PitCompareFolderStatesEvent {
  type: EventType.PIT_COMPARE_FOLDER_STATES;
  metadata: {
    targetCommitId: string;
    folderId: string;
    deepRollback: boolean;
    diffsCount: string;
    environment: string;
    folderPath: string;
  };
}

interface PitProcessNewCommitRawEvent {
  type: EventType.PIT_PROCESS_NEW_COMMIT_RAW;
  metadata: {
    projectId: string;
    environment: string;
    secretPath: string;
    message: string;
    approvalId?: string;
    commitId?: string;
  };
}

interface SecretScanningDataSourceListEvent {
  type: EventType.SECRET_SCANNING_DATA_SOURCE_LIST;
  metadata: {
    type?: SecretScanningDataSource;
    count: number;
    dataSourceIds: string[];
  };
}

interface SecretScanningDataSourceGetEvent {
  type: EventType.SECRET_SCANNING_DATA_SOURCE_GET;
  metadata: {
    type: SecretScanningDataSource;
    dataSourceId: string;
  };
}

interface SecretScanningDataSourceCreateEvent {
  type: EventType.SECRET_SCANNING_DATA_SOURCE_CREATE;
  metadata: Omit<TCreateSecretScanningDataSourceDTO, "projectId"> & { dataSourceId: string };
}

interface SecretScanningDataSourceUpdateEvent {
  type: EventType.SECRET_SCANNING_DATA_SOURCE_UPDATE;
  metadata: TUpdateSecretScanningDataSourceDTO;
}

interface SecretScanningDataSourceDeleteEvent {
  type: EventType.SECRET_SCANNING_DATA_SOURCE_DELETE;
  metadata: TDeleteSecretScanningDataSourceDTO;
}

interface SecretScanningDataSourceTriggerScanEvent {
  type: EventType.SECRET_SCANNING_DATA_SOURCE_TRIGGER_SCAN;
  metadata: TTriggerSecretScanningDataSourceDTO;
}

interface SecretScanningDataSourceScanEvent {
  type: EventType.SECRET_SCANNING_DATA_SOURCE_SCAN;
  metadata: {
    scanId: string;
    resourceId: string;
    resourceType: string;
    dataSourceId: string;
    dataSourceType: string;
    scanStatus: SecretScanningScanStatus;
    scanType: SecretScanningScanType;
    numberOfSecretsDetected?: number;
  };
}

interface SecretScanningResourceListEvent {
  type: EventType.SECRET_SCANNING_RESOURCE_LIST;
  metadata: {
    type: SecretScanningDataSource;
    dataSourceId: string;
    resourceIds: string[];
    count: number;
  };
}

interface SecretScanningScanListEvent {
  type: EventType.SECRET_SCANNING_SCAN_LIST;
  metadata: {
    type: SecretScanningDataSource;
    dataSourceId: string;
    count: number;
  };
}

interface SecretScanningFindingListEvent {
  type: EventType.SECRET_SCANNING_FINDING_LIST;
  metadata: {
    findingIds: string[];
    count: number;
  };
}

interface SecretScanningFindingUpdateEvent {
  type: EventType.SECRET_SCANNING_FINDING_UPDATE;
  metadata: TUpdateSecretScanningFindingDTO;
}

interface SecretScanningConfigUpdateEvent {
  type: EventType.SECRET_SCANNING_CONFIG_UPDATE;
  metadata: {
    content: string | null;
  };
}

interface SecretReminderCreateEvent {
  type: EventType.CREATE_SECRET_REMINDER;
  metadata: {
    secretId: string;
    message?: string | null;
    repeatDays?: number | null;
    nextReminderDate?: string | null;
    recipients?: string[] | null;
  };
}

interface SecretReminderGetEvent {
  type: EventType.GET_SECRET_REMINDER;
  metadata: {
    secretId: string;
  };
}

interface SecretReminderDeleteEvent {
  type: EventType.DELETE_SECRET_REMINDER;
  metadata: {
    secretId: string;
  };
}

interface SecretScanningConfigReadEvent {
  type: EventType.SECRET_SCANNING_CONFIG_GET;
  metadata?: Record<string, never>; // not needed, based off projectId
}

interface OrgUpdateEvent {
  type: EventType.UPDATE_ORG;
  metadata: {
    name?: string;
    slug?: string;
    authEnforced?: boolean;
    scimEnabled?: boolean;
    defaultMembershipRoleSlug?: string;
    enforceMfa?: boolean;
    selectedMfaMethod?: string;
    allowSecretSharingOutsideOrganization?: boolean;
    bypassOrgAuthEnabled?: boolean;
    userTokenExpiration?: string;
    secretsProductEnabled?: boolean;
    pkiProductEnabled?: boolean;
    kmsProductEnabled?: boolean;
    sshProductEnabled?: boolean;
    scannerProductEnabled?: boolean;
    shareSecretsProductEnabled?: boolean;
  };
}

interface ProjectCreateEvent {
  type: EventType.CREATE_PROJECT;
  metadata: {
    name: string;
    slug?: string;
    type: ProjectType;
  };
}

interface ProjectUpdateEvent {
  type: EventType.UPDATE_PROJECT;
  metadata: {
    name?: string;
    description?: string;
    autoCapitalization?: boolean;
    hasDeleteProtection?: boolean;
    slug?: string;
    secretSharing?: boolean;
    pitVersionLimit?: number;
    auditLogsRetentionDays?: number;
  };
}

interface ProjectDeleteEvent {
  type: EventType.DELETE_PROJECT;
  metadata: {
    id: string;
    name: string;
  };
}

<<<<<<< HEAD
interface DashboardListSecretsEvent {
  type: EventType.DASHBOARD_LIST_SECRETS;
  metadata: {
    environment: string;
    secretPath: string;
    numberOfSecrets: number;
    secretIds: string[];
  };
}

interface DashboardGetSecretValueEvent {
  type: EventType.DASHBOARD_GET_SECRET_VALUE;
  metadata: {
    secretId: string;
    secretKey: string;
    environment: string;
    secretPath: string;
  };
}

interface DashboardGetSecretVersionValueEvent {
  type: EventType.DASHBOARD_GET_SECRET_VERSION_VALUE;
  metadata: {
    secretId: string;
    version: string;
=======
interface ProjectRoleCreateEvent {
  type: EventType.CREATE_PROJECT_ROLE;
  metadata: {
    roleId: string;
    slug: string;
    name: string;
    description?: string | null;
    permissions: string;
  };
}

interface ProjectRoleUpdateEvent {
  type: EventType.UPDATE_PROJECT_ROLE;
  metadata: {
    roleId: string;
    slug?: string;
    name?: string;
    description?: string | null;
    permissions?: string;
  };
}

interface ProjectRoleDeleteEvent {
  type: EventType.DELETE_PROJECT_ROLE;
  metadata: {
    roleId: string;
    slug: string;
    name: string;
  };
}

interface OrgRoleCreateEvent {
  type: EventType.CREATE_ORG_ROLE;
  metadata: {
    roleId: string;
    slug: string;
    name: string;
    description?: string | null;
    permissions: string;
  };
}

interface OrgRoleUpdateEvent {
  type: EventType.UPDATE_ORG_ROLE;
  metadata: {
    roleId: string;
    slug?: string;
    name?: string;
    description?: string | null;
    permissions?: string;
  };
}

interface OrgRoleDeleteEvent {
  type: EventType.DELETE_ORG_ROLE;
  metadata: {
    roleId: string;
    slug: string;
    name: string;
>>>>>>> 9fa74bca
  };
}

export type Event =
  | GetSecretsEvent
  | GetSecretEvent
  | CreateSecretEvent
  | CreateSecretBatchEvent
  | UpdateSecretEvent
  | UpdateSecretBatchEvent
  | MoveSecretsEvent
  | DeleteSecretEvent
  | DeleteSecretBatchEvent
  | GetProjectKeyEvent
  | AuthorizeIntegrationEvent
  | UpdateIntegrationAuthEvent
  | UnauthorizeIntegrationEvent
  | CreateIntegrationEvent
  | DeleteIntegrationEvent
  | ManualSyncIntegrationEvent
  | AddTrustedIPEvent
  | UpdateTrustedIPEvent
  | DeleteTrustedIPEvent
  | CreateServiceTokenEvent
  | DeleteServiceTokenEvent
  | CreateIdentityEvent
  | UpdateIdentityEvent
  | DeleteIdentityEvent
  | LoginIdentityUniversalAuthEvent
  | MachineIdentityAuthTemplateCreateEvent
  | MachineIdentityAuthTemplateUpdateEvent
  | MachineIdentityAuthTemplateDeleteEvent
  | AddIdentityUniversalAuthEvent
  | UpdateIdentityUniversalAuthEvent
  | DeleteIdentityUniversalAuthEvent
  | GetIdentityUniversalAuthEvent
  | CreateTokenIdentityTokenAuthEvent
  | UpdateTokenIdentityTokenAuthEvent
  | GetTokensIdentityTokenAuthEvent
  | AddIdentityTokenAuthEvent
  | UpdateIdentityTokenAuthEvent
  | GetIdentityTokenAuthEvent
  | DeleteIdentityTokenAuthEvent
  | LoginIdentityKubernetesAuthEvent
  | DeleteIdentityKubernetesAuthEvent
  | AddIdentityKubernetesAuthEvent
  | UpdateIdentityKubernetesAuthEvent
  | GetIdentityKubernetesAuthEvent
  | CreateIdentityUniversalAuthClientSecretEvent
  | GetIdentityUniversalAuthClientSecretsEvent
  | GetIdentityUniversalAuthClientSecretByIdEvent
  | RevokeIdentityUniversalAuthClientSecretEvent
  | ClearIdentityUniversalAuthLockoutsEvent
  | LoginIdentityGcpAuthEvent
  | AddIdentityGcpAuthEvent
  | DeleteIdentityGcpAuthEvent
  | UpdateIdentityGcpAuthEvent
  | GetIdentityGcpAuthEvent
  | LoginIdentityAwsAuthEvent
  | AddIdentityAwsAuthEvent
  | UpdateIdentityAwsAuthEvent
  | GetIdentityAwsAuthEvent
  | DeleteIdentityAwsAuthEvent
  | LoginIdentityAliCloudAuthEvent
  | AddIdentityAliCloudAuthEvent
  | UpdateIdentityAliCloudAuthEvent
  | GetIdentityAliCloudAuthEvent
  | DeleteIdentityAliCloudAuthEvent
  | LoginIdentityTlsCertAuthEvent
  | AddIdentityTlsCertAuthEvent
  | UpdateIdentityTlsCertAuthEvent
  | GetIdentityTlsCertAuthEvent
  | DeleteIdentityTlsCertAuthEvent
  | LoginIdentityOciAuthEvent
  | AddIdentityOciAuthEvent
  | UpdateIdentityOciAuthEvent
  | GetIdentityOciAuthEvent
  | DeleteIdentityOciAuthEvent
  | LoginIdentityAzureAuthEvent
  | AddIdentityAzureAuthEvent
  | DeleteIdentityAzureAuthEvent
  | UpdateIdentityAzureAuthEvent
  | GetIdentityAzureAuthEvent
  | LoginIdentityOidcAuthEvent
  | AddIdentityOidcAuthEvent
  | DeleteIdentityOidcAuthEvent
  | UpdateIdentityOidcAuthEvent
  | GetIdentityOidcAuthEvent
  | LoginIdentityJwtAuthEvent
  | AddIdentityJwtAuthEvent
  | UpdateIdentityJwtAuthEvent
  | GetIdentityJwtAuthEvent
  | DeleteIdentityJwtAuthEvent
  | LoginIdentityLdapAuthEvent
  | AddIdentityLdapAuthEvent
  | UpdateIdentityLdapAuthEvent
  | GetIdentityLdapAuthEvent
  | RevokeIdentityLdapAuthEvent
  | ClearIdentityLdapAuthLockoutsEvent
  | CreateEnvironmentEvent
  | GetEnvironmentEvent
  | UpdateEnvironmentEvent
  | DeleteEnvironmentEvent
  | AddProjectMemberEvent
  | AddBatchProjectMemberEvent
  | RemoveProjectMemberEvent
  | CreateFolderEvent
  | UpdateFolderEvent
  | DeleteFolderEvent
  | CreateWebhookEvent
  | UpdateWebhookStatusEvent
  | DeleteWebhookEvent
  | WebhookTriggeredEvent
  | GetSecretImportsEvent
  | GetSecretImportEvent
  | CreateSecretImportEvent
  | UpdateSecretImportEvent
  | DeleteSecretImportEvent
  | UpdateUserRole
  | UpdateUserDeniedPermissions
  | SecretApprovalMerge
  | SecretApprovalClosed
  | SecretApprovalRequest
  | SecretApprovalReopened
  | SignSshKey
  | IssueSshCreds
  | CreateSshCa
  | GetSshCa
  | UpdateSshCa
  | DeleteSshCa
  | GetSshCaCertificateTemplates
  | CreateSshCertificateTemplate
  | UpdateSshCertificateTemplate
  | GetSshCertificateTemplate
  | DeleteSshCertificateTemplate
  | CreateSshHost
  | UpdateSshHost
  | DeleteSshHost
  | GetSshHost
  | IssueSshHostUserCert
  | IssueSshHostHostCert
  | CreateCa
  | GetCa
  | GetCAs
  | UpdateCa
  | DeleteCa
  | RenewCa
  | GetCaCsr
  | GetCaCerts
  | GetCaCert
  | SignIntermediate
  | ImportCaCert
  | GetCaCrls
  | IssueCert
  | ImportCert
  | SignCert
  | GetCaCertificateTemplates
  | GetCert
  | DeleteCert
  | RevokeCert
  | GetCertBody
  | GetCertPrivateKey
  | GetCertBundle
  | CreatePkiAlert
  | GetPkiAlert
  | UpdatePkiAlert
  | DeletePkiAlert
  | CreatePkiCollection
  | GetPkiCollection
  | UpdatePkiCollection
  | DeletePkiCollection
  | GetPkiCollectionItems
  | AddPkiCollectionItem
  | DeletePkiCollectionItem
  | CreatePkiSubscriber
  | UpdatePkiSubscriber
  | DeletePkiSubscriber
  | GetPkiSubscriber
  | IssuePkiSubscriberCert
  | SignPkiSubscriberCert
  | AutomatedRenewPkiSubscriberCert
  | ListPkiSubscriberCerts
  | GetSubscriberActiveCertBundle
  | CreateKmsEvent
  | UpdateKmsEvent
  | DeleteKmsEvent
  | GetKmsEvent
  | UpdateProjectKmsEvent
  | GetProjectKmsBackupEvent
  | LoadProjectKmsBackupEvent
  | OrgAdminAccessProjectEvent
  | OrgAdminBypassSSOEvent
  | CreateCertificateTemplate
  | UpdateCertificateTemplate
  | GetCertificateTemplate
  | DeleteCertificateTemplate
  | CreateCertificateTemplateEstConfig
  | UpdateCertificateTemplateEstConfig
  | GetCertificateTemplateEstConfig
  | GetAzureAdCsTemplatesEvent
  | AttemptCreateSlackIntegration
  | AttemptReinstallSlackIntegration
  | UpdateSlackIntegration
  | DeleteSlackIntegration
  | GetSlackIntegration
  | UpdateProjectWorkflowIntegrationConfig
  | GetProjectWorkflowIntegrationConfig
  | GetProjectSshConfig
  | UpdateProjectSshConfig
  | IntegrationSyncedEvent
  | CreateCmekEvent
  | UpdateCmekEvent
  | DeleteCmekEvent
  | GetCmekEvent
  | GetCmeksEvent
  | CmekEncryptEvent
  | CmekDecryptEvent
  | CmekSignEvent
  | CmekVerifyEvent
  | CmekListSigningAlgorithmsEvent
  | CmekGetPublicKeyEvent
  | GetExternalGroupOrgRoleMappingsEvent
  | UpdateExternalGroupOrgRoleMappingsEvent
  | GetProjectTemplatesEvent
  | GetProjectTemplateEvent
  | CreateProjectTemplateEvent
  | UpdateProjectTemplateEvent
  | DeleteProjectTemplateEvent
  | GetAppConnectionsEvent
  | GetAvailableAppConnectionsDetailsEvent
  | GetAppConnectionEvent
  | CreateAppConnectionEvent
  | UpdateAppConnectionEvent
  | DeleteAppConnectionEvent
  | GetAppConnectionUsageEvent
  | MigrateAppConnectionEvent
  | GetSshHostGroupEvent
  | CreateSshHostGroupEvent
  | UpdateSshHostGroupEvent
  | DeleteSshHostGroupEvent
  | GetSshHostGroupHostsEvent
  | AddHostToSshHostGroupEvent
  | RemoveHostFromSshHostGroupEvent
  | CreateSharedSecretEvent
  | DeleteSharedSecretEvent
  | ReadSharedSecretEvent
  | GetSecretSyncsEvent
  | GetSecretSyncEvent
  | CreateSecretSyncEvent
  | UpdateSecretSyncEvent
  | DeleteSecretSyncEvent
  | SecretSyncSyncSecretsEvent
  | SecretSyncImportSecretsEvent
  | SecretSyncRemoveSecretsEvent
  | OidcGroupMembershipMappingAssignUserEvent
  | OidcGroupMembershipMappingRemoveUserEvent
  | CreateKmipClientEvent
  | UpdateKmipClientEvent
  | DeleteKmipClientEvent
  | GetKmipClientEvent
  | GetKmipClientsEvent
  | CreateKmipClientCertificateEvent
  | SetupKmipEvent
  | GetKmipEvent
  | RegisterKmipServerEvent
  | KmipOperationGetEvent
  | KmipOperationDestroyEvent
  | KmipOperationCreateEvent
  | KmipOperationGetAttributesEvent
  | KmipOperationActivateEvent
  | KmipOperationRevokeEvent
  | KmipOperationLocateEvent
  | KmipOperationRegisterEvent
  | ProjectAccessRequestEvent
  | ProjectAssumePrivilegesEvent
  | ProjectAssumePrivilegesExitEvent
  | CreateSecretRequestEvent
  | SecretApprovalRequestReview
  | GetSecretRotationsEvent
  | GetSecretRotationEvent
  | GetSecretRotationCredentialsEvent
  | CreateSecretRotationEvent
  | UpdateSecretRotationEvent
  | DeleteSecretRotationEvent
  | RotateSecretRotationEvent
  | MicrosoftTeamsWorkflowIntegrationCreateEvent
  | MicrosoftTeamsWorkflowIntegrationDeleteEvent
  | MicrosoftTeamsWorkflowIntegrationCheckInstallationStatusEvent
  | MicrosoftTeamsWorkflowIntegrationGetTeamsEvent
  | MicrosoftTeamsWorkflowIntegrationGetEvent
  | MicrosoftTeamsWorkflowIntegrationListEvent
  | MicrosoftTeamsWorkflowIntegrationUpdateEvent
  | GetProjectPitCommitsEvent
  | GetProjectPitCommitChangesEvent
  | PitRollbackCommitEvent
  | GetProjectPitCommitCountEvent
  | PitRevertCommitEvent
  | PitCompareFolderStatesEvent
  | PitGetFolderStateEvent
  | PitProcessNewCommitRawEvent
  | SecretScanningDataSourceListEvent
  | SecretScanningDataSourceGetEvent
  | SecretScanningDataSourceCreateEvent
  | SecretScanningDataSourceUpdateEvent
  | SecretScanningDataSourceDeleteEvent
  | SecretScanningDataSourceTriggerScanEvent
  | SecretScanningDataSourceScanEvent
  | SecretScanningResourceListEvent
  | SecretScanningScanListEvent
  | SecretScanningFindingListEvent
  | SecretScanningFindingUpdateEvent
  | SecretScanningConfigUpdateEvent
  | SecretScanningConfigReadEvent
  | OrgUpdateEvent
  | ProjectCreateEvent
  | ProjectUpdateEvent
  | ProjectDeleteEvent
  | SecretReminderCreateEvent
  | SecretReminderGetEvent
  | SecretReminderDeleteEvent
<<<<<<< HEAD
  | DashboardListSecretsEvent
  | DashboardGetSecretValueEvent
  | DashboardGetSecretVersionValueEvent;
=======
  | ProjectRoleCreateEvent
  | ProjectRoleUpdateEvent
  | ProjectRoleDeleteEvent
  | OrgRoleCreateEvent
  | OrgRoleUpdateEvent
  | OrgRoleDeleteEvent;
>>>>>>> 9fa74bca
<|MERGE_RESOLUTION|>--- conflicted
+++ resolved
@@ -3514,7 +3514,6 @@
   };
 }
 
-<<<<<<< HEAD
 interface DashboardListSecretsEvent {
   type: EventType.DASHBOARD_LIST_SECRETS;
   metadata: {
@@ -3540,7 +3539,9 @@
   metadata: {
     secretId: string;
     version: string;
-=======
+  };
+}
+
 interface ProjectRoleCreateEvent {
   type: EventType.CREATE_PROJECT_ROLE;
   metadata: {
@@ -3600,7 +3601,6 @@
     roleId: string;
     slug: string;
     name: string;
->>>>>>> 9fa74bca
   };
 }
 
@@ -3921,15 +3921,12 @@
   | SecretReminderCreateEvent
   | SecretReminderGetEvent
   | SecretReminderDeleteEvent
-<<<<<<< HEAD
   | DashboardListSecretsEvent
   | DashboardGetSecretValueEvent
-  | DashboardGetSecretVersionValueEvent;
-=======
+  | DashboardGetSecretVersionValueEvent
   | ProjectRoleCreateEvent
   | ProjectRoleUpdateEvent
   | ProjectRoleDeleteEvent
   | OrgRoleCreateEvent
   | OrgRoleUpdateEvent
-  | OrgRoleDeleteEvent;
->>>>>>> 9fa74bca
+  | OrgRoleDeleteEvent;