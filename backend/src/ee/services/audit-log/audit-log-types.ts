import { ProjectType } from "@app/db/schemas";
import {
  TCreateProjectTemplateDTO,
  TUpdateProjectTemplateDTO
} from "@app/ee/services/project-template/project-template-types";
import { SecretRotation, SecretRotationStatus } from "@app/ee/services/secret-rotation-v2/secret-rotation-v2-enums";
import {
  TCreateSecretRotationV2DTO,
  TDeleteSecretRotationV2DTO,
  TSecretRotationV2Raw,
  TUpdateSecretRotationV2DTO
} from "@app/ee/services/secret-rotation-v2/secret-rotation-v2-types";
import {
  SecretScanningDataSource,
  SecretScanningScanStatus,
  SecretScanningScanType
} from "@app/ee/services/secret-scanning-v2/secret-scanning-v2-enums";
import {
  TCreateSecretScanningDataSourceDTO,
  TDeleteSecretScanningDataSourceDTO,
  TTriggerSecretScanningDataSourceDTO,
  TUpdateSecretScanningDataSourceDTO,
  TUpdateSecretScanningFindingDTO
} from "@app/ee/services/secret-scanning-v2/secret-scanning-v2-types";
import { SshCaStatus, SshCertType } from "@app/ee/services/ssh/ssh-certificate-authority-types";
import { SshCertKeyAlgorithm } from "@app/ee/services/ssh-certificate/ssh-certificate-types";
import { SshCertTemplateStatus } from "@app/ee/services/ssh-certificate-template/ssh-certificate-template-types";
import { TLoginMapping } from "@app/ee/services/ssh-host/ssh-host-types";
import { SymmetricKeyAlgorithm } from "@app/lib/crypto/cipher";
import { AsymmetricKeyAlgorithm, SigningAlgorithm } from "@app/lib/crypto/sign/types";
import { TProjectPermission } from "@app/lib/types";
import { AppConnection } from "@app/services/app-connection/app-connection-enums";
import { TCreateAppConnectionDTO, TUpdateAppConnectionDTO } from "@app/services/app-connection/app-connection-types";
import { ActorType } from "@app/services/auth/auth-type";
import { CertExtendedKeyUsage, CertKeyAlgorithm, CertKeyUsage } from "@app/services/certificate/certificate-types";
import { CaStatus } from "@app/services/certificate-authority/certificate-authority-enums";
import { TIdentityTrustedIp } from "@app/services/identity/identity-types";
import { TAllowedFields } from "@app/services/identity-ldap-auth/identity-ldap-auth-types";
import { PkiAlertEventType } from "@app/services/pki-alert-v2/pki-alert-v2-types";
import { PkiItemType } from "@app/services/pki-collection/pki-collection-types";
import { SecretSync, SecretSyncImportBehavior } from "@app/services/secret-sync/secret-sync-enums";
import {
  TCreateSecretSyncDTO,
  TDeleteSecretSyncDTO,
  TSecretSyncRaw,
  TUpdateSecretSyncDTO
} from "@app/services/secret-sync/secret-sync-types";
import { TWebhookPayloads } from "@app/services/webhook/webhook-types";
import { WorkflowIntegration } from "@app/services/workflow-integration/workflow-integration-types";

import { KmipPermission } from "../kmip/kmip-enum";
import { AcmeChallengeType, AcmeIdentifierType } from "../pki-acme/pki-acme-schemas";
import { ApprovalStatus } from "../secret-approval-request/secret-approval-request-types";

export type TListProjectAuditLogDTO = {
  filter: {
    userAgentType?: UserAgentType;
    eventType?: EventType[];
    offset?: number;
    limit: number;
    endDate: string;
    startDate: string;
    projectId?: string;
    environment?: string;
    auditLogActorId?: string;
    actorType?: ActorType;
    secretPath?: string;
    secretKey?: string;
    eventMetadata?: Record<string, string>;
  };
} & Omit<TProjectPermission, "projectId">;

export type TCreateAuditLogDTO = {
  event: Event;
  actor:
    | UserActor
    | IdentityActor
    | ServiceActor
    | ScimClientActor
    | PlatformActor
    | UnknownUserActor
    | KmipClientActor
    | AcmeProfileActor
    | AcmeAccountActor;
  orgId?: string;
  projectId?: string;
} & BaseAuthData;

export type TAuditLogServiceFactory = {
  createAuditLog: (data: TCreateAuditLogDTO) => Promise<void>;
  listAuditLogs: (arg: TListProjectAuditLogDTO) => Promise<
    {
      event: {
        type: string;
        metadata: unknown;
      };
      actor: {
        type: string;
        metadata: unknown;
      };
      id: string;
      createdAt: Date;
      updatedAt: Date;
      orgId?: string | null | undefined;
      userAgent?: string | null | undefined;
      expiresAt?: Date | null | undefined;
      ipAddress?: string | null | undefined;
      userAgentType?: string | null | undefined;
      projectId?: string | null | undefined;
      projectName?: string | null | undefined;
    }[]
  >;
};

export type AuditLogInfo = Pick<TCreateAuditLogDTO, "userAgent" | "userAgentType" | "ipAddress" | "actor">;

interface BaseAuthData {
  ipAddress?: string;
  userAgent?: string;
  userAgentType?: UserAgentType;
}

export enum SecretApprovalEvent {
  Create = "create",
  Update = "update",
  Delete = "delete",
  CreateMany = "create-many",
  UpdateMany = "update-many",
  DeleteMany = "delete-many"
}

export enum UserAgentType {
  WEB = "web",
  CLI = "cli",
  K8_OPERATOR = "k8-operator",
  TERRAFORM = "terraform",
  OTHER = "other",
  PYTHON_SDK = "InfisicalPythonSDK",
  NODE_SDK = "InfisicalNodeSDK"
}

export enum EventType {
  GET_SECRETS = "get-secrets",
  GET_SECRET = "get-secret",
  REVEAL_SECRET = "reveal-secret",
  CREATE_SECRET = "create-secret",
  CREATE_SECRETS = "create-secrets",
  UPDATE_SECRET = "update-secret",
  UPDATE_SECRETS = "update-secrets",
  MOVE_SECRETS = "move-secrets",
  DELETE_SECRET = "delete-secret",
  DELETE_SECRETS = "delete-secrets",
  GET_PROJECT_KEY = "get-project-key",
  AUTHORIZE_INTEGRATION = "authorize-integration",
  UPDATE_INTEGRATION_AUTH = "update-integration-auth",
  UNAUTHORIZE_INTEGRATION = "unauthorize-integration",
  CREATE_INTEGRATION = "create-integration",
  DELETE_INTEGRATION = "delete-integration",
  MANUAL_SYNC_INTEGRATION = "manual-sync-integration",
  ADD_TRUSTED_IP = "add-trusted-ip",
  UPDATE_TRUSTED_IP = "update-trusted-ip",
  DELETE_TRUSTED_IP = "delete-trusted-ip",
  CREATE_SERVICE_TOKEN = "create-service-token", // v2
  DELETE_SERVICE_TOKEN = "delete-service-token", // v2

  CREATE_SUB_ORGANIZATION = "create-sub-organization",
  UPDATE_SUB_ORGANIZATION = "update-sub-organization",

  CREATE_IDENTITY = "create-identity",
  UPDATE_IDENTITY = "update-identity",
  DELETE_IDENTITY = "delete-identity",

  CREATE_IDENTITY_ORG_MEMBERSHIP = "create-identity-org-membership",
  UPDATE_IDENTITY_ORG_MEMBERSHIP = "update-identity-org-membership",
  DELETE_IDENTITY_ORG_MEMBERSHIP = "delete-identity-org-membership",

  CREATE_IDENTITY_PROJECT_MEMBERSHIP = "create-identity-project-membership",
  UPDATE_IDENTITY_PROJECT_MEMBERSHIP = "update-identity-project-membership",
  DELETE_IDENTITY_PROJECT_MEMBERSHIP = "delete-identity-project-membership",

  MACHINE_IDENTITY_AUTH_TEMPLATE_CREATE = "machine-identity-auth-template-create",
  MACHINE_IDENTITY_AUTH_TEMPLATE_UPDATE = "machine-identity-auth-template-update",
  MACHINE_IDENTITY_AUTH_TEMPLATE_DELETE = "machine-identity-auth-template-delete",
  LOGIN_IDENTITY_UNIVERSAL_AUTH = "login-identity-universal-auth",
  ADD_IDENTITY_UNIVERSAL_AUTH = "add-identity-universal-auth",
  UPDATE_IDENTITY_UNIVERSAL_AUTH = "update-identity-universal-auth",
  GET_IDENTITY_UNIVERSAL_AUTH = "get-identity-universal-auth",
  REVOKE_IDENTITY_UNIVERSAL_AUTH = "revoke-identity-universal-auth",
  CREATE_TOKEN_IDENTITY_TOKEN_AUTH = "create-token-identity-token-auth",
  UPDATE_TOKEN_IDENTITY_TOKEN_AUTH = "update-token-identity-token-auth",
  GET_TOKENS_IDENTITY_TOKEN_AUTH = "get-tokens-identity-token-auth",
  GET_TOKEN_IDENTITY_TOKEN_AUTH = "get-token-identity-token-auth",

  ADD_IDENTITY_TOKEN_AUTH = "add-identity-token-auth",
  UPDATE_IDENTITY_TOKEN_AUTH = "update-identity-token-auth",
  GET_IDENTITY_TOKEN_AUTH = "get-identity-token-auth",
  REVOKE_IDENTITY_TOKEN_AUTH = "revoke-identity-token-auth",

  LOGIN_IDENTITY_KUBERNETES_AUTH = "login-identity-kubernetes-auth",
  ADD_IDENTITY_KUBERNETES_AUTH = "add-identity-kubernetes-auth",
  UPDATE_IDENTITY_KUBENETES_AUTH = "update-identity-kubernetes-auth",
  GET_IDENTITY_KUBERNETES_AUTH = "get-identity-kubernetes-auth",
  REVOKE_IDENTITY_KUBERNETES_AUTH = "revoke-identity-kubernetes-auth",

  LOGIN_IDENTITY_OIDC_AUTH = "login-identity-oidc-auth",
  ADD_IDENTITY_OIDC_AUTH = "add-identity-oidc-auth",
  UPDATE_IDENTITY_OIDC_AUTH = "update-identity-oidc-auth",
  GET_IDENTITY_OIDC_AUTH = "get-identity-oidc-auth",
  REVOKE_IDENTITY_OIDC_AUTH = "revoke-identity-oidc-auth",

  LOGIN_IDENTITY_JWT_AUTH = "login-identity-jwt-auth",
  ADD_IDENTITY_JWT_AUTH = "add-identity-jwt-auth",
  UPDATE_IDENTITY_JWT_AUTH = "update-identity-jwt-auth",
  GET_IDENTITY_JWT_AUTH = "get-identity-jwt-auth",
  REVOKE_IDENTITY_JWT_AUTH = "revoke-identity-jwt-auth",

  CREATE_IDENTITY_UNIVERSAL_AUTH_CLIENT_SECRET = "create-identity-universal-auth-client-secret",
  REVOKE_IDENTITY_UNIVERSAL_AUTH_CLIENT_SECRET = "revoke-identity-universal-auth-client-secret",
  CLEAR_IDENTITY_UNIVERSAL_AUTH_LOCKOUTS = "clear-identity-universal-auth-lockouts",
  CLEAR_IDENTITY_LDAP_AUTH_LOCKOUTS = "clear-identity-ldap-auth-lockouts",

  GET_IDENTITY_UNIVERSAL_AUTH_CLIENT_SECRETS = "get-identity-universal-auth-client-secret",
  GET_IDENTITY_UNIVERSAL_AUTH_CLIENT_SECRET_BY_ID = "get-identity-universal-auth-client-secret-by-id",

  LOGIN_IDENTITY_GCP_AUTH = "login-identity-gcp-auth",
  ADD_IDENTITY_GCP_AUTH = "add-identity-gcp-auth",
  UPDATE_IDENTITY_GCP_AUTH = "update-identity-gcp-auth",
  REVOKE_IDENTITY_GCP_AUTH = "revoke-identity-gcp-auth",
  GET_IDENTITY_GCP_AUTH = "get-identity-gcp-auth",

  LOGIN_IDENTITY_ALICLOUD_AUTH = "login-identity-alicloud-auth",
  ADD_IDENTITY_ALICLOUD_AUTH = "add-identity-alicloud-auth",
  UPDATE_IDENTITY_ALICLOUD_AUTH = "update-identity-alicloud-auth",
  REVOKE_IDENTITY_ALICLOUD_AUTH = "revoke-identity-alicloud-auth",
  GET_IDENTITY_ALICLOUD_AUTH = "get-identity-alicloud-auth",

  LOGIN_IDENTITY_TLS_CERT_AUTH = "login-identity-tls-cert-auth",
  ADD_IDENTITY_TLS_CERT_AUTH = "add-identity-tls-cert-auth",
  UPDATE_IDENTITY_TLS_CERT_AUTH = "update-identity-tls-cert-auth",
  REVOKE_IDENTITY_TLS_CERT_AUTH = "revoke-identity-tls-cert-auth",
  GET_IDENTITY_TLS_CERT_AUTH = "get-identity-tls-cert-auth",

  LOGIN_IDENTITY_AWS_AUTH = "login-identity-aws-auth",
  ADD_IDENTITY_AWS_AUTH = "add-identity-aws-auth",
  UPDATE_IDENTITY_AWS_AUTH = "update-identity-aws-auth",
  REVOKE_IDENTITY_AWS_AUTH = "revoke-identity-aws-auth",
  GET_IDENTITY_AWS_AUTH = "get-identity-aws-auth",

  LOGIN_IDENTITY_OCI_AUTH = "login-identity-oci-auth",
  ADD_IDENTITY_OCI_AUTH = "add-identity-oci-auth",
  UPDATE_IDENTITY_OCI_AUTH = "update-identity-oci-auth",
  REVOKE_IDENTITY_OCI_AUTH = "revoke-identity-oci-auth",
  GET_IDENTITY_OCI_AUTH = "get-identity-oci-auth",

  LOGIN_IDENTITY_AZURE_AUTH = "login-identity-azure-auth",
  ADD_IDENTITY_AZURE_AUTH = "add-identity-azure-auth",
  UPDATE_IDENTITY_AZURE_AUTH = "update-identity-azure-auth",
  GET_IDENTITY_AZURE_AUTH = "get-identity-azure-auth",
  REVOKE_IDENTITY_AZURE_AUTH = "revoke-identity-azure-auth",

  LOGIN_IDENTITY_LDAP_AUTH = "login-identity-ldap-auth",
  ADD_IDENTITY_LDAP_AUTH = "add-identity-ldap-auth",
  UPDATE_IDENTITY_LDAP_AUTH = "update-identity-ldap-auth",
  GET_IDENTITY_LDAP_AUTH = "get-identity-ldap-auth",
  REVOKE_IDENTITY_LDAP_AUTH = "revoke-identity-ldap-auth",

  CREATE_ENVIRONMENT = "create-environment",
  UPDATE_ENVIRONMENT = "update-environment",
  DELETE_ENVIRONMENT = "delete-environment",
  GET_ENVIRONMENT = "get-environment",
  ADD_PROJECT_MEMBER = "add-project-member",
  ADD_BATCH_PROJECT_MEMBER = "add-project-members",
  REMOVE_PROJECT_MEMBER = "remove-project-member",
  CREATE_FOLDER = "create-folder",
  UPDATE_FOLDER = "update-folder",
  DELETE_FOLDER = "delete-folder",
  CREATE_WEBHOOK = "create-webhook",
  UPDATE_WEBHOOK_STATUS = "update-webhook-status",
  DELETE_WEBHOOK = "delete-webhook",
  WEBHOOK_TRIGGERED = "webhook-triggered",
  GET_SECRET_IMPORTS = "get-secret-imports",
  GET_SECRET_IMPORT = "get-secret-import",
  CREATE_SECRET_IMPORT = "create-secret-import",
  UPDATE_SECRET_IMPORT = "update-secret-import",
  DELETE_SECRET_IMPORT = "delete-secret-import",
  UPDATE_USER_PROJECT_ROLE = "update-user-project-role",
  UPDATE_USER_PROJECT_DENIED_PERMISSIONS = "update-user-project-denied-permissions",
  SECRET_APPROVAL_MERGED = "secret-approval-merged",
  SECRET_APPROVAL_REQUEST = "secret-approval-request",
  SECRET_APPROVAL_CLOSED = "secret-approval-closed",
  SECRET_APPROVAL_REOPENED = "secret-approval-reopened",
  SECRET_APPROVAL_REQUEST_REVIEW = "secret-approval-request-review",
  SIGN_SSH_KEY = "sign-ssh-key",
  ISSUE_SSH_CREDS = "issue-ssh-creds",
  CREATE_SSH_CA = "create-ssh-certificate-authority",
  GET_SSH_CA = "get-ssh-certificate-authority",
  UPDATE_SSH_CA = "update-ssh-certificate-authority",
  DELETE_SSH_CA = "delete-ssh-certificate-authority",
  GET_SSH_CA_CERTIFICATE_TEMPLATES = "get-ssh-certificate-authority-certificate-templates",
  CREATE_SSH_CERTIFICATE_TEMPLATE = "create-ssh-certificate-template",
  UPDATE_SSH_CERTIFICATE_TEMPLATE = "update-ssh-certificate-template",
  DELETE_SSH_CERTIFICATE_TEMPLATE = "delete-ssh-certificate-template",
  GET_SSH_CERTIFICATE_TEMPLATE = "get-ssh-certificate-template",
  GET_AZURE_AD_TEMPLATES = "get-azure-ad-templates",
  GET_SSH_HOST = "get-ssh-host",
  CREATE_SSH_HOST = "create-ssh-host",
  UPDATE_SSH_HOST = "update-ssh-host",
  DELETE_SSH_HOST = "delete-ssh-host",
  ISSUE_SSH_HOST_USER_CERT = "issue-ssh-host-user-cert",
  ISSUE_SSH_HOST_HOST_CERT = "issue-ssh-host-host-cert",
  GET_SSH_HOST_GROUP = "get-ssh-host-group",
  CREATE_SSH_HOST_GROUP = "create-ssh-host-group",
  UPDATE_SSH_HOST_GROUP = "update-ssh-host-group",
  DELETE_SSH_HOST_GROUP = "delete-ssh-host-group",
  GET_SSH_HOST_GROUP_HOSTS = "get-ssh-host-group-hosts",
  ADD_HOST_TO_SSH_HOST_GROUP = "add-host-to-ssh-host-group",
  REMOVE_HOST_FROM_SSH_HOST_GROUP = "remove-host-from-ssh-host-group",
  CREATE_CA = "create-certificate-authority",
  GET_CA = "get-certificate-authority",
  GET_CAS = "get-certificate-authorities",
  UPDATE_CA = "update-certificate-authority",
  DELETE_CA = "delete-certificate-authority",
  RENEW_CA = "renew-certificate-authority",
  GET_CA_CSR = "get-certificate-authority-csr",
  GET_CA_CERTS = "get-certificate-authority-certs",
  GET_CA_CERT = "get-certificate-authority-cert",
  SIGN_INTERMEDIATE = "sign-intermediate",
  IMPORT_CA_CERT = "import-certificate-authority-cert",
  GET_CA_CRLS = "get-certificate-authority-crls",
  ISSUE_CERT = "issue-cert",
  IMPORT_CERT = "import-cert",
  SIGN_CERT = "sign-cert",
  GET_CA_CERTIFICATE_TEMPLATES = "get-ca-certificate-templates",
  GET_CERT = "get-cert",
  DELETE_CERT = "delete-cert",
  REVOKE_CERT = "revoke-cert",
  GET_CERT_BODY = "get-cert-body",
  GET_CERT_PRIVATE_KEY = "get-cert-private-key",
  GET_CERT_BUNDLE = "get-cert-bundle",
  EXPORT_CERT_PKCS12 = "export-cert-pkcs12",
  CREATE_PKI_ALERT = "create-pki-alert",
  GET_PKI_ALERT = "get-pki-alert",
  UPDATE_PKI_ALERT = "update-pki-alert",
  DELETE_PKI_ALERT = "delete-pki-alert",
  CREATE_PKI_COLLECTION = "create-pki-collection",
  GET_PKI_COLLECTION = "get-pki-collection",
  UPDATE_PKI_COLLECTION = "update-pki-collection",
  DELETE_PKI_COLLECTION = "delete-pki-collection",
  GET_PKI_COLLECTION_ITEMS = "get-pki-collection-items",
  ADD_PKI_COLLECTION_ITEM = "add-pki-collection-item",
  DELETE_PKI_COLLECTION_ITEM = "delete-pki-collection-item",
  CREATE_PKI_SUBSCRIBER = "create-pki-subscriber",
  UPDATE_PKI_SUBSCRIBER = "update-pki-subscriber",
  DELETE_PKI_SUBSCRIBER = "delete-pki-subscriber",
  GET_PKI_SUBSCRIBER = "get-pki-subscriber",
  ISSUE_PKI_SUBSCRIBER_CERT = "issue-pki-subscriber-cert",
  SIGN_PKI_SUBSCRIBER_CERT = "sign-pki-subscriber-cert",
  AUTOMATED_RENEW_SUBSCRIBER_CERT = "automated-renew-subscriber-cert",
  AUTOMATED_RENEW_CERTIFICATE = "automated-renew-certificate",
  AUTOMATED_RENEW_CERTIFICATE_FAILED = "automated-renew-certificate-failed",
  LIST_PKI_SUBSCRIBER_CERTS = "list-pki-subscriber-certs",
  GET_SUBSCRIBER_ACTIVE_CERT_BUNDLE = "get-subscriber-active-cert-bundle",
  CREATE_KMS = "create-kms",
  UPDATE_KMS = "update-kms",
  DELETE_KMS = "delete-kms",
  GET_KMS = "get-kms",
  UPDATE_PROJECT_KMS = "update-project-kms",
  GET_PROJECT_KMS_BACKUP = "get-project-kms-backup",
  LOAD_PROJECT_KMS_BACKUP = "load-project-kms-backup",
  ORG_ADMIN_ACCESS_PROJECT = "org-admin-accessed-project",
  ORG_ADMIN_BYPASS_SSO = "org-admin-bypassed-sso",
  USER_LOGIN = "user-login",
  SELECT_ORGANIZATION = "select-organization",
  SELECT_SUB_ORGANIZATION = "select-sub-organization",
  CREATE_CERTIFICATE_TEMPLATE = "create-certificate-template",
  UPDATE_CERTIFICATE_TEMPLATE = "update-certificate-template",
  DELETE_CERTIFICATE_TEMPLATE = "delete-certificate-template",
  GET_CERTIFICATE_TEMPLATE = "get-certificate-template",
  LIST_CERTIFICATE_TEMPLATES = "list-certificate-templates",
  CREATE_CERTIFICATE_TEMPLATE_EST_CONFIG = "create-certificate-template-est-config",
  UPDATE_CERTIFICATE_TEMPLATE_EST_CONFIG = "update-certificate-template-est-config",
  GET_CERTIFICATE_TEMPLATE_EST_CONFIG = "get-certificate-template-est-config",
  CREATE_CERTIFICATE_PROFILE = "create-certificate-profile",
  UPDATE_CERTIFICATE_PROFILE = "update-certificate-profile",
  DELETE_CERTIFICATE_PROFILE = "delete-certificate-profile",
  GET_CERTIFICATE_PROFILE = "get-certificate-profile",
  LIST_CERTIFICATE_PROFILES = "list-certificate-profiles",
  ISSUE_CERTIFICATE_FROM_PROFILE = "issue-certificate-from-profile",
  SIGN_CERTIFICATE_FROM_PROFILE = "sign-certificate-from-profile",
  ORDER_CERTIFICATE_FROM_PROFILE = "order-certificate-from-profile",
  RENEW_CERTIFICATE = "renew-certificate",
  GET_CERTIFICATE_PROFILE_LATEST_ACTIVE_BUNDLE = "get-certificate-profile-latest-active-bundle",
  UPDATE_CERTIFICATE_RENEWAL_CONFIG = "update-certificate-renewal-config",
  DISABLE_CERTIFICATE_RENEWAL_CONFIG = "disable-certificate-renewal-config",
  CREATE_CERTIFICATE_REQUEST = "create-certificate-request",
  GET_CERTIFICATE_REQUEST = "get-certificate-request",
  GET_CERTIFICATE_FROM_REQUEST = "get-certificate-from-request",
  LIST_CERTIFICATE_REQUESTS = "list-certificate-requests",
  ATTEMPT_CREATE_SLACK_INTEGRATION = "attempt-create-slack-integration",
  ATTEMPT_REINSTALL_SLACK_INTEGRATION = "attempt-reinstall-slack-integration",
  GET_PROJECT_SLACK_CONFIG = "get-project-slack-config",
  UPDATE_PROJECT_SLACK_CONFIG = "update-project-slack-config",
  GET_SLACK_INTEGRATION = "get-slack-integration",
  UPDATE_SLACK_INTEGRATION = "update-slack-integration",
  DELETE_SLACK_INTEGRATION = "delete-slack-integration",
  GET_PROJECT_WORKFLOW_INTEGRATION_CONFIG = "get-project-workflow-integration-config",
  UPDATE_PROJECT_WORKFLOW_INTEGRATION_CONFIG = "update-project-workflow-integration-config",

  GET_PROJECT_SSH_CONFIG = "get-project-ssh-config",
  UPDATE_PROJECT_SSH_CONFIG = "update-project-ssh-config",
  INTEGRATION_SYNCED = "integration-synced",
  CREATE_CMEK = "create-cmek",
  UPDATE_CMEK = "update-cmek",
  DELETE_CMEK = "delete-cmek",
  GET_CMEKS = "get-cmeks",
  GET_CMEK = "get-cmek",
  CMEK_ENCRYPT = "cmek-encrypt",
  CMEK_DECRYPT = "cmek-decrypt",
  CMEK_SIGN = "cmek-sign",
  CMEK_VERIFY = "cmek-verify",
  CMEK_LIST_SIGNING_ALGORITHMS = "cmek-list-signing-algorithms",
  CMEK_GET_PUBLIC_KEY = "cmek-get-public-key",

  UPDATE_EXTERNAL_GROUP_ORG_ROLE_MAPPINGS = "update-external-group-org-role-mapping",
  GET_EXTERNAL_GROUP_ORG_ROLE_MAPPINGS = "get-external-group-org-role-mapping",
  GET_PROJECT_TEMPLATES = "get-project-templates",
  GET_PROJECT_TEMPLATE = "get-project-template",
  CREATE_PROJECT_TEMPLATE = "create-project-template",
  UPDATE_PROJECT_TEMPLATE = "update-project-template",
  DELETE_PROJECT_TEMPLATE = "delete-project-template",
  GET_APP_CONNECTIONS = "get-app-connections",
  GET_AVAILABLE_APP_CONNECTIONS_DETAILS = "get-available-app-connections-details",
  GET_APP_CONNECTION = "get-app-connection",
  CREATE_APP_CONNECTION = "create-app-connection",
  UPDATE_APP_CONNECTION = "update-app-connection",
  DELETE_APP_CONNECTION = "delete-app-connection",
  GET_APP_CONNECTION_USAGE = "get-app-connection-usage",
  MIGRATE_APP_CONNECTION = "migrate-app-connection",
  CREATE_SHARED_SECRET = "create-shared-secret",
  CREATE_SECRET_REQUEST = "create-secret-request",
  DELETE_SHARED_SECRET = "delete-shared-secret",
  READ_SHARED_SECRET = "read-shared-secret",
  GET_SECRET_SYNCS = "get-secret-syncs",
  GET_SECRET_SYNC = "get-secret-sync",
  CREATE_SECRET_SYNC = "create-secret-sync",
  UPDATE_SECRET_SYNC = "update-secret-sync",
  DELETE_SECRET_SYNC = "delete-secret-sync",
  SECRET_SYNC_SYNC_SECRETS = "secret-sync-sync-secrets",
  SECRET_SYNC_IMPORT_SECRETS = "secret-sync-import-secrets",
  SECRET_SYNC_REMOVE_SECRETS = "secret-sync-remove-secrets",
  GET_PKI_SYNCS = "get-pki-syncs",
  GET_PKI_SYNC = "get-pki-sync",
  GET_PKI_SYNC_CERTIFICATES = "get-pki-sync-certificates",
  CREATE_PKI_SYNC = "create-pki-sync",
  UPDATE_PKI_SYNC = "update-pki-sync",
  DELETE_PKI_SYNC = "delete-pki-sync",
  PKI_SYNC_SYNC_CERTIFICATES = "pki-sync-sync-certificates",
  PKI_SYNC_IMPORT_CERTIFICATES = "pki-sync-import-certificates",
  PKI_SYNC_REMOVE_CERTIFICATES = "pki-sync-remove-certificates",
  OIDC_GROUP_MEMBERSHIP_MAPPING_ASSIGN_USER = "oidc-group-membership-mapping-assign-user",
  OIDC_GROUP_MEMBERSHIP_MAPPING_REMOVE_USER = "oidc-group-membership-mapping-remove-user",
  CREATE_KMIP_CLIENT = "create-kmip-client",
  UPDATE_KMIP_CLIENT = "update-kmip-client",
  DELETE_KMIP_CLIENT = "delete-kmip-client",
  GET_KMIP_CLIENT = "get-kmip-client",
  GET_KMIP_CLIENTS = "get-kmip-clients",
  CREATE_KMIP_CLIENT_CERTIFICATE = "create-kmip-client-certificate",

  SETUP_KMIP = "setup-kmip",
  GET_KMIP = "get-kmip",
  REGISTER_KMIP_SERVER = "register-kmip-server",

  KMIP_OPERATION_CREATE = "kmip-operation-create",
  KMIP_OPERATION_GET = "kmip-operation-get",
  KMIP_OPERATION_DESTROY = "kmip-operation-destroy",
  KMIP_OPERATION_GET_ATTRIBUTES = "kmip-operation-get-attributes",
  KMIP_OPERATION_ACTIVATE = "kmip-operation-activate",
  KMIP_OPERATION_REVOKE = "kmip-operation-revoke",
  KMIP_OPERATION_LOCATE = "kmip-operation-locate",
  KMIP_OPERATION_REGISTER = "kmip-operation-register",

  GET_SECRET_ROTATIONS = "get-secret-rotations",
  GET_SECRET_ROTATION = "get-secret-rotation",
  GET_SECRET_ROTATION_GENERATED_CREDENTIALS = "get-secret-rotation-generated-credentials",
  CREATE_SECRET_ROTATION = "create-secret-rotation",
  UPDATE_SECRET_ROTATION = "update-secret-rotation",
  DELETE_SECRET_ROTATION = "delete-secret-rotation",
  SECRET_ROTATION_ROTATE_SECRETS = "secret-rotation-rotate-secrets",

  PROJECT_ACCESS_REQUEST = "project-access-request",

  MICROSOFT_TEAMS_WORKFLOW_INTEGRATION_CREATE = "microsoft-teams-workflow-integration-create",
  MICROSOFT_TEAMS_WORKFLOW_INTEGRATION_DELETE = "microsoft-teams-workflow-integration-delete",
  MICROSOFT_TEAMS_WORKFLOW_INTEGRATION_UPDATE = "microsoft-teams-workflow-integration-update",
  MICROSOFT_TEAMS_WORKFLOW_INTEGRATION_CHECK_INSTALLATION_STATUS = "microsoft-teams-workflow-integration-check-installation-status",
  MICROSOFT_TEAMS_WORKFLOW_INTEGRATION_GET_TEAMS = "microsoft-teams-workflow-integration-get-teams",
  MICROSOFT_TEAMS_WORKFLOW_INTEGRATION_GET = "microsoft-teams-workflow-integration-get",
  MICROSOFT_TEAMS_WORKFLOW_INTEGRATION_LIST = "microsoft-teams-workflow-integration-list",

  PROJECT_ASSUME_PRIVILEGE_SESSION_START = "project-assume-privileges-session-start",
  PROJECT_ASSUME_PRIVILEGE_SESSION_END = "project-assume-privileges-session-end",

  GET_PROJECT_PIT_COMMITS = "get-project-pit-commits",
  GET_PROJECT_PIT_COMMIT_CHANGES = "get-project-pit-commit-changes",
  GET_PROJECT_PIT_COMMIT_COUNT = "get-project-pit-commit-count",
  PIT_ROLLBACK_COMMIT = "pit-rollback-commit",
  PIT_REVERT_COMMIT = "pit-revert-commit",
  PIT_GET_FOLDER_STATE = "pit-get-folder-state",
  PIT_COMPARE_FOLDER_STATES = "pit-compare-folder-states",
  PIT_PROCESS_NEW_COMMIT_RAW = "pit-process-new-commit-raw",
  SECRET_SCANNING_DATA_SOURCE_LIST = "secret-scanning-data-source-list",
  SECRET_SCANNING_DATA_SOURCE_CREATE = "secret-scanning-data-source-create",
  SECRET_SCANNING_DATA_SOURCE_UPDATE = "secret-scanning-data-source-update",
  SECRET_SCANNING_DATA_SOURCE_DELETE = "secret-scanning-data-source-delete",
  SECRET_SCANNING_DATA_SOURCE_GET = "secret-scanning-data-source-get",
  SECRET_SCANNING_DATA_SOURCE_TRIGGER_SCAN = "secret-scanning-data-source-trigger-scan",
  SECRET_SCANNING_DATA_SOURCE_SCAN = "secret-scanning-data-source-scan",
  SECRET_SCANNING_RESOURCE_LIST = "secret-scanning-resource-list",
  SECRET_SCANNING_SCAN_LIST = "secret-scanning-scan-list",
  SECRET_SCANNING_FINDING_LIST = "secret-scanning-finding-list",
  SECRET_SCANNING_FINDING_UPDATE = "secret-scanning-finding-update",
  SECRET_SCANNING_CONFIG_GET = "secret-scanning-config-get",
  SECRET_SCANNING_CONFIG_UPDATE = "secret-scanning-config-update",

  UPDATE_ORG = "update-org",

  CREATE_PROJECT = "create-project",
  UPDATE_PROJECT = "update-project",
  DELETE_PROJECT = "delete-project",

  CREATE_PROJECT_ROLE = "create-project-role",
  UPDATE_PROJECT_ROLE = "update-project-role",
  DELETE_PROJECT_ROLE = "delete-project-role",

  CREATE_ORG_ROLE = "create-org-role",
  UPDATE_ORG_ROLE = "update-org-role",
  DELETE_ORG_ROLE = "delete-org-role",

  CREATE_SECRET_REMINDER = "create-secret-reminder",
  GET_SECRET_REMINDER = "get-secret-reminder",
  DELETE_SECRET_REMINDER = "delete-secret-reminder",

  DASHBOARD_LIST_SECRETS = "dashboard-list-secrets",
  DASHBOARD_GET_SECRET_VALUE = "dashboard-get-secret-value",
  DASHBOARD_GET_SECRET_VERSION_VALUE = "dashboard-get-secret-version-value",

  PAM_SESSION_CREDENTIALS_GET = "pam-session-credentials-get",
  PAM_SESSION_START = "pam-session-start",
  PAM_SESSION_LOGS_UPDATE = "pam-session-logs-update",
  PAM_SESSION_END = "pam-session-end",
  PAM_SESSION_GET = "pam-session-get",
  PAM_SESSION_LIST = "pam-session-list",
  PAM_FOLDER_CREATE = "pam-folder-create",
  PAM_FOLDER_UPDATE = "pam-folder-update",
  PAM_FOLDER_DELETE = "pam-folder-delete",
  PAM_ACCOUNT_LIST = "pam-account-list",
  PAM_ACCOUNT_ACCESS = "pam-account-access",
  PAM_ACCOUNT_CREATE = "pam-account-create",
  PAM_ACCOUNT_UPDATE = "pam-account-update",
  PAM_ACCOUNT_DELETE = "pam-account-delete",
  PAM_ACCOUNT_CREDENTIAL_ROTATION = "pam-account-credential-rotation",
  PAM_ACCOUNT_CREDENTIAL_ROTATION_FAILED = "pam-account-credential-rotation-failed",
  PAM_RESOURCE_LIST = "pam-resource-list",
  PAM_RESOURCE_GET = "pam-resource-get",
  PAM_RESOURCE_CREATE = "pam-resource-create",
  PAM_RESOURCE_UPDATE = "pam-resource-update",
  PAM_RESOURCE_DELETE = "pam-resource-delete",
  APPROVAL_POLICY_CREATE = "approval-policy-create",
  APPROVAL_POLICY_UPDATE = "approval-policy-update",
  APPROVAL_POLICY_DELETE = "approval-policy-delete",
  APPROVAL_POLICY_LIST = "approval-policy-list",
  APPROVAL_POLICY_GET = "approval-policy-get",
  APPROVAL_REQUEST_GET = "approval-request-get",
  APPROVAL_REQUEST_LIST = "approval-request-list",
  APPROVAL_REQUEST_CREATE = "approval-request-create",
  APPROVAL_REQUEST_APPROVE = "approval-request-approve",
  APPROVAL_REQUEST_REJECT = "approval-request-reject",
  APPROVAL_REQUEST_CANCEL = "approval-request-cancel",
  APPROVAL_REQUEST_GRANT_LIST = "approval-request-grant-list",
  APPROVAL_REQUEST_GRANT_GET = "approval-request-grant-get",
  APPROVAL_REQUEST_GRANT_REVOKE = "approval-request-grant-revoke",

  // PKI ACME
  CREATE_ACME_ACCOUNT = "create-acme-account",
  RETRIEVE_ACME_ACCOUNT = "retrieve-acme-account",
  CREATE_ACME_ORDER = "create-acme-order",
  FINALIZE_ACME_ORDER = "finalize-acme-order",
  DOWNLOAD_ACME_CERTIFICATE = "download-acme-certificate",
  RESPOND_TO_ACME_CHALLENGE = "respond-to-acme-challenge",
  PASS_ACME_CHALLENGE = "pass-acme-challenge",
  ATTEMPT_ACME_CHALLENGE = "attempt-acme-challenge",
  FAIL_ACME_CHALLENGE = "fail-acme-challenge",

<<<<<<< HEAD
  // MCP Endpoints
  MCP_ENDPOINT_CREATE = "mcp-endpoint-create",
  MCP_ENDPOINT_UPDATE = "mcp-endpoint-update",
  MCP_ENDPOINT_DELETE = "mcp-endpoint-delete",
  MCP_ENDPOINT_GET = "mcp-endpoint-get",
  MCP_ENDPOINT_LIST = "mcp-endpoint-list",
  MCP_ENDPOINT_LIST_TOOLS = "mcp-endpoint-list-tools",
  MCP_ENDPOINT_ENABLE_TOOL = "mcp-endpoint-enable-tool",
  MCP_ENDPOINT_DISABLE_TOOL = "mcp-endpoint-disable-tool",
  MCP_ENDPOINT_BULK_UPDATE_TOOLS = "mcp-endpoint-bulk-update-tools",
  MCP_ENDPOINT_OAUTH_CLIENT_REGISTER = "mcp-endpoint-oauth-client-register",
  MCP_ENDPOINT_OAUTH_AUTHORIZE = "mcp-endpoint-oauth-authorize",
  MCP_ENDPOINT_CONNECT = "mcp-endpoint-connect",
  MCP_ENDPOINT_SAVE_USER_CREDENTIAL = "mcp-endpoint-save-user-credential",

  // MCP Servers
  MCP_SERVER_CREATE = "mcp-server-create",
  MCP_SERVER_UPDATE = "mcp-server-update",
  MCP_SERVER_DELETE = "mcp-server-delete",
  MCP_SERVER_GET = "mcp-server-get",
  MCP_SERVER_LIST = "mcp-server-list",
  MCP_SERVER_LIST_TOOLS = "mcp-server-list-tools",
  MCP_SERVER_SYNC_TOOLS = "mcp-server-sync-tools",

  // MCP Activity Logs
  MCP_ACTIVITY_LOG_LIST = "mcp-activity-log-list"
=======
  // Dynamic Secrets
  CREATE_DYNAMIC_SECRET = "create-dynamic-secret",
  UPDATE_DYNAMIC_SECRET = "update-dynamic-secret",
  DELETE_DYNAMIC_SECRET = "delete-dynamic-secret",
  GET_DYNAMIC_SECRET = "get-dynamic-secret",
  LIST_DYNAMIC_SECRETS = "list-dynamic-secrets",

  // Dynamic Secret Leases
  CREATE_DYNAMIC_SECRET_LEASE = "create-dynamic-secret-lease",
  DELETE_DYNAMIC_SECRET_LEASE = "delete-dynamic-secret-lease",
  RENEW_DYNAMIC_SECRET_LEASE = "renew-dynamic-secret-lease",
  LIST_DYNAMIC_SECRET_LEASES = "list-dynamic-secret-leases",
  GET_DYNAMIC_SECRET_LEASE = "get-dynamic-secret-lease"
>>>>>>> 68578364
}

export const filterableSecretEvents: EventType[] = [
  EventType.GET_SECRET,
  EventType.DELETE_SECRETS,
  EventType.CREATE_SECRETS,
  EventType.UPDATE_SECRETS,
  EventType.CREATE_SECRET,
  EventType.UPDATE_SECRET,
  EventType.DELETE_SECRET
];

interface UserActorMetadata {
  userId: string;
  email?: string | null;
  username: string;
  permission?: Record<string, unknown>;
  authMethod?: string;
}

interface ServiceActorMetadata {
  serviceId: string;
  name: string;
}

interface IdentityActorMetadata {
  identityId: string;
  name: string;
  permission?: Record<string, unknown>;
}

interface ScimClientActorMetadata {}

interface PlatformActorMetadata {}

interface KmipClientActorMetadata {
  clientId: string;
  name: string;
}

interface AcmeProfileActorMetadata {
  profileId: string;
}

interface AcmeAccountActorMetadata {
  profileId: string;
  accountId: string;
}

interface UnknownUserActorMetadata {}

export interface UserActor {
  type: ActorType.USER;
  metadata: UserActorMetadata;
}

export interface ServiceActor {
  type: ActorType.SERVICE;
  metadata: ServiceActorMetadata;
}

export interface PlatformActor {
  type: ActorType.PLATFORM;
  metadata: PlatformActorMetadata;
}

export interface KmipClientActor {
  type: ActorType.KMIP_CLIENT;
  metadata: KmipClientActorMetadata;
}

export interface UnknownUserActor {
  type: ActorType.UNKNOWN_USER;
  metadata: UnknownUserActorMetadata;
}

export interface IdentityActor {
  type: ActorType.IDENTITY;
  metadata: IdentityActorMetadata;
}

export interface ScimClientActor {
  type: ActorType.SCIM_CLIENT;
  metadata: ScimClientActorMetadata;
}

export interface AcmeProfileActor {
  type: ActorType.ACME_PROFILE;
  metadata: AcmeProfileActorMetadata;
}

export interface AcmeAccountActor {
  type: ActorType.ACME_ACCOUNT;
  metadata: AcmeAccountActorMetadata;
}

export type Actor =
  | UserActor
  | ServiceActor
  | IdentityActor
  | ScimClientActor
  | PlatformActor
  | KmipClientActor
  | AcmeProfileActor
  | AcmeAccountActor;

interface GetSecretsEvent {
  type: EventType.GET_SECRETS;
  metadata: {
    environment: string;
    secretPath: string;
    numberOfSecrets: number;
  };
}

interface CreateSubOrganizationEvent {
  type: EventType.CREATE_SUB_ORGANIZATION;
  metadata: {
    name: string;
    organizationId: string;
  };
}

interface UpdateSubOrganizationEvent {
  type: EventType.UPDATE_SUB_ORGANIZATION;
  metadata: {
    name: string;
    organizationId: string;
  };
}

type TSecretMetadata = { key: string; value: string }[];

interface GetSecretEvent {
  type: EventType.GET_SECRET;
  metadata: {
    environment: string;
    secretPath: string;
    secretId: string;
    secretKey: string;
    secretVersion: number;
    secretMetadata?: TSecretMetadata;
  };
}

interface CreateSecretEvent {
  type: EventType.CREATE_SECRET;
  metadata: {
    environment: string;
    secretPath: string;
    secretId: string;
    secretKey: string;
    secretVersion: number;
    secretMetadata?: TSecretMetadata;
    secretTags?: string[];
  };
}

interface CreateSecretBatchEvent {
  type: EventType.CREATE_SECRETS;
  metadata: {
    environment: string;
    secretPath: string;
    secrets: Array<{
      secretId: string;
      secretKey: string;
      secretPath?: string;
      secretVersion: number;
      secretMetadata?: TSecretMetadata;
      secretTags?: string[];
    }>;
  };
}

interface UpdateSecretEvent {
  type: EventType.UPDATE_SECRET;
  metadata: {
    environment: string;
    secretPath: string;
    secretId: string;
    secretKey: string;
    secretVersion: number;
    secretMetadata?: TSecretMetadata;
    secretTags?: string[];
  };
}

interface UpdateSecretBatchEvent {
  type: EventType.UPDATE_SECRETS;
  metadata: {
    environment: string;
    secretPath?: string;
    secrets: Array<{
      secretId: string;
      secretKey: string;
      secretVersion: number;
      secretMetadata?: TSecretMetadata;
      secretPath?: string;
      secretTags?: string[];
    }>;
  };
}

interface MoveSecretsEvent {
  type: EventType.MOVE_SECRETS;
  metadata: {
    sourceEnvironment: string;
    sourceSecretPath: string;
    destinationEnvironment: string;
    destinationSecretPath: string;
    secretIds: string[];
  };
}

interface DeleteSecretEvent {
  type: EventType.DELETE_SECRET;
  metadata: {
    environment: string;
    secretPath: string;
    secretId: string;
    secretKey: string;
    secretVersion: number;
  };
}

interface DeleteSecretBatchEvent {
  type: EventType.DELETE_SECRETS;
  metadata: {
    environment: string;
    secretPath: string;
    secrets: Array<{ secretId: string; secretKey: string; secretVersion: number }>;
  };
}

interface GetProjectKeyEvent {
  type: EventType.GET_PROJECT_KEY;
  metadata: {
    keyId: string;
  };
}

interface AuthorizeIntegrationEvent {
  type: EventType.AUTHORIZE_INTEGRATION;
  metadata: {
    integration: string;
  };
}

interface UpdateIntegrationAuthEvent {
  type: EventType.UPDATE_INTEGRATION_AUTH;
  metadata: {
    integration: string;
  };
}

interface UnauthorizeIntegrationEvent {
  type: EventType.UNAUTHORIZE_INTEGRATION;
  metadata: {
    integration: string;
  };
}

interface CreateIntegrationEvent {
  type: EventType.CREATE_INTEGRATION;
  metadata: {
    integrationId: string;
    integration: string; // TODO: fix type
    environment: string;
    secretPath: string;
    url?: string;
    app?: string;
    appId?: string;
    targetEnvironment?: string;
    targetEnvironmentId?: string;
    targetService?: string;
    targetServiceId?: string;
    path?: string;
    region?: string;
  };
}

interface DeleteIntegrationEvent {
  type: EventType.DELETE_INTEGRATION;
  metadata: {
    integrationId: string;
    integration: string; // TODO: fix type
    environment: string;
    secretPath: string;
    url?: string;
    app?: string;
    appId?: string;
    targetEnvironment?: string;
    targetEnvironmentId?: string;
    targetService?: string;
    targetServiceId?: string;
    path?: string;
    region?: string;
    shouldDeleteIntegrationSecrets?: boolean;
  };
}

interface ManualSyncIntegrationEvent {
  type: EventType.MANUAL_SYNC_INTEGRATION;
  metadata: {
    integrationId: string;
    integration: string;
    environment: string;
    secretPath: string;
    url?: string;
    app?: string;
    appId?: string;
    targetEnvironment?: string;
    targetEnvironmentId?: string;
    targetService?: string;
    targetServiceId?: string;
    path?: string;
    region?: string;
  };
}

interface AddTrustedIPEvent {
  type: EventType.ADD_TRUSTED_IP;
  metadata: {
    trustedIpId: string;
    ipAddress: string;
    prefix?: number;
  };
}

interface UpdateTrustedIPEvent {
  type: EventType.UPDATE_TRUSTED_IP;
  metadata: {
    trustedIpId: string;
    ipAddress: string;
    prefix?: number;
  };
}

interface DeleteTrustedIPEvent {
  type: EventType.DELETE_TRUSTED_IP;
  metadata: {
    trustedIpId: string;
    ipAddress: string;
    prefix?: number;
  };
}

interface CreateServiceTokenEvent {
  type: EventType.CREATE_SERVICE_TOKEN;
  metadata: {
    name: string;
    scopes: Array<{
      environment: string;
      secretPath: string;
    }>;
  };
}

interface DeleteServiceTokenEvent {
  type: EventType.DELETE_SERVICE_TOKEN;
  metadata: {
    name: string;
    scopes: Array<{
      environment: string;
      secretPath: string;
    }>;
  };
}

interface CreateIdentityEvent {
  // note: currently not logging org-role
  type: EventType.CREATE_IDENTITY;
  metadata: {
    identityId: string;
    name: string;
    hasDeleteProtection: boolean;
    metadata?: { key: string; value: string }[];
  };
}

interface UpdateIdentityEvent {
  type: EventType.UPDATE_IDENTITY;
  metadata: {
    identityId: string;
    name?: string;
    hasDeleteProtection?: boolean;
    metadata?: { key: string; value: string }[];
  };
}

interface DeleteIdentityEvent {
  type: EventType.DELETE_IDENTITY;
  metadata: {
    identityId: string;
  };
}

interface LoginIdentityUniversalAuthEvent {
  type: EventType.LOGIN_IDENTITY_UNIVERSAL_AUTH;
  metadata: {
    identityId: string;
    identityUniversalAuthId: string;
    clientSecretId: string;
    identityAccessTokenId: string;
  };
}

interface MachineIdentityAuthTemplateCreateEvent {
  type: EventType.MACHINE_IDENTITY_AUTH_TEMPLATE_CREATE;
  metadata: {
    templateId: string;
    name: string;
  };
}

interface MachineIdentityAuthTemplateUpdateEvent {
  type: EventType.MACHINE_IDENTITY_AUTH_TEMPLATE_UPDATE;
  metadata: {
    templateId: string;
    name: string;
  };
}

interface MachineIdentityAuthTemplateDeleteEvent {
  type: EventType.MACHINE_IDENTITY_AUTH_TEMPLATE_DELETE;
  metadata: {
    templateId: string;
    name: string;
  };
}

interface AddIdentityUniversalAuthEvent {
  type: EventType.ADD_IDENTITY_UNIVERSAL_AUTH;
  metadata: {
    identityId: string;
    clientSecretTrustedIps: Array<TIdentityTrustedIp>;
    accessTokenTTL: number;
    accessTokenMaxTTL: number;
    accessTokenNumUsesLimit: number;
    accessTokenTrustedIps: Array<TIdentityTrustedIp>;
    lockoutEnabled: boolean;
    lockoutThreshold: number;
    lockoutDurationSeconds: number;
    lockoutCounterResetSeconds: number;
  };
}

interface UpdateIdentityUniversalAuthEvent {
  type: EventType.UPDATE_IDENTITY_UNIVERSAL_AUTH;
  metadata: {
    identityId: string;
    clientSecretTrustedIps?: Array<TIdentityTrustedIp>;
    accessTokenTTL?: number;
    accessTokenMaxTTL?: number;
    accessTokenNumUsesLimit?: number;
    accessTokenTrustedIps?: Array<TIdentityTrustedIp>;
    lockoutEnabled?: boolean;
    lockoutThreshold?: number;
    lockoutDurationSeconds?: number;
    lockoutCounterResetSeconds?: number;
  };
}

interface GetIdentityUniversalAuthEvent {
  type: EventType.GET_IDENTITY_UNIVERSAL_AUTH;
  metadata: {
    identityId: string;
  };
}

interface DeleteIdentityUniversalAuthEvent {
  type: EventType.REVOKE_IDENTITY_UNIVERSAL_AUTH;
  metadata: {
    identityId: string;
  };
}

interface CreateTokenIdentityTokenAuthEvent {
  type: EventType.CREATE_TOKEN_IDENTITY_TOKEN_AUTH;
  metadata: {
    identityId: string;
    identityAccessTokenId: string;
  };
}

interface UpdateTokenIdentityTokenAuthEvent {
  type: EventType.UPDATE_TOKEN_IDENTITY_TOKEN_AUTH;
  metadata: {
    identityId: string;
    tokenId: string;
    name?: string;
  };
}

interface GetTokensIdentityTokenAuthEvent {
  type: EventType.GET_TOKENS_IDENTITY_TOKEN_AUTH;
  metadata: {
    identityId: string;
  };
}

interface GetTokenIdentityTokenAuthEvent {
  type: EventType.GET_TOKEN_IDENTITY_TOKEN_AUTH;
  metadata: {
    identityId: string;
    identityName: string;
    tokenId: string;
  };
}

interface AddIdentityTokenAuthEvent {
  type: EventType.ADD_IDENTITY_TOKEN_AUTH;
  metadata: {
    identityId: string;
    accessTokenTTL: number;
    accessTokenMaxTTL: number;
    accessTokenNumUsesLimit: number;
    accessTokenTrustedIps: Array<TIdentityTrustedIp>;
  };
}

interface UpdateIdentityTokenAuthEvent {
  type: EventType.UPDATE_IDENTITY_TOKEN_AUTH;
  metadata: {
    identityId: string;
    accessTokenTTL?: number;
    accessTokenMaxTTL?: number;
    accessTokenNumUsesLimit?: number;
    accessTokenTrustedIps?: Array<TIdentityTrustedIp>;
  };
}

interface GetIdentityTokenAuthEvent {
  type: EventType.GET_IDENTITY_TOKEN_AUTH;
  metadata: {
    identityId: string;
  };
}

interface DeleteIdentityTokenAuthEvent {
  type: EventType.REVOKE_IDENTITY_TOKEN_AUTH;
  metadata: {
    identityId: string;
  };
}

interface LoginIdentityKubernetesAuthEvent {
  type: EventType.LOGIN_IDENTITY_KUBERNETES_AUTH;
  metadata: {
    identityId: string;
    identityKubernetesAuthId: string;
    identityAccessTokenId: string;
  };
}

interface AddIdentityKubernetesAuthEvent {
  type: EventType.ADD_IDENTITY_KUBERNETES_AUTH;
  metadata: {
    identityId: string;
    kubernetesHost: string;
    allowedNamespaces: string;
    allowedNames: string;
    accessTokenTTL: number;
    accessTokenMaxTTL: number;
    accessTokenNumUsesLimit: number;
    accessTokenTrustedIps: Array<TIdentityTrustedIp>;
  };
}

interface DeleteIdentityKubernetesAuthEvent {
  type: EventType.REVOKE_IDENTITY_KUBERNETES_AUTH;
  metadata: {
    identityId: string;
  };
}

interface UpdateIdentityKubernetesAuthEvent {
  type: EventType.UPDATE_IDENTITY_KUBENETES_AUTH;
  metadata: {
    identityId: string;
    kubernetesHost?: string;
    allowedNamespaces?: string;
    allowedNames?: string;
    accessTokenTTL?: number;
    accessTokenMaxTTL?: number;
    accessTokenNumUsesLimit?: number;
    accessTokenTrustedIps?: Array<TIdentityTrustedIp>;
  };
}

interface GetIdentityKubernetesAuthEvent {
  type: EventType.GET_IDENTITY_KUBERNETES_AUTH;
  metadata: {
    identityId: string;
  };
}

interface CreateIdentityUniversalAuthClientSecretEvent {
  type: EventType.CREATE_IDENTITY_UNIVERSAL_AUTH_CLIENT_SECRET;
  metadata: {
    identityId: string;
    clientSecretId: string;
  };
}

interface GetIdentityUniversalAuthClientSecretsEvent {
  type: EventType.GET_IDENTITY_UNIVERSAL_AUTH_CLIENT_SECRETS;
  metadata: {
    identityId: string;
  };
}

interface GetIdentityUniversalAuthClientSecretByIdEvent {
  type: EventType.GET_IDENTITY_UNIVERSAL_AUTH_CLIENT_SECRET_BY_ID;
  metadata: {
    identityId: string;
    clientSecretId: string;
  };
}

interface RevokeIdentityUniversalAuthClientSecretEvent {
  type: EventType.REVOKE_IDENTITY_UNIVERSAL_AUTH_CLIENT_SECRET;
  metadata: {
    identityId: string;
    clientSecretId: string;
  };
}

interface ClearIdentityUniversalAuthLockoutsEvent {
  type: EventType.CLEAR_IDENTITY_UNIVERSAL_AUTH_LOCKOUTS;
  metadata: {
    identityId: string;
  };
}

interface LoginIdentityGcpAuthEvent {
  type: EventType.LOGIN_IDENTITY_GCP_AUTH;
  metadata: {
    identityId: string;
    identityGcpAuthId: string;
    identityAccessTokenId: string;
  };
}

interface AddIdentityGcpAuthEvent {
  type: EventType.ADD_IDENTITY_GCP_AUTH;
  metadata: {
    identityId: string;
    type: string;
    allowedServiceAccounts?: string | null;
    allowedProjects?: string | null;
    allowedZones?: string | null;
    accessTokenTTL: number;
    accessTokenMaxTTL: number;
    accessTokenNumUsesLimit: number;
    accessTokenTrustedIps: Array<TIdentityTrustedIp>;
  };
}

interface DeleteIdentityGcpAuthEvent {
  type: EventType.REVOKE_IDENTITY_GCP_AUTH;
  metadata: {
    identityId: string;
  };
}

interface UpdateIdentityGcpAuthEvent {
  type: EventType.UPDATE_IDENTITY_GCP_AUTH;
  metadata: {
    identityId: string;
    type?: string;
    allowedServiceAccounts?: string | null;
    allowedProjects?: string | null;
    allowedZones?: string | null;
    accessTokenTTL?: number;
    accessTokenMaxTTL?: number;
    accessTokenNumUsesLimit?: number;
    accessTokenTrustedIps?: Array<TIdentityTrustedIp>;
  };
}

interface GetIdentityGcpAuthEvent {
  type: EventType.GET_IDENTITY_GCP_AUTH;
  metadata: {
    identityId: string;
  };
}

interface LoginIdentityAwsAuthEvent {
  type: EventType.LOGIN_IDENTITY_AWS_AUTH;
  metadata: {
    identityId: string;
    identityAwsAuthId: string;
    identityAccessTokenId: string;
  };
}

interface AddIdentityAwsAuthEvent {
  type: EventType.ADD_IDENTITY_AWS_AUTH;
  metadata: {
    identityId: string;
    stsEndpoint: string;
    allowedPrincipalArns: string;
    allowedAccountIds: string;
    accessTokenTTL: number;
    accessTokenMaxTTL: number;
    accessTokenNumUsesLimit: number;
    accessTokenTrustedIps: Array<TIdentityTrustedIp>;
  };
}

interface DeleteIdentityAwsAuthEvent {
  type: EventType.REVOKE_IDENTITY_AWS_AUTH;
  metadata: {
    identityId: string;
  };
}

interface UpdateIdentityAwsAuthEvent {
  type: EventType.UPDATE_IDENTITY_AWS_AUTH;
  metadata: {
    identityId: string;
    stsEndpoint?: string;
    allowedPrincipalArns?: string;
    allowedAccountIds?: string;
    accessTokenTTL?: number;
    accessTokenMaxTTL?: number;
    accessTokenNumUsesLimit?: number;
    accessTokenTrustedIps?: Array<TIdentityTrustedIp>;
  };
}

interface GetIdentityAwsAuthEvent {
  type: EventType.GET_IDENTITY_AWS_AUTH;
  metadata: {
    identityId: string;
  };
}

interface LoginIdentityAliCloudAuthEvent {
  type: EventType.LOGIN_IDENTITY_ALICLOUD_AUTH;
  metadata: {
    identityId: string;
    identityAliCloudAuthId: string;
    identityAccessTokenId: string;
  };
}

interface AddIdentityAliCloudAuthEvent {
  type: EventType.ADD_IDENTITY_ALICLOUD_AUTH;
  metadata: {
    identityId: string;
    allowedArns: string;
    accessTokenTTL: number;
    accessTokenMaxTTL: number;
    accessTokenNumUsesLimit: number;
    accessTokenTrustedIps: Array<TIdentityTrustedIp>;
  };
}

interface DeleteIdentityAliCloudAuthEvent {
  type: EventType.REVOKE_IDENTITY_ALICLOUD_AUTH;
  metadata: {
    identityId: string;
  };
}

interface UpdateIdentityAliCloudAuthEvent {
  type: EventType.UPDATE_IDENTITY_ALICLOUD_AUTH;
  metadata: {
    identityId: string;
    allowedArns: string;
    accessTokenTTL?: number;
    accessTokenMaxTTL?: number;
    accessTokenNumUsesLimit?: number;
    accessTokenTrustedIps?: Array<TIdentityTrustedIp>;
  };
}

interface GetIdentityAliCloudAuthEvent {
  type: EventType.GET_IDENTITY_ALICLOUD_AUTH;
  metadata: {
    identityId: string;
  };
}

interface LoginIdentityTlsCertAuthEvent {
  type: EventType.LOGIN_IDENTITY_TLS_CERT_AUTH;
  metadata: {
    identityId: string;
    identityTlsCertAuthId: string;
    identityAccessTokenId: string;
  };
}

interface AddIdentityTlsCertAuthEvent {
  type: EventType.ADD_IDENTITY_TLS_CERT_AUTH;
  metadata: {
    identityId: string;
    allowedCommonNames: string | null | undefined;
    accessTokenTTL: number;
    accessTokenMaxTTL: number;
    accessTokenNumUsesLimit: number;
    accessTokenTrustedIps: Array<TIdentityTrustedIp>;
  };
}

interface DeleteIdentityTlsCertAuthEvent {
  type: EventType.REVOKE_IDENTITY_TLS_CERT_AUTH;
  metadata: {
    identityId: string;
  };
}

interface UpdateIdentityTlsCertAuthEvent {
  type: EventType.UPDATE_IDENTITY_TLS_CERT_AUTH;
  metadata: {
    identityId: string;
    allowedCommonNames: string | null | undefined;
    accessTokenTTL?: number;
    accessTokenMaxTTL?: number;
    accessTokenNumUsesLimit?: number;
    accessTokenTrustedIps?: Array<TIdentityTrustedIp>;
  };
}

interface GetIdentityTlsCertAuthEvent {
  type: EventType.GET_IDENTITY_TLS_CERT_AUTH;
  metadata: {
    identityId: string;
  };
}

interface LoginIdentityOciAuthEvent {
  type: EventType.LOGIN_IDENTITY_OCI_AUTH;
  metadata: {
    identityId: string;
    identityOciAuthId: string;
    identityAccessTokenId: string;
  };
}

interface AddIdentityOciAuthEvent {
  type: EventType.ADD_IDENTITY_OCI_AUTH;
  metadata: {
    identityId: string;
    tenancyOcid: string;
    allowedUsernames: string | null;
    accessTokenTTL: number;
    accessTokenMaxTTL: number;
    accessTokenNumUsesLimit: number;
    accessTokenTrustedIps: Array<TIdentityTrustedIp>;
  };
}

interface DeleteIdentityOciAuthEvent {
  type: EventType.REVOKE_IDENTITY_OCI_AUTH;
  metadata: {
    identityId: string;
  };
}

interface UpdateIdentityOciAuthEvent {
  type: EventType.UPDATE_IDENTITY_OCI_AUTH;
  metadata: {
    identityId: string;
    tenancyOcid?: string;
    allowedUsernames: string | null;
    accessTokenTTL?: number;
    accessTokenMaxTTL?: number;
    accessTokenNumUsesLimit?: number;
    accessTokenTrustedIps?: Array<TIdentityTrustedIp>;
  };
}

interface GetIdentityOciAuthEvent {
  type: EventType.GET_IDENTITY_OCI_AUTH;
  metadata: {
    identityId: string;
  };
}

interface LoginIdentityAzureAuthEvent {
  type: EventType.LOGIN_IDENTITY_AZURE_AUTH;
  metadata: {
    identityId: string;
    identityAzureAuthId: string;
    identityAccessTokenId: string;
  };
}

interface AddIdentityAzureAuthEvent {
  type: EventType.ADD_IDENTITY_AZURE_AUTH;
  metadata: {
    identityId: string;
    tenantId: string;
    resource: string;
    accessTokenTTL: number;
    accessTokenMaxTTL: number;
    accessTokenNumUsesLimit: number;
    accessTokenTrustedIps: Array<TIdentityTrustedIp>;
  };
}

interface DeleteIdentityAzureAuthEvent {
  type: EventType.REVOKE_IDENTITY_AZURE_AUTH;
  metadata: {
    identityId: string;
  };
}

interface UpdateIdentityAzureAuthEvent {
  type: EventType.UPDATE_IDENTITY_AZURE_AUTH;
  metadata: {
    identityId: string;
    tenantId?: string;
    resource?: string;
    accessTokenTTL?: number;
    accessTokenMaxTTL?: number;
    accessTokenNumUsesLimit?: number;
    accessTokenTrustedIps?: Array<TIdentityTrustedIp>;
  };
}

interface GetIdentityAzureAuthEvent {
  type: EventType.GET_IDENTITY_AZURE_AUTH;
  metadata: {
    identityId: string;
  };
}

interface LoginIdentityLdapAuthEvent {
  type: EventType.LOGIN_IDENTITY_LDAP_AUTH;
  metadata: {
    identityId: string;
    ldapUsername: string;
    ldapEmail?: string;
  };
}

interface AddIdentityLdapAuthEvent {
  type: EventType.ADD_IDENTITY_LDAP_AUTH;
  metadata: {
    identityId: string;
    accessTokenTTL?: number;
    accessTokenMaxTTL?: number;
    accessTokenNumUsesLimit?: number;
    accessTokenTrustedIps?: Array<TIdentityTrustedIp>;
    allowedFields?: TAllowedFields[];
    url: string;
    templateId?: string | null;
    lockoutEnabled: boolean;
    lockoutThreshold: number;
    lockoutDurationSeconds: number;
    lockoutCounterResetSeconds: number;
  };
}

interface UpdateIdentityLdapAuthEvent {
  type: EventType.UPDATE_IDENTITY_LDAP_AUTH;
  metadata: {
    identityId: string;
    accessTokenTTL?: number;
    accessTokenMaxTTL?: number;
    accessTokenNumUsesLimit?: number;
    accessTokenTrustedIps?: Array<TIdentityTrustedIp>;
    allowedFields?: TAllowedFields[];
    url?: string;
    templateId?: string | null;
    lockoutEnabled?: boolean;
    lockoutThreshold?: number;
    lockoutDurationSeconds?: number;
    lockoutCounterResetSeconds?: number;
  };
}

interface GetIdentityLdapAuthEvent {
  type: EventType.GET_IDENTITY_LDAP_AUTH;
  metadata: {
    identityId: string;
  };
}

interface RevokeIdentityLdapAuthEvent {
  type: EventType.REVOKE_IDENTITY_LDAP_AUTH;
  metadata: {
    identityId: string;
  };
}

interface ClearIdentityLdapAuthLockoutsEvent {
  type: EventType.CLEAR_IDENTITY_LDAP_AUTH_LOCKOUTS;
  metadata: {
    identityId: string;
  };
}

interface CreateIdentityOrgMembershipEvent {
  type: EventType.CREATE_IDENTITY_ORG_MEMBERSHIP;
  metadata: {
    identityId: string;
    roles: unknown;
  };
}

interface UpdateIdentityOrgMembershipEvent {
  type: EventType.UPDATE_IDENTITY_ORG_MEMBERSHIP;
  metadata: {
    identityId: string;
    roles?: unknown;
  };
}

interface DeleteIdentityOrgMembershipEvent {
  type: EventType.DELETE_IDENTITY_ORG_MEMBERSHIP;
  metadata: {
    identityId: string;
  };
}

interface CreateIdentityProjectMembershipEvent {
  type: EventType.CREATE_IDENTITY_PROJECT_MEMBERSHIP;
  metadata: {
    identityId: string;
    roles: unknown;
  };
}

interface UpdateIdentityProjectMembershipEvent {
  type: EventType.UPDATE_IDENTITY_PROJECT_MEMBERSHIP;
  metadata: {
    identityId: string;
    roles?: unknown;
  };
}

interface DeleteIdentityProjectMembershipEvent {
  type: EventType.DELETE_IDENTITY_PROJECT_MEMBERSHIP;
  metadata: {
    identityId: string;
  };
}

interface LoginIdentityOidcAuthEvent {
  type: EventType.LOGIN_IDENTITY_OIDC_AUTH;
  metadata: {
    identityId: string;
    identityOidcAuthId: string;
    identityAccessTokenId: string;
    oidcClaimsReceived: Record<string, unknown>;
  };
}

interface AddIdentityOidcAuthEvent {
  type: EventType.ADD_IDENTITY_OIDC_AUTH;
  metadata: {
    identityId: string;
    oidcDiscoveryUrl: string;
    caCert: string;
    boundIssuer: string;
    boundAudiences: string;
    boundClaims: Record<string, string>;
    claimMetadataMapping: Record<string, string>;
    boundSubject: string;
    accessTokenTTL: number;
    accessTokenMaxTTL: number;
    accessTokenNumUsesLimit: number;
    accessTokenTrustedIps: Array<TIdentityTrustedIp>;
  };
}

interface DeleteIdentityOidcAuthEvent {
  type: EventType.REVOKE_IDENTITY_OIDC_AUTH;
  metadata: {
    identityId: string;
  };
}

interface UpdateIdentityOidcAuthEvent {
  type: EventType.UPDATE_IDENTITY_OIDC_AUTH;
  metadata: {
    identityId: string;
    oidcDiscoveryUrl?: string;
    caCert?: string;
    boundIssuer?: string;
    boundAudiences?: string;
    boundClaims?: Record<string, string>;
    claimMetadataMapping?: Record<string, string>;
    boundSubject?: string;
    accessTokenTTL?: number;
    accessTokenMaxTTL?: number;
    accessTokenNumUsesLimit?: number;
    accessTokenTrustedIps?: Array<TIdentityTrustedIp>;
  };
}

interface GetIdentityOidcAuthEvent {
  type: EventType.GET_IDENTITY_OIDC_AUTH;
  metadata: {
    identityId: string;
  };
}

interface LoginIdentityJwtAuthEvent {
  type: EventType.LOGIN_IDENTITY_JWT_AUTH;
  metadata: {
    identityId: string;
    identityJwtAuthId: string;
    identityAccessTokenId: string;
  };
}

interface AddIdentityJwtAuthEvent {
  type: EventType.ADD_IDENTITY_JWT_AUTH;
  metadata: {
    identityId: string;
    configurationType: string;
    jwksUrl?: string;
    jwksCaCert: string;
    publicKeys: string[];
    boundIssuer: string;
    boundAudiences: string;
    boundClaims: Record<string, string>;
    boundSubject: string;
    accessTokenTTL: number;
    accessTokenMaxTTL: number;
    accessTokenNumUsesLimit: number;
    accessTokenTrustedIps: Array<TIdentityTrustedIp>;
  };
}

interface UpdateIdentityJwtAuthEvent {
  type: EventType.UPDATE_IDENTITY_JWT_AUTH;
  metadata: {
    identityId: string;
    configurationType?: string;
    jwksUrl?: string;
    jwksCaCert?: string;
    publicKeys?: string[];
    boundIssuer?: string;
    boundAudiences?: string;
    boundClaims?: Record<string, string>;
    boundSubject?: string;
    accessTokenTTL?: number;
    accessTokenMaxTTL?: number;
    accessTokenNumUsesLimit?: number;
    accessTokenTrustedIps?: Array<TIdentityTrustedIp>;
  };
}

interface DeleteIdentityJwtAuthEvent {
  type: EventType.REVOKE_IDENTITY_JWT_AUTH;
  metadata: {
    identityId: string;
  };
}

interface GetIdentityJwtAuthEvent {
  type: EventType.GET_IDENTITY_JWT_AUTH;
  metadata: {
    identityId: string;
  };
}

interface CreateEnvironmentEvent {
  type: EventType.CREATE_ENVIRONMENT;
  metadata: {
    name: string;
    slug: string;
  };
}

interface GetEnvironmentEvent {
  type: EventType.GET_ENVIRONMENT;
  metadata: {
    id: string;
  };
}

interface UpdateEnvironmentEvent {
  type: EventType.UPDATE_ENVIRONMENT;
  metadata: {
    oldName: string;
    newName: string;
    oldSlug: string;
    newSlug: string;
    oldPos: number;
    newPos: number;
  };
}

interface DeleteEnvironmentEvent {
  type: EventType.DELETE_ENVIRONMENT;
  metadata: {
    name: string;
    slug: string;
  };
}

interface AddProjectMemberEvent {
  type: EventType.ADD_PROJECT_MEMBER;
  metadata: {
    userId: string;
    email: string;
  };
}

interface AddBatchProjectMemberEvent {
  type: EventType.ADD_BATCH_PROJECT_MEMBER;
  metadata: Array<{
    userId: string;
    email: string;
  }>;
}

interface RemoveProjectMemberEvent {
  type: EventType.REMOVE_PROJECT_MEMBER;
  metadata: {
    userId: string;
    email: string;
  };
}

interface CreateFolderEvent {
  type: EventType.CREATE_FOLDER;
  metadata: {
    environment: string;
    folderId: string;
    folderName: string;
    folderPath: string;
    description?: string;
  };
}

interface UpdateFolderEvent {
  type: EventType.UPDATE_FOLDER;
  metadata: {
    environment: string;
    folderId: string;
    oldFolderName?: string;
    newFolderName: string;
    newFolderDescription?: string;
    folderPath: string;
  };
}

interface DeleteFolderEvent {
  type: EventType.DELETE_FOLDER;
  metadata: {
    environment: string;
    folderId: string;
    folderName: string;
    folderPath: string;
  };
}

interface CreateWebhookEvent {
  type: EventType.CREATE_WEBHOOK;
  metadata: {
    webhookId: string;
    environment: string;
    secretPath: string;
    isDisabled: boolean;
  };
}

interface UpdateWebhookStatusEvent {
  type: EventType.UPDATE_WEBHOOK_STATUS;
  metadata: {
    webhookId: string;
    environment: string;
    secretPath: string;
    isDisabled: boolean;
  };
}

interface DeleteWebhookEvent {
  type: EventType.DELETE_WEBHOOK;
  metadata: {
    webhookId: string;
    environment: string;
    secretPath: string;
    isDisabled: boolean;
  };
}

export interface WebhookTriggeredEvent {
  type: EventType.WEBHOOK_TRIGGERED;
  metadata: {
    webhookId: string;
    status: string;
  } & TWebhookPayloads;
}

interface GetSecretImportsEvent {
  type: EventType.GET_SECRET_IMPORTS;
  metadata: {
    environment: string;
    folderId: string;
    numberOfImports: number;
  };
}

interface GetSecretImportEvent {
  type: EventType.GET_SECRET_IMPORT;
  metadata: {
    secretImportId: string;
    folderId: string;
  };
}

interface CreateSecretImportEvent {
  type: EventType.CREATE_SECRET_IMPORT;
  metadata: {
    secretImportId: string;
    folderId: string;
    importFromEnvironment: string;
    importFromSecretPath: string;
    importToEnvironment: string;
    importToSecretPath: string;
  };
}

interface UpdateSecretImportEvent {
  type: EventType.UPDATE_SECRET_IMPORT;
  metadata: {
    secretImportId: string;
    folderId: string;
    importToEnvironment: string;
    importToSecretPath: string;
    position: number;
    orderBefore?: {
      environment: string;
      secretPath: string;
    }[];
    orderAfter?: {
      environment: string;
      secretPath: string;
    }[];
  };
}

interface DeleteSecretImportEvent {
  type: EventType.DELETE_SECRET_IMPORT;
  metadata: {
    secretImportId: string;
    folderId: string;
    importFromEnvironment: string;
    importFromSecretPath: string;
    importToEnvironment: string;
    importToSecretPath: string;
  };
}

interface UpdateUserRole {
  type: EventType.UPDATE_USER_PROJECT_ROLE;
  metadata: {
    userId: string;
    email: string;
    oldRole: string;
    newRole: string;
  };
}

interface UpdateUserDeniedPermissions {
  type: EventType.UPDATE_USER_PROJECT_DENIED_PERMISSIONS;
  metadata: {
    userId: string;
    email: string;
    deniedPermissions: {
      environmentSlug: string;
      ability: string;
    }[];
  };
}
interface SecretApprovalMerge {
  type: EventType.SECRET_APPROVAL_MERGED;
  metadata: {
    mergedBy: string;
    secretApprovalRequestSlug: string;
    secretApprovalRequestId: string;
  };
}

interface SecretApprovalClosed {
  type: EventType.SECRET_APPROVAL_CLOSED;
  metadata: {
    closedBy: string;
    secretApprovalRequestSlug: string;
    secretApprovalRequestId: string;
  };
}

interface SecretApprovalReopened {
  type: EventType.SECRET_APPROVAL_REOPENED;
  metadata: {
    reopenedBy: string;
    secretApprovalRequestSlug: string;
    secretApprovalRequestId: string;
  };
}

interface SecretApprovalRequest {
  type: EventType.SECRET_APPROVAL_REQUEST;
  metadata: {
    committedBy?: string | null;
    secretApprovalRequestSlug: string;
    secretApprovalRequestId: string;
    eventType: SecretApprovalEvent;
    secretKey?: string;
    secretId?: string;
    secrets?: {
      secretKey?: string;
      secretId?: string;
      environment?: string;
      secretPath?: string;
    }[];
    environment: string;
    secretPath: string;
  };
}

interface SecretApprovalRequestReview {
  type: EventType.SECRET_APPROVAL_REQUEST_REVIEW;
  metadata: {
    secretApprovalRequestId: string;
    reviewedBy: string;
    status: ApprovalStatus;
    comment: string;
  };
}

interface SignSshKey {
  type: EventType.SIGN_SSH_KEY;
  metadata: {
    certificateTemplateId: string;
    certType: SshCertType;
    principals: string[];
    ttl: string;
    keyId: string;
  };
}

interface IssueSshCreds {
  type: EventType.ISSUE_SSH_CREDS;
  metadata: {
    certificateTemplateId: string;
    keyAlgorithm: SshCertKeyAlgorithm;
    certType: SshCertType;
    principals: string[];
    ttl: string;
    keyId: string;
  };
}

interface CreateSshCa {
  type: EventType.CREATE_SSH_CA;
  metadata: {
    sshCaId: string;
    friendlyName: string;
  };
}

interface GetSshCa {
  type: EventType.GET_SSH_CA;
  metadata: {
    sshCaId: string;
    friendlyName: string;
  };
}

interface UpdateSshCa {
  type: EventType.UPDATE_SSH_CA;
  metadata: {
    sshCaId: string;
    friendlyName: string;
    status: SshCaStatus;
  };
}

interface DeleteSshCa {
  type: EventType.DELETE_SSH_CA;
  metadata: {
    sshCaId: string;
    friendlyName: string;
  };
}

interface GetSshCaCertificateTemplates {
  type: EventType.GET_SSH_CA_CERTIFICATE_TEMPLATES;
  metadata: {
    sshCaId: string;
    friendlyName: string;
  };
}

interface CreateSshCertificateTemplate {
  type: EventType.CREATE_SSH_CERTIFICATE_TEMPLATE;
  metadata: {
    certificateTemplateId: string;
    sshCaId: string;
    name: string;
    ttl: string;
    maxTTL: string;
    allowedUsers: string[];
    allowedHosts: string[];
    allowUserCertificates: boolean;
    allowHostCertificates: boolean;
    allowCustomKeyIds: boolean;
  };
}

interface GetSshCertificateTemplate {
  type: EventType.GET_SSH_CERTIFICATE_TEMPLATE;
  metadata: {
    certificateTemplateId: string;
  };
}

interface UpdateSshCertificateTemplate {
  type: EventType.UPDATE_SSH_CERTIFICATE_TEMPLATE;
  metadata: {
    certificateTemplateId: string;
    sshCaId: string;
    name: string;
    status: SshCertTemplateStatus;
    ttl: string;
    maxTTL: string;
    allowedUsers: string[];
    allowedHosts: string[];
    allowUserCertificates: boolean;
    allowHostCertificates: boolean;
    allowCustomKeyIds: boolean;
  };
}

interface DeleteSshCertificateTemplate {
  type: EventType.DELETE_SSH_CERTIFICATE_TEMPLATE;
  metadata: {
    certificateTemplateId: string;
  };
}

interface CreateSshHost {
  type: EventType.CREATE_SSH_HOST;
  metadata: {
    sshHostId: string;
    hostname: string;
    alias: string | null;
    userCertTtl: string;
    hostCertTtl: string;
    loginMappings: TLoginMapping[];
    userSshCaId: string;
    hostSshCaId: string;
  };
}

interface UpdateSshHost {
  type: EventType.UPDATE_SSH_HOST;
  metadata: {
    sshHostId: string;
    hostname?: string;
    alias?: string | null;
    userCertTtl?: string;
    hostCertTtl?: string;
    loginMappings?: TLoginMapping[];
    userSshCaId?: string;
    hostSshCaId?: string;
  };
}

interface DeleteSshHost {
  type: EventType.DELETE_SSH_HOST;
  metadata: {
    sshHostId: string;
    hostname: string;
  };
}

interface GetSshHost {
  type: EventType.GET_SSH_HOST;
  metadata: {
    sshHostId: string;
    hostname: string;
  };
}

interface IssueSshHostUserCert {
  type: EventType.ISSUE_SSH_HOST_USER_CERT;
  metadata: {
    sshHostId: string;
    hostname: string;
    loginUser: string;
    principals: string[];
    ttl: string;
  };
}

interface IssueSshHostHostCert {
  type: EventType.ISSUE_SSH_HOST_HOST_CERT;
  metadata: {
    sshHostId: string;
    hostname: string;
    serialNumber: string;
    principals: string[];
    ttl: string;
  };
}

interface GetSshHostGroupEvent {
  type: EventType.GET_SSH_HOST_GROUP;
  metadata: {
    sshHostGroupId: string;
    name: string;
  };
}

interface CreateSshHostGroupEvent {
  type: EventType.CREATE_SSH_HOST_GROUP;
  metadata: {
    sshHostGroupId: string;
    name: string;
    loginMappings: TLoginMapping[];
  };
}

interface UpdateSshHostGroupEvent {
  type: EventType.UPDATE_SSH_HOST_GROUP;
  metadata: {
    sshHostGroupId: string;
    name?: string;
    loginMappings?: TLoginMapping[];
  };
}

interface DeleteSshHostGroupEvent {
  type: EventType.DELETE_SSH_HOST_GROUP;
  metadata: {
    sshHostGroupId: string;
    name: string;
  };
}

interface GetSshHostGroupHostsEvent {
  type: EventType.GET_SSH_HOST_GROUP_HOSTS;
  metadata: {
    sshHostGroupId: string;
    name: string;
  };
}

interface AddHostToSshHostGroupEvent {
  type: EventType.ADD_HOST_TO_SSH_HOST_GROUP;
  metadata: {
    sshHostGroupId: string;
    sshHostId: string;
    hostname: string;
  };
}

interface RemoveHostFromSshHostGroupEvent {
  type: EventType.REMOVE_HOST_FROM_SSH_HOST_GROUP;
  metadata: {
    sshHostGroupId: string;
    sshHostId: string;
    hostname: string;
  };
}

interface CreateCa {
  type: EventType.CREATE_CA;
  metadata: {
    caId: string;
    name: string;
    dn?: string;
  };
}

interface GetCa {
  type: EventType.GET_CA;
  metadata: {
    caId: string;
    name: string;
    dn?: string;
  };
}

interface GetCAs {
  type: EventType.GET_CAS;
  metadata: {
    caIds: string[];
  };
}

interface UpdateCa {
  type: EventType.UPDATE_CA;
  metadata: {
    caId: string;
    name: string;
    dn?: string;
    status: CaStatus;
  };
}

interface DeleteCa {
  type: EventType.DELETE_CA;
  metadata: {
    caId: string;
    name: string;
    dn?: string;
  };
}

interface RenewCa {
  type: EventType.RENEW_CA;
  metadata: {
    caId: string;
    dn: string;
  };
}

interface GetCaCsr {
  type: EventType.GET_CA_CSR;
  metadata: {
    caId: string;
    dn: string;
  };
}

interface GetCaCerts {
  type: EventType.GET_CA_CERTS;
  metadata: {
    caId: string;
    dn: string;
  };
}

interface GetCaCert {
  type: EventType.GET_CA_CERT;
  metadata: {
    caId: string;
    dn: string;
  };
}

interface SignIntermediate {
  type: EventType.SIGN_INTERMEDIATE;
  metadata: {
    caId: string;
    dn: string;
    serialNumber: string;
  };
}

interface ImportCaCert {
  type: EventType.IMPORT_CA_CERT;
  metadata: {
    caId: string;
    dn: string;
  };
}

interface GetCaCrls {
  type: EventType.GET_CA_CRLS;
  metadata: {
    caId: string;
    dn: string;
  };
}

interface IssueCert {
  type: EventType.ISSUE_CERT;
  metadata: {
    caId: string;
    dn: string;
    serialNumber: string;
  };
}

interface ImportCert {
  type: EventType.IMPORT_CERT;
  metadata: {
    certId: string;
    cn: string;
    serialNumber: string;
  };
}

interface SignCert {
  type: EventType.SIGN_CERT;
  metadata: {
    caId: string;
    dn: string;
    serialNumber: string;
  };
}

interface GetCaCertificateTemplates {
  type: EventType.GET_CA_CERTIFICATE_TEMPLATES;
  metadata: {
    caId: string;
    dn: string;
  };
}

interface GetCert {
  type: EventType.GET_CERT;
  metadata: {
    certId: string;
    cn: string;
    serialNumber: string;
  };
}

interface DeleteCert {
  type: EventType.DELETE_CERT;
  metadata: {
    certId: string;
    cn: string;
    serialNumber: string;
  };
}

interface RevokeCert {
  type: EventType.REVOKE_CERT;
  metadata: {
    certId: string;
    cn: string;
    serialNumber: string;
  };
}

interface GetCertBody {
  type: EventType.GET_CERT_BODY;
  metadata: {
    certId: string;
    cn: string;
    serialNumber: string;
  };
}

interface GetCertPrivateKey {
  type: EventType.GET_CERT_PRIVATE_KEY;
  metadata: {
    certId: string;
    cn: string;
    serialNumber: string;
  };
}

interface GetCertBundle {
  type: EventType.GET_CERT_BUNDLE;
  metadata: {
    certId: string;
    cn: string;
    serialNumber: string;
  };
}
interface GetCertPkcs12 {
  type: EventType.EXPORT_CERT_PKCS12;
  metadata: {
    certId: string;
    cn: string;
    serialNumber: string;
  };
}

interface CreatePkiAlert {
  type: EventType.CREATE_PKI_ALERT;
  metadata: {
    pkiAlertId: string;
    pkiCollectionId?: string;
    name: string;
    alertBefore: string;
    eventType: PkiAlertEventType;
    recipientEmails?: string;
  };
}
interface GetPkiAlert {
  type: EventType.GET_PKI_ALERT;
  metadata: {
    pkiAlertId: string;
  };
}

interface UpdatePkiAlert {
  type: EventType.UPDATE_PKI_ALERT;
  metadata: {
    pkiAlertId: string;
    pkiCollectionId?: string;
    name?: string;
    alertBefore?: string;
    eventType?: PkiAlertEventType;
    recipientEmails?: string;
  };
}
interface DeletePkiAlert {
  type: EventType.DELETE_PKI_ALERT;
  metadata: {
    pkiAlertId: string;
  };
}

interface CreatePkiCollection {
  type: EventType.CREATE_PKI_COLLECTION;
  metadata: {
    pkiCollectionId: string;
    name: string;
  };
}

interface GetPkiCollection {
  type: EventType.GET_PKI_COLLECTION;
  metadata: {
    pkiCollectionId: string;
  };
}

interface UpdatePkiCollection {
  type: EventType.UPDATE_PKI_COLLECTION;
  metadata: {
    pkiCollectionId: string;
    name?: string;
  };
}

interface DeletePkiCollection {
  type: EventType.DELETE_PKI_COLLECTION;
  metadata: {
    pkiCollectionId: string;
  };
}

interface GetPkiCollectionItems {
  type: EventType.GET_PKI_COLLECTION_ITEMS;
  metadata: {
    pkiCollectionId: string;
  };
}

interface AddPkiCollectionItem {
  type: EventType.ADD_PKI_COLLECTION_ITEM;
  metadata: {
    pkiCollectionItemId: string;
    pkiCollectionId: string;
    type: PkiItemType;
    itemId: string;
  };
}

interface DeletePkiCollectionItem {
  type: EventType.DELETE_PKI_COLLECTION_ITEM;
  metadata: {
    pkiCollectionItemId: string;
    pkiCollectionId: string;
  };
}

interface CreatePkiSubscriber {
  type: EventType.CREATE_PKI_SUBSCRIBER;
  metadata: {
    pkiSubscriberId: string;
    caId?: string;
    name: string;
    commonName: string;
    ttl?: string;
    subjectAlternativeNames: string[];
    keyUsages: CertKeyUsage[];
    extendedKeyUsages: CertExtendedKeyUsage[];
  };
}

interface UpdatePkiSubscriber {
  type: EventType.UPDATE_PKI_SUBSCRIBER;
  metadata: {
    pkiSubscriberId: string;
    caId?: string;
    name?: string;
    commonName?: string;
    ttl?: string;
    subjectAlternativeNames?: string[];
    keyUsages?: CertKeyUsage[];
    extendedKeyUsages?: CertExtendedKeyUsage[];
  };
}

interface DeletePkiSubscriber {
  type: EventType.DELETE_PKI_SUBSCRIBER;
  metadata: {
    pkiSubscriberId: string;
    name: string;
  };
}

interface GetPkiSubscriber {
  type: EventType.GET_PKI_SUBSCRIBER;
  metadata: {
    pkiSubscriberId: string;
    name: string;
  };
}

interface IssuePkiSubscriberCert {
  type: EventType.ISSUE_PKI_SUBSCRIBER_CERT;
  metadata: {
    subscriberId: string;
    name: string;
    serialNumber?: string;
  };
}

interface AutomatedRenewPkiSubscriberCert {
  type: EventType.AUTOMATED_RENEW_SUBSCRIBER_CERT;
  metadata: {
    subscriberId: string;
    name: string;
  };
}

interface AutomatedRenewCertificate {
  type: EventType.AUTOMATED_RENEW_CERTIFICATE;
  metadata: {
    certificateId: string;
    commonName: string;
    profileId: string;
    renewBeforeDays: string;
    profileName: string;
  };
}

interface AutomatedRenewCertificateFailed {
  type: EventType.AUTOMATED_RENEW_CERTIFICATE_FAILED;
  metadata: {
    certificateId: string;
    commonName: string;
    profileId: string;
    renewBeforeDays: string;
    profileName: string;
    error: string;
  };
}

interface SignPkiSubscriberCert {
  type: EventType.SIGN_PKI_SUBSCRIBER_CERT;
  metadata: {
    subscriberId: string;
    name: string;
    serialNumber: string;
  };
}

interface ListPkiSubscriberCerts {
  type: EventType.LIST_PKI_SUBSCRIBER_CERTS;
  metadata: {
    subscriberId: string;
    name: string;
    projectId: string;
  };
}

interface GetSubscriberActiveCertBundle {
  type: EventType.GET_SUBSCRIBER_ACTIVE_CERT_BUNDLE;
  metadata: {
    subscriberId: string;
    name: string;
    certId: string;
    serialNumber: string;
  };
}

interface CreateKmsEvent {
  type: EventType.CREATE_KMS;
  metadata: {
    kmsId: string;
    provider: string;
    name: string;
    description?: string;
  };
}

interface DeleteKmsEvent {
  type: EventType.DELETE_KMS;
  metadata: {
    kmsId: string;
    name: string;
  };
}

interface UpdateKmsEvent {
  type: EventType.UPDATE_KMS;
  metadata: {
    kmsId: string;
    provider: string;
    name?: string;
    description?: string;
  };
}

interface GetKmsEvent {
  type: EventType.GET_KMS;
  metadata: {
    kmsId: string;
    name: string;
  };
}

interface UpdateProjectKmsEvent {
  type: EventType.UPDATE_PROJECT_KMS;
  metadata: {
    secretManagerKmsKey: {
      id: string;
      name: string;
    };
  };
}

interface GetProjectKmsBackupEvent {
  type: EventType.GET_PROJECT_KMS_BACKUP;
  metadata: Record<string, string>; // no metadata yet
}

interface LoadProjectKmsBackupEvent {
  type: EventType.LOAD_PROJECT_KMS_BACKUP;
  metadata: Record<string, string>; // no metadata yet
}

interface OrgAdminAccessProjectEvent {
  type: EventType.ORG_ADMIN_ACCESS_PROJECT;
  metadata: {
    userId: string;
    username: string;
    email: string;
    projectId: string;
  }; // no metadata yet
}

interface OrgAdminBypassSSOEvent {
  type: EventType.ORG_ADMIN_BYPASS_SSO;
  metadata: Record<string, string>; // no metadata yet
}

interface UserLoginEvent {
  type: EventType.USER_LOGIN;
  metadata: {
    organizationId?: string;
    authProvider?: string;
  };
}

interface SelectOrganizationEvent {
  type: EventType.SELECT_ORGANIZATION;
  metadata: {
    organizationId: string;
    organizationName: string;
  };
}

interface SelectSubOrganizationEvent {
  type: EventType.SELECT_SUB_ORGANIZATION;
  metadata: {
    organizationId: string;
    organizationName: string;
    rootOrganizationId: string;
  };
}

interface CreateCertificateTemplateEstConfig {
  type: EventType.CREATE_CERTIFICATE_TEMPLATE_EST_CONFIG;
  metadata: {
    certificateTemplateId: string;
    isEnabled: boolean;
  };
}

interface GetAzureAdCsTemplatesEvent {
  type: EventType.GET_AZURE_AD_TEMPLATES;
  metadata: {
    caId: string;
    amount: number;
  };
}

interface UpdateCertificateTemplateEstConfig {
  type: EventType.UPDATE_CERTIFICATE_TEMPLATE_EST_CONFIG;
  metadata: {
    certificateTemplateId: string;
    isEnabled: boolean;
  };
}

interface GetCertificateTemplateEstConfig {
  type: EventType.GET_CERTIFICATE_TEMPLATE_EST_CONFIG;
  metadata: {
    certificateTemplateId: string;
  };
}

interface CreateCertificateTemplate {
  type: EventType.CREATE_CERTIFICATE_TEMPLATE;
  metadata:
    | {
        certificateTemplateId: string;
        name: string;
        projectId: string;
      }
    | {
        certificateTemplateId: string;
        caId: string;
        pkiCollectionId: string;
        name: string;
        commonName: string;
        subjectAlternativeName: string;
        ttl: string;
        projectId: string;
      };
}

interface UpdateCertificateTemplate {
  type: EventType.UPDATE_CERTIFICATE_TEMPLATE;
  metadata:
    | {
        certificateTemplateId: string;
        name: string;
      }
    | {
        certificateTemplateId: string;
        caId: string;
        pkiCollectionId: string;
        name: string;
        commonName: string;
        subjectAlternativeName: string;
        ttl: string;
        projectId: string;
      };
}

interface DeleteCertificateTemplate {
  type: EventType.DELETE_CERTIFICATE_TEMPLATE;
  metadata: {
    certificateTemplateId: string;
    name: string;
  };
}

interface GetCertificateTemplate {
  type: EventType.GET_CERTIFICATE_TEMPLATE;
  metadata: {
    certificateTemplateId: string;
    name: string;
  };
}

interface ListCertificateTemplates {
  type: EventType.LIST_CERTIFICATE_TEMPLATES;
  metadata: {
    projectId: string;
  };
}

interface CreateCertificateProfile {
  type: EventType.CREATE_CERTIFICATE_PROFILE;
  metadata: {
    certificateProfileId: string;
    name: string;
    projectId: string;
    enrollmentType: string;
    issuerType: string;
  };
}

interface UpdateCertificateProfile {
  type: EventType.UPDATE_CERTIFICATE_PROFILE;
  metadata: {
    certificateProfileId: string;
    name: string;
  };
}

interface DeleteCertificateProfile {
  type: EventType.DELETE_CERTIFICATE_PROFILE;
  metadata: {
    certificateProfileId: string;
    name: string;
  };
}

interface GetCertificateProfile {
  type: EventType.GET_CERTIFICATE_PROFILE;
  metadata: {
    certificateProfileId: string;
    name: string;
  };
}

interface ListCertificateProfiles {
  type: EventType.LIST_CERTIFICATE_PROFILES;
  metadata: {
    projectId: string;
  };
}

interface IssueCertificateFromProfile {
  type: EventType.ISSUE_CERTIFICATE_FROM_PROFILE;
  metadata: {
    certificateProfileId: string;
    certificateId: string;
    commonName: string;
    profileName: string;
  };
}

interface SignCertificateFromProfile {
  type: EventType.SIGN_CERTIFICATE_FROM_PROFILE;
  metadata: {
    certificateProfileId: string;
    certificateId: string;
    profileName: string;
    commonName: string;
  };
}

interface OrderCertificateFromProfile {
  type: EventType.ORDER_CERTIFICATE_FROM_PROFILE;
  metadata: {
    certificateProfileId: string;
    profileName: string;
  };
}

interface GetCertificateProfileLatestActiveBundle {
  type: EventType.GET_CERTIFICATE_PROFILE_LATEST_ACTIVE_BUNDLE;
  metadata: {
    certificateProfileId: string;
    certificateId: string;
    commonName: string;
    profileName: string;
    serialNumber: string;
  };
}

interface RenewCertificate {
  type: EventType.RENEW_CERTIFICATE;
  metadata: {
    originalCertificateId: string;
    newCertificateId: string;
    profileName: string;
    commonName: string;
  };
}

interface AttemptCreateSlackIntegration {
  type: EventType.ATTEMPT_CREATE_SLACK_INTEGRATION;
  metadata: {
    slug: string;
    description?: string;
  };
}

interface AttemptReinstallSlackIntegration {
  type: EventType.ATTEMPT_REINSTALL_SLACK_INTEGRATION;
  metadata: {
    id: string;
  };
}

interface UpdateSlackIntegration {
  type: EventType.UPDATE_SLACK_INTEGRATION;
  metadata: {
    id: string;
    slug: string;
    description?: string;
  };
}

interface DeleteSlackIntegration {
  type: EventType.DELETE_SLACK_INTEGRATION;
  metadata: {
    id: string;
  };
}

interface GetSlackIntegration {
  type: EventType.GET_SLACK_INTEGRATION;
  metadata: {
    id: string;
  };
}

interface UpdateProjectWorkflowIntegrationConfig {
  type: EventType.UPDATE_PROJECT_WORKFLOW_INTEGRATION_CONFIG;
  metadata: {
    id: string;
    integrationId: string;
    integration: WorkflowIntegration;
    isAccessRequestNotificationEnabled: boolean;
    accessRequestChannels?: string | { teamId: string; channelIds: string[] };
    isSecretRequestNotificationEnabled: boolean;
    secretRequestChannels?: string | { teamId: string; channelIds: string[] };
  };
}

interface GetProjectWorkflowIntegrationConfig {
  type: EventType.GET_PROJECT_WORKFLOW_INTEGRATION_CONFIG;
  metadata: {
    id: string;
    integration: WorkflowIntegration;
  };
}

interface GetProjectSshConfig {
  type: EventType.GET_PROJECT_SSH_CONFIG;
  metadata: {
    id: string;
    projectId: string;
  };
}

interface UpdateProjectSshConfig {
  type: EventType.UPDATE_PROJECT_SSH_CONFIG;
  metadata: {
    id: string;
    projectId: string;
    defaultUserSshCaId?: string | null;
    defaultHostSshCaId?: string | null;
  };
}

interface IntegrationSyncedEvent {
  type: EventType.INTEGRATION_SYNCED;
  metadata: {
    integrationId: string;
    lastSyncJobId: string;
    lastUsed: Date;
    syncMessage: string;
    isSynced: boolean;
  };
}

interface CreateCmekEvent {
  type: EventType.CREATE_CMEK;
  metadata: {
    keyId: string;
    name: string;
    description?: string;
    encryptionAlgorithm: SymmetricKeyAlgorithm | AsymmetricKeyAlgorithm;
  };
}

interface DeleteCmekEvent {
  type: EventType.DELETE_CMEK;
  metadata: {
    keyId: string;
  };
}

interface UpdateCmekEvent {
  type: EventType.UPDATE_CMEK;
  metadata: {
    keyId: string;
    name?: string;
    description?: string;
  };
}

interface GetCmeksEvent {
  type: EventType.GET_CMEKS;
  metadata: {
    keyIds: string[];
  };
}

interface GetCmekEvent {
  type: EventType.GET_CMEK;
  metadata: {
    keyId: string;
  };
}

interface CmekEncryptEvent {
  type: EventType.CMEK_ENCRYPT;
  metadata: {
    keyId: string;
  };
}

interface CmekDecryptEvent {
  type: EventType.CMEK_DECRYPT;
  metadata: {
    keyId: string;
  };
}

interface CmekSignEvent {
  type: EventType.CMEK_SIGN;
  metadata: {
    keyId: string;
    signingAlgorithm: SigningAlgorithm;
    signature: string;
  };
}

interface CmekVerifyEvent {
  type: EventType.CMEK_VERIFY;
  metadata: {
    keyId: string;
    signingAlgorithm: SigningAlgorithm;
    signature: string;
    signatureValid: boolean;
  };
}

interface CmekListSigningAlgorithmsEvent {
  type: EventType.CMEK_LIST_SIGNING_ALGORITHMS;
  metadata: {
    keyId: string;
  };
}

interface CmekGetPublicKeyEvent {
  type: EventType.CMEK_GET_PUBLIC_KEY;
  metadata: {
    keyId: string;
  };
}

interface GetExternalGroupOrgRoleMappingsEvent {
  type: EventType.GET_EXTERNAL_GROUP_ORG_ROLE_MAPPINGS;
  metadata?: Record<string, never>; // not needed, based off orgId
}

interface UpdateExternalGroupOrgRoleMappingsEvent {
  type: EventType.UPDATE_EXTERNAL_GROUP_ORG_ROLE_MAPPINGS;
  metadata: {
    mappings: { groupName: string; roleSlug: string }[];
  };
}

interface GetProjectTemplatesEvent {
  type: EventType.GET_PROJECT_TEMPLATES;
  metadata: {
    count: number;
    templateIds: string[];
  };
}

interface GetProjectTemplateEvent {
  type: EventType.GET_PROJECT_TEMPLATE;
  metadata: {
    templateId: string;
  };
}

interface CreateProjectTemplateEvent {
  type: EventType.CREATE_PROJECT_TEMPLATE;
  metadata: TCreateProjectTemplateDTO;
}

interface UpdateProjectTemplateEvent {
  type: EventType.UPDATE_PROJECT_TEMPLATE;
  metadata: TUpdateProjectTemplateDTO & { templateId: string };
}

interface DeleteProjectTemplateEvent {
  type: EventType.DELETE_PROJECT_TEMPLATE;
  metadata: {
    templateId: string;
  };
}

interface GetAppConnectionsEvent {
  type: EventType.GET_APP_CONNECTIONS;
  metadata: {
    app?: AppConnection;
    count: number;
    connectionIds: string[];
  };
}

interface GetAvailableAppConnectionsDetailsEvent {
  type: EventType.GET_AVAILABLE_APP_CONNECTIONS_DETAILS;
  metadata: {
    app?: AppConnection;
    count: number;
    connectionIds: string[];
  };
}

interface GetAppConnectionEvent {
  type: EventType.GET_APP_CONNECTION;
  metadata: {
    connectionId: string;
  };
}

interface GetAppConnectionUsageEvent {
  type: EventType.GET_APP_CONNECTION_USAGE;
  metadata: {
    connectionId: string;
  };
}

interface MigrateAppConnectionEvent {
  type: EventType.MIGRATE_APP_CONNECTION;
  metadata: {
    connectionId: string;
  };
}

interface CreateAppConnectionEvent {
  type: EventType.CREATE_APP_CONNECTION;
  metadata: Omit<TCreateAppConnectionDTO, "credentials" | "projectId"> & { connectionId: string };
}

interface UpdateAppConnectionEvent {
  type: EventType.UPDATE_APP_CONNECTION;
  metadata: Omit<TUpdateAppConnectionDTO, "credentials" | "projectId"> & {
    connectionId: string;
    credentialsUpdated: boolean;
  };
}

interface DeleteAppConnectionEvent {
  type: EventType.DELETE_APP_CONNECTION;
  metadata: {
    connectionId: string;
  };
}

interface CreateSharedSecretEvent {
  type: EventType.CREATE_SHARED_SECRET;
  metadata: {
    id: string;
    accessType: string;
    name?: string;
    expiresAfterViews?: number;
    usingPassword: boolean;
    expiresAt: string;
  };
}

interface CreateSecretRequestEvent {
  type: EventType.CREATE_SECRET_REQUEST;
  metadata: {
    id: string;
    accessType: string;
    name?: string;
  };
}

interface DeleteSharedSecretEvent {
  type: EventType.DELETE_SHARED_SECRET;
  metadata: {
    id: string;
    name?: string;
  };
}

interface ReadSharedSecretEvent {
  type: EventType.READ_SHARED_SECRET;
  metadata: {
    id: string;
    name?: string;
    accessType: string;
  };
}

interface GetSecretSyncsEvent {
  type: EventType.GET_SECRET_SYNCS;
  metadata: {
    destination?: SecretSync;
    count: number;
    syncIds: string[];
  };
}

interface GetSecretSyncEvent {
  type: EventType.GET_SECRET_SYNC;
  metadata: {
    destination: SecretSync;
    syncId: string;
  };
}

interface CreateSecretSyncEvent {
  type: EventType.CREATE_SECRET_SYNC;
  metadata: Omit<TCreateSecretSyncDTO, "projectId"> & { syncId: string };
}

interface UpdateSecretSyncEvent {
  type: EventType.UPDATE_SECRET_SYNC;
  metadata: TUpdateSecretSyncDTO;
}

interface DeleteSecretSyncEvent {
  type: EventType.DELETE_SECRET_SYNC;
  metadata: TDeleteSecretSyncDTO;
}

interface SecretSyncSyncSecretsEvent {
  type: EventType.SECRET_SYNC_SYNC_SECRETS;
  metadata: Pick<
    TSecretSyncRaw,
    "syncOptions" | "destinationConfig" | "destination" | "syncStatus" | "connectionId" | "folderId"
  > & {
    syncId: string;
    syncMessage: string | null;
    jobId: string;
    jobRanAt: Date;
  };
}

interface SecretSyncImportSecretsEvent {
  type: EventType.SECRET_SYNC_IMPORT_SECRETS;
  metadata: Pick<
    TSecretSyncRaw,
    "syncOptions" | "destinationConfig" | "destination" | "importStatus" | "connectionId" | "folderId"
  > & {
    syncId: string;
    importMessage: string | null;
    jobId: string;
    jobRanAt: Date;
    importBehavior: SecretSyncImportBehavior;
  };
}

interface SecretSyncRemoveSecretsEvent {
  type: EventType.SECRET_SYNC_REMOVE_SECRETS;
  metadata: Pick<
    TSecretSyncRaw,
    "syncOptions" | "destinationConfig" | "destination" | "removeStatus" | "connectionId" | "folderId"
  > & {
    syncId: string;
    removeMessage: string | null;
    jobId: string;
    jobRanAt: Date;
  };
}

interface GetPkiSyncsEvent {
  type: EventType.GET_PKI_SYNCS;
  metadata: {
    projectId: string;
  };
}

interface GetPkiSyncEvent {
  type: EventType.GET_PKI_SYNC;
  metadata: {
    destination: string;
    syncId: string;
  };
}

interface GetPkiSyncCertificatesEvent {
  type: EventType.GET_PKI_SYNC_CERTIFICATES;
  metadata: {
    syncId: string;
    count: number;
    certificateIds: string[];
    destination: string;
  };
}

interface CreatePkiSyncEvent {
  type: EventType.CREATE_PKI_SYNC;
  metadata: {
    pkiSyncId: string;
    name: string;
    destination: string;
  };
}

interface UpdatePkiSyncEvent {
  type: EventType.UPDATE_PKI_SYNC;
  metadata: {
    pkiSyncId: string;
    name: string;
  };
}

interface DeletePkiSyncEvent {
  type: EventType.DELETE_PKI_SYNC;
  metadata: {
    pkiSyncId: string;
    name: string;
    destination: string;
  };
}

interface PkiSyncSyncCertificatesEvent {
  type: EventType.PKI_SYNC_SYNC_CERTIFICATES;
  metadata: {
    syncId: string;
    syncMessage: string | null;
    jobId: string;
    jobRanAt: Date;
  };
}

interface PkiSyncImportCertificatesEvent {
  type: EventType.PKI_SYNC_IMPORT_CERTIFICATES;
  metadata: {
    syncId: string;
    importMessage: string | null;
    jobId: string;
    jobRanAt: Date;
  };
}

interface PkiSyncRemoveCertificatesEvent {
  type: EventType.PKI_SYNC_REMOVE_CERTIFICATES;
  metadata: {
    syncId: string;
    removeMessage: string | null;
    jobId: string;
    jobRanAt: Date;
  };
}

interface OidcGroupMembershipMappingAssignUserEvent {
  type: EventType.OIDC_GROUP_MEMBERSHIP_MAPPING_ASSIGN_USER;
  metadata: {
    assignedToGroups: { id: string; name: string }[];
    userId: string;
    userEmail: string;
    userGroupsClaim: string[];
  };
}

interface OidcGroupMembershipMappingRemoveUserEvent {
  type: EventType.OIDC_GROUP_MEMBERSHIP_MAPPING_REMOVE_USER;
  metadata: {
    removedFromGroups: { id: string; name: string }[];
    userId: string;
    userEmail: string;
    userGroupsClaim: string[];
  };
}

interface CreateKmipClientEvent {
  type: EventType.CREATE_KMIP_CLIENT;
  metadata: {
    name: string;
    id: string;
    permissions: KmipPermission[];
  };
}

interface UpdateKmipClientEvent {
  type: EventType.UPDATE_KMIP_CLIENT;
  metadata: {
    name: string;
    id: string;
    permissions: KmipPermission[];
  };
}

interface DeleteKmipClientEvent {
  type: EventType.DELETE_KMIP_CLIENT;
  metadata: {
    id: string;
  };
}

interface GetKmipClientEvent {
  type: EventType.GET_KMIP_CLIENT;
  metadata: {
    id: string;
  };
}

interface GetKmipClientsEvent {
  type: EventType.GET_KMIP_CLIENTS;
  metadata: {
    ids: string[];
  };
}

interface CreateKmipClientCertificateEvent {
  type: EventType.CREATE_KMIP_CLIENT_CERTIFICATE;
  metadata: {
    clientId: string;
    ttl: string;
    keyAlgorithm: string;
    serialNumber: string;
  };
}

interface KmipOperationGetEvent {
  type: EventType.KMIP_OPERATION_GET;
  metadata: {
    id: string;
  };
}

interface KmipOperationDestroyEvent {
  type: EventType.KMIP_OPERATION_DESTROY;
  metadata: {
    id: string;
  };
}

interface KmipOperationCreateEvent {
  type: EventType.KMIP_OPERATION_CREATE;
  metadata: {
    id: string;
    algorithm: string;
  };
}

interface KmipOperationGetAttributesEvent {
  type: EventType.KMIP_OPERATION_GET_ATTRIBUTES;
  metadata: {
    id: string;
  };
}

interface KmipOperationActivateEvent {
  type: EventType.KMIP_OPERATION_ACTIVATE;
  metadata: {
    id: string;
  };
}

interface KmipOperationRevokeEvent {
  type: EventType.KMIP_OPERATION_REVOKE;
  metadata: {
    id: string;
  };
}

interface KmipOperationLocateEvent {
  type: EventType.KMIP_OPERATION_LOCATE;
  metadata: {
    ids: string[];
  };
}

interface KmipOperationRegisterEvent {
  type: EventType.KMIP_OPERATION_REGISTER;
  metadata: {
    id: string;
    algorithm: string;
    name: string;
  };
}

interface ProjectAccessRequestEvent {
  type: EventType.PROJECT_ACCESS_REQUEST;
  metadata: {
    projectId: string;
    requesterId: string;
    requesterEmail: string;
  };
}

interface ProjectAssumePrivilegesEvent {
  type: EventType.PROJECT_ASSUME_PRIVILEGE_SESSION_START;
  metadata: {
    projectId: string;
    requesterId: string;
    requesterEmail: string;
    targetActorType: ActorType;
    targetActorId: string;
    duration: string;
  };
}

interface ProjectAssumePrivilegesExitEvent {
  type: EventType.PROJECT_ASSUME_PRIVILEGE_SESSION_END;
  metadata: {
    projectId: string;
    requesterId: string;
    requesterEmail: string;
    targetActorType: ActorType;
    targetActorId: string;
  };
}

interface SetupKmipEvent {
  type: EventType.SETUP_KMIP;
  metadata: {
    keyAlgorithm: CertKeyAlgorithm;
  };
}

interface GetKmipEvent {
  type: EventType.GET_KMIP;
  metadata: {
    id: string;
  };
}

interface RegisterKmipServerEvent {
  type: EventType.REGISTER_KMIP_SERVER;
  metadata: {
    serverCertificateSerialNumber: string;
    hostnamesOrIps: string;
    commonName: string;
    keyAlgorithm: CertKeyAlgorithm;
    ttl: string;
  };
}

interface GetSecretRotationsEvent {
  type: EventType.GET_SECRET_ROTATIONS;
  metadata: {
    type?: SecretRotation;
    count: number;
    rotationIds: string[];
    secretPath?: string;
    environment?: string;
  };
}

interface GetSecretRotationEvent {
  type: EventType.GET_SECRET_ROTATION;
  metadata: {
    type: SecretRotation;
    rotationId: string;
    secretPath: string;
    environment: string;
  };
}

interface GetSecretRotationCredentialsEvent {
  type: EventType.GET_SECRET_ROTATION_GENERATED_CREDENTIALS;
  metadata: {
    type: SecretRotation;
    rotationId: string;
    secretPath: string;
    environment: string;
  };
}

interface CreateSecretRotationEvent {
  type: EventType.CREATE_SECRET_ROTATION;
  metadata: Omit<TCreateSecretRotationV2DTO, "projectId"> & { rotationId: string };
}

interface UpdateSecretRotationEvent {
  type: EventType.UPDATE_SECRET_ROTATION;
  metadata: TUpdateSecretRotationV2DTO;
}

interface DeleteSecretRotationEvent {
  type: EventType.DELETE_SECRET_ROTATION;
  metadata: TDeleteSecretRotationV2DTO;
}

interface RotateSecretRotationEvent {
  type: EventType.SECRET_ROTATION_ROTATE_SECRETS;
  metadata: Pick<TSecretRotationV2Raw, "parameters" | "secretsMapping" | "type" | "connectionId" | "folderId"> & {
    status: SecretRotationStatus;
    rotationId: string;
    jobId?: string | undefined;
    occurredAt: Date;
    message?: string | null | undefined;
  };
}

interface MicrosoftTeamsWorkflowIntegrationCreateEvent {
  type: EventType.MICROSOFT_TEAMS_WORKFLOW_INTEGRATION_CREATE;
  metadata: {
    tenantId: string;
    slug: string;
    description?: string;
  };
}

interface MicrosoftTeamsWorkflowIntegrationDeleteEvent {
  type: EventType.MICROSOFT_TEAMS_WORKFLOW_INTEGRATION_DELETE;
  metadata: {
    tenantId: string;
    id: string;
    slug: string;
  };
}

interface MicrosoftTeamsWorkflowIntegrationCheckInstallationStatusEvent {
  type: EventType.MICROSOFT_TEAMS_WORKFLOW_INTEGRATION_CHECK_INSTALLATION_STATUS;
  metadata: {
    tenantId: string;
    slug: string;
  };
}

interface MicrosoftTeamsWorkflowIntegrationGetTeamsEvent {
  type: EventType.MICROSOFT_TEAMS_WORKFLOW_INTEGRATION_GET_TEAMS;
  metadata: {
    tenantId: string;
    slug: string;
    id: string;
  };
}

interface MicrosoftTeamsWorkflowIntegrationGetEvent {
  type: EventType.MICROSOFT_TEAMS_WORKFLOW_INTEGRATION_GET;
  metadata: {
    tenantId: string;
    slug: string;
    id: string;
  };
}

interface MicrosoftTeamsWorkflowIntegrationListEvent {
  type: EventType.MICROSOFT_TEAMS_WORKFLOW_INTEGRATION_LIST;
  metadata: Record<string, string>;
}

interface MicrosoftTeamsWorkflowIntegrationUpdateEvent {
  type: EventType.MICROSOFT_TEAMS_WORKFLOW_INTEGRATION_UPDATE;
  metadata: {
    tenantId: string;
    slug: string;
    id: string;
    newSlug?: string;
    newDescription?: string;
  };
}

interface GetProjectPitCommitsEvent {
  type: EventType.GET_PROJECT_PIT_COMMITS;
  metadata: {
    commitCount: string;
    environment: string;
    path: string;
    offset: string;
    limit: string;
    search?: string;
    sort: string;
  };
}

interface GetProjectPitCommitChangesEvent {
  type: EventType.GET_PROJECT_PIT_COMMIT_CHANGES;
  metadata: {
    changesCount: string;
    commitId: string;
  };
}

interface GetProjectPitCommitCountEvent {
  type: EventType.GET_PROJECT_PIT_COMMIT_COUNT;
  metadata: {
    environment: string;
    path: string;
    commitCount: string;
  };
}

interface PitRollbackCommitEvent {
  type: EventType.PIT_ROLLBACK_COMMIT;
  metadata: {
    targetCommitId: string;
    folderId: string;
    deepRollback: boolean;
    message: string;
    totalChanges: string;
    environment: string;
  };
}

interface PitRevertCommitEvent {
  type: EventType.PIT_REVERT_COMMIT;
  metadata: {
    commitId: string;
    revertCommitId?: string;
    changesReverted?: string;
  };
}

interface PitGetFolderStateEvent {
  type: EventType.PIT_GET_FOLDER_STATE;
  metadata: {
    commitId: string;
    folderId: string;
    resourceCount: string;
  };
}

interface PitCompareFolderStatesEvent {
  type: EventType.PIT_COMPARE_FOLDER_STATES;
  metadata: {
    targetCommitId: string;
    folderId: string;
    deepRollback: boolean;
    diffsCount: string;
    environment: string;
    folderPath: string;
  };
}

interface PitProcessNewCommitRawEvent {
  type: EventType.PIT_PROCESS_NEW_COMMIT_RAW;
  metadata: {
    projectId: string;
    environment: string;
    secretPath: string;
    message: string;
    approvalId?: string;
    commitId?: string;
  };
}

interface SecretScanningDataSourceListEvent {
  type: EventType.SECRET_SCANNING_DATA_SOURCE_LIST;
  metadata: {
    type?: SecretScanningDataSource;
    count: number;
    dataSourceIds: string[];
  };
}

interface SecretScanningDataSourceGetEvent {
  type: EventType.SECRET_SCANNING_DATA_SOURCE_GET;
  metadata: {
    type: SecretScanningDataSource;
    dataSourceId: string;
  };
}

interface SecretScanningDataSourceCreateEvent {
  type: EventType.SECRET_SCANNING_DATA_SOURCE_CREATE;
  metadata: Omit<TCreateSecretScanningDataSourceDTO, "projectId"> & { dataSourceId: string };
}

interface SecretScanningDataSourceUpdateEvent {
  type: EventType.SECRET_SCANNING_DATA_SOURCE_UPDATE;
  metadata: TUpdateSecretScanningDataSourceDTO;
}

interface SecretScanningDataSourceDeleteEvent {
  type: EventType.SECRET_SCANNING_DATA_SOURCE_DELETE;
  metadata: TDeleteSecretScanningDataSourceDTO;
}

interface SecretScanningDataSourceTriggerScanEvent {
  type: EventType.SECRET_SCANNING_DATA_SOURCE_TRIGGER_SCAN;
  metadata: TTriggerSecretScanningDataSourceDTO;
}

interface SecretScanningDataSourceScanEvent {
  type: EventType.SECRET_SCANNING_DATA_SOURCE_SCAN;
  metadata: {
    scanId: string;
    resourceId: string;
    resourceType: string;
    dataSourceId: string;
    dataSourceType: string;
    scanStatus: SecretScanningScanStatus;
    scanType: SecretScanningScanType;
    numberOfSecretsDetected?: number;
  };
}

interface SecretScanningResourceListEvent {
  type: EventType.SECRET_SCANNING_RESOURCE_LIST;
  metadata: {
    type: SecretScanningDataSource;
    dataSourceId: string;
    resourceIds: string[];
    count: number;
  };
}

interface SecretScanningScanListEvent {
  type: EventType.SECRET_SCANNING_SCAN_LIST;
  metadata: {
    type: SecretScanningDataSource;
    dataSourceId: string;
    count: number;
  };
}

interface SecretScanningFindingListEvent {
  type: EventType.SECRET_SCANNING_FINDING_LIST;
  metadata: {
    findingIds: string[];
    count: number;
  };
}

interface SecretScanningFindingUpdateEvent {
  type: EventType.SECRET_SCANNING_FINDING_UPDATE;
  metadata: TUpdateSecretScanningFindingDTO;
}

interface SecretScanningConfigUpdateEvent {
  type: EventType.SECRET_SCANNING_CONFIG_UPDATE;
  metadata: {
    content: string | null;
  };
}

interface SecretReminderCreateEvent {
  type: EventType.CREATE_SECRET_REMINDER;
  metadata: {
    secretId: string;
    message?: string | null;
    repeatDays?: number | null;
    nextReminderDate?: string | null;
    recipients?: string[] | null;
  };
}

interface SecretReminderGetEvent {
  type: EventType.GET_SECRET_REMINDER;
  metadata: {
    secretId: string;
  };
}

interface SecretReminderDeleteEvent {
  type: EventType.DELETE_SECRET_REMINDER;
  metadata: {
    secretId: string;
  };
}

interface SecretScanningConfigReadEvent {
  type: EventType.SECRET_SCANNING_CONFIG_GET;
  metadata?: Record<string, never>; // not needed, based off projectId
}

interface OrgUpdateEvent {
  type: EventType.UPDATE_ORG;
  metadata: {
    name?: string;
    slug?: string;
    authEnforced?: boolean;
    scimEnabled?: boolean;
    defaultMembershipRoleSlug?: string;
    enforceMfa?: boolean;
    selectedMfaMethod?: string;
    allowSecretSharingOutsideOrganization?: boolean;
    bypassOrgAuthEnabled?: boolean;
    userTokenExpiration?: string;
    secretsProductEnabled?: boolean;
    pkiProductEnabled?: boolean;
    kmsProductEnabled?: boolean;
    sshProductEnabled?: boolean;
    scannerProductEnabled?: boolean;
    shareSecretsProductEnabled?: boolean;
  };
}

interface ProjectCreateEvent {
  type: EventType.CREATE_PROJECT;
  metadata: {
    name: string;
    slug?: string;
    type: ProjectType;
  };
}

interface ProjectUpdateEvent {
  type: EventType.UPDATE_PROJECT;
  metadata: {
    name?: string;
    description?: string;
    autoCapitalization?: boolean;
    hasDeleteProtection?: boolean;
    slug?: string;
    secretSharing?: boolean;
    pitVersionLimit?: number;
    auditLogsRetentionDays?: number;
  };
}

interface ProjectDeleteEvent {
  type: EventType.DELETE_PROJECT;
  metadata: {
    id: string;
    name: string;
  };
}

interface DashboardListSecretsEvent {
  type: EventType.DASHBOARD_LIST_SECRETS;
  metadata: {
    environment: string;
    secretPath: string;
    numberOfSecrets: number;
    secretIds: string[];
  };
}

interface DashboardGetSecretValueEvent {
  type: EventType.DASHBOARD_GET_SECRET_VALUE;
  metadata: {
    secretId: string;
    secretKey: string;
    environment: string;
    secretPath: string;
  };
}

interface DashboardGetSecretVersionValueEvent {
  type: EventType.DASHBOARD_GET_SECRET_VERSION_VALUE;
  metadata: {
    secretId: string;
    version: string;
  };
}

interface ProjectRoleCreateEvent {
  type: EventType.CREATE_PROJECT_ROLE;
  metadata: {
    roleId: string;
    slug: string;
    name: string;
    description?: string | null;
    permissions: string;
  };
}

interface ProjectRoleUpdateEvent {
  type: EventType.UPDATE_PROJECT_ROLE;
  metadata: {
    roleId: string;
    slug?: string;
    name?: string;
    description?: string | null;
    permissions?: string;
  };
}

interface ProjectRoleDeleteEvent {
  type: EventType.DELETE_PROJECT_ROLE;
  metadata: {
    roleId: string;
    slug: string;
    name: string;
  };
}

interface OrgRoleCreateEvent {
  type: EventType.CREATE_ORG_ROLE;
  metadata: {
    roleId: string;
    slug: string;
    name: string;
    description?: string | null;
    permissions: string;
  };
}

interface OrgRoleUpdateEvent {
  type: EventType.UPDATE_ORG_ROLE;
  metadata: {
    roleId: string;
    slug?: string;
    name?: string;
    description?: string | null;
    permissions?: string;
  };
}

interface OrgRoleDeleteEvent {
  type: EventType.DELETE_ORG_ROLE;
  metadata: {
    roleId: string;
    slug: string;
    name: string;
  };
}

interface PamSessionCredentialsGetEvent {
  type: EventType.PAM_SESSION_CREDENTIALS_GET;
  metadata: {
    sessionId: string;
    accountName: string;
  };
}

interface PamSessionStartEvent {
  type: EventType.PAM_SESSION_START;
  metadata: {
    sessionId: string;
    accountName: string;
  };
}

interface PamSessionLogsUpdateEvent {
  type: EventType.PAM_SESSION_LOGS_UPDATE;
  metadata: {
    sessionId: string;
    accountName: string;
  };
}

interface PamSessionEndEvent {
  type: EventType.PAM_SESSION_END;
  metadata: {
    sessionId: string;
    accountName: string;
  };
}

interface PamSessionGetEvent {
  type: EventType.PAM_SESSION_GET;
  metadata: {
    sessionId: string;
  };
}

interface PamSessionListEvent {
  type: EventType.PAM_SESSION_LIST;
  metadata: {
    count: number;
  };
}

interface PamFolderCreateEvent {
  type: EventType.PAM_FOLDER_CREATE;
  metadata: {
    parentId?: string | null;
    name: string;
    description?: string | null;
  };
}

interface PamFolderUpdateEvent {
  type: EventType.PAM_FOLDER_UPDATE;
  metadata: {
    folderId: string;
    name?: string;
    description?: string | null;
  };
}

interface PamFolderDeleteEvent {
  type: EventType.PAM_FOLDER_DELETE;
  metadata: {
    folderId: string;
    folderName: string;
  };
}

interface PamAccountListEvent {
  type: EventType.PAM_ACCOUNT_LIST;
  metadata: {
    accountCount: number;
    folderCount: number;
  };
}

interface PamAccountAccessEvent {
  type: EventType.PAM_ACCOUNT_ACCESS;
  metadata: {
    accountId: string;
    accountPath: string;
    accountName: string;
    duration?: string;
  };
}

interface PamAccountCreateEvent {
  type: EventType.PAM_ACCOUNT_CREATE;
  metadata: {
    resourceId: string;
    resourceType: string;
    folderId?: string | null;
    name: string;
    description?: string | null;
    rotationEnabled: boolean;
    rotationIntervalSeconds?: number | null;
  };
}

interface PamAccountUpdateEvent {
  type: EventType.PAM_ACCOUNT_UPDATE;
  metadata: {
    accountId: string;
    resourceId: string;
    resourceType: string;
    name?: string;
    description?: string | null;
    rotationEnabled?: boolean;
    rotationIntervalSeconds?: number | null;
  };
}

interface PamAccountDeleteEvent {
  type: EventType.PAM_ACCOUNT_DELETE;
  metadata: {
    accountName: string;
    accountId: string;
    resourceId: string;
    resourceType: string;
  };
}

interface PamAccountCredentialRotationEvent {
  type: EventType.PAM_ACCOUNT_CREDENTIAL_ROTATION;
  metadata: {
    accountName: string;
    accountId: string;
    resourceId: string;
    resourceType: string;
  };
}

interface PamAccountCredentialRotationFailedEvent {
  type: EventType.PAM_ACCOUNT_CREDENTIAL_ROTATION_FAILED;
  metadata: {
    accountName: string;
    accountId: string;
    resourceId: string;
    resourceType: string;
    errorMessage: string;
  };
}

interface PamResourceListEvent {
  type: EventType.PAM_RESOURCE_LIST;
  metadata: {
    count: number;
  };
}

interface PamResourceGetEvent {
  type: EventType.PAM_RESOURCE_GET;
  metadata: {
    resourceId: string;
    resourceType: string;
    name: string;
  };
}

interface PamResourceCreateEvent {
  type: EventType.PAM_RESOURCE_CREATE;
  metadata: {
    resourceType: string;
    gatewayId?: string;
    name: string;
  };
}

interface PamResourceUpdateEvent {
  type: EventType.PAM_RESOURCE_UPDATE;
  metadata: {
    resourceId: string;
    resourceType: string;
    gatewayId?: string;
    name?: string;
  };
}

interface PamResourceDeleteEvent {
  type: EventType.PAM_RESOURCE_DELETE;
  metadata: {
    resourceId: string;
    resourceType: string;
  };
}

interface UpdateCertificateRenewalConfigEvent {
  type: EventType.UPDATE_CERTIFICATE_RENEWAL_CONFIG;
  metadata: {
    certificateId: string;
    renewBeforeDays: string;
    commonName: string;
  };
}

interface DisableCertificateRenewalConfigEvent {
  type: EventType.DISABLE_CERTIFICATE_RENEWAL_CONFIG;
  metadata: {
    certificateId: string;
    commonName: string;
  };
}

interface CreateCertificateRequestEvent {
  type: EventType.CREATE_CERTIFICATE_REQUEST;
  metadata: {
    certificateRequestId: string;
    profileId?: string;
    caId?: string;
    commonName?: string;
  };
}

interface GetCertificateRequestEvent {
  type: EventType.GET_CERTIFICATE_REQUEST;
  metadata: {
    certificateRequestId: string;
  };
}

interface GetCertificateFromRequestEvent {
  type: EventType.GET_CERTIFICATE_FROM_REQUEST;
  metadata: {
    certificateRequestId: string;
    certificateId?: string;
  };
}

interface ListCertificateRequestsEvent {
  type: EventType.LIST_CERTIFICATE_REQUESTS;
  metadata: {
    offset: number;
    limit: number;
    search?: string;
    status?: string;
    count: number;
    certificateRequestIds: string[];
  };
}

interface ApprovalPolicyCreateEvent {
  type: EventType.APPROVAL_POLICY_CREATE;
  metadata: {
    policyType: string;
    name: string;
  };
}

interface ApprovalPolicyUpdateEvent {
  type: EventType.APPROVAL_POLICY_UPDATE;
  metadata: {
    policyType: string;
    policyId: string;
    name: string;
  };
}

interface ApprovalPolicyDeleteEvent {
  type: EventType.APPROVAL_POLICY_DELETE;
  metadata: {
    policyType: string;
    policyId: string;
  };
}

interface ApprovalPolicyListEvent {
  type: EventType.APPROVAL_POLICY_LIST;
  metadata: {
    policyType: string;
    count: number;
  };
}

interface ApprovalPolicyGetEvent {
  type: EventType.APPROVAL_POLICY_GET;
  metadata: {
    policyType: string;
    policyId: string;
    name: string;
  };
}

interface ApprovalRequestGetEvent {
  type: EventType.APPROVAL_REQUEST_GET;
  metadata: {
    policyType: string;
    requestId: string;
    status: string;
  };
}

interface ApprovalRequestListEvent {
  type: EventType.APPROVAL_REQUEST_LIST;
  metadata: {
    policyType: string;
    count: number;
  };
}

interface ApprovalRequestCreateEvent {
  type: EventType.APPROVAL_REQUEST_CREATE;
  metadata: {
    policyType: string;
    justification?: string;
    requestDuration: string;
  };
}

interface ApprovalRequestApproveEvent {
  type: EventType.APPROVAL_REQUEST_APPROVE;
  metadata: {
    policyType: string;
    requestId: string;
    comment?: string;
  };
}

interface ApprovalRequestRejectEvent {
  type: EventType.APPROVAL_REQUEST_REJECT;
  metadata: {
    policyType: string;
    requestId: string;
    comment?: string;
  };
}

interface ApprovalRequestCancelEvent {
  type: EventType.APPROVAL_REQUEST_CANCEL;
  metadata: {
    policyType: string;
    requestId: string;
  };
}

interface ApprovalRequestGrantListEvent {
  type: EventType.APPROVAL_REQUEST_GRANT_LIST;
  metadata: {
    policyType: string;
    count: number;
  };
}

interface ApprovalRequestGrantGetEvent {
  type: EventType.APPROVAL_REQUEST_GRANT_GET;
  metadata: {
    policyType: string;
    grantId: string;
    status: string;
  };
}

interface ApprovalRequestGrantRevokeEvent {
  type: EventType.APPROVAL_REQUEST_GRANT_REVOKE;
  metadata: {
    policyType: string;
    grantId: string;
    revocationReason?: string;
  };
}

interface CreateAcmeAccountEvent {
  type: EventType.CREATE_ACME_ACCOUNT;
  metadata: {
    accountId: string;
    publicKeyThumbprint: string;
    emails?: string[];
  };
}

interface RetrieveAcmeAccountEvent {
  type: EventType.RETRIEVE_ACME_ACCOUNT;
  metadata: {
    accountId: string;
    publicKeyThumbprint: string;
  };
}

interface CreateAcmeOrderEvent {
  type: EventType.CREATE_ACME_ORDER;
  metadata: {
    orderId: string;
    identifiers: Array<{
      type: AcmeIdentifierType;
      value: string;
    }>;
  };
}

interface FinalizeAcmeOrderEvent {
  type: EventType.FINALIZE_ACME_ORDER;
  metadata: {
    orderId: string;
    csr: string;
  };
}

interface DownloadAcmeCertificateEvent {
  type: EventType.DOWNLOAD_ACME_CERTIFICATE;
  metadata: {
    orderId: string;
  };
}

interface RespondToAcmeChallengeEvent {
  type: EventType.RESPOND_TO_ACME_CHALLENGE;
  metadata: {
    challengeId: string;
    type: AcmeChallengeType;
  };
}
interface PassedAcmeChallengeEvent {
  type: EventType.PASS_ACME_CHALLENGE;
  metadata: {
    challengeId: string;
    type: AcmeChallengeType;
  };
}

interface AttemptAcmeChallengeEvent {
  type: EventType.ATTEMPT_ACME_CHALLENGE;
  metadata: {
    challengeId: string;
    type: AcmeChallengeType;
    retryCount: number;
    errorMessage: string;
  };
}

interface FailAcmeChallengeEvent {
  type: EventType.FAIL_ACME_CHALLENGE;
  metadata: {
    challengeId: string;
    type: AcmeChallengeType;
    retryCount: number;
    errorMessage: string;
  };
}

<<<<<<< HEAD
interface McpEndpointCreateEvent {
  type: EventType.MCP_ENDPOINT_CREATE;
  metadata: {
    endpointId: string;
    name: string;
    description?: string;
    serverIds: string[];
  };
}

interface McpEndpointUpdateEvent {
  type: EventType.MCP_ENDPOINT_UPDATE;
  metadata: {
    endpointId: string;
    name?: string;
    description?: string;
    serverIds?: string[];
    piiFiltering?: boolean;
  };
}

interface McpEndpointDeleteEvent {
  type: EventType.MCP_ENDPOINT_DELETE;
  metadata: {
    endpointId: string;
    name: string;
  };
}

interface McpEndpointGetEvent {
  type: EventType.MCP_ENDPOINT_GET;
  metadata: {
    endpointId: string;
    name: string;
  };
}

interface McpEndpointListEvent {
  type: EventType.MCP_ENDPOINT_LIST;
  metadata: {
    count: number;
  };
}

interface McpEndpointListToolsEvent {
  type: EventType.MCP_ENDPOINT_LIST_TOOLS;
  metadata: {
    endpointId: string;
    endpointName: string;
    toolCount: number;
  };
}

interface McpEndpointEnableToolEvent {
  type: EventType.MCP_ENDPOINT_ENABLE_TOOL;
  metadata: {
    endpointId: string;
    endpointName: string;
    serverToolId: string;
    toolName: string;
  };
}

interface McpEndpointDisableToolEvent {
  type: EventType.MCP_ENDPOINT_DISABLE_TOOL;
  metadata: {
    endpointId: string;
    endpointName: string;
    serverToolId: string;
    toolName: string;
  };
}

interface McpEndpointBulkUpdateToolsEvent {
  type: EventType.MCP_ENDPOINT_BULK_UPDATE_TOOLS;
  metadata: {
    endpointId: string;
    endpointName: string;
    toolsUpdated: number;
  };
}

interface McpEndpointOAuthClientRegisterEvent {
  type: EventType.MCP_ENDPOINT_OAUTH_CLIENT_REGISTER;
  metadata: {
    endpointId: string;
    endpointName: string;
    clientId: string;
    clientName: string;
  };
}

interface McpEndpointOAuthAuthorizeEvent {
  type: EventType.MCP_ENDPOINT_OAUTH_AUTHORIZE;
  metadata: {
    endpointId: string;
    endpointName: string;
    clientId: string;
  };
}

interface McpEndpointConnectEvent {
  type: EventType.MCP_ENDPOINT_CONNECT;
  metadata: {
    endpointId: string;
    endpointName: string;
    userId: string;
  };
}

interface McpEndpointSaveUserCredentialEvent {
  type: EventType.MCP_ENDPOINT_SAVE_USER_CREDENTIAL;
  metadata: {
    endpointId: string;
    endpointName: string;
    serverId: string;
    serverName: string;
  };
}

interface McpServerCreateEvent {
  type: EventType.MCP_SERVER_CREATE;
  metadata: {
    serverId: string;
    name: string;
    url: string;
    credentialMode: string;
    authMethod: string;
  };
}

interface McpServerUpdateEvent {
  type: EventType.MCP_SERVER_UPDATE;
  metadata: {
    serverId: string;
    name: string;
  };
}

interface McpServerDeleteEvent {
  type: EventType.MCP_SERVER_DELETE;
  metadata: {
    serverId: string;
    name: string;
  };
}

interface McpServerGetEvent {
  type: EventType.MCP_SERVER_GET;
  metadata: {
    serverId: string;
    name: string;
  };
}

interface McpServerListEvent {
  type: EventType.MCP_SERVER_LIST;
  metadata: {
    count: number;
  };
}

interface McpServerListToolsEvent {
  type: EventType.MCP_SERVER_LIST_TOOLS;
  metadata: {
    serverId: string;
    serverName: string;
    toolCount: number;
  };
}

interface McpServerSyncToolsEvent {
  type: EventType.MCP_SERVER_SYNC_TOOLS;
  metadata: {
    serverId: string;
    serverName: string;
    toolCount: number;
  };
}

interface McpActivityLogListEvent {
  type: EventType.MCP_ACTIVITY_LOG_LIST;
  metadata: {
    count: number;
=======
interface GetDynamicSecretLeaseEvent {
  type: EventType.GET_DYNAMIC_SECRET_LEASE;
  metadata: {
    dynamicSecretName: string;
    dynamicSecretId: string;
    dynamicSecretType: string;

    leaseId: string;
    leaseExternalEntityId: string;
    leaseExpireAt: Date;

    projectId: string;
    environment: string;
    secretPath: string;
  };
}

interface RenewDynamicSecretLeaseEvent {
  type: EventType.RENEW_DYNAMIC_SECRET_LEASE;
  metadata: {
    dynamicSecretName: string;
    dynamicSecretId: string;
    dynamicSecretType: string;

    leaseId: string;
    leaseExternalEntityId: string;
    newLeaseExpireAt: Date;

    environment: string;
    secretPath: string;
    projectId: string;
  };
}

interface CreateDynamicSecretLeaseEvent {
  type: EventType.CREATE_DYNAMIC_SECRET_LEASE;
  metadata: {
    dynamicSecretName: string;
    dynamicSecretId: string;
    dynamicSecretType: string;

    leaseId: string;
    leaseExternalEntityId: string;
    leaseExpireAt: Date;

    environment: string;
    secretPath: string;
    projectId: string;
  };
}

interface DeleteDynamicSecretLeaseEvent {
  type: EventType.DELETE_DYNAMIC_SECRET_LEASE;
  metadata: {
    dynamicSecretName: string;
    dynamicSecretId: string;
    dynamicSecretType: string;

    leaseId: string;
    leaseExternalEntityId: string;
    leaseStatus?: string | null;

    environment: string;
    secretPath: string;
    projectId: string;

    isForced: boolean;
  };
}

interface CreateDynamicSecretEvent {
  type: EventType.CREATE_DYNAMIC_SECRET;
  metadata: {
    dynamicSecretName: string;
    dynamicSecretType: string;
    dynamicSecretId: string;
    defaultTTL: string;
    maxTTL?: string | null;
    gatewayV2Id?: string | null;
    usernameTemplate?: string | null;

    environment: string;
    secretPath: string;
    projectId: string;
  };
}

interface UpdateDynamicSecretEvent {
  type: EventType.UPDATE_DYNAMIC_SECRET;
  metadata: {
    dynamicSecretName: string;
    dynamicSecretId: string;
    dynamicSecretType: string;
    updatedFields: string[];

    environment: string;
    secretPath: string;
    projectId: string;
  };
}

interface DeleteDynamicSecretEvent {
  type: EventType.DELETE_DYNAMIC_SECRET;
  metadata: {
    dynamicSecretName: string;
    dynamicSecretId: string;
    dynamicSecretType: string;

    environment: string;
    secretPath: string;
    projectId: string;
  };
}

interface GetDynamicSecretEvent {
  type: EventType.GET_DYNAMIC_SECRET;
  metadata: {
    dynamicSecretName: string;
    dynamicSecretId: string;
    dynamicSecretType: string;

    environment: string;
    secretPath: string;
    projectId: string;
  };
}

interface ListDynamicSecretsEvent {
  type: EventType.LIST_DYNAMIC_SECRETS;
  metadata: {
    environment: string;
    secretPath: string;
    projectId: string;
  };
}

interface ListDynamicSecretLeasesEvent {
  type: EventType.LIST_DYNAMIC_SECRET_LEASES;
  metadata: {
    dynamicSecretName: string;
    dynamicSecretId: string;
    dynamicSecretType: string;

    environment: string;
    secretPath: string;
    projectId: string;

    leaseCount: number;
>>>>>>> 68578364
  };
}

export type Event =
  | CreateSubOrganizationEvent
  | UpdateSubOrganizationEvent
  | GetSecretsEvent
  | GetSecretEvent
  | CreateSecretEvent
  | CreateSecretBatchEvent
  | UpdateSecretEvent
  | UpdateSecretBatchEvent
  | MoveSecretsEvent
  | DeleteSecretEvent
  | DeleteSecretBatchEvent
  | GetProjectKeyEvent
  | AuthorizeIntegrationEvent
  | UpdateIntegrationAuthEvent
  | UnauthorizeIntegrationEvent
  | CreateIntegrationEvent
  | DeleteIntegrationEvent
  | ManualSyncIntegrationEvent
  | AddTrustedIPEvent
  | UpdateTrustedIPEvent
  | DeleteTrustedIPEvent
  | CreateServiceTokenEvent
  | DeleteServiceTokenEvent
  | CreateIdentityEvent
  | UpdateIdentityEvent
  | DeleteIdentityEvent
  | LoginIdentityUniversalAuthEvent
  | MachineIdentityAuthTemplateCreateEvent
  | MachineIdentityAuthTemplateUpdateEvent
  | MachineIdentityAuthTemplateDeleteEvent
  | AddIdentityUniversalAuthEvent
  | UpdateIdentityUniversalAuthEvent
  | DeleteIdentityUniversalAuthEvent
  | GetIdentityUniversalAuthEvent
  | CreateTokenIdentityTokenAuthEvent
  | UpdateTokenIdentityTokenAuthEvent
  | GetTokensIdentityTokenAuthEvent
  | GetTokenIdentityTokenAuthEvent
  | AddIdentityTokenAuthEvent
  | UpdateIdentityTokenAuthEvent
  | GetIdentityTokenAuthEvent
  | DeleteIdentityTokenAuthEvent
  | LoginIdentityKubernetesAuthEvent
  | DeleteIdentityKubernetesAuthEvent
  | AddIdentityKubernetesAuthEvent
  | UpdateIdentityKubernetesAuthEvent
  | GetIdentityKubernetesAuthEvent
  | CreateIdentityUniversalAuthClientSecretEvent
  | GetIdentityUniversalAuthClientSecretsEvent
  | GetIdentityUniversalAuthClientSecretByIdEvent
  | RevokeIdentityUniversalAuthClientSecretEvent
  | ClearIdentityUniversalAuthLockoutsEvent
  | LoginIdentityGcpAuthEvent
  | AddIdentityGcpAuthEvent
  | DeleteIdentityGcpAuthEvent
  | UpdateIdentityGcpAuthEvent
  | GetIdentityGcpAuthEvent
  | LoginIdentityAwsAuthEvent
  | AddIdentityAwsAuthEvent
  | UpdateIdentityAwsAuthEvent
  | GetIdentityAwsAuthEvent
  | DeleteIdentityAwsAuthEvent
  | LoginIdentityAliCloudAuthEvent
  | AddIdentityAliCloudAuthEvent
  | UpdateIdentityAliCloudAuthEvent
  | GetIdentityAliCloudAuthEvent
  | DeleteIdentityAliCloudAuthEvent
  | LoginIdentityTlsCertAuthEvent
  | AddIdentityTlsCertAuthEvent
  | UpdateIdentityTlsCertAuthEvent
  | GetIdentityTlsCertAuthEvent
  | DeleteIdentityTlsCertAuthEvent
  | LoginIdentityOciAuthEvent
  | AddIdentityOciAuthEvent
  | UpdateIdentityOciAuthEvent
  | GetIdentityOciAuthEvent
  | DeleteIdentityOciAuthEvent
  | LoginIdentityAzureAuthEvent
  | AddIdentityAzureAuthEvent
  | DeleteIdentityAzureAuthEvent
  | UpdateIdentityAzureAuthEvent
  | GetIdentityAzureAuthEvent
  | LoginIdentityOidcAuthEvent
  | AddIdentityOidcAuthEvent
  | DeleteIdentityOidcAuthEvent
  | UpdateIdentityOidcAuthEvent
  | GetIdentityOidcAuthEvent
  | LoginIdentityJwtAuthEvent
  | AddIdentityJwtAuthEvent
  | UpdateIdentityJwtAuthEvent
  | GetIdentityJwtAuthEvent
  | DeleteIdentityJwtAuthEvent
  | LoginIdentityLdapAuthEvent
  | AddIdentityLdapAuthEvent
  | UpdateIdentityLdapAuthEvent
  | GetIdentityLdapAuthEvent
  | RevokeIdentityLdapAuthEvent
  | ClearIdentityLdapAuthLockoutsEvent
  | CreateIdentityOrgMembershipEvent
  | UpdateIdentityOrgMembershipEvent
  | DeleteIdentityOrgMembershipEvent
  | CreateIdentityProjectMembershipEvent
  | UpdateIdentityProjectMembershipEvent
  | DeleteIdentityProjectMembershipEvent
  | CreateEnvironmentEvent
  | GetEnvironmentEvent
  | UpdateEnvironmentEvent
  | DeleteEnvironmentEvent
  | AddProjectMemberEvent
  | AddBatchProjectMemberEvent
  | RemoveProjectMemberEvent
  | CreateFolderEvent
  | UpdateFolderEvent
  | DeleteFolderEvent
  | CreateWebhookEvent
  | UpdateWebhookStatusEvent
  | DeleteWebhookEvent
  | WebhookTriggeredEvent
  | GetSecretImportsEvent
  | GetSecretImportEvent
  | CreateSecretImportEvent
  | UpdateSecretImportEvent
  | DeleteSecretImportEvent
  | UpdateUserRole
  | UpdateUserDeniedPermissions
  | SecretApprovalMerge
  | SecretApprovalClosed
  | SecretApprovalRequest
  | SecretApprovalReopened
  | SignSshKey
  | IssueSshCreds
  | CreateSshCa
  | GetSshCa
  | UpdateSshCa
  | DeleteSshCa
  | GetSshCaCertificateTemplates
  | CreateSshCertificateTemplate
  | UpdateSshCertificateTemplate
  | GetSshCertificateTemplate
  | DeleteSshCertificateTemplate
  | CreateSshHost
  | UpdateSshHost
  | DeleteSshHost
  | GetSshHost
  | IssueSshHostUserCert
  | IssueSshHostHostCert
  | CreateCa
  | GetCa
  | GetCAs
  | UpdateCa
  | DeleteCa
  | RenewCa
  | GetCaCsr
  | GetCaCerts
  | GetCaCert
  | SignIntermediate
  | ImportCaCert
  | GetCaCrls
  | IssueCert
  | ImportCert
  | SignCert
  | GetCaCertificateTemplates
  | GetCert
  | DeleteCert
  | RevokeCert
  | GetCertBody
  | GetCertPrivateKey
  | GetCertBundle
  | GetCertPkcs12
  | CreatePkiAlert
  | GetPkiAlert
  | UpdatePkiAlert
  | DeletePkiAlert
  | CreatePkiCollection
  | GetPkiCollection
  | UpdatePkiCollection
  | DeletePkiCollection
  | GetPkiCollectionItems
  | AddPkiCollectionItem
  | DeletePkiCollectionItem
  | CreatePkiSubscriber
  | UpdatePkiSubscriber
  | DeletePkiSubscriber
  | GetPkiSubscriber
  | IssuePkiSubscriberCert
  | SignPkiSubscriberCert
  | AutomatedRenewPkiSubscriberCert
  | ListPkiSubscriberCerts
  | GetSubscriberActiveCertBundle
  | CreateKmsEvent
  | UpdateKmsEvent
  | DeleteKmsEvent
  | GetKmsEvent
  | UpdateProjectKmsEvent
  | GetProjectKmsBackupEvent
  | LoadProjectKmsBackupEvent
  | OrgAdminAccessProjectEvent
  | OrgAdminBypassSSOEvent
  | CreateCertificateTemplateEstConfig
  | UpdateCertificateTemplateEstConfig
  | GetCertificateTemplateEstConfig
  | CreateCertificateTemplate
  | UpdateCertificateTemplate
  | DeleteCertificateTemplate
  | GetCertificateTemplate
  | ListCertificateTemplates
  | CreateCertificateProfile
  | UpdateCertificateProfile
  | DeleteCertificateProfile
  | GetCertificateProfile
  | ListCertificateProfiles
  | GetCertificateProfileLatestActiveBundle
  | IssueCertificateFromProfile
  | SignCertificateFromProfile
  | OrderCertificateFromProfile
  | RenewCertificate
  | GetAzureAdCsTemplatesEvent
  | AttemptCreateSlackIntegration
  | AttemptReinstallSlackIntegration
  | UpdateSlackIntegration
  | DeleteSlackIntegration
  | GetSlackIntegration
  | UpdateProjectWorkflowIntegrationConfig
  | GetProjectWorkflowIntegrationConfig
  | GetProjectSshConfig
  | UpdateProjectSshConfig
  | IntegrationSyncedEvent
  | CreateCmekEvent
  | UpdateCmekEvent
  | DeleteCmekEvent
  | GetCmekEvent
  | GetCmeksEvent
  | CmekEncryptEvent
  | CmekDecryptEvent
  | CmekSignEvent
  | CmekVerifyEvent
  | CmekListSigningAlgorithmsEvent
  | CmekGetPublicKeyEvent
  | GetExternalGroupOrgRoleMappingsEvent
  | UpdateExternalGroupOrgRoleMappingsEvent
  | GetProjectTemplatesEvent
  | GetProjectTemplateEvent
  | CreateProjectTemplateEvent
  | UpdateProjectTemplateEvent
  | DeleteProjectTemplateEvent
  | GetAppConnectionsEvent
  | GetAvailableAppConnectionsDetailsEvent
  | GetAppConnectionEvent
  | CreateAppConnectionEvent
  | UpdateAppConnectionEvent
  | DeleteAppConnectionEvent
  | GetAppConnectionUsageEvent
  | MigrateAppConnectionEvent
  | GetSshHostGroupEvent
  | CreateSshHostGroupEvent
  | UpdateSshHostGroupEvent
  | DeleteSshHostGroupEvent
  | GetSshHostGroupHostsEvent
  | AddHostToSshHostGroupEvent
  | RemoveHostFromSshHostGroupEvent
  | CreateSharedSecretEvent
  | DeleteSharedSecretEvent
  | ReadSharedSecretEvent
  | GetSecretSyncsEvent
  | GetSecretSyncEvent
  | CreateSecretSyncEvent
  | UpdateSecretSyncEvent
  | DeleteSecretSyncEvent
  | SecretSyncSyncSecretsEvent
  | SecretSyncImportSecretsEvent
  | SecretSyncRemoveSecretsEvent
  | GetPkiSyncsEvent
  | GetPkiSyncEvent
  | GetPkiSyncCertificatesEvent
  | CreatePkiSyncEvent
  | UpdatePkiSyncEvent
  | DeletePkiSyncEvent
  | PkiSyncSyncCertificatesEvent
  | PkiSyncImportCertificatesEvent
  | PkiSyncRemoveCertificatesEvent
  | OidcGroupMembershipMappingAssignUserEvent
  | OidcGroupMembershipMappingRemoveUserEvent
  | CreateKmipClientEvent
  | UpdateKmipClientEvent
  | DeleteKmipClientEvent
  | GetKmipClientEvent
  | GetKmipClientsEvent
  | CreateKmipClientCertificateEvent
  | SetupKmipEvent
  | GetKmipEvent
  | RegisterKmipServerEvent
  | KmipOperationGetEvent
  | KmipOperationDestroyEvent
  | KmipOperationCreateEvent
  | KmipOperationGetAttributesEvent
  | KmipOperationActivateEvent
  | KmipOperationRevokeEvent
  | KmipOperationLocateEvent
  | KmipOperationRegisterEvent
  | ProjectAccessRequestEvent
  | ProjectAssumePrivilegesEvent
  | ProjectAssumePrivilegesExitEvent
  | CreateSecretRequestEvent
  | SecretApprovalRequestReview
  | GetSecretRotationsEvent
  | GetSecretRotationEvent
  | GetSecretRotationCredentialsEvent
  | CreateSecretRotationEvent
  | UpdateSecretRotationEvent
  | DeleteSecretRotationEvent
  | RotateSecretRotationEvent
  | MicrosoftTeamsWorkflowIntegrationCreateEvent
  | MicrosoftTeamsWorkflowIntegrationDeleteEvent
  | MicrosoftTeamsWorkflowIntegrationCheckInstallationStatusEvent
  | MicrosoftTeamsWorkflowIntegrationGetTeamsEvent
  | MicrosoftTeamsWorkflowIntegrationGetEvent
  | MicrosoftTeamsWorkflowIntegrationListEvent
  | MicrosoftTeamsWorkflowIntegrationUpdateEvent
  | GetProjectPitCommitsEvent
  | GetProjectPitCommitChangesEvent
  | PitRollbackCommitEvent
  | GetProjectPitCommitCountEvent
  | PitRevertCommitEvent
  | PitCompareFolderStatesEvent
  | PitGetFolderStateEvent
  | PitProcessNewCommitRawEvent
  | SecretScanningDataSourceListEvent
  | SecretScanningDataSourceGetEvent
  | SecretScanningDataSourceCreateEvent
  | SecretScanningDataSourceUpdateEvent
  | SecretScanningDataSourceDeleteEvent
  | SecretScanningDataSourceTriggerScanEvent
  | SecretScanningDataSourceScanEvent
  | SecretScanningResourceListEvent
  | SecretScanningScanListEvent
  | SecretScanningFindingListEvent
  | SecretScanningFindingUpdateEvent
  | SecretScanningConfigUpdateEvent
  | SecretScanningConfigReadEvent
  | OrgUpdateEvent
  | ProjectCreateEvent
  | ProjectUpdateEvent
  | ProjectDeleteEvent
  | SecretReminderCreateEvent
  | SecretReminderGetEvent
  | SecretReminderDeleteEvent
  | DashboardListSecretsEvent
  | DashboardGetSecretValueEvent
  | DashboardGetSecretVersionValueEvent
  | ProjectRoleCreateEvent
  | ProjectRoleUpdateEvent
  | ProjectRoleDeleteEvent
  | OrgRoleCreateEvent
  | OrgRoleUpdateEvent
  | OrgRoleDeleteEvent
  | PamSessionCredentialsGetEvent
  | PamSessionStartEvent
  | PamSessionLogsUpdateEvent
  | PamSessionEndEvent
  | PamSessionGetEvent
  | PamSessionListEvent
  | PamFolderCreateEvent
  | PamFolderUpdateEvent
  | PamFolderDeleteEvent
  | PamAccountListEvent
  | PamAccountAccessEvent
  | PamAccountCreateEvent
  | PamAccountUpdateEvent
  | PamAccountDeleteEvent
  | PamAccountCredentialRotationEvent
  | PamAccountCredentialRotationFailedEvent
  | PamResourceListEvent
  | PamResourceGetEvent
  | PamResourceCreateEvent
  | PamResourceUpdateEvent
  | PamResourceDeleteEvent
  | UpdateCertificateRenewalConfigEvent
  | DisableCertificateRenewalConfigEvent
  | CreateCertificateRequestEvent
  | GetCertificateRequestEvent
  | GetCertificateFromRequestEvent
  | ListCertificateRequestsEvent
  | AutomatedRenewCertificate
  | AutomatedRenewCertificateFailed
  | UserLoginEvent
  | SelectOrganizationEvent
  | SelectSubOrganizationEvent
  | ApprovalPolicyCreateEvent
  | ApprovalPolicyUpdateEvent
  | ApprovalPolicyDeleteEvent
  | ApprovalPolicyListEvent
  | ApprovalPolicyGetEvent
  | ApprovalRequestGetEvent
  | ApprovalRequestListEvent
  | ApprovalRequestCreateEvent
  | ApprovalRequestApproveEvent
  | ApprovalRequestRejectEvent
  | ApprovalRequestCancelEvent
  | ApprovalRequestGrantListEvent
  | ApprovalRequestGrantGetEvent
  | ApprovalRequestGrantRevokeEvent
  | CreateAcmeAccountEvent
  | RetrieveAcmeAccountEvent
  | CreateAcmeOrderEvent
  | FinalizeAcmeOrderEvent
  | DownloadAcmeCertificateEvent
  | RespondToAcmeChallengeEvent
  | PassedAcmeChallengeEvent
  | AttemptAcmeChallengeEvent
  | FailAcmeChallengeEvent
<<<<<<< HEAD
  | McpEndpointCreateEvent
  | McpEndpointUpdateEvent
  | McpEndpointDeleteEvent
  | McpEndpointGetEvent
  | McpEndpointListEvent
  | McpEndpointListToolsEvent
  | McpEndpointEnableToolEvent
  | McpEndpointDisableToolEvent
  | McpEndpointBulkUpdateToolsEvent
  | McpEndpointOAuthClientRegisterEvent
  | McpEndpointOAuthAuthorizeEvent
  | McpEndpointConnectEvent
  | McpEndpointSaveUserCredentialEvent
  | McpServerCreateEvent
  | McpServerUpdateEvent
  | McpServerDeleteEvent
  | McpServerGetEvent
  | McpServerListEvent
  | McpServerListToolsEvent
  | McpServerSyncToolsEvent
  | McpActivityLogListEvent;
=======
  | CreateDynamicSecretEvent
  | UpdateDynamicSecretEvent
  | DeleteDynamicSecretEvent
  | GetDynamicSecretEvent
  | ListDynamicSecretsEvent
  | ListDynamicSecretLeasesEvent
  | CreateDynamicSecretLeaseEvent
  | DeleteDynamicSecretLeaseEvent
  | RenewDynamicSecretLeaseEvent
  | GetDynamicSecretLeaseEvent;
>>>>>>> 68578364
<|MERGE_RESOLUTION|>--- conflicted
+++ resolved
@@ -591,7 +591,6 @@
   ATTEMPT_ACME_CHALLENGE = "attempt-acme-challenge",
   FAIL_ACME_CHALLENGE = "fail-acme-challenge",
 
-<<<<<<< HEAD
   // MCP Endpoints
   MCP_ENDPOINT_CREATE = "mcp-endpoint-create",
   MCP_ENDPOINT_UPDATE = "mcp-endpoint-update",
@@ -617,8 +616,8 @@
   MCP_SERVER_SYNC_TOOLS = "mcp-server-sync-tools",
 
   // MCP Activity Logs
-  MCP_ACTIVITY_LOG_LIST = "mcp-activity-log-list"
-=======
+  MCP_ACTIVITY_LOG_LIST = "mcp-activity-log-list",
+
   // Dynamic Secrets
   CREATE_DYNAMIC_SECRET = "create-dynamic-secret",
   UPDATE_DYNAMIC_SECRET = "update-dynamic-secret",
@@ -632,7 +631,6 @@
   RENEW_DYNAMIC_SECRET_LEASE = "renew-dynamic-secret-lease",
   LIST_DYNAMIC_SECRET_LEASES = "list-dynamic-secret-leases",
   GET_DYNAMIC_SECRET_LEASE = "get-dynamic-secret-lease"
->>>>>>> 68578364
 }
 
 export const filterableSecretEvents: EventType[] = [
@@ -4543,7 +4541,6 @@
   };
 }
 
-<<<<<<< HEAD
 interface McpEndpointCreateEvent {
   type: EventType.MCP_ENDPOINT_CREATE;
   metadata: {
@@ -4728,7 +4725,9 @@
   type: EventType.MCP_ACTIVITY_LOG_LIST;
   metadata: {
     count: number;
-=======
+  };
+}
+
 interface GetDynamicSecretLeaseEvent {
   type: EventType.GET_DYNAMIC_SECRET_LEASE;
   metadata: {
@@ -4877,7 +4876,6 @@
     projectId: string;
 
     leaseCount: number;
->>>>>>> 68578364
   };
 }
 
@@ -5292,7 +5290,6 @@
   | PassedAcmeChallengeEvent
   | AttemptAcmeChallengeEvent
   | FailAcmeChallengeEvent
-<<<<<<< HEAD
   | McpEndpointCreateEvent
   | McpEndpointUpdateEvent
   | McpEndpointDeleteEvent
@@ -5313,8 +5310,7 @@
   | McpServerListEvent
   | McpServerListToolsEvent
   | McpServerSyncToolsEvent
-  | McpActivityLogListEvent;
-=======
+  | McpActivityLogListEvent
   | CreateDynamicSecretEvent
   | UpdateDynamicSecretEvent
   | DeleteDynamicSecretEvent
@@ -5324,5 +5320,4 @@
   | CreateDynamicSecretLeaseEvent
   | DeleteDynamicSecretLeaseEvent
   | RenewDynamicSecretLeaseEvent
-  | GetDynamicSecretLeaseEvent;
->>>>>>> 68578364
+  | GetDynamicSecretLeaseEvent;