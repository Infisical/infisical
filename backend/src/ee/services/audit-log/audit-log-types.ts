--- conflicted
+++ resolved
@@ -393,7 +393,6 @@
   PROJECT_ASSUME_PRIVILEGE_SESSION_START = "project-assume-privileges-session-start",
   PROJECT_ASSUME_PRIVILEGE_SESSION_END = "project-assume-privileges-session-end",
 
-<<<<<<< HEAD
   GET_PROJECT_PIT_COMMITS = "get-project-pit-commits",
   GET_PROJECT_PIT_COMMIT_CHANGES = "get-project-pit-commit-changes",
   GET_PROJECT_PIT_COMMIT_COUNT = "get-project-pit-commit-count",
@@ -401,7 +400,6 @@
   PIT_REVERT_COMMIT = "pit-revert-commit",
   PIT_GET_FOLDER_STATE = "pit-get-folder-state",
   PIT_COMPARE_FOLDER_STATES = "pit-compare-folder-states",
-=======
   SECRET_SCANNING_DATA_SOURCE_LIST = "secret-scanning-data-source-list",
   SECRET_SCANNING_DATA_SOURCE_CREATE = "secret-scanning-data-source-create",
   SECRET_SCANNING_DATA_SOURCE_UPDATE = "secret-scanning-data-source-update",
@@ -415,7 +413,6 @@
   SECRET_SCANNING_FINDING_UPDATE = "secret-scanning-finding-update",
   SECRET_SCANNING_CONFIG_GET = "secret-scanning-config-get",
   SECRET_SCANNING_CONFIG_UPDATE = "secret-scanning-config-update",
->>>>>>> ce170a6a
 
   UPDATE_ORG = "update-org",
 
@@ -2989,7 +2986,6 @@
   };
 }
 
-<<<<<<< HEAD
 interface GetProjectPitCommitsEvent {
   type: EventType.GET_PROJECT_PIT_COMMITS;
   metadata: {
@@ -3062,7 +3058,6 @@
   };
 }
 
-=======
 interface SecretScanningDataSourceListEvent {
   type: EventType.SECRET_SCANNING_DATA_SOURCE_LIST;
   metadata: {
@@ -3158,7 +3153,6 @@
   metadata?: Record<string, never>; // not needed, based off projectId
 }
 
->>>>>>> ce170a6a
 interface OrgUpdateEvent {
   type: EventType.UPDATE_ORG;
   metadata: {
@@ -3482,7 +3476,6 @@
   | MicrosoftTeamsWorkflowIntegrationGetEvent
   | MicrosoftTeamsWorkflowIntegrationListEvent
   | MicrosoftTeamsWorkflowIntegrationUpdateEvent
-<<<<<<< HEAD
   | GetProjectPitCommitsEvent
   | GetProjectPitCommitChangesEvent
   | PitRollbackCommitEvent
@@ -3490,7 +3483,6 @@
   | PitRevertCommitEvent
   | PitCompareFolderStatesEvent
   | PitGetFolderStateEvent
-=======
   | SecretScanningDataSourceListEvent
   | SecretScanningDataSourceGetEvent
   | SecretScanningDataSourceCreateEvent
@@ -3504,7 +3496,6 @@
   | SecretScanningFindingUpdateEvent
   | SecretScanningConfigUpdateEvent
   | SecretScanningConfigReadEvent
->>>>>>> ce170a6a
   | OrgUpdateEvent
   | ProjectCreateEvent
   | ProjectUpdateEvent
