import { TPamResources } from "@app/db/schemas";
import { TKmsServiceFactory } from "@app/services/kms/kms-service";
import { KmsDataKey } from "@app/services/kms/kms-types";

import { decryptAccountCredentials } from "../pam-account/pam-account-fns";
<<<<<<< HEAD
import { getKubernetesResourceListItem } from "./kubernetes/kubernetes-resource-fns";
=======
import { getAwsIamResourceListItem } from "./aws-iam/aws-iam-resource-fns";
>>>>>>> 4083c819
import { getMySQLResourceListItem } from "./mysql/mysql-resource-fns";
import { TPamResource, TPamResourceConnectionDetails } from "./pam-resource-types";
import { getPostgresResourceListItem } from "./postgres/postgres-resource-fns";

export const listResourceOptions = () => {
<<<<<<< HEAD
  return [getPostgresResourceListItem(), getMySQLResourceListItem(), getKubernetesResourceListItem()].sort((a, b) =>
=======
  return [getPostgresResourceListItem(), getMySQLResourceListItem(), getAwsIamResourceListItem()].sort((a, b) =>
>>>>>>> 4083c819
    a.name.localeCompare(b.name)
  );
};

// Resource
export const encryptResourceConnectionDetails = async ({
  projectId,
  connectionDetails,
  kmsService
}: {
  projectId: string;
  connectionDetails: TPamResourceConnectionDetails;
  kmsService: Pick<TKmsServiceFactory, "createCipherPairWithDataKey">;
}) => {
  const { encryptor } = await kmsService.createCipherPairWithDataKey({
    type: KmsDataKey.SecretManager,
    projectId
  });

  const { cipherTextBlob: encryptedConnectionDetailsBlob } = encryptor({
    plainText: Buffer.from(JSON.stringify(connectionDetails))
  });

  return encryptedConnectionDetailsBlob;
};

export const decryptResourceConnectionDetails = async ({
  projectId,
  encryptedConnectionDetails,
  kmsService
}: {
  projectId: string;
  encryptedConnectionDetails: Buffer;
  kmsService: Pick<TKmsServiceFactory, "createCipherPairWithDataKey">;
}) => {
  const { decryptor } = await kmsService.createCipherPairWithDataKey({
    type: KmsDataKey.SecretManager,
    projectId
  });

  const decryptedPlainTextBlob = decryptor({
    cipherTextBlob: encryptedConnectionDetails
  });

  return JSON.parse(decryptedPlainTextBlob.toString()) as TPamResourceConnectionDetails;
};

export const decryptResource = async (
  resource: TPamResources,
  projectId: string,
  kmsService: Pick<TKmsServiceFactory, "createCipherPairWithDataKey">
) => {
  return {
    ...resource,
    connectionDetails: await decryptResourceConnectionDetails({
      encryptedConnectionDetails: resource.encryptedConnectionDetails,
      projectId,
      kmsService
    }),
    rotationAccountCredentials: resource.encryptedRotationAccountCredentials
      ? await decryptAccountCredentials({
          encryptedCredentials: resource.encryptedRotationAccountCredentials,
          projectId,
          kmsService
        })
      : null
  } as TPamResource;
};<|MERGE_RESOLUTION|>--- conflicted
+++ resolved
@@ -3,23 +3,19 @@
 import { KmsDataKey } from "@app/services/kms/kms-types";
 
 import { decryptAccountCredentials } from "../pam-account/pam-account-fns";
-<<<<<<< HEAD
+import { getAwsIamResourceListItem } from "./aws-iam/aws-iam-resource-fns";
 import { getKubernetesResourceListItem } from "./kubernetes/kubernetes-resource-fns";
-=======
-import { getAwsIamResourceListItem } from "./aws-iam/aws-iam-resource-fns";
->>>>>>> 4083c819
 import { getMySQLResourceListItem } from "./mysql/mysql-resource-fns";
 import { TPamResource, TPamResourceConnectionDetails } from "./pam-resource-types";
 import { getPostgresResourceListItem } from "./postgres/postgres-resource-fns";
 
 export const listResourceOptions = () => {
-<<<<<<< HEAD
-  return [getPostgresResourceListItem(), getMySQLResourceListItem(), getKubernetesResourceListItem()].sort((a, b) =>
-=======
-  return [getPostgresResourceListItem(), getMySQLResourceListItem(), getAwsIamResourceListItem()].sort((a, b) =>
->>>>>>> 4083c819
-    a.name.localeCompare(b.name)
-  );
+  return [
+    getPostgresResourceListItem(),
+    getMySQLResourceListItem(),
+    getAwsIamResourceListItem(),
+    getKubernetesResourceListItem()
+  ].sort((a, b) => a.name.localeCompare(b.name));
 };
 
 // Resource
