--- conflicted
+++ resolved
@@ -1,13 +1,9 @@
 export enum PamResource {
   Postgres = "postgres",
-<<<<<<< HEAD
-  MySQL = "mysql"
+  MySQL = "mysql",
+  SSH = "ssh"
 }
 
 export enum PamResourceOrderBy {
   Name = "name"
-=======
-  MySQL = "mysql",
-  SSH = "ssh"
->>>>>>> aab9f8a8
 }