export enum SecretRotation {
  PostgresCredentials = "postgres-credentials",
  MsSqlCredentials = "mssql-credentials",
  Auth0ClientSecret = "auth0-client-secret",
<<<<<<< HEAD
  AzureClientSecret = "azure-client-secret"
=======
  LdapPassword = "ldap-password",
  AwsIamUserSecret = "aws-iam-user-secret"
>>>>>>> ba94b919
}

export enum SecretRotationStatus {
  Success = "success",
  Failed = "failed"
}<|MERGE_RESOLUTION|>--- conflicted
+++ resolved
@@ -2,12 +2,9 @@
   PostgresCredentials = "postgres-credentials",
   MsSqlCredentials = "mssql-credentials",
   Auth0ClientSecret = "auth0-client-secret",
-<<<<<<< HEAD
-  AzureClientSecret = "azure-client-secret"
-=======
-  LdapPassword = "ldap-password",
-  AwsIamUserSecret = "aws-iam-user-secret"
->>>>>>> ba94b919
+  AzureClientSecret = "azure-client-secret",
+  AwsIamUserSecret = "aws-iam-user-secret",
+  LdapPassword = "ldap-password"
 }
 
 export enum SecretRotationStatus {
