--- conflicted
+++ resolved
@@ -776,14 +776,9 @@
             const cert = await orderCertificate(
               {
                 caId: certificateAuthority!.id,
-<<<<<<< HEAD
-                profileId,
-                commonName: certificateRequest.commonName!,
-=======
                 // It is possible that the CSR does not have a common name, in which case we use an empty string
                 // (more likely than not for a CSR from a modern ACME client like certbot, cert-manager, etc.)
                 commonName: certificateRequest.commonName ?? "",
->>>>>>> 6d9a259a
                 altNames: certificateRequest.subjectAlternativeNames?.map((san) => san.value),
                 csr: Buffer.from(csrPem),
                 // TODO: not 100% sure what are these columns for, but let's put the values for common website SSL certs for now
