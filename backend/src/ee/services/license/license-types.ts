--- conflicted
+++ resolved
@@ -72,12 +72,9 @@
   kmip: false;
   gateway: false;
   sshHostGroups: false;
-<<<<<<< HEAD
   secretScanning: false;
-=======
   enterpriseSecretSyncs: false;
   enterpriseAppConnections: false;
->>>>>>> 739ef8e0
 };
 
 export type TOrgPlansTableDTO = {
