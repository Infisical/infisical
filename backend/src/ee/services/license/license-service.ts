--- conflicted
+++ resolved
@@ -45,15 +45,11 @@
 } from "./license-types";
 
 type TLicenseServiceFactoryDep = {
-<<<<<<< HEAD
   envConfig: Pick<
     TEnvConfig,
     "LICENSE_SERVER_URL" | "LICENSE_SERVER_KEY" | "LICENSE_KEY" | "LICENSE_KEY_OFFLINE" | "INTERNAL_REGION" | "SITE_URL"
   >;
-  orgDAL: Pick<TOrgDALFactory, "findOrgById" | "countAllOrgMembers">;
-=======
   orgDAL: Pick<TOrgDALFactory, "findRootOrgDetails" | "countAllOrgMembers" | "findById">;
->>>>>>> 85dfdcc1
   permissionService: Pick<TPermissionServiceFactory, "getOrgPermission">;
   licenseDAL: TLicenseDALFactory;
   keyStore: Pick<TKeyStoreFactory, "setItemWithExpiry" | "getItem" | "deleteItem">;
@@ -73,13 +69,8 @@
   permissionService,
   licenseDAL,
   keyStore,
-<<<<<<< HEAD
-  identityOrgMembershipDAL,
   projectDAL,
   envConfig
-=======
-  projectDAL
->>>>>>> 85dfdcc1
 }: TLicenseServiceFactoryDep) => {
   let isValidLicense = false;
   let instanceType = InstanceType.OnPrem;
