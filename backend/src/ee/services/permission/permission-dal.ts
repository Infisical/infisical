import { z } from "zod";

import { TDbClient } from "@app/db";
import { IdentityProjectMembershipRoleSchema, ProjectUserMembershipRolesSchema, TableName } from "@app/db/schemas";
import { DatabaseError } from "@app/lib/errors";
import { selectAllTableCols, sqlNestRelationships } from "@app/lib/knex";

export type TPermissionDALFactory = ReturnType<typeof permissionDALFactory>;

export const permissionDALFactory = (db: TDbClient) => {
  const getOrgPermission = async (userId: string, orgId: string) => {
    try {
      const membership = await db(TableName.OrgMembership)
        .leftJoin(TableName.OrgRoles, `${TableName.OrgMembership}.roleId`, `${TableName.OrgRoles}.id`)
        .join(TableName.Organization, `${TableName.OrgMembership}.orgId`, `${TableName.Organization}.id`)
        .where("userId", userId)
        .where(`${TableName.OrgMembership}.orgId`, orgId)
        .select(db.ref("authEnforced").withSchema(TableName.Organization).as("orgAuthEnforced"))
        .select("permissions")
        .select(selectAllTableCols(TableName.OrgMembership))
        .first();

      return membership;
    } catch (error) {
      throw new DatabaseError({ error, name: "GetOrgPermission" });
    }
  };

  const getOrgIdentityPermission = async (identityId: string, orgId: string) => {
    try {
      const membership = await db(TableName.IdentityOrgMembership)
        .leftJoin(TableName.OrgRoles, `${TableName.IdentityOrgMembership}.roleId`, `${TableName.OrgRoles}.id`)
        .join(TableName.Organization, `${TableName.IdentityOrgMembership}.orgId`, `${TableName.Organization}.id`)
        .where("identityId", identityId)
        .where(`${TableName.IdentityOrgMembership}.orgId`, orgId)
        .select(selectAllTableCols(TableName.IdentityOrgMembership))
        .select(db.ref("authEnforced").withSchema(TableName.Organization).as("orgAuthEnforced"))
        .select("permissions")
        .first();
      return membership;
    } catch (error) {
      throw new DatabaseError({ error, name: "GetOrgIdentityPermission" });
    }
  };

  const getProjectPermission = async (userId: string, projectId: string) => {
    try {
      const groups: string[] = await db(TableName.GroupProjectMembership)
        .where(`${TableName.GroupProjectMembership}.projectId`, projectId)
        .pluck(`${TableName.GroupProjectMembership}.groupId`);

      const groupDocs = await db(TableName.UserGroupMembership)
        .where(`${TableName.UserGroupMembership}.userId`, userId)
        .whereIn(`${TableName.UserGroupMembership}.groupId`, groups)
        .join(
          TableName.GroupProjectMembership,
          `${TableName.GroupProjectMembership}.groupId`,
          `${TableName.UserGroupMembership}.groupId`
        )
        .join(
          TableName.GroupProjectMembershipRole,
          `${TableName.GroupProjectMembershipRole}.projectMembershipId`,
          `${TableName.GroupProjectMembership}.id`
        )
        .leftJoin(
          TableName.ProjectRoles,
          `${TableName.GroupProjectMembershipRole}.customRoleId`,
          `${TableName.ProjectRoles}.id`
        )
        .join(TableName.Project, `${TableName.GroupProjectMembership}.projectId`, `${TableName.Project}.id`)
        .join(TableName.Organization, `${TableName.Project}.orgId`, `${TableName.Organization}.id`)
        .select(selectAllTableCols(TableName.GroupProjectMembershipRole))
        .select(
          db.ref("id").withSchema(TableName.GroupProjectMembership).as("membershipId"),
          // TODO(roll-forward-migration): remove this field when we drop this in next migration after a week
          db.ref("createdAt").withSchema(TableName.GroupProjectMembership).as("membershipCreatedAt"),
          db.ref("updatedAt").withSchema(TableName.GroupProjectMembership).as("membershipUpdatedAt"),
          db.ref("projectId").withSchema(TableName.GroupProjectMembership),
          db.ref("authEnforced").withSchema(TableName.Organization).as("orgAuthEnforced"),
          db.ref("orgId").withSchema(TableName.Project),
          db.ref("slug").withSchema(TableName.ProjectRoles).as("customRoleSlug")
        )
        .select("permissions");

      const docs = await db(TableName.ProjectMembership)
        .join(
          TableName.ProjectUserMembershipRole,
          `${TableName.ProjectUserMembershipRole}.projectMembershipId`,
          `${TableName.ProjectMembership}.id`
        )
        .leftJoin(
          TableName.ProjectRoles,
          `${TableName.ProjectUserMembershipRole}.customRoleId`,
          `${TableName.ProjectRoles}.id`
        )
        .leftJoin(
          TableName.ProjectUserAdditionalPrivilege,
          `${TableName.ProjectUserAdditionalPrivilege}.projectMembershipId`,
          `${TableName.ProjectMembership}.id`
        )
        .join(TableName.Project, `${TableName.ProjectMembership}.projectId`, `${TableName.Project}.id`)
        .join(TableName.Organization, `${TableName.Project}.orgId`, `${TableName.Organization}.id`)
        .where("userId", userId)
        .where(`${TableName.ProjectMembership}.projectId`, projectId)
        .select(selectAllTableCols(TableName.ProjectUserMembershipRole))
        .select(
          db.ref("id").withSchema(TableName.ProjectMembership).as("membershipId"),
          // TODO(roll-forward-migration): remove this field when we drop this in next migration after a week
          db.ref("createdAt").withSchema(TableName.ProjectMembership).as("membershipCreatedAt"),
          db.ref("updatedAt").withSchema(TableName.ProjectMembership).as("membershipUpdatedAt"),
          db.ref("projectId").withSchema(TableName.ProjectMembership),
          db.ref("authEnforced").withSchema(TableName.Organization).as("orgAuthEnforced"),
          db.ref("orgId").withSchema(TableName.Project),
          db.ref("slug").withSchema(TableName.ProjectRoles).as("customRoleSlug"),
          db.ref("permissions").withSchema(TableName.ProjectRoles),
          db.ref("id").withSchema(TableName.ProjectUserAdditionalPrivilege).as("userApId"),
          db.ref("permissions").withSchema(TableName.ProjectUserAdditionalPrivilege).as("userApPermissions"),
          db.ref("temporaryMode").withSchema(TableName.ProjectUserAdditionalPrivilege).as("userApTemporaryMode"),
          db.ref("isTemporary").withSchema(TableName.ProjectUserAdditionalPrivilege).as("userApIsTemporary"),
          db.ref("temporaryRange").withSchema(TableName.ProjectUserAdditionalPrivilege).as("userApTemporaryRange"),
          db
            .ref("temporaryAccessStartTime")
            .withSchema(TableName.ProjectUserAdditionalPrivilege)
            .as("userApTemporaryAccessStartTime"),
          db
            .ref("temporaryAccessEndTime")
            .withSchema(TableName.ProjectUserAdditionalPrivilege)
            .as("userApTemporaryAccessEndTime")
        );

      const permission = sqlNestRelationships({
        data: docs.concat(groupDocs),
        key: "projectId",
        parentMapper: ({ orgId, orgAuthEnforced, membershipId, membershipCreatedAt, membershipUpdatedAt, role }) => ({
          orgId,
          orgAuthEnforced,
          userId,
          role,
          id: membershipId,
          projectId,
          createdAt: membershipCreatedAt,
          updatedAt: membershipUpdatedAt
        }),
        childrenMapper: [
          {
            key: "id",
            label: "roles" as const,
            mapper: (data) =>
              ProjectUserMembershipRolesSchema.extend({
                permissions: z.unknown(),
                customRoleSlug: z.string().optional().nullable()
              }).parse(data)
          },
          {
            key: "userApId",
            label: "additionalPrivileges" as const,
            mapper: ({
              userApId,
              userApPermissions,
              userApIsTemporary,
              userApTemporaryMode,
              userApTemporaryRange,
              userApTemporaryAccessEndTime,
              userApTemporaryAccessStartTime
            }) => ({
              id: userApId,
              permissions: userApPermissions,
              temporaryRange: userApTemporaryRange,
              temporaryMode: userApTemporaryMode,
              temporaryAccessEndTime: userApTemporaryAccessEndTime,
              temporaryAccessStartTime: userApTemporaryAccessStartTime,
              isTemporary: userApIsTemporary
            })
          }
        ]
      });

<<<<<<< HEAD
=======
      if (!permission?.[0]) return undefined;
>>>>>>> b5af5646
      // when introducting cron mode change it here
      const activeRoles = permission?.[0]?.roles?.filter(
        ({ isTemporary, temporaryAccessEndTime }) =>
          !isTemporary || (isTemporary && temporaryAccessEndTime && new Date() < temporaryAccessEndTime)
      );

      const activeAdditionalPrivileges = permission?.[0]?.additionalPrivileges?.filter(
        ({ isTemporary, temporaryAccessEndTime }) =>
          !isTemporary || (isTemporary && temporaryAccessEndTime && new Date() < temporaryAccessEndTime)
      );

<<<<<<< HEAD
      return permission?.[0] ? { ...permission[0], roles: activeRoles } : undefined;
=======
      return { ...permission[0], roles: activeRoles, additionalPrivileges: activeAdditionalPrivileges };
>>>>>>> b5af5646
    } catch (error) {
      throw new DatabaseError({ error, name: "GetProjectPermission" });
    }
  };

  const getProjectIdentityPermission = async (identityId: string, projectId: string) => {
    try {
      const docs = await db(TableName.IdentityProjectMembership)
        .join(
          TableName.IdentityProjectMembershipRole,
          `${TableName.IdentityProjectMembershipRole}.projectMembershipId`,
          `${TableName.IdentityProjectMembership}.id`
        )
        .leftJoin(
          TableName.ProjectRoles,
          `${TableName.IdentityProjectMembershipRole}.customRoleId`,
          `${TableName.ProjectRoles}.id`
        )
        .leftJoin(
          TableName.IdentityProjectAdditionalPrivilege,
          `${TableName.IdentityProjectAdditionalPrivilege}.projectMembershipId`,
          `${TableName.IdentityProjectMembership}.id`
        )
        .join(
          // Join the Project table to later select orgId
          TableName.Project,
          `${TableName.IdentityProjectMembership}.projectId`,
          `${TableName.Project}.id`
        )
        .where("identityId", identityId)
        .where(`${TableName.IdentityProjectMembership}.projectId`, projectId)
        .select(selectAllTableCols(TableName.IdentityProjectMembershipRole))
        .select(
          db.ref("id").withSchema(TableName.IdentityProjectMembership).as("membershipId"),
          db.ref("orgId").withSchema(TableName.Project).as("orgId"), // Now you can select orgId from Project
          db.ref("role").withSchema(TableName.IdentityProjectMembership).as("oldRoleField"),
          db.ref("createdAt").withSchema(TableName.IdentityProjectMembership).as("membershipCreatedAt"),
          db.ref("updatedAt").withSchema(TableName.IdentityProjectMembership).as("membershipUpdatedAt"),
          db.ref("slug").withSchema(TableName.ProjectRoles).as("customRoleSlug"),
          db.ref("permissions").withSchema(TableName.ProjectRoles),
          db.ref("id").withSchema(TableName.IdentityProjectAdditionalPrivilege).as("identityApId"),
          db.ref("permissions").withSchema(TableName.IdentityProjectAdditionalPrivilege).as("identityApPermissions"),
          db
            .ref("temporaryMode")
            .withSchema(TableName.IdentityProjectAdditionalPrivilege)
            .as("identityApTemporaryMode"),
          db.ref("isTemporary").withSchema(TableName.IdentityProjectAdditionalPrivilege).as("identityApIsTemporary"),
          db
            .ref("temporaryRange")
            .withSchema(TableName.IdentityProjectAdditionalPrivilege)
            .as("identityApTemporaryRange"),
          db
            .ref("temporaryAccessStartTime")
            .withSchema(TableName.IdentityProjectAdditionalPrivilege)
            .as("identityApTemporaryAccessStartTime"),
          db
            .ref("temporaryAccessEndTime")
            .withSchema(TableName.IdentityProjectAdditionalPrivilege)
            .as("identityApTemporaryAccessEndTime")
        );

      const permission = sqlNestRelationships({
        data: docs,
        key: "membershipId",
        parentMapper: ({ membershipId, membershipCreatedAt, membershipUpdatedAt, oldRoleField, orgId }) => ({
          id: membershipId,
          identityId,
          projectId,
          role: oldRoleField,
          createdAt: membershipCreatedAt,
          updatedAt: membershipUpdatedAt,
          orgId,
          // just a prefilled value
          orgAuthEnforced: false
        }),
        childrenMapper: [
          {
            key: "id",
            label: "roles" as const,
            mapper: (data) =>
              IdentityProjectMembershipRoleSchema.extend({
                permissions: z.unknown(),
                customRoleSlug: z.string().optional().nullable()
              }).parse(data)
          },
          {
            key: "identityApId",
            label: "additionalPrivileges" as const,
            mapper: ({
              identityApId,
              identityApPermissions,
              identityApIsTemporary,
              identityApTemporaryMode,
              identityApTemporaryRange,
              identityApTemporaryAccessEndTime,
              identityApTemporaryAccessStartTime
            }) => ({
              id: identityApId,
              permissions: identityApPermissions,
              temporaryRange: identityApTemporaryRange,
              temporaryMode: identityApTemporaryMode,
              temporaryAccessEndTime: identityApTemporaryAccessEndTime,
              temporaryAccessStartTime: identityApTemporaryAccessStartTime,
              isTemporary: identityApIsTemporary
            })
          }
        ]
      });

      if (!permission?.[0]) return undefined;

      // when introducting cron mode change it here
      const activeRoles = permission?.[0]?.roles.filter(
        ({ isTemporary, temporaryAccessEndTime }) =>
          !isTemporary || (isTemporary && temporaryAccessEndTime && new Date() < temporaryAccessEndTime)
      );
      const activeAdditionalPrivileges = permission?.[0]?.additionalPrivileges?.filter(
        ({ isTemporary, temporaryAccessEndTime }) =>
          !isTemporary || (isTemporary && temporaryAccessEndTime && new Date() < temporaryAccessEndTime)
      );

      return { ...permission[0], roles: activeRoles, additionalPrivileges: activeAdditionalPrivileges };
    } catch (error) {
      throw new DatabaseError({ error, name: "GetProjectIdentityPermission" });
    }
  };

  return {
    getOrgPermission,
    getOrgIdentityPermission,
    getProjectPermission,
    getProjectIdentityPermission
  };
};<|MERGE_RESOLUTION|>--- conflicted
+++ resolved
@@ -175,10 +175,7 @@
         ]
       });
 
-<<<<<<< HEAD
-=======
       if (!permission?.[0]) return undefined;
->>>>>>> b5af5646
       // when introducting cron mode change it here
       const activeRoles = permission?.[0]?.roles?.filter(
         ({ isTemporary, temporaryAccessEndTime }) =>
@@ -190,11 +187,7 @@
           !isTemporary || (isTemporary && temporaryAccessEndTime && new Date() < temporaryAccessEndTime)
       );
 
-<<<<<<< HEAD
-      return permission?.[0] ? { ...permission[0], roles: activeRoles } : undefined;
-=======
       return { ...permission[0], roles: activeRoles, additionalPrivileges: activeAdditionalPrivileges };
->>>>>>> b5af5646
     } catch (error) {
       throw new DatabaseError({ error, name: "GetProjectPermission" });
     }
