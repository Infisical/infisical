--- conflicted
+++ resolved
@@ -19,18 +19,13 @@
     throw new UnauthorizedError({ name: "No auth method defined" });
   }
 
-<<<<<<< HEAD
   if (
     isOrgSsoEnforced &&
     actorAuthMethod !== null &&
     !isAuthMethodSaml(actorAuthMethod) &&
     actorAuthMethod !== AuthMethod.OIDC
   ) {
-    throw new UnauthorizedError({ name: "Cannot access org-scoped resource" });
-=======
-  if (isSamlEnforced && actorAuthMethod !== null && !isAuthMethodSaml(actorAuthMethod)) {
-    throw new ForbiddenRequestError({ name: "SAML auth enforced, cannot access org-scoped resource" });
->>>>>>> ab9b207f
+    throw new ForbiddenRequestError({ name: "Org auth enforced. Cannot access org-scoped resource" });
   }
 }
 
