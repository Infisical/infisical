--- conflicted
+++ resolved
@@ -1,17 +1,14 @@
 import { ForbiddenError } from "@casl/ability";
 
-import { AccessScope, ActionProjectType } from "@app/db/schemas";
+import { ActionProjectType } from "@app/db/schemas";
 import { TPermissionServiceFactory } from "@app/ee/services/permission/permission-service-types";
 import { ProjectPermissionActions, ProjectPermissionSub } from "@app/ee/services/permission/project-permission";
 import { BadRequestError, NotFoundError } from "@app/lib/errors";
 import { groupBy } from "@app/lib/fn";
-<<<<<<< HEAD
-=======
 import { TAdditionalPrivilegeDALFactory } from "@app/services/additional-privilege/additional-privilege-dal";
-import { TMembershipUserDALFactory } from "@app/services/membership-user/membership-user-dal";
->>>>>>> c96ab446
 import { TProjectDALFactory } from "@app/services/project/project-dal";
 import { TProjectEnvDALFactory } from "@app/services/project-env/project-env-dal";
+import { TProjectMembershipDALFactory } from "@app/services/project-membership/project-membership-dal";
 import { TUserDALFactory } from "@app/services/user/user-dal";
 
 import { TAccessApprovalRequestDALFactory } from "../access-approval-request/access-approval-request-dal";
@@ -41,13 +38,13 @@
   projectEnvDAL: Pick<TProjectEnvDALFactory, "find" | "findOne">;
   accessApprovalPolicyApproverDAL: TAccessApprovalPolicyApproverDALFactory;
   accessApprovalPolicyBypasserDAL: TAccessApprovalPolicyBypasserDALFactory;
+  projectMembershipDAL: Pick<TProjectMembershipDALFactory, "findProjectMembershipsByUserIds">;
   groupDAL: TGroupDALFactory;
   userDAL: Pick<TUserDALFactory, "find">;
   accessApprovalRequestDAL: Pick<TAccessApprovalRequestDALFactory, "update" | "find" | "resetReviewByPolicyId">;
   additionalPrivilegeDAL: Pick<TAdditionalPrivilegeDALFactory, "delete">;
   accessApprovalRequestReviewerDAL: Pick<TAccessApprovalRequestReviewerDALFactory, "update" | "delete">;
   accessApprovalPolicyEnvironmentDAL: TAccessApprovalPolicyEnvironmentDALFactory;
-  membershipUserDAL: TMembershipUserDALFactory;
 };
 
 export const accessApprovalPolicyServiceFactory = ({
@@ -63,11 +60,7 @@
   accessApprovalRequestDAL,
   additionalPrivilegeDAL,
   accessApprovalRequestReviewerDAL,
-<<<<<<< HEAD
   projectMembershipDAL
-=======
-  membershipUserDAL
->>>>>>> c96ab446
 }: TAccessApprovalPolicyServiceFactoryDep): TAccessApprovalPolicyServiceFactory => {
   const $policyExists = async ({
     envId,
@@ -90,12 +83,11 @@
     return policyId ? policy && policy.id !== policyId : Boolean(policy);
   };
 
-  const verifyProjectUserMembership = async (userIds: string[], projectId: string) => {
+  const verifyProjectUserMembership = async (userIds: string[], orgId: string, projectId: string) => {
     if (userIds.length === 0) return;
-    const projectMemberships = await projectMembershipDAL.find({
-      $in: { userId: userIds },
-      projectId
-    });
+    const projectMemberships = (await projectMembershipDAL.findProjectMembershipsByUserIds(orgId, userIds)).filter(
+      (v) => v.projectId === projectId
+    );
 
     if (projectMemberships.length !== userIds.length) {
       const projectMemberUserIds = new Set(projectMemberships.map((member) => member.userId));
@@ -198,6 +190,7 @@
     if (approverUserIds.length > 0) {
       await verifyProjectUserMembership(
         approverUserIds.map((au) => au.id),
+        project.orgId,
         project.id
       );
     }
@@ -452,23 +445,7 @@
 
       // Validate user bypassers
       if (bypasserUserIds.length > 0) {
-<<<<<<< HEAD
-        await verifyProjectUserMembership(bypasserUserIds, accessApprovalPolicy.projectId);
-=======
-        const orgMemberships = await membershipUserDAL.find({
-          $in: { actorUserId: bypasserUserIds },
-          scopeOrgId: actorOrgId,
-          scope: AccessScope.Organization
-        });
-
-        if (orgMemberships.length !== bypasserUserIds.length) {
-          const foundUserIdsInOrg = new Set(orgMemberships.map((mem) => mem.actorUserId as string));
-          const missingUserIds = bypasserUserIds.filter((id) => !foundUserIdsInOrg.has(id));
-          throw new BadRequestError({
-            message: `One or more specified bypasser users are not part of the organization or do not exist. Invalid or non-member user IDs: ${missingUserIds.join(", ")}`
-          });
-        }
->>>>>>> c96ab446
+        await verifyProjectUserMembership(bypasserUserIds, actorOrgId, accessApprovalPolicy.projectId);
       }
 
       // Validate group bypassers
@@ -536,6 +513,7 @@
         if (approverUserIds.length > 0) {
           await verifyProjectUserMembership(
             approverUserIds.map((au) => au.id),
+            actorOrgId,
             accessApprovalPolicy.projectId
           );
         }
