import { z } from "zod";

import { SshHostsSchema } from "@app/db/schemas";

export const sanitizedSshHost = SshHostsSchema.pick({
  id: true,
  projectId: true,
  hostname: true,
  alias: true,
  userCertTtl: true,
  hostCertTtl: true,
  userSshCaId: true,
  hostSshCaId: true
});

export const loginMappingSchema = z.object({
<<<<<<< HEAD
  loginUser: z.string().trim().min(1).max(32),
  allowedPrincipals: z.object({
    usernames: z
      .array(z.string().trim())
      .transform((usernames) => Array.from(new Set(usernames.filter((username) => username !== ""))))
  })
=======
  loginUser: z.string().trim(),
  allowedPrincipals: z
    .object({
      usernames: z
        .array(z.string().trim())
        .transform((usernames) => Array.from(new Set(usernames)))
        .optional(),
      groups: z
        .array(z.string().trim())
        .transform((groups) => Array.from(new Set(groups)))
        .optional()
    })
    .refine(
      (data) => {
        return (data.usernames && data.usernames.length > 0) || (data.groups && data.groups.length > 0);
      },
      {
        message: "At least one username or group must be provided",
        path: ["allowedPrincipals"]
      }
    )
>>>>>>> 07df6803
});<|MERGE_RESOLUTION|>--- conflicted
+++ resolved
@@ -14,14 +14,6 @@
 });
 
 export const loginMappingSchema = z.object({
-<<<<<<< HEAD
-  loginUser: z.string().trim().min(1).max(32),
-  allowedPrincipals: z.object({
-    usernames: z
-      .array(z.string().trim())
-      .transform((usernames) => Array.from(new Set(usernames.filter((username) => username !== ""))))
-  })
-=======
   loginUser: z.string().trim(),
   allowedPrincipals: z
     .object({
@@ -43,5 +35,4 @@
         path: ["allowedPrincipals"]
       }
     )
->>>>>>> 07df6803
 });