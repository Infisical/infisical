import handlebars from "handlebars";
import RE2 from "re2";
import knex from "knex";
import { z } from "zod";

import { crypto } from "@app/lib/crypto/cryptography";
import { BadRequestError } from "@app/lib/errors";
import { sanitizeString } from "@app/lib/fn";
import { GatewayProxyProtocol, withGatewayProxy } from "@app/lib/gateway";
import { alphaNumericNanoId } from "@app/lib/nanoid";
import { validateHandlebarTemplate } from "@app/lib/template/validate-handlebars";

import { TGatewayServiceFactory } from "../../gateway/gateway-service";
import { verifyHostInputValidity } from "../dynamic-secret-fns";
import { DynamicSecretSqlDBSchema, PasswordRequirements, SqlProviders, TDynamicProviderFns } from "./models";
import { compileUsernameTemplate } from "./templateUtils";

const EXTERNAL_REQUEST_TIMEOUT = 10 * 1000;

const DEFAULT_PASSWORD_REQUIREMENTS = {
  length: 48,
  required: {
    lowercase: 1,
    uppercase: 1,
    digits: 1,
    symbols: 0
  },
  allowedSymbols: "-_.~!*"
};

const ORACLE_PASSWORD_REQUIREMENTS = {
  ...DEFAULT_PASSWORD_REQUIREMENTS,
  length: 30
};

const generatePassword = (provider: SqlProviders, requirements?: PasswordRequirements) => {
  const defaultReqs = provider === SqlProviders.Oracle ? ORACLE_PASSWORD_REQUIREMENTS : DEFAULT_PASSWORD_REQUIREMENTS;
  const finalReqs = requirements || defaultReqs;

  try {
    const { length, required, allowedSymbols } = finalReqs;

    const chars = {
      lowercase: "abcdefghijklmnopqrstuvwxyz",
      uppercase: "ABCDEFGHIJKLMNOPQRSTUVWXYZ",
      digits: "0123456789",
      symbols: allowedSymbols || "-_.~!*"
    };

    const parts: string[] = [];

    if (required.lowercase > 0) {
      parts.push(
        ...Array(required.lowercase)
          .fill(0)
          .map(() => chars.lowercase[crypto.randomInt(chars.lowercase.length)])
      );
    }

    if (required.uppercase > 0) {
      parts.push(
        ...Array(required.uppercase)
          .fill(0)
          .map(() => chars.uppercase[crypto.randomInt(chars.uppercase.length)])
      );
    }

    if (required.digits > 0) {
      parts.push(
        ...Array(required.digits)
          .fill(0)
          .map(() => chars.digits[crypto.randomInt(chars.digits.length)])
      );
    }

    if (required.symbols > 0) {
      parts.push(
        ...Array(required.symbols)
          .fill(0)
          .map(() => chars.symbols[crypto.randomInt(chars.symbols.length)])
      );
    }

    const requiredTotal = Object.values(required).reduce<number>((a, b) => a + b, 0);
    const remainingLength = Math.max(length - requiredTotal, 0);

    const allowedChars = Object.entries(chars)
      .filter(([key]) => required[key as keyof typeof required] > 0)
      .map(([, value]) => value)
      .join("");

    parts.push(
      ...Array(remainingLength)
        .fill(0)
        .map(() => allowedChars[crypto.randomInt(allowedChars.length)])
    );

    // shuffle the array to mix up the characters
    for (let i = parts.length - 1; i > 0; i -= 1) {
      const j = crypto.randomInt(i + 1);
      [parts[i], parts[j]] = [parts[j], parts[i]];
    }

    return parts.join("");
  } catch (error: unknown) {
    const message = error instanceof Error ? error.message : "Unknown error";
    throw new Error(`Failed to generate password: ${message}`);
  }
};

const generateUsername = (provider: SqlProviders, usernameTemplate?: string | null, identity?: { name: string }) => {
  let randomUsername = "";
  // For oracle, the client assumes everything is upper case when not using quotes around the password
  if (provider === SqlProviders.Oracle) {
    randomUsername = alphaNumericNanoId(32).toUpperCase();
  } else {
    randomUsername = alphaNumericNanoId(32);
  }
  if (!usernameTemplate) return randomUsername;
  return compileUsernameTemplate({
    usernameTemplate,
    randomUsername,
    identity,
    options: {
      toUpperCase: provider === SqlProviders.Oracle
    }
  });
};

type TSqlDatabaseProviderDTO = {
  gatewayService: Pick<TGatewayServiceFactory, "fnGetGatewayClientTlsByGatewayId">;
};

export const SqlDatabaseProvider = ({ gatewayService }: TSqlDatabaseProviderDTO): TDynamicProviderFns => {
  const validateProviderInputs = async (inputs: unknown) => {
    const providerInputs = await DynamicSecretSqlDBSchema.parseAsync(inputs);

    const [hostIp] = await verifyHostInputValidity(providerInputs.host, Boolean(providerInputs.gatewayId));
    validateHandlebarTemplate("SQL creation", providerInputs.creationStatement, {
      allowedExpressions: (val) => ["username", "password", "expiration", "database"].includes(val)
    });
    if (providerInputs.renewStatement) {
      validateHandlebarTemplate("SQL renew", providerInputs.renewStatement, {
        allowedExpressions: (val) => ["username", "expiration", "database"].includes(val)
      });
    }
    validateHandlebarTemplate("SQL revoke", providerInputs.revocationStatement, {
      allowedExpressions: (val) => ["username", "database"].includes(val)
    });

    return { ...providerInputs, hostIp };
  };

  const $getClient = async (
    providerInputs: z.infer<typeof DynamicSecretSqlDBSchema> & { hostIp: string; originalHost: string }
  ) => {
    const ssl = providerInputs.ca
      ? { rejectUnauthorized: false, ca: providerInputs.ca, servername: providerInputs.host }
      : undefined;

    const isMsSQLClient = providerInputs.client === SqlProviders.MsSQL;

    /*
      We route through the gateway by setting connection.host = "localhost".
      Azure SQL identifies the logical server from the TDS login name when the host
      isn’t the Azure FQDN. Therefore, when using the gateway, ensure username is
      "user@<azure-server-name>" so Azure opens the correct logical server.
      Direct connections to the Azure FQDN usually don’t require this suffix.
    */
    const isGatewayForwardedTraffic = providerInputs.host === "localhost";
    const isAzureSql = isMsSQLClient && new RE2(/\.database\.windows\.net$/i).test(providerInputs.originalHost);
    const azureServerLabel =
      isAzureSql && isGatewayForwardedTraffic ? providerInputs.originalHost?.split(".")[0] : undefined;
    const effectiveUser =
      isAzureSql && !providerInputs.username.includes("@")
        ? `${providerInputs.username}@${azureServerLabel}`
        : providerInputs.username;

    const db = knex({
      client: providerInputs.client,
      connection: {
        database: providerInputs.database,
        port: providerInputs.port,
<<<<<<< HEAD
        host: providerInputs.client === SqlProviders.Postgres ? providerInputs.hostIp : providerInputs.host,
        user: effectiveUser,
=======
        host:
          providerInputs.client === SqlProviders.Postgres && !providerInputs.gatewayId
            ? providerInputs.hostIp
            : providerInputs.host,
        user: providerInputs.username,
>>>>>>> a2cb72f2
        password: providerInputs.password,
        ssl,
        // @ts-expect-error this is because of knexjs type signature issue. This is directly passed to driver
        // https://github.com/knex/knex/blob/b6507a7129d2b9fafebf5f831494431e64c6a8a0/lib/dialects/mssql/index.js#L66
        // https://github.com/tediousjs/tedious/blob/ebb023ed90969a7ec0e4b036533ad52739d921f7/test/config.ci.ts#L19
        options: isMsSQLClient
          ? {
              ...(providerInputs.sslEnabled !== undefined ? { encrypt: providerInputs.sslEnabled } : {}),
              trustServerCertificate: !providerInputs.ca,
              cryptoCredentialsDetails: providerInputs.ca ? { ca: providerInputs.ca } : {}
            }
          : undefined
      },
      acquireConnectionTimeout: EXTERNAL_REQUEST_TIMEOUT,
      pool: { min: 0, max: 7 }
    });
    return db;
  };

  const gatewayProxyWrapper = async (
    providerInputs: z.infer<typeof DynamicSecretSqlDBSchema>,
    gatewayCallback: (host: string, port: number) => Promise<void>
  ) => {
    const relayDetails = await gatewayService.fnGetGatewayClientTlsByGatewayId(providerInputs.gatewayId as string);
    const [relayHost, relayPort] = relayDetails.relayAddress.split(":");
    await withGatewayProxy(
      async (port) => {
        await gatewayCallback("localhost", port);
      },
      {
        protocol: GatewayProxyProtocol.Tcp,
        targetHost: providerInputs.host,
        targetPort: providerInputs.port,
        relayHost,
        relayPort: Number(relayPort),
        identityId: relayDetails.identityId,
        orgId: relayDetails.orgId,
        tlsOptions: {
          ca: relayDetails.certChain,
          cert: relayDetails.certificate,
          key: relayDetails.privateKey.toString()
        }
      }
    );
  };

  const validateConnection = async (inputs: unknown) => {
    const providerInputs = await validateProviderInputs(inputs);
    let isConnected = false;
    const gatewayCallback = async (host = providerInputs.host, port = providerInputs.port) => {
      const db = await $getClient({
        ...providerInputs,
        port,
        host,
        hostIp: providerInputs.hostIp,
        originalHost: providerInputs.host
      });
      // oracle needs from keyword
      const testStatement = providerInputs.client === SqlProviders.Oracle ? "SELECT 1 FROM DUAL" : "SELECT 1";

      try {
        isConnected = await db.raw(testStatement).then(() => true);
      } catch (err) {
        const sanitizedErrorMessage = sanitizeString({
          unsanitizedString: (err as Error)?.message,
          tokens: [providerInputs.username]
        });
        throw new BadRequestError({
          message: `Failed to connect with provider: ${sanitizedErrorMessage}`
        });
      } finally {
        await db.destroy();
      }
    };

    if (providerInputs.gatewayId) {
      await gatewayProxyWrapper(providerInputs, gatewayCallback);
    } else {
      await gatewayCallback();
    }
    return isConnected;
  };

  const create = async (data: {
    inputs: unknown;
    expireAt: number;
    usernameTemplate?: string | null;
    identity?: { name: string };
  }) => {
    const { inputs, expireAt, usernameTemplate, identity } = data;

    const providerInputs = await validateProviderInputs(inputs);
    const { database } = providerInputs;
    const username = generateUsername(providerInputs.client, usernameTemplate, identity);

    const password = generatePassword(providerInputs.client, providerInputs.passwordRequirements);
    const gatewayCallback = async (host = providerInputs.host, port = providerInputs.port) => {
      const db = await $getClient({
        ...providerInputs,
        port,
        host,
        originalHost: providerInputs.host
      });
      try {
        const expiration = new Date(expireAt).toISOString();

        const creationStatement = handlebars.compile(providerInputs.creationStatement, { noEscape: true })({
          username,
          password,
          expiration,
          database
        });

        const queries = creationStatement.toString().split(";").filter(Boolean);
        await db.transaction(async (tx) => {
          for (const query of queries) {
            // eslint-disable-next-line
            await tx.raw(query);
          }
        });
      } catch (err) {
        const sanitizedErrorMessage = sanitizeString({
          unsanitizedString: (err as Error)?.message,
          tokens: [username, password, database]
        });
        throw new BadRequestError({
          message: `Failed to create lease from provider: ${sanitizedErrorMessage}`
        });
      } finally {
        await db.destroy();
      }
    };
    if (providerInputs.gatewayId) {
      await gatewayProxyWrapper(providerInputs, gatewayCallback);
    } else {
      await gatewayCallback();
    }
    return { entityId: username, data: { DB_USERNAME: username, DB_PASSWORD: password } };
  };

  const revoke = async (inputs: unknown, entityId: string) => {
    const providerInputs = await validateProviderInputs(inputs);
    const username = entityId;
    const { database } = providerInputs;
    const gatewayCallback = async (host = providerInputs.host, port = providerInputs.port) => {
      const db = await $getClient({
        ...providerInputs,
        port,
        host,
        originalHost: providerInputs.host
      });
      try {
        const revokeStatement = handlebars.compile(providerInputs.revocationStatement)({ username, database });
        const queries = revokeStatement.toString().split(";").filter(Boolean);
        await db.transaction(async (tx) => {
          for (const query of queries) {
            // eslint-disable-next-line
            await tx.raw(query);
          }
        });
      } catch (err) {
        const sanitizedErrorMessage = sanitizeString({
          unsanitizedString: (err as Error)?.message,
          tokens: [username, database]
        });
        throw new BadRequestError({
          message: `Failed to revoke lease from provider: ${sanitizedErrorMessage}`
        });
      } finally {
        await db.destroy();
      }
    };
    if (providerInputs.gatewayId) {
      await gatewayProxyWrapper(providerInputs, gatewayCallback);
    } else {
      await gatewayCallback();
    }
    return { entityId: username };
  };

  const renew = async (inputs: unknown, entityId: string, expireAt: number) => {
    const providerInputs = await validateProviderInputs(inputs);
    if (!providerInputs.renewStatement) return { entityId };

    const gatewayCallback = async (host = providerInputs.host, port = providerInputs.port) => {
      const db = await $getClient({
        ...providerInputs,
        port,
        host,
        originalHost: providerInputs.host
      });
      const expiration = new Date(expireAt).toISOString();
      const { database } = providerInputs;

      const renewStatement = handlebars.compile(providerInputs.renewStatement)({
        username: entityId,
        expiration,
        database
      });
      try {
        if (renewStatement) {
          const queries = renewStatement.toString().split(";").filter(Boolean);
          await db.transaction(async (tx) => {
            for (const query of queries) {
              // eslint-disable-next-line
              await tx.raw(query);
            }
          });
        }
      } catch (err) {
        const sanitizedErrorMessage = sanitizeString({
          unsanitizedString: (err as Error)?.message,
          tokens: [database]
        });
        throw new BadRequestError({
          message: `Failed to renew lease from provider: ${sanitizedErrorMessage}`
        });
      } finally {
        await db.destroy();
      }
    };
    if (providerInputs.gatewayId) {
      await gatewayProxyWrapper(providerInputs, gatewayCallback);
    } else {
      await gatewayCallback();
    }
    return { entityId };
  };

  return {
    validateProviderInputs,
    validateConnection,
    create,
    revoke,
    renew
  };
};<|MERGE_RESOLUTION|>--- conflicted
+++ resolved
@@ -167,10 +167,9 @@
       "user@<azure-server-name>" so Azure opens the correct logical server.
       Direct connections to the Azure FQDN usually don’t require this suffix.
     */
-    const isGatewayForwardedTraffic = providerInputs.host === "localhost";
     const isAzureSql = isMsSQLClient && new RE2(/\.database\.windows\.net$/i).test(providerInputs.originalHost);
     const azureServerLabel =
-      isAzureSql && isGatewayForwardedTraffic ? providerInputs.originalHost?.split(".")[0] : undefined;
+      isAzureSql && providerInputs.gatewayId ? providerInputs.originalHost?.split(".")[0] : undefined;
     const effectiveUser =
       isAzureSql && !providerInputs.username.includes("@")
         ? `${providerInputs.username}@${azureServerLabel}`
@@ -181,16 +180,11 @@
       connection: {
         database: providerInputs.database,
         port: providerInputs.port,
-<<<<<<< HEAD
-        host: providerInputs.client === SqlProviders.Postgres ? providerInputs.hostIp : providerInputs.host,
-        user: effectiveUser,
-=======
         host:
           providerInputs.client === SqlProviders.Postgres && !providerInputs.gatewayId
             ? providerInputs.hostIp
             : providerInputs.host,
-        user: providerInputs.username,
->>>>>>> a2cb72f2
+        user: effectiveUser,
         password: providerInputs.password,
         ssl,
         // @ts-expect-error this is because of knexjs type signature issue. This is directly passed to driver
