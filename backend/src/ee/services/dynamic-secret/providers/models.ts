import RE2 from "re2";
import { z } from "zod";

import { CharacterType, characterValidator } from "@app/lib/validator/validate-string";

import { TDynamicSecretLeaseConfig } from "../../dynamic-secret-lease/dynamic-secret-lease-types";

export type PasswordRequirements = {
  length: number;
  required: {
    lowercase: number;
    uppercase: number;
    digits: number;
    symbols: number;
  };
  allowedSymbols?: string;
};

export enum SqlProviders {
  Postgres = "postgres",
  MySQL = "mysql2",
  Oracle = "oracledb",
  MsSQL = "mssql",
  SapAse = "sap-ase",
  Vertica = "vertica"
}

export enum AwsIamAuthType {
  AssumeRole = "assume-role",
  AccessKey = "access-key"
}

export enum ElasticSearchAuthTypes {
  User = "user",
  ApiKey = "api-key"
}

export enum LdapCredentialType {
  Dynamic = "dynamic",
  Static = "static"
}

export enum KubernetesCredentialType {
  Static = "static",
  Dynamic = "dynamic"
}

export enum KubernetesRoleType {
  ClusterRole = "cluster-role",
  Role = "role"
}

export enum KubernetesAuthMethod {
  Gateway = "gateway",
  Api = "api"
}

export enum TotpConfigType {
  URL = "url",
  MANUAL = "manual"
}

export enum TotpAlgorithm {
  SHA1 = "sha1",
  SHA256 = "sha256",
  SHA512 = "sha512"
}

export const DynamicSecretRedisDBSchema = z.object({
  host: z.string().trim().toLowerCase(),
  port: z.number(),
  username: z.string().trim(), // this is often "default".
  password: z.string().trim().optional(),
  creationStatement: z.string().trim(),
  revocationStatement: z.string().trim(),
  renewStatement: z.string().trim().optional(),
  ca: z.string().optional()
});

export const DynamicSecretAwsElastiCacheSchema = z.object({
  clusterName: z.string().trim().min(1),
  accessKeyId: z.string().trim().min(1),
  secretAccessKey: z.string().trim().min(1),

  region: z.string().trim(),
  creationStatement: z.string().trim(),
  revocationStatement: z.string().trim(),
  ca: z.string().optional()
});

export const DynamicSecretElasticSearchSchema = z.object({
  host: z.string().trim().min(1),
  port: z.number(),
  roles: z.array(z.string().trim().min(1)).min(1),

  // two auth types "user, apikey"
  auth: z.discriminatedUnion("type", [
    z.object({
      type: z.literal(ElasticSearchAuthTypes.User),
      username: z.string().trim(),
      password: z.string().trim()
    }),
    z.object({
      type: z.literal(ElasticSearchAuthTypes.ApiKey),
      apiKey: z.string().trim(),
      apiKeyId: z.string().trim()
    })
  ]),

  ca: z.string().optional()
});

export const DynamicSecretRabbitMqSchema = z.object({
  host: z.string().trim().min(1),
  port: z.number(),
  tags: z.array(z.string().trim()).default([]),

  username: z.string().trim().min(1),
  password: z.string().trim().min(1),

  ca: z.string().optional(),

  virtualHost: z.object({
    name: z.string().trim().min(1),
    permissions: z.object({
      read: z.string().trim().min(1),
      write: z.string().trim().min(1),
      configure: z.string().trim().min(1)
    })
  })
});

export const DynamicSecretSqlDBSchema = z.object({
  client: z.nativeEnum(SqlProviders),
  host: z.string().trim().toLowerCase(),
  port: z.number(),
  database: z.string().trim(),
  username: z.string().trim(),
  password: z.string().trim(),
  passwordRequirements: z
    .object({
      length: z.number().min(1).max(250),
      required: z
        .object({
          lowercase: z.number().min(0),
          uppercase: z.number().min(0),
          digits: z.number().min(0),
          symbols: z.number().min(0)
        })
        .refine((data) => {
          const total = Object.values(data).reduce((sum, count) => sum + count, 0);
          return total <= 250;
        }, "Sum of required characters cannot exceed 250"),
      allowedSymbols: z.string().optional()
    })
    .refine((data) => {
      const total = Object.values(data.required).reduce((sum, count) => sum + count, 0);
      return total <= data.length;
    }, "Sum of required characters cannot exceed the total length")
    .optional()
    .describe("Password generation requirements"),
  creationStatement: z.string().trim(),
  revocationStatement: z.string().trim(),
  renewStatement: z.string().trim().optional(),
  ca: z.string().optional(),
  gatewayId: z.string().nullable().optional()
});

export const DynamicSecretCassandraSchema = z.object({
  host: z.string().trim().toLowerCase(),
  port: z.number(),
  localDataCenter: z.string().trim().min(1),
  keyspace: z.string().trim().optional(),
  username: z.string().trim(),
  password: z.string().trim(),
  creationStatement: z.string().trim(),
  revocationStatement: z.string().trim(),
  renewStatement: z.string().trim().optional(),
  ca: z.string().optional()
});

export const DynamicSecretSapAseSchema = z.object({
  host: z.string().trim().toLowerCase(),
  port: z.number(),
  database: z.string().trim(),
  username: z.string().trim(),
  password: z.string().trim(),
  creationStatement: z.string().trim(),
  revocationStatement: z.string().trim()
});

export const DynamicSecretAwsIamSchema = z.preprocess(
  (val) => {
    if (typeof val === "object" && val !== null && !Object.hasOwn(val, "method")) {
      // eslint-disable-next-line no-param-reassign
      (val as { method: string }).method = AwsIamAuthType.AccessKey;
    }
    return val;
  },
  z.discriminatedUnion("method", [
    z.object({
      method: z.literal(AwsIamAuthType.AccessKey),
      accessKey: z.string().trim().min(1),
      secretAccessKey: z.string().trim().min(1),
      region: z.string().trim().min(1),
      awsPath: z.string().trim().optional(),
      permissionBoundaryPolicyArn: z.string().trim().optional(),
      policyDocument: z.string().trim().optional(),
      userGroups: z.string().trim().optional(),
      policyArns: z.string().trim().optional()
    }),
    z.object({
      method: z.literal(AwsIamAuthType.AssumeRole),
      roleArn: z.string().trim().min(1, "Role ARN required"),
      region: z.string().trim().min(1),
      awsPath: z.string().trim().optional(),
      permissionBoundaryPolicyArn: z.string().trim().optional(),
      policyDocument: z.string().trim().optional(),
      userGroups: z.string().trim().optional(),
      policyArns: z.string().trim().optional()
    })
  ])
);

export const DynamicSecretMongoAtlasSchema = z.object({
  adminPublicKey: z.string().trim().min(1).describe("Admin user public api key"),
  adminPrivateKey: z.string().trim().min(1).describe("Admin user private api key"),
  groupId: z
    .string()
    .trim()
    .min(1)
    .describe("Unique 24-hexadecimal digit string that identifies your project. This is same as project id"),
  roles: z
    .object({
      collectionName: z.string().optional().describe("Collection on which this role applies."),
      databaseName: z.string().min(1).describe("Database to which the user is granted access privileges."),
      roleName: z
        .string()
        .min(1)
        .describe(
          ' Enum: "atlasAdmin" "backup" "clusterMonitor" "dbAdmin" "dbAdminAnyDatabase" "enableSharding" "read" "readAnyDatabase" "readWrite" "readWriteAnyDatabase" "<a custom role name>".Human-readable label that identifies a group of privileges assigned to a database user. This value can either be a built-in role or a custom role.'
        )
    })
    .array()
    .min(1),
  scopes: z
    .object({
      name: z
        .string()
        .min(1)
        .describe(
          "Human-readable label that identifies the cluster or MongoDB Atlas Data Lake that this database user can access."
        ),
      type: z
        .string()
        .min(1)
        .describe("Category of resource that this database user can access. Enum: CLUSTER, DATA_LAKE, STREAM")
    })
    .array()
});

export const DynamicSecretMongoDBSchema = z.object({
  host: z.string().min(1).trim().toLowerCase(),
  port: z.number().optional(),
  username: z.string().min(1).trim(),
  password: z.string().min(1).trim(),
  database: z.string().min(1).trim(),
  ca: z.string().min(1).optional(),
  roles: z
    .string()
    .array()
    .min(1)
    .describe(
      'Enum: "atlasAdmin" "backup" "clusterMonitor" "dbAdmin" "dbAdminAnyDatabase" "enableSharding" "read" "readAnyDatabase" "readWrite" "readWriteAnyDatabase" "<a custom role name>".Human-readable label that identifies a group of privileges assigned to a database user. This value can either be a built-in role or a custom role.'
    )
});

export const DynamicSecretSapHanaSchema = z.object({
  host: z.string().trim().toLowerCase(),
  port: z.number(),
  username: z.string().trim(),
  password: z.string().trim(),
  creationStatement: z.string().trim(),
  revocationStatement: z.string().trim(),
  renewStatement: z.string().trim().optional(),
  ca: z.string().optional()
});

export const DynamicSecretSnowflakeSchema = z.object({
  accountId: z.string().trim().min(1),
  orgId: z.string().trim().min(1),
  username: z.string().trim().min(1),
  password: z.string().trim().min(1),
  creationStatement: z.string().trim().min(1),
  revocationStatement: z.string().trim().min(1),
  renewStatement: z.string().trim().optional()
});

export const AzureEntraIDSchema = z.object({
  tenantId: z.string().trim().min(1),
  userId: z.string().trim().min(1),
  email: z.string().trim().min(1),
  applicationId: z.string().trim().min(1),
  clientSecret: z.string().trim().min(1)
});

export const LdapSchema = z.union([
  z.object({
    url: z.string().trim().min(1),
    binddn: z.string().trim().min(1),
    bindpass: z.string().trim().min(1),
    ca: z.string().optional(),
    credentialType: z.literal(LdapCredentialType.Dynamic).optional().default(LdapCredentialType.Dynamic),
    creationLdif: z.string().min(1),
    revocationLdif: z.string().min(1),
    rollbackLdif: z.string().optional()
  }),
  z.object({
    url: z.string().trim().min(1),
    binddn: z.string().trim().min(1),
    bindpass: z.string().trim().min(1),
    ca: z.string().optional(),
    credentialType: z.literal(LdapCredentialType.Static),
    rotationLdif: z.string().min(1)
  })
]);

export const DynamicSecretKubernetesSchema = z
  .discriminatedUnion("credentialType", [
    z.object({
<<<<<<< HEAD
      url: z.string().url().trim().min(1),
=======
      url: z
        .string()
        .optional()
        .refine((val: string | undefined) => !val || new RE2(/^https?:\/\/.+/).test(val), {
          message: "Invalid URL. Must start with http:// or https:// (e.g. https://example.com)"
        }),
>>>>>>> dbf7ecc9
      clusterToken: z.string().trim().optional(),
      ca: z.string().optional(),
      sslEnabled: z.boolean().default(false),
      credentialType: z.literal(KubernetesCredentialType.Static),
      serviceAccountName: z.string().trim().min(1),
<<<<<<< HEAD
      namespace: z.string().trim().min(1),
=======
      namespace: z
        .string()
        .trim()
        .min(1)
        .refine((val) => !val.includes(","), "Namespace must be a single value, not a comma-separated list")
        .refine(
          (val) => characterValidator([CharacterType.AlphaNumeric, CharacterType.Hyphen])(val),
          "Invalid namespace format"
        ),
>>>>>>> dbf7ecc9
      gatewayId: z.string().optional(),
      audiences: z.array(z.string().trim().min(1)),
      authMethod: z.nativeEnum(KubernetesAuthMethod).default(KubernetesAuthMethod.Api)
    }),
    z.object({
<<<<<<< HEAD
      url: z.string().url().trim().min(1),
=======
      url: z
        .string()
        .url()
        .optional()
        .refine((val: string | undefined) => !val || new RE2(/^https?:\/\/.+/).test(val), {
          message: "Invalid URL. Must start with http:// or https:// (e.g. https://example.com)"
        }),
>>>>>>> dbf7ecc9
      clusterToken: z.string().trim().optional(),
      ca: z.string().optional(),
      sslEnabled: z.boolean().default(false),
      credentialType: z.literal(KubernetesCredentialType.Dynamic),
<<<<<<< HEAD
      namespace: z.string().trim().min(1),
=======
      namespace: z
        .string()
        .trim()
        .min(1)
        .refine((val) => {
          const namespaces = val.split(",").map((ns) => ns.trim());
          return (
            namespaces.length > 0 &&
            namespaces.every((ns) => ns.length > 0) &&
            namespaces.every((ns) => characterValidator([CharacterType.AlphaNumeric, CharacterType.Hyphen])(ns))
          );
        }, "Must be a valid comma-separated list of namespace values"),
>>>>>>> dbf7ecc9
      gatewayId: z.string().optional(),
      audiences: z.array(z.string().trim().min(1)),
      roleType: z.nativeEnum(KubernetesRoleType),
      role: z.string().trim().min(1),
      authMethod: z.nativeEnum(KubernetesAuthMethod).default(KubernetesAuthMethod.Api)
    })
  ])
  .superRefine((data, ctx) => {
    if (data.authMethod === KubernetesAuthMethod.Gateway && !data.gatewayId) {
      ctx.addIssue({
        path: ["gatewayId"],
        code: z.ZodIssueCode.custom,
        message: "When auth method is set to Gateway, a gateway must be selected"
      });
    }
<<<<<<< HEAD
    if ((data.authMethod === KubernetesAuthMethod.Api || !data.authMethod) && !data.clusterToken) {
      ctx.addIssue({
        path: ["clusterToken"],
        code: z.ZodIssueCode.custom,
        message: "When auth method is set to Manual Token, a cluster token must be provided"
      });
=======
    if (data.authMethod === KubernetesAuthMethod.Api || !data.authMethod) {
      if (!data.clusterToken) {
        ctx.addIssue({
          path: ["clusterToken"],
          code: z.ZodIssueCode.custom,
          message: "When auth method is set to Token, a cluster token must be provided"
        });
      }
      if (!data.url) {
        ctx.addIssue({
          path: ["url"],
          code: z.ZodIssueCode.custom,
          message: "When auth method is set to Token, a cluster URL must be provided"
        });
      }
>>>>>>> dbf7ecc9
    }
  });

export const DynamicSecretVerticaSchema = z.object({
  host: z.string().trim().toLowerCase(),
  port: z.number(),
  username: z.string().trim(),
  password: z.string().trim(),
  database: z.string().trim(),
  gatewayId: z.string().nullable().optional(),
  creationStatement: z.string().trim(),
  revocationStatement: z.string().trim(),
  passwordRequirements: z
    .object({
      length: z.number().min(1).max(250),
      required: z
        .object({
          lowercase: z.number().min(0),
          uppercase: z.number().min(0),
          digits: z.number().min(0),
          symbols: z.number().min(0)
        })
        .refine((data) => {
          const total = Object.values(data).reduce((sum, count) => sum + count, 0);
          return total <= 250;
        }, "Sum of required characters cannot exceed 250"),
      allowedSymbols: z.string().optional()
    })
    .refine((data) => {
      const total = Object.values(data.required).reduce((sum, count) => sum + count, 0);
      return total <= data.length;
    }, "Sum of required characters cannot exceed the total length")
    .optional()
    .describe("Password generation requirements")
});

export const DynamicSecretTotpSchema = z.discriminatedUnion("configType", [
  z.object({
    configType: z.literal(TotpConfigType.URL),
    url: z
      .string()
      .url()
      .trim()
      .min(1)
      .refine((val) => {
        const urlObj = new URL(val);
        const secret = urlObj.searchParams.get("secret");

        return Boolean(secret);
      }, "OTP URL must contain secret field")
  }),
  z.object({
    configType: z.literal(TotpConfigType.MANUAL),
    secret: z
      .string()
      .trim()
      .min(1)
      .transform((val) => val.replace(/\s+/g, "")),
    period: z.number().optional(),
    algorithm: z.nativeEnum(TotpAlgorithm).optional(),
    digits: z.number().optional()
  })
]);

export enum DynamicSecretProviders {
  SqlDatabase = "sql-database",
  Cassandra = "cassandra",
  AwsIam = "aws-iam",
  Redis = "redis",
  AwsElastiCache = "aws-elasticache",
  MongoAtlas = "mongo-db-atlas",
  ElasticSearch = "elastic-search",
  MongoDB = "mongo-db",
  RabbitMq = "rabbit-mq",
  AzureEntraID = "azure-entra-id",
  Ldap = "ldap",
  SapHana = "sap-hana",
  Snowflake = "snowflake",
  Totp = "totp",
  SapAse = "sap-ase",
  Kubernetes = "kubernetes",
  Vertica = "vertica"
}

export const DynamicSecretProviderSchema = z.discriminatedUnion("type", [
  z.object({ type: z.literal(DynamicSecretProviders.SqlDatabase), inputs: DynamicSecretSqlDBSchema }),
  z.object({ type: z.literal(DynamicSecretProviders.Cassandra), inputs: DynamicSecretCassandraSchema }),
  z.object({ type: z.literal(DynamicSecretProviders.SapAse), inputs: DynamicSecretSapAseSchema }),
  z.object({ type: z.literal(DynamicSecretProviders.AwsIam), inputs: DynamicSecretAwsIamSchema }),
  z.object({ type: z.literal(DynamicSecretProviders.Redis), inputs: DynamicSecretRedisDBSchema }),
  z.object({ type: z.literal(DynamicSecretProviders.SapHana), inputs: DynamicSecretSapHanaSchema }),
  z.object({ type: z.literal(DynamicSecretProviders.AwsElastiCache), inputs: DynamicSecretAwsElastiCacheSchema }),
  z.object({ type: z.literal(DynamicSecretProviders.MongoAtlas), inputs: DynamicSecretMongoAtlasSchema }),
  z.object({ type: z.literal(DynamicSecretProviders.ElasticSearch), inputs: DynamicSecretElasticSearchSchema }),
  z.object({ type: z.literal(DynamicSecretProviders.MongoDB), inputs: DynamicSecretMongoDBSchema }),
  z.object({ type: z.literal(DynamicSecretProviders.RabbitMq), inputs: DynamicSecretRabbitMqSchema }),
  z.object({ type: z.literal(DynamicSecretProviders.AzureEntraID), inputs: AzureEntraIDSchema }),
  z.object({ type: z.literal(DynamicSecretProviders.Ldap), inputs: LdapSchema }),
  z.object({ type: z.literal(DynamicSecretProviders.Snowflake), inputs: DynamicSecretSnowflakeSchema }),
  z.object({ type: z.literal(DynamicSecretProviders.Totp), inputs: DynamicSecretTotpSchema }),
  z.object({ type: z.literal(DynamicSecretProviders.Kubernetes), inputs: DynamicSecretKubernetesSchema }),
  z.object({ type: z.literal(DynamicSecretProviders.Vertica), inputs: DynamicSecretVerticaSchema })
]);

export type TDynamicProviderFns = {
  create: (arg: {
    inputs: unknown;
    expireAt: number;
    usernameTemplate?: string | null;
    identity?: {
      name: string;
    };
    metadata: { projectId: string };
<<<<<<< HEAD
  }) => Promise<{ entityId: string; data: unknown }>;
  validateConnection: (inputs: unknown, metadata: { projectId: string }) => Promise<boolean>;
  validateProviderInputs: (inputs: object, metadata: { projectId: string }) => Promise<unknown>;
  revoke: (inputs: unknown, entityId: string, metadata: { projectId: string }) => Promise<{ entityId: string }>;
=======
    config?: TDynamicSecretLeaseConfig;
  }) => Promise<{ entityId: string; data: unknown }>;
  validateConnection: (inputs: unknown, metadata: { projectId: string }) => Promise<boolean>;
  validateProviderInputs: (inputs: object, metadata: { projectId: string }) => Promise<unknown>;
  revoke: (
    inputs: unknown,
    entityId: string,
    metadata: { projectId: string },
    config?: TDynamicSecretLeaseConfig
  ) => Promise<{ entityId: string }>;
>>>>>>> dbf7ecc9
  renew: (
    inputs: unknown,
    entityId: string,
    expireAt: number,
    metadata: { projectId: string }
  ) => Promise<{ entityId: string }>;
};<|MERGE_RESOLUTION|>--- conflicted
+++ resolved
@@ -328,24 +328,17 @@
 export const DynamicSecretKubernetesSchema = z
   .discriminatedUnion("credentialType", [
     z.object({
-<<<<<<< HEAD
-      url: z.string().url().trim().min(1),
-=======
       url: z
         .string()
         .optional()
         .refine((val: string | undefined) => !val || new RE2(/^https?:\/\/.+/).test(val), {
           message: "Invalid URL. Must start with http:// or https:// (e.g. https://example.com)"
         }),
->>>>>>> dbf7ecc9
       clusterToken: z.string().trim().optional(),
       ca: z.string().optional(),
       sslEnabled: z.boolean().default(false),
       credentialType: z.literal(KubernetesCredentialType.Static),
       serviceAccountName: z.string().trim().min(1),
-<<<<<<< HEAD
-      namespace: z.string().trim().min(1),
-=======
       namespace: z
         .string()
         .trim()
@@ -355,15 +348,11 @@
           (val) => characterValidator([CharacterType.AlphaNumeric, CharacterType.Hyphen])(val),
           "Invalid namespace format"
         ),
->>>>>>> dbf7ecc9
       gatewayId: z.string().optional(),
       audiences: z.array(z.string().trim().min(1)),
       authMethod: z.nativeEnum(KubernetesAuthMethod).default(KubernetesAuthMethod.Api)
     }),
     z.object({
-<<<<<<< HEAD
-      url: z.string().url().trim().min(1),
-=======
       url: z
         .string()
         .url()
@@ -371,14 +360,10 @@
         .refine((val: string | undefined) => !val || new RE2(/^https?:\/\/.+/).test(val), {
           message: "Invalid URL. Must start with http:// or https:// (e.g. https://example.com)"
         }),
->>>>>>> dbf7ecc9
       clusterToken: z.string().trim().optional(),
       ca: z.string().optional(),
       sslEnabled: z.boolean().default(false),
       credentialType: z.literal(KubernetesCredentialType.Dynamic),
-<<<<<<< HEAD
-      namespace: z.string().trim().min(1),
-=======
       namespace: z
         .string()
         .trim()
@@ -391,7 +376,6 @@
             namespaces.every((ns) => characterValidator([CharacterType.AlphaNumeric, CharacterType.Hyphen])(ns))
           );
         }, "Must be a valid comma-separated list of namespace values"),
->>>>>>> dbf7ecc9
       gatewayId: z.string().optional(),
       audiences: z.array(z.string().trim().min(1)),
       roleType: z.nativeEnum(KubernetesRoleType),
@@ -407,14 +391,6 @@
         message: "When auth method is set to Gateway, a gateway must be selected"
       });
     }
-<<<<<<< HEAD
-    if ((data.authMethod === KubernetesAuthMethod.Api || !data.authMethod) && !data.clusterToken) {
-      ctx.addIssue({
-        path: ["clusterToken"],
-        code: z.ZodIssueCode.custom,
-        message: "When auth method is set to Manual Token, a cluster token must be provided"
-      });
-=======
     if (data.authMethod === KubernetesAuthMethod.Api || !data.authMethod) {
       if (!data.clusterToken) {
         ctx.addIssue({
@@ -430,7 +406,6 @@
           message: "When auth method is set to Token, a cluster URL must be provided"
         });
       }
->>>>>>> dbf7ecc9
     }
   });
 
@@ -544,12 +519,6 @@
       name: string;
     };
     metadata: { projectId: string };
-<<<<<<< HEAD
-  }) => Promise<{ entityId: string; data: unknown }>;
-  validateConnection: (inputs: unknown, metadata: { projectId: string }) => Promise<boolean>;
-  validateProviderInputs: (inputs: object, metadata: { projectId: string }) => Promise<unknown>;
-  revoke: (inputs: unknown, entityId: string, metadata: { projectId: string }) => Promise<{ entityId: string }>;
-=======
     config?: TDynamicSecretLeaseConfig;
   }) => Promise<{ entityId: string; data: unknown }>;
   validateConnection: (inputs: unknown, metadata: { projectId: string }) => Promise<boolean>;
@@ -560,7 +529,6 @@
     metadata: { projectId: string },
     config?: TDynamicSecretLeaseConfig
   ) => Promise<{ entityId: string }>;
->>>>>>> dbf7ecc9
   renew: (
     inputs: unknown,
     entityId: string,
