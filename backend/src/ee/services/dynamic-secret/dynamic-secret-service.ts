--- conflicted
+++ resolved
@@ -485,14 +485,10 @@
     updateByName,
     deleteByName,
     getDetails,
-<<<<<<< HEAD
     listDynamicSecretsByEnv,
     listDynamicSecretsByFolderIds,
     getDynamicSecretCount,
-    getCountMultiEnv
-=======
-    list,
+    getCountMultiEnv,
     fetchAzureEntraIdUsers
->>>>>>> 5b9903a2
   };
 };