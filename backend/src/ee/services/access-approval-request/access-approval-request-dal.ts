--- conflicted
+++ resolved
@@ -294,7 +294,6 @@
             `requestedByUser.id`
           )
 
-          // I added these 3:
           .leftJoin<TOrgMemberships>(
             db(TableName.OrgMembership).as("approverOrgMembership"),
             `${TableName.AccessApprovalPolicyApprover}.approverUserId`,
@@ -325,15 +324,11 @@
             db.ref("allowedSelfApprovals").withSchema(TableName.AccessApprovalPolicy).as("policyAllowedSelfApprovals"),
             db.ref("envId").withSchema(TableName.AccessApprovalPolicy).as("policyEnvId"),
             db.ref("deletedAt").withSchema(TableName.AccessApprovalPolicy).as("policyDeletedAt"),
-<<<<<<< HEAD
-
-            // Added:
+
             db.ref("isActive").withSchema("approverOrgMembership").as("approverIsOrgMembershipActive"),
             db.ref("isActive").withSchema("approverGroupOrgMembership").as("approverGroupIsOrgMembershipActive"),
-            db.ref("isActive").withSchema("reviewerOrgMembership").as("reviewerIsOrgMembershipActive")
-=======
+            db.ref("isActive").withSchema("reviewerOrgMembership").as("reviewerIsOrgMembershipActive"),
             db.ref("maxTimePeriod").withSchema(TableName.AccessApprovalPolicy).as("policyMaxTimePeriod")
->>>>>>> d71362cc
           )
           .select(db.ref("approverUserId").withSchema(TableName.AccessApprovalPolicyApprover))
           .select(db.ref("sequence").withSchema(TableName.AccessApprovalPolicyApprover).as("approverSequence"))
