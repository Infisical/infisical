--- conflicted
+++ resolved
@@ -586,13 +586,8 @@
                   requesterEmail: actingUser.email,
                   bypassReason: bypassReason || "No reason provided",
                   secretPath: policy.secretPath || "/",
-<<<<<<< HEAD
                   environment: environment?.name || permissionEnvironment,
-                  approvalUrl: `${cfg.SITE_URL}/projects/${project.id}/secret-manager/approval`,
-=======
-                  environment,
                   approvalUrl: `${cfg.SITE_URL}/projects/secret-management/${project.id}/approval`,
->>>>>>> 75622ed0
                   requestType: "access"
                 },
                 template: SmtpTemplates.AccessSecretRequestBypassed
