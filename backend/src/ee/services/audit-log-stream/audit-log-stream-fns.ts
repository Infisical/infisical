import { TAuditLogStreams } from "@app/db/schemas";
import { TKmsServiceFactory } from "@app/services/kms/kms-service";
import { KmsDataKey } from "@app/services/kms/kms-types";

import { TAuditLogStream, TAuditLogStreamCredentials } from "./audit-log-stream-types";
<<<<<<< HEAD
import { getAzureProviderListItem } from "./azure/azure-provider-fns";
=======
import { getCriblProviderListItem } from "./cribl/cribl-provider-fns";
>>>>>>> c24b222f
import { getCustomProviderListItem } from "./custom/custom-provider-fns";
import { getDatadogProviderListItem } from "./datadog/datadog-provider-fns";
import { getSplunkProviderListItem } from "./splunk/splunk-provider-fns";

export const listProviderOptions = () => {
  return [
    getDatadogProviderListItem(),
    getSplunkProviderListItem(),
    getCustomProviderListItem(),
<<<<<<< HEAD
    getAzureProviderListItem()
=======
    getCriblProviderListItem()
>>>>>>> c24b222f
  ].sort((a, b) => a.name.localeCompare(b.name));
};

export const encryptLogStreamCredentials = async ({
  orgId,
  credentials,
  kmsService
}: {
  orgId: string;
  credentials: TAuditLogStreamCredentials;
  kmsService: Pick<TKmsServiceFactory, "createCipherPairWithDataKey">;
}) => {
  const { encryptor } = await kmsService.createCipherPairWithDataKey({
    type: KmsDataKey.Organization,
    orgId
  });

  const { cipherTextBlob: encryptedCredentialsBlob } = encryptor({
    plainText: Buffer.from(JSON.stringify(credentials))
  });

  return encryptedCredentialsBlob;
};

export const decryptLogStreamCredentials = async ({
  orgId,
  encryptedCredentials,
  kmsService
}: {
  orgId: string;
  encryptedCredentials: Buffer;
  kmsService: Pick<TKmsServiceFactory, "createCipherPairWithDataKey">;
}) => {
  const { decryptor } = await kmsService.createCipherPairWithDataKey({
    type: KmsDataKey.Organization,
    orgId
  });

  const decryptedPlainTextBlob = decryptor({
    cipherTextBlob: encryptedCredentials
  });

  return JSON.parse(decryptedPlainTextBlob.toString()) as TAuditLogStreamCredentials;
};

export const decryptLogStream = async (
  logStream: TAuditLogStreams,
  kmsService: Pick<TKmsServiceFactory, "createCipherPairWithDataKey">
) => {
  return {
    ...logStream,
    credentials: await decryptLogStreamCredentials({
      encryptedCredentials: logStream.encryptedCredentials,
      orgId: logStream.orgId,
      kmsService
    })
  } as TAuditLogStream;
};<|MERGE_RESOLUTION|>--- conflicted
+++ resolved
@@ -3,11 +3,8 @@
 import { KmsDataKey } from "@app/services/kms/kms-types";
 
 import { TAuditLogStream, TAuditLogStreamCredentials } from "./audit-log-stream-types";
-<<<<<<< HEAD
 import { getAzureProviderListItem } from "./azure/azure-provider-fns";
-=======
 import { getCriblProviderListItem } from "./cribl/cribl-provider-fns";
->>>>>>> c24b222f
 import { getCustomProviderListItem } from "./custom/custom-provider-fns";
 import { getDatadogProviderListItem } from "./datadog/datadog-provider-fns";
 import { getSplunkProviderListItem } from "./splunk/splunk-provider-fns";
@@ -17,11 +14,8 @@
     getDatadogProviderListItem(),
     getSplunkProviderListItem(),
     getCustomProviderListItem(),
-<<<<<<< HEAD
-    getAzureProviderListItem()
-=======
+    getAzureProviderListItem(),
     getCriblProviderListItem()
->>>>>>> c24b222f
   ].sort((a, b) => a.name.localeCompare(b.name));
 };
 
