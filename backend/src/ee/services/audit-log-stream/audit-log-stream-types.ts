--- conflicted
+++ resolved
@@ -1,30 +1,20 @@
 import { TAuditLogs } from "@app/db/schemas";
 
 import { LogProvider } from "./audit-log-stream-enums";
-<<<<<<< HEAD
 import { TAzureProvider, TAzureProviderCredentials } from "./azure/azure-provider-types";
-=======
 import { TCriblProvider, TCriblProviderCredentials } from "./cribl/cribl-provider-types";
->>>>>>> c24b222f
 import { TCustomProvider, TCustomProviderCredentials } from "./custom/custom-provider-types";
 import { TDatadogProvider, TDatadogProviderCredentials } from "./datadog/datadog-provider-types";
 import { TSplunkProvider, TSplunkProviderCredentials } from "./splunk/splunk-provider-types";
 
-<<<<<<< HEAD
-export type TAuditLogStream = TDatadogProvider | TSplunkProvider | TCustomProvider | TAzureProvider;
-=======
-export type TAuditLogStream = TDatadogProvider | TSplunkProvider | TCustomProvider | TCriblProvider;
->>>>>>> c24b222f
+export type TAuditLogStream = TDatadogProvider | TSplunkProvider | TCustomProvider | TAzureProvider | TCriblProvider;
 
 export type TAuditLogStreamCredentials =
   | TDatadogProviderCredentials
   | TSplunkProviderCredentials
   | TCustomProviderCredentials
-<<<<<<< HEAD
-  | TAzureProviderCredentials;
-=======
+  | TAzureProviderCredentials
   | TCriblProviderCredentials;
->>>>>>> c24b222f
 
 export type TCreateAuditLogStreamDTO = {
   provider: LogProvider;
