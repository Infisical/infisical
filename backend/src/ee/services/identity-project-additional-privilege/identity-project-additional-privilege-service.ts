import { ForbiddenError, MongoAbility, RawRuleOf, subject } from "@casl/ability";
import { PackRule, packRules, unpackRules } from "@casl/ability/extra";
import ms from "ms";

import { ActionProjectType } from "@app/db/schemas";
<<<<<<< HEAD
=======
import { validatePermissionBoundary } from "@app/lib/casl/boundary";
>>>>>>> f0fce308
import { BadRequestError, ForbiddenRequestError, NotFoundError } from "@app/lib/errors";
import { UnpackedPermissionSchema } from "@app/server/routes/sanitizedSchema/permission";
import { ActorType } from "@app/services/auth/auth-type";
import { TIdentityProjectDALFactory } from "@app/services/identity-project/identity-project-dal";
import { TProjectDALFactory } from "@app/services/project/project-dal";

import { validatePrivilegeChangeOperation } from "../permission/permission-fns";
import { TPermissionServiceFactory } from "../permission/permission-service";
import {
  ProjectPermissionIdentityActions,
  ProjectPermissionSet,
  ProjectPermissionSub
} from "../permission/project-permission";
import { TIdentityProjectAdditionalPrivilegeDALFactory } from "./identity-project-additional-privilege-dal";
import {
  IdentityProjectAdditionalPrivilegeTemporaryMode,
  TCreateIdentityPrivilegeDTO,
  TDeleteIdentityPrivilegeDTO,
  TGetIdentityPrivilegeDetailsDTO,
  TListIdentityPrivilegesDTO,
  TUpdateIdentityPrivilegeDTO
} from "./identity-project-additional-privilege-types";

type TIdentityProjectAdditionalPrivilegeServiceFactoryDep = {
  identityProjectAdditionalPrivilegeDAL: TIdentityProjectAdditionalPrivilegeDALFactory;
  identityProjectDAL: Pick<TIdentityProjectDALFactory, "findOne" | "findById">;
  projectDAL: Pick<TProjectDALFactory, "findProjectBySlug">;
  permissionService: Pick<TPermissionServiceFactory, "getProjectPermission">;
};

export type TIdentityProjectAdditionalPrivilegeServiceFactory = ReturnType<
  typeof identityProjectAdditionalPrivilegeServiceFactory
>;

const unpackPermissions = (permissions: unknown) =>
  UnpackedPermissionSchema.array().parse(
    unpackRules((permissions || []) as PackRule<RawRuleOf<MongoAbility<ProjectPermissionSet>>>[])
  );

export const identityProjectAdditionalPrivilegeServiceFactory = ({
  identityProjectAdditionalPrivilegeDAL,
  identityProjectDAL,
  permissionService,
  projectDAL
}: TIdentityProjectAdditionalPrivilegeServiceFactoryDep) => {
  const create = async ({
    slug,
    actor,
    actorId,
    identityId,
    projectSlug,
    permissions: customPermission,
    actorOrgId,
    actorAuthMethod,
    ...dto
  }: TCreateIdentityPrivilegeDTO) => {
    const project = await projectDAL.findProjectBySlug(projectSlug, actorOrgId);
    if (!project) throw new NotFoundError({ message: `Project with slug '${projectSlug}' not found` });
    const projectId = project.id;

    const identityProjectMembership = await identityProjectDAL.findOne({ identityId, projectId });
    if (!identityProjectMembership)
      throw new NotFoundError({ message: `Failed to find identity with id ${identityId}` });

    const { permission } = await permissionService.getProjectPermission({
      actor,
      actorId,
      projectId: identityProjectMembership.projectId,
      actorAuthMethod,
      actorOrgId,
      actionProjectType: ActionProjectType.Any
    });

    ForbiddenError.from(permission).throwUnlessCan(
      ProjectPermissionIdentityActions.Edit,
      subject(ProjectPermissionSub.Identity, { identityId })
    );

    const { permission: targetIdentityPermission } = await permissionService.getProjectPermission({
      actor: ActorType.IDENTITY,
      actorId: identityId,
      projectId: identityProjectMembership.projectId,
      actorAuthMethod,
      actorOrgId,
      actionProjectType: ActionProjectType.Any
    });

    // we need to validate that the privilege given is not higher than the assigning users permission
    // @ts-expect-error this is expected error because of one being really accurate rule definition other being a bit more broader. Both are valid casl rules
    targetIdentityPermission.update(targetIdentityPermission.rules.concat(customPermission));
<<<<<<< HEAD
    const hasRequiredPrivileges = validatePrivilegeChangeOperation(
      ProjectPermissionIdentityActions.ManagePrivileges,
      ProjectPermissionSub.Identity,
      permission,
      targetIdentityPermission
    );
    if (!hasRequiredPrivileges)
      throw new ForbiddenRequestError({ message: "Failed to update more privileged identity" });
=======
    const permissionBoundary = validatePermissionBoundary(permission, targetIdentityPermission);
    if (!permissionBoundary.isValid)
      throw new ForbiddenRequestError({
        name: "PermissionBoundaryError",
        message: "Failed to update more privileged identity",
        details: { missingPermissions: permissionBoundary.missingPermissions }
      });
>>>>>>> f0fce308

    const existingSlug = await identityProjectAdditionalPrivilegeDAL.findOne({
      slug,
      projectMembershipId: identityProjectMembership.id
    });
    if (existingSlug) throw new BadRequestError({ message: "Additional privilege of provided slug exist" });

    const packedPermission = JSON.stringify(packRules(customPermission));
    if (!dto.isTemporary) {
      const additionalPrivilege = await identityProjectAdditionalPrivilegeDAL.create({
        projectMembershipId: identityProjectMembership.id,
        slug,
        permissions: packedPermission
      });
      return {
        ...additionalPrivilege,
        permissions: unpackPermissions(additionalPrivilege.permissions)
      };
    }

    const relativeTempAllocatedTimeInMs = ms(dto.temporaryRange);
    const additionalPrivilege = await identityProjectAdditionalPrivilegeDAL.create({
      projectMembershipId: identityProjectMembership.id,
      slug,
      permissions: packedPermission,
      isTemporary: true,
      temporaryMode: IdentityProjectAdditionalPrivilegeTemporaryMode.Relative,
      temporaryRange: dto.temporaryRange,
      temporaryAccessStartTime: new Date(dto.temporaryAccessStartTime),
      temporaryAccessEndTime: new Date(new Date(dto.temporaryAccessStartTime).getTime() + relativeTempAllocatedTimeInMs)
    });
    return {
      ...additionalPrivilege,
      permissions: unpackPermissions(additionalPrivilege.permissions)
    };
  };

  const updateBySlug = async ({
    projectSlug,
    slug,
    identityId,
    data,
    actorOrgId,
    actor,
    actorId,
    actorAuthMethod
  }: TUpdateIdentityPrivilegeDTO) => {
    const project = await projectDAL.findProjectBySlug(projectSlug, actorOrgId);
    if (!project) throw new NotFoundError({ message: `Project with slug '${projectSlug}' not found` });
    const projectId = project.id;

    const identityProjectMembership = await identityProjectDAL.findOne({ identityId, projectId });
    if (!identityProjectMembership)
      throw new NotFoundError({ message: `Failed to find identity with id ${identityId}` });

    const { permission } = await permissionService.getProjectPermission({
      actor,
      actorId,
      projectId: identityProjectMembership.projectId,
      actorAuthMethod,
      actorOrgId,
      actionProjectType: ActionProjectType.Any
    });

    ForbiddenError.from(permission).throwUnlessCan(
      ProjectPermissionIdentityActions.Edit,
      subject(ProjectPermissionSub.Identity, { identityId })
    );

    const { permission: targetIdentityPermission } = await permissionService.getProjectPermission({
      actor: ActorType.IDENTITY,
      actorId: identityProjectMembership.identityId,
      projectId: identityProjectMembership.projectId,
      actorAuthMethod,
      actorOrgId,
      actionProjectType: ActionProjectType.Any
    });

    // we need to validate that the privilege given is not higher than the assigning users permission
    // @ts-expect-error this is expected error because of one being really accurate rule definition other being a bit more broader. Both are valid casl rules
    targetIdentityPermission.update(targetIdentityPermission.rules.concat(data.permissions || []));
<<<<<<< HEAD
    const hasRequiredPrivileges = validatePrivilegeChangeOperation(
      ProjectPermissionIdentityActions.ManagePrivileges,
      ProjectPermissionSub.Identity,
      permission,
      targetIdentityPermission
    );
    if (!hasRequiredPrivileges)
      throw new ForbiddenRequestError({ message: "Failed to update more privileged identity" });
=======
    const permissionBoundary = validatePermissionBoundary(permission, targetIdentityPermission);
    if (!permissionBoundary.isValid)
      throw new ForbiddenRequestError({
        name: "PermissionBoundaryError",
        message: "Failed to update more privileged identity",
        details: { missingPermissions: permissionBoundary.missingPermissions }
      });
>>>>>>> f0fce308

    const identityPrivilege = await identityProjectAdditionalPrivilegeDAL.findOne({
      slug,
      projectMembershipId: identityProjectMembership.id
    });
    if (!identityPrivilege) {
      throw new NotFoundError({
        message: `Identity additional privilege with slug '${slug}' not found for the specified identity with ID '${identityProjectMembership.identityId}'`
      });
    }
    if (data?.slug) {
      const existingSlug = await identityProjectAdditionalPrivilegeDAL.findOne({
        slug: data.slug,
        projectMembershipId: identityProjectMembership.id
      });
      if (existingSlug && existingSlug.id !== identityPrivilege.id)
        throw new BadRequestError({ message: "Additional privilege of provided slug exist" });
    }

    const isTemporary = typeof data?.isTemporary !== "undefined" ? data.isTemporary : identityPrivilege.isTemporary;

    const packedPermission = data.permissions ? JSON.stringify(packRules(data.permissions)) : undefined;
    if (isTemporary) {
      const temporaryAccessStartTime = data?.temporaryAccessStartTime || identityPrivilege?.temporaryAccessStartTime;
      const temporaryRange = data?.temporaryRange || identityPrivilege?.temporaryRange;
      const additionalPrivilege = await identityProjectAdditionalPrivilegeDAL.updateById(identityPrivilege.id, {
        slug: data.slug,
        permissions: packedPermission,
        isTemporary: data.isTemporary,
        temporaryRange: data.temporaryRange,
        temporaryMode: data.temporaryMode,
        temporaryAccessStartTime: new Date(temporaryAccessStartTime || ""),
        temporaryAccessEndTime: new Date(new Date(temporaryAccessStartTime || "").getTime() + ms(temporaryRange || ""))
      });
      return {
        ...additionalPrivilege,
        permissions: unpackPermissions(additionalPrivilege.permissions)
      };
    }

    const additionalPrivilege = await identityProjectAdditionalPrivilegeDAL.updateById(identityPrivilege.id, {
      slug: data.slug,
      permissions: packedPermission,
      isTemporary: false,
      temporaryAccessStartTime: null,
      temporaryAccessEndTime: null,
      temporaryRange: null,
      temporaryMode: null
    });
    return {
      ...additionalPrivilege,
      permissions: unpackPermissions(additionalPrivilege.permissions)
    };
  };

  const deleteBySlug = async ({
    actorId,
    slug,
    identityId,
    projectSlug,
    actor,
    actorOrgId,
    actorAuthMethod
  }: TDeleteIdentityPrivilegeDTO) => {
    const project = await projectDAL.findProjectBySlug(projectSlug, actorOrgId);
    if (!project) throw new NotFoundError({ message: `Project with slug '${projectSlug}' not found` });
    const projectId = project.id;

    const identityProjectMembership = await identityProjectDAL.findOne({ identityId, projectId });
    if (!identityProjectMembership)
      throw new NotFoundError({ message: `Failed to find identity with id ${identityId}` });

    const { permission } = await permissionService.getProjectPermission({
      actor,
      actorId,
      projectId: identityProjectMembership.projectId,
      actorAuthMethod,
      actorOrgId,
      actionProjectType: ActionProjectType.Any
    });
    ForbiddenError.from(permission).throwUnlessCan(
      ProjectPermissionIdentityActions.Edit,
      subject(ProjectPermissionSub.Identity, { identityId })
    );

    const { permission: identityRolePermission } = await permissionService.getProjectPermission({
      actor: ActorType.IDENTITY,
      actorId: identityProjectMembership.identityId,
      projectId: identityProjectMembership.projectId,
      actorAuthMethod,
      actorOrgId,
      actionProjectType: ActionProjectType.Any
    });
<<<<<<< HEAD

    const hasRequiredPrivileges = validatePrivilegeChangeOperation(
      ProjectPermissionIdentityActions.ManagePrivileges,
      ProjectPermissionSub.Identity,
      permission,
      identityRolePermission
    );
    if (!hasRequiredPrivileges) throw new ForbiddenRequestError({ message: "Failed to edit more privileged identity" });
=======
    const permissionBoundary = validatePermissionBoundary(permission, identityRolePermission);
    if (!permissionBoundary.isValid)
      throw new ForbiddenRequestError({
        name: "PermissionBoundaryError",
        message: "Failed to edit more privileged identity",
        details: { missingPermissions: permissionBoundary.missingPermissions }
      });
>>>>>>> f0fce308

    const identityPrivilege = await identityProjectAdditionalPrivilegeDAL.findOne({
      slug,
      projectMembershipId: identityProjectMembership.id
    });
    if (!identityPrivilege) {
      throw new NotFoundError({
        message: `Identity additional privilege with slug '${slug}' not found for the specified identity with ID '${identityProjectMembership.identityId}'`
      });
    }

    const deletedPrivilege = await identityProjectAdditionalPrivilegeDAL.deleteById(identityPrivilege.id);
    return {
      ...deletedPrivilege,

      permissions: unpackPermissions(deletedPrivilege.permissions)
    };
  };

  const getPrivilegeDetailsBySlug = async ({
    projectSlug,
    identityId,
    slug,
    actorOrgId,
    actor,
    actorId,
    actorAuthMethod
  }: TGetIdentityPrivilegeDetailsDTO) => {
    const project = await projectDAL.findProjectBySlug(projectSlug, actorOrgId);
    if (!project) throw new NotFoundError({ message: `Project with slug '${projectSlug}' not found` });
    const projectId = project.id;

    const identityProjectMembership = await identityProjectDAL.findOne({ identityId, projectId });
    if (!identityProjectMembership)
      throw new NotFoundError({ message: `Failed to find identity with id ${identityId}` });
    const { permission } = await permissionService.getProjectPermission({
      actor,
      actorId,
      projectId: identityProjectMembership.projectId,
      actorAuthMethod,
      actorOrgId,
      actionProjectType: ActionProjectType.Any
    });
    ForbiddenError.from(permission).throwUnlessCan(
      ProjectPermissionIdentityActions.Read,
      subject(ProjectPermissionSub.Identity, { identityId })
    );

    const identityPrivilege = await identityProjectAdditionalPrivilegeDAL.findOne({
      slug,
      projectMembershipId: identityProjectMembership.id
    });
    if (!identityPrivilege) {
      throw new NotFoundError({
        message: `Identity additional privilege with slug '${slug}' not found for the specified identity with ID '${identityProjectMembership.identityId}'`
      });
    }
    return {
      ...identityPrivilege,
      permissions: unpackPermissions(identityPrivilege.permissions)
    };
  };

  const listIdentityProjectPrivileges = async ({
    identityId,
    actorOrgId,
    actor,
    actorId,
    actorAuthMethod,
    projectSlug
  }: TListIdentityPrivilegesDTO) => {
    const project = await projectDAL.findProjectBySlug(projectSlug, actorOrgId);
    if (!project) throw new NotFoundError({ message: `Project with slug '${projectSlug}' not found` });
    const projectId = project.id;

    const identityProjectMembership = await identityProjectDAL.findOne({ identityId, projectId });
    if (!identityProjectMembership)
      throw new NotFoundError({ message: `Failed to find identity with id ${identityId}` });
    const { permission } = await permissionService.getProjectPermission({
      actor,
      actorId,
      projectId: identityProjectMembership.projectId,
      actorAuthMethod,
      actorOrgId,
      actionProjectType: ActionProjectType.Any
    });

    ForbiddenError.from(permission).throwUnlessCan(
      ProjectPermissionIdentityActions.Read,
      subject(ProjectPermissionSub.Identity, { identityId })
    );

    const identityPrivileges = await identityProjectAdditionalPrivilegeDAL.find({
      projectMembershipId: identityProjectMembership.id
    });
    return identityPrivileges.map((el) => ({
      ...el,
      permissions: unpackPermissions(el.permissions)
    }));
  };

  return {
    create,
    updateBySlug,
    deleteBySlug,
    getPrivilegeDetailsBySlug,
    listIdentityProjectPrivileges
  };
};<|MERGE_RESOLUTION|>--- conflicted
+++ resolved
@@ -3,10 +3,6 @@
 import ms from "ms";
 
 import { ActionProjectType } from "@app/db/schemas";
-<<<<<<< HEAD
-=======
-import { validatePermissionBoundary } from "@app/lib/casl/boundary";
->>>>>>> f0fce308
 import { BadRequestError, ForbiddenRequestError, NotFoundError } from "@app/lib/errors";
 import { UnpackedPermissionSchema } from "@app/server/routes/sanitizedSchema/permission";
 import { ActorType } from "@app/services/auth/auth-type";
@@ -97,24 +93,18 @@
     // we need to validate that the privilege given is not higher than the assigning users permission
     // @ts-expect-error this is expected error because of one being really accurate rule definition other being a bit more broader. Both are valid casl rules
     targetIdentityPermission.update(targetIdentityPermission.rules.concat(customPermission));
-<<<<<<< HEAD
-    const hasRequiredPrivileges = validatePrivilegeChangeOperation(
+    const permissionBoundary = validatePrivilegeChangeOperation(
       ProjectPermissionIdentityActions.ManagePrivileges,
       ProjectPermissionSub.Identity,
       permission,
       targetIdentityPermission
     );
-    if (!hasRequiredPrivileges)
-      throw new ForbiddenRequestError({ message: "Failed to update more privileged identity" });
-=======
-    const permissionBoundary = validatePermissionBoundary(permission, targetIdentityPermission);
     if (!permissionBoundary.isValid)
       throw new ForbiddenRequestError({
         name: "PermissionBoundaryError",
         message: "Failed to update more privileged identity",
         details: { missingPermissions: permissionBoundary.missingPermissions }
       });
->>>>>>> f0fce308
 
     const existingSlug = await identityProjectAdditionalPrivilegeDAL.findOne({
       slug,
@@ -196,24 +186,18 @@
     // we need to validate that the privilege given is not higher than the assigning users permission
     // @ts-expect-error this is expected error because of one being really accurate rule definition other being a bit more broader. Both are valid casl rules
     targetIdentityPermission.update(targetIdentityPermission.rules.concat(data.permissions || []));
-<<<<<<< HEAD
-    const hasRequiredPrivileges = validatePrivilegeChangeOperation(
+    const permissionBoundary = validatePrivilegeChangeOperation(
       ProjectPermissionIdentityActions.ManagePrivileges,
       ProjectPermissionSub.Identity,
       permission,
       targetIdentityPermission
     );
-    if (!hasRequiredPrivileges)
-      throw new ForbiddenRequestError({ message: "Failed to update more privileged identity" });
-=======
-    const permissionBoundary = validatePermissionBoundary(permission, targetIdentityPermission);
     if (!permissionBoundary.isValid)
       throw new ForbiddenRequestError({
         name: "PermissionBoundaryError",
         message: "Failed to update more privileged identity",
         details: { missingPermissions: permissionBoundary.missingPermissions }
       });
->>>>>>> f0fce308
 
     const identityPrivilege = await identityProjectAdditionalPrivilegeDAL.findOne({
       slug,
@@ -307,24 +291,18 @@
       actorOrgId,
       actionProjectType: ActionProjectType.Any
     });
-<<<<<<< HEAD
-
-    const hasRequiredPrivileges = validatePrivilegeChangeOperation(
+    const permissionBoundary = validatePrivilegeChangeOperation(
       ProjectPermissionIdentityActions.ManagePrivileges,
       ProjectPermissionSub.Identity,
       permission,
       identityRolePermission
     );
-    if (!hasRequiredPrivileges) throw new ForbiddenRequestError({ message: "Failed to edit more privileged identity" });
-=======
-    const permissionBoundary = validatePermissionBoundary(permission, identityRolePermission);
     if (!permissionBoundary.isValid)
       throw new ForbiddenRequestError({
         name: "PermissionBoundaryError",
         message: "Failed to edit more privileged identity",
         details: { missingPermissions: permissionBoundary.missingPermissions }
       });
->>>>>>> f0fce308
 
     const identityPrivilege = await identityProjectAdditionalPrivilegeDAL.findOne({
       slug,
