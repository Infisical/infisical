--- conflicted
+++ resolved
@@ -11,15 +11,10 @@
 
 router.get(
 	'/:secretId/secret-versions',
-<<<<<<< HEAD
 	requireAuth({
 		acceptedAuthModes: ['jwt']
 	}),
-	requireWorkspaceAuth({
-=======
-	requireAuth,
 	requireSecretAuth({
->>>>>>> 0aff94cf
 		acceptedRoles: [ADMIN, MEMBER],
 		acceptedStatuses: [COMPLETED, GRANTED]
 	}),
