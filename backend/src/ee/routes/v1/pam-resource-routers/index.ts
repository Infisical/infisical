--- conflicted
+++ resolved
@@ -1,15 +1,13 @@
 import {
-<<<<<<< HEAD
+  CreateAwsIamResourceSchema,
+  SanitizedAwsIamResourceSchema,
+  UpdateAwsIamResourceSchema
+} from "@app/ee/services/pam-resource/aws-iam/aws-iam-resource-schemas";
+import {
   CreateKubernetesResourceSchema,
   SanitizedKubernetesResourceSchema,
   UpdateKubernetesResourceSchema
 } from "@app/ee/services/pam-resource/kubernetes/kubernetes-resource-schemas";
-=======
-  CreateAwsIamResourceSchema,
-  SanitizedAwsIamResourceSchema,
-  UpdateAwsIamResourceSchema
-} from "@app/ee/services/pam-resource/aws-iam/aws-iam-resource-schemas";
->>>>>>> 4083c819
 import {
   CreateMySQLResourceSchema,
   MySQLResourceSchema,
@@ -57,7 +55,6 @@
       updateResourceSchema: UpdateSSHResourceSchema
     });
   },
-<<<<<<< HEAD
   [PamResource.Kubernetes]: async (server: FastifyZodProvider) => {
     registerPamResourceEndpoints({
       server,
@@ -65,7 +62,8 @@
       resourceResponseSchema: SanitizedKubernetesResourceSchema,
       createResourceSchema: CreateKubernetesResourceSchema,
       updateResourceSchema: UpdateKubernetesResourceSchema
-=======
+    });
+  },
   [PamResource.AwsIam]: async (server: FastifyZodProvider) => {
     registerPamResourceEndpoints({
       server,
@@ -73,7 +71,6 @@
       resourceResponseSchema: SanitizedAwsIamResourceSchema,
       createResourceSchema: CreateAwsIamResourceSchema,
       updateResourceSchema: UpdateAwsIamResourceSchema
->>>>>>> 4083c819
     });
   }
 };