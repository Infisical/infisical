--- conflicted
+++ resolved
@@ -1,15 +1,13 @@
 import { z } from "zod";
 
 import {
-<<<<<<< HEAD
   AzureProviderListItemSchema,
   SanitizedAzureProviderSchema
 } from "@app/ee/services/audit-log-stream/azure/azure-provider-schemas";
-=======
+import {
   CriblProviderListItemSchema,
   SanitizedCriblProviderSchema
 } from "@app/ee/services/audit-log-stream/cribl/cribl-provider-schemas";
->>>>>>> c24b222f
 import {
   CustomProviderListItemSchema,
   SanitizedCustomProviderSchema
@@ -30,22 +28,16 @@
   SanitizedCustomProviderSchema,
   SanitizedDatadogProviderSchema,
   SanitizedSplunkProviderSchema,
-<<<<<<< HEAD
-  SanitizedAzureProviderSchema
-=======
+  SanitizedAzureProviderSchema,
   SanitizedCriblProviderSchema
->>>>>>> c24b222f
 ]);
 
 const ProviderOptionsSchema = z.discriminatedUnion("provider", [
   CustomProviderListItemSchema,
   DatadogProviderListItemSchema,
   SplunkProviderListItemSchema,
-<<<<<<< HEAD
-  AzureProviderListItemSchema
-=======
+  AzureProviderListItemSchema,
   CriblProviderListItemSchema
->>>>>>> c24b222f
 ]);
 
 export const registerAuditLogStreamRouter = async (server: FastifyZodProvider) => {
