--- conflicted
+++ resolved
@@ -1,15 +1,13 @@
 import {
-<<<<<<< HEAD
+  CreateAwsIamAccountSchema,
+  SanitizedAwsIamAccountWithResourceSchema,
+  UpdateAwsIamAccountSchema
+} from "@app/ee/services/pam-resource/aws-iam/aws-iam-resource-schemas";
+import {
   CreateKubernetesAccountSchema,
   SanitizedKubernetesAccountWithResourceSchema,
   UpdateKubernetesAccountSchema
 } from "@app/ee/services/pam-resource/kubernetes/kubernetes-resource-schemas";
-=======
-  CreateAwsIamAccountSchema,
-  SanitizedAwsIamAccountWithResourceSchema,
-  UpdateAwsIamAccountSchema
-} from "@app/ee/services/pam-resource/aws-iam/aws-iam-resource-schemas";
->>>>>>> 4083c819
 import {
   CreateMySQLAccountSchema,
   SanitizedMySQLAccountWithResourceSchema,
@@ -57,7 +55,6 @@
       updateAccountSchema: UpdateSSHAccountSchema
     });
   },
-<<<<<<< HEAD
   [PamResource.Kubernetes]: async (server: FastifyZodProvider) => {
     registerPamResourceEndpoints({
       server,
@@ -65,7 +62,8 @@
       accountResponseSchema: SanitizedKubernetesAccountWithResourceSchema,
       createAccountSchema: CreateKubernetesAccountSchema,
       updateAccountSchema: UpdateKubernetesAccountSchema
-=======
+    });
+  },
   [PamResource.AwsIam]: async (server: FastifyZodProvider) => {
     registerPamResourceEndpoints({
       server,
@@ -73,7 +71,6 @@
       accountResponseSchema: SanitizedAwsIamAccountWithResourceSchema,
       createAccountSchema: CreateAwsIamAccountSchema,
       updateAccountSchema: UpdateAwsIamAccountSchema
->>>>>>> 4083c819
     });
   }
 };