import {
    getClientIdHeroku,
    getClientSlugVercel,
    getClientIdNetlify,
    getClientIdAzure,
    getClientIdGitLab,
    getClientIdGitHub
} from '../config';
<<<<<<< HEAD
import {
  CLIENT_ID_HEROKU,
  CLIENT_ID_NETLIFY,
  CLIENT_ID_GITHUB,
  CLIENT_SLUG_VERCEL,
  CLIENT_ID_GCP_SECRET_MANAGER
} from "../config";
=======
>>>>>>> 88a208f4

// integrations
const INTEGRATION_AZURE_KEY_VAULT = 'azure-key-vault';
const INTEGRATION_AWS_PARAMETER_STORE = 'aws-parameter-store';
const INTEGRATION_AWS_SECRET_MANAGER = 'aws-secret-manager';
const INTEGRATION_HEROKU = "heroku";
const INTEGRATION_VERCEL = "vercel";
const INTEGRATION_NETLIFY = "netlify";
const INTEGRATION_GITHUB = "github";
const INTEGRATION_GITLAB = "gitlab";
const INTEGRATION_RENDER = "render";
const INTEGRATION_FLYIO = "flyio";
const INTEGRATION_CIRCLECI = "circleci";
const INTEGRATION_GCP_SECRET_MANAGER = 'gcp-secret-manager';
const INTEGRATION_TRAVISCI = "travisci";
const INTEGRATION_SET = new Set([
    INTEGRATION_AZURE_KEY_VAULT,
  INTEGRATION_HEROKU,
  INTEGRATION_VERCEL,
  INTEGRATION_NETLIFY,
  INTEGRATION_GITHUB,
  INTEGRATION_GITLAB,
  INTEGRATION_RENDER,
  INTEGRATION_FLYIO,
    INTEGRATION_HEROKU,
    INTEGRATION_VERCEL,
    INTEGRATION_NETLIFY,
    INTEGRATION_GITHUB,
    INTEGRATION_RENDER,
    INTEGRATION_FLYIO,
  INTEGRATION_CIRCLECI,
  INTEGRATION_GCP_SECRET_MANAGER,
  INTEGRATION_TRAVISCI,
]);

// integration types
const INTEGRATION_OAUTH2 = "oauth2";

// integration oauth endpoints
const INTEGRATION_AZURE_TOKEN_URL = `https://login.microsoftonline.com/common/oauth2/v2.0/token`;
const INTEGRATION_HEROKU_TOKEN_URL = 'https://id.heroku.com/oauth/token';
const INTEGRATION_VERCEL_TOKEN_URL =
  "https://api.vercel.com/v2/oauth/access_token";
const INTEGRATION_NETLIFY_TOKEN_URL = "https://api.netlify.com/oauth/token";
const INTEGRATION_GITHUB_TOKEN_URL =
  "https://github.com/login/oauth/access_token";
const INTEGRATION_GITLAB_TOKEN_URL = "https://gitlab.com/oauth/token";

<<<<<<< HEAD
const INTEGRATION_GCP_TOKEN_URL = "https://accounts.google.com/o/oauth2/token"

=======
>>>>>>> 88a208f4
// integration apps endpoints
const INTEGRATION_HEROKU_API_URL = "https://api.heroku.com";
const INTEGRATION_GITLAB_API_URL = "https://gitlab.com/api";
const INTEGRATION_VERCEL_API_URL = "https://api.vercel.com";
const INTEGRATION_NETLIFY_API_URL = "https://api.netlify.com";
const INTEGRATION_RENDER_API_URL = "https://api.render.com";
const INTEGRATION_FLYIO_API_URL = "https://api.fly.io/graphql";
const INTEGRATION_CIRCLECI_API_URL = "https://circleci.com/api";
const INTEGRATION_GCP_API_URL = "https://cloudresourcemanager.googleapis.com";
const INTEGRATION_GCP_SECRET_MANAGER_URL = "https://secretmanager.googleapis.com"
const INTEGRATION_TRAVISCI_API_URL = "https://api.travis-ci.com";

<<<<<<< HEAD
// TODO: deprecate types?
const INTEGRATION_OPTIONS = [
    {
        name: 'Heroku',
        slug: 'heroku',
        image: 'Heroku.png',
        isAvailable: true,
        type: 'oauth',
        clientId: CLIENT_ID_HEROKU,
        docsLink: ''
    },
    {
        name: 'Vercel',
        slug: 'vercel',
        image: 'Vercel.png',
        isAvailable: true,
        type: 'oauth',
        clientId: '',
        clientSlug: CLIENT_SLUG_VERCEL,
        docsLink: ''
    },
    {
        name: 'Netlify',
        slug: 'netlify',
        image: 'Netlify.png',
        isAvailable: true,
        type: 'oauth',
        clientId: CLIENT_ID_NETLIFY,
        docsLink: ''
    },
    {
        name: 'GitHub',
        slug: 'github',
        image: 'GitHub.png',
        isAvailable: true,
        type: 'oauth',
        clientId: CLIENT_ID_GITHUB,
        docsLink: ''
    },
    {
        name: 'Render',
        slug: 'render',
        image: 'Render.png',
        isAvailable: true,
        type: 'pat',
        clientId: '',
        docsLink: ''
    },
    {
        name: 'Fly.io',
        slug: 'flyio',
        image: 'Flyio.svg',
        isAvailable: true,
        type: 'pat',
        clientId: '',
        docsLink: ''
    },
    {
        name: 'AWS Parameter Store',
        slug: 'aws-parameter-store',
        image: 'Amazon Web Services.png',
        isAvailable: true,
        type: 'custom',
        clientId: '',
        docsLink: ''
    },
    {
        name: 'AWS Secret Manager',
        slug: 'aws-secret-manager',
        image: 'Amazon Web Services.png',
        isAvailable: true,
        type: 'custom',
        clientId: '',
        docsLink: ''
    },
    {
        name: 'Azure Key Vault',
        slug: 'azure-key-vault',
        image: 'Microsoft Azure.png',
        isAvailable: true,
        type: 'oauth',
        clientId: CLIENT_ID_AZURE,
        docsLink: ''
    },
    {
        name: 'Circle CI',
        slug: 'circleci',
        image: 'Circle CI.png',
        isAvailable: true,
        type: 'pat',
        clientId: '',
        docsLink: ''
    },
    {
        name: 'GitLab',
        slug: 'gitlab',
        image: 'GitLab.png',
        isAvailable: true,
        type: 'custom',
        clientId: CLIENT_ID_GITLAB, 
        docsLink: ''
    },
    {
        name: 'Travis CI',
        slug: 'travisci',
        image: 'Travis CI.png',
        isAvailable: true,
        type: 'pat',
        clientId: '',
        docsLink: ''
    },
    {
        name: 'Azure Key Vault',
        slug: 'azure-key-vault',
        image: 'Microsoft Azure.png',
        isAvailable: false,
        type: 'oauth',
        clientId: CLIENT_ID_AZURE,
        docsLink: ''
    },
    {
        name: 'GCP Secret Manager',
        slug: 'gcp-secret-manager',
        image: 'Google Cloud Platform.png',
        isAvailable: true,
        type: 'oauth',
        clientId: CLIENT_ID_GCP_SECRET_MANAGER,
        docsLink: ''
    }
]
=======
const getIntegrationOptions = () => {
    const INTEGRATION_OPTIONS = [
        {
            name: 'Heroku',
            slug: 'heroku',
            image: 'Heroku.png',
            isAvailable: true,
            type: 'oauth',
            clientId: getClientIdHeroku(),
            docsLink: ''
        },
        {
            name: 'Vercel',
            slug: 'vercel',
            image: 'Vercel.png',
            isAvailable: true,
            type: 'oauth',
            clientId: '',
            clientSlug: getClientSlugVercel(),
            docsLink: ''
        },
        {
            name: 'Netlify',
            slug: 'netlify',
            image: 'Netlify.png',
            isAvailable: true,
            type: 'oauth',
            clientId: getClientIdNetlify(),
            docsLink: ''
        },
        {
            name: 'GitHub',
            slug: 'github',
            image: 'GitHub.png',
            isAvailable: true,
            type: 'oauth',
            clientId: getClientIdGitHub(),
            docsLink: ''
        },
        {
            name: 'Render',
            slug: 'render',
            image: 'Render.png',
            isAvailable: true,
            type: 'pat',
            clientId: '',
            docsLink: ''
        },
        {
            name: 'Fly.io',
            slug: 'flyio',
            image: 'Flyio.svg',
            isAvailable: true,
            type: 'pat',
            clientId: '',
            docsLink: ''
        },
        {
            name: 'AWS Parameter Store',
            slug: 'aws-parameter-store',
            image: 'Amazon Web Services.png',
            isAvailable: true,
            type: 'custom',
            clientId: '',
            docsLink: ''
        },
        {
            name: 'AWS Secret Manager',
            slug: 'aws-secret-manager',
            image: 'Amazon Web Services.png',
            isAvailable: true,
            type: 'custom',
            clientId: '',
            docsLink: ''
        },
        {
            name: 'Azure Key Vault',
            slug: 'azure-key-vault',
            image: 'Microsoft Azure.png',
            isAvailable: true,
            type: 'oauth',
            clientId: getClientIdAzure(),
            docsLink: ''
        },
        {
            name: 'Circle CI',
            slug: 'circleci',
            image: 'Circle CI.png',
            isAvailable: true,
            type: 'pat',
            clientId: '',
            docsLink: ''
        },
        {
            name: 'GitLab',
            slug: 'gitlab',
            image: 'GitLab.png',
            isAvailable: true,
            type: 'custom',
            clientId: getClientIdGitLab(),
            docsLink: ''
        },
        {
            name: 'Travis CI',
            slug: 'travisci',
            image: 'Travis CI.png',
            isAvailable: true,
            type: 'pat',
            clientId: '',
            docsLink: ''
        },
        {
            name: 'Google Cloud Platform',
            slug: 'gcp',
            image: 'Google Cloud Platform.png',
            isAvailable: false,
            type: '',
            clientId: '',
            docsLink: ''
        }
    ]
    
    return INTEGRATION_OPTIONS;
}

>>>>>>> 88a208f4

export {
    INTEGRATION_AZURE_KEY_VAULT,
    INTEGRATION_AWS_PARAMETER_STORE,
    INTEGRATION_AWS_SECRET_MANAGER,
<<<<<<< HEAD
  INTEGRATION_HEROKU,
  INTEGRATION_VERCEL,
  INTEGRATION_NETLIFY,
  INTEGRATION_GITHUB,
  INTEGRATION_GITLAB,
  INTEGRATION_GCP_SECRET_MANAGER,
  INTEGRATION_RENDER,
  INTEGRATION_FLYIO,
  INTEGRATION_CIRCLECI,
  INTEGRATION_TRAVISCI,
  INTEGRATION_SET,
  INTEGRATION_OAUTH2,
    INTEGRATION_AZURE_TOKEN_URL,
  INTEGRATION_HEROKU_TOKEN_URL,
  INTEGRATION_VERCEL_TOKEN_URL,
  INTEGRATION_NETLIFY_TOKEN_URL,
  INTEGRATION_GITHUB_TOKEN_URL,
  INTEGRATION_GITLAB_API_URL,
  INTEGRATION_GCP_TOKEN_URL,
  INTEGRATION_HEROKU_API_URL,
  INTEGRATION_GITLAB_TOKEN_URL,
  INTEGRATION_VERCEL_API_URL,
  INTEGRATION_NETLIFY_API_URL,
  INTEGRATION_RENDER_API_URL,
  INTEGRATION_FLYIO_API_URL,
  INTEGRATION_CIRCLECI_API_URL,
  INTEGRATION_GCP_API_URL,
  INTEGRATION_GCP_SECRET_MANAGER_URL,
  INTEGRATION_TRAVISCI_API_URL,
  INTEGRATION_OPTIONS,
=======
    INTEGRATION_HEROKU,
    INTEGRATION_VERCEL,
    INTEGRATION_NETLIFY,
    INTEGRATION_GITHUB,
    INTEGRATION_GITLAB,
    INTEGRATION_RENDER,
    INTEGRATION_FLYIO,
    INTEGRATION_CIRCLECI,
    INTEGRATION_TRAVISCI,
    INTEGRATION_SET,
    INTEGRATION_OAUTH2,
    INTEGRATION_AZURE_TOKEN_URL,
    INTEGRATION_HEROKU_TOKEN_URL,
    INTEGRATION_VERCEL_TOKEN_URL,
    INTEGRATION_NETLIFY_TOKEN_URL,
    INTEGRATION_GITHUB_TOKEN_URL,
    INTEGRATION_GITLAB_API_URL,
    INTEGRATION_HEROKU_API_URL,
    INTEGRATION_GITLAB_TOKEN_URL,
    INTEGRATION_VERCEL_API_URL,
    INTEGRATION_NETLIFY_API_URL,
    INTEGRATION_RENDER_API_URL,
    INTEGRATION_FLYIO_API_URL,
    INTEGRATION_CIRCLECI_API_URL,
    INTEGRATION_TRAVISCI_API_URL,
    getIntegrationOptions
>>>>>>> 88a208f4
};<|MERGE_RESOLUTION|>--- conflicted
+++ resolved
@@ -6,16 +6,6 @@
     getClientIdGitLab,
     getClientIdGitHub
 } from '../config';
-<<<<<<< HEAD
-import {
-  CLIENT_ID_HEROKU,
-  CLIENT_ID_NETLIFY,
-  CLIENT_ID_GITHUB,
-  CLIENT_SLUG_VERCEL,
-  CLIENT_ID_GCP_SECRET_MANAGER
-} from "../config";
-=======
->>>>>>> 88a208f4
 
 // integrations
 const INTEGRATION_AZURE_KEY_VAULT = 'azure-key-vault';
@@ -63,12 +53,8 @@
 const INTEGRATION_GITHUB_TOKEN_URL =
   "https://github.com/login/oauth/access_token";
 const INTEGRATION_GITLAB_TOKEN_URL = "https://gitlab.com/oauth/token";
-
-<<<<<<< HEAD
 const INTEGRATION_GCP_TOKEN_URL = "https://accounts.google.com/o/oauth2/token"
 
-=======
->>>>>>> 88a208f4
 // integration apps endpoints
 const INTEGRATION_HEROKU_API_URL = "https://api.heroku.com";
 const INTEGRATION_GITLAB_API_URL = "https://gitlab.com/api";
@@ -81,138 +67,6 @@
 const INTEGRATION_GCP_SECRET_MANAGER_URL = "https://secretmanager.googleapis.com"
 const INTEGRATION_TRAVISCI_API_URL = "https://api.travis-ci.com";
 
-<<<<<<< HEAD
-// TODO: deprecate types?
-const INTEGRATION_OPTIONS = [
-    {
-        name: 'Heroku',
-        slug: 'heroku',
-        image: 'Heroku.png',
-        isAvailable: true,
-        type: 'oauth',
-        clientId: CLIENT_ID_HEROKU,
-        docsLink: ''
-    },
-    {
-        name: 'Vercel',
-        slug: 'vercel',
-        image: 'Vercel.png',
-        isAvailable: true,
-        type: 'oauth',
-        clientId: '',
-        clientSlug: CLIENT_SLUG_VERCEL,
-        docsLink: ''
-    },
-    {
-        name: 'Netlify',
-        slug: 'netlify',
-        image: 'Netlify.png',
-        isAvailable: true,
-        type: 'oauth',
-        clientId: CLIENT_ID_NETLIFY,
-        docsLink: ''
-    },
-    {
-        name: 'GitHub',
-        slug: 'github',
-        image: 'GitHub.png',
-        isAvailable: true,
-        type: 'oauth',
-        clientId: CLIENT_ID_GITHUB,
-        docsLink: ''
-    },
-    {
-        name: 'Render',
-        slug: 'render',
-        image: 'Render.png',
-        isAvailable: true,
-        type: 'pat',
-        clientId: '',
-        docsLink: ''
-    },
-    {
-        name: 'Fly.io',
-        slug: 'flyio',
-        image: 'Flyio.svg',
-        isAvailable: true,
-        type: 'pat',
-        clientId: '',
-        docsLink: ''
-    },
-    {
-        name: 'AWS Parameter Store',
-        slug: 'aws-parameter-store',
-        image: 'Amazon Web Services.png',
-        isAvailable: true,
-        type: 'custom',
-        clientId: '',
-        docsLink: ''
-    },
-    {
-        name: 'AWS Secret Manager',
-        slug: 'aws-secret-manager',
-        image: 'Amazon Web Services.png',
-        isAvailable: true,
-        type: 'custom',
-        clientId: '',
-        docsLink: ''
-    },
-    {
-        name: 'Azure Key Vault',
-        slug: 'azure-key-vault',
-        image: 'Microsoft Azure.png',
-        isAvailable: true,
-        type: 'oauth',
-        clientId: CLIENT_ID_AZURE,
-        docsLink: ''
-    },
-    {
-        name: 'Circle CI',
-        slug: 'circleci',
-        image: 'Circle CI.png',
-        isAvailable: true,
-        type: 'pat',
-        clientId: '',
-        docsLink: ''
-    },
-    {
-        name: 'GitLab',
-        slug: 'gitlab',
-        image: 'GitLab.png',
-        isAvailable: true,
-        type: 'custom',
-        clientId: CLIENT_ID_GITLAB, 
-        docsLink: ''
-    },
-    {
-        name: 'Travis CI',
-        slug: 'travisci',
-        image: 'Travis CI.png',
-        isAvailable: true,
-        type: 'pat',
-        clientId: '',
-        docsLink: ''
-    },
-    {
-        name: 'Azure Key Vault',
-        slug: 'azure-key-vault',
-        image: 'Microsoft Azure.png',
-        isAvailable: false,
-        type: 'oauth',
-        clientId: CLIENT_ID_AZURE,
-        docsLink: ''
-    },
-    {
-        name: 'GCP Secret Manager',
-        slug: 'gcp-secret-manager',
-        image: 'Google Cloud Platform.png',
-        isAvailable: true,
-        type: 'oauth',
-        clientId: CLIENT_ID_GCP_SECRET_MANAGER,
-        docsLink: ''
-    }
-]
-=======
 const getIntegrationOptions = () => {
     const INTEGRATION_OPTIONS = [
         {
@@ -325,12 +179,12 @@
             docsLink: ''
         },
         {
-            name: 'Google Cloud Platform',
-            slug: 'gcp',
+            name: 'GCP Secret Manager',
+            slug: 'gcp-secret-manager',
             image: 'Google Cloud Platform.png',
-            isAvailable: false,
-            type: '',
-            clientId: '',
+            isAvailable: true,
+            type: 'oauth',
+            clientId: CLIENT_ID_GCP_SECRET_MANAGER,
             docsLink: ''
         }
     ]
@@ -338,44 +192,11 @@
     return INTEGRATION_OPTIONS;
 }
 
->>>>>>> 88a208f4
 
 export {
     INTEGRATION_AZURE_KEY_VAULT,
     INTEGRATION_AWS_PARAMETER_STORE,
     INTEGRATION_AWS_SECRET_MANAGER,
-<<<<<<< HEAD
-  INTEGRATION_HEROKU,
-  INTEGRATION_VERCEL,
-  INTEGRATION_NETLIFY,
-  INTEGRATION_GITHUB,
-  INTEGRATION_GITLAB,
-  INTEGRATION_GCP_SECRET_MANAGER,
-  INTEGRATION_RENDER,
-  INTEGRATION_FLYIO,
-  INTEGRATION_CIRCLECI,
-  INTEGRATION_TRAVISCI,
-  INTEGRATION_SET,
-  INTEGRATION_OAUTH2,
-    INTEGRATION_AZURE_TOKEN_URL,
-  INTEGRATION_HEROKU_TOKEN_URL,
-  INTEGRATION_VERCEL_TOKEN_URL,
-  INTEGRATION_NETLIFY_TOKEN_URL,
-  INTEGRATION_GITHUB_TOKEN_URL,
-  INTEGRATION_GITLAB_API_URL,
-  INTEGRATION_GCP_TOKEN_URL,
-  INTEGRATION_HEROKU_API_URL,
-  INTEGRATION_GITLAB_TOKEN_URL,
-  INTEGRATION_VERCEL_API_URL,
-  INTEGRATION_NETLIFY_API_URL,
-  INTEGRATION_RENDER_API_URL,
-  INTEGRATION_FLYIO_API_URL,
-  INTEGRATION_CIRCLECI_API_URL,
-  INTEGRATION_GCP_API_URL,
-  INTEGRATION_GCP_SECRET_MANAGER_URL,
-  INTEGRATION_TRAVISCI_API_URL,
-  INTEGRATION_OPTIONS,
-=======
     INTEGRATION_HEROKU,
     INTEGRATION_VERCEL,
     INTEGRATION_NETLIFY,
@@ -392,6 +213,7 @@
     INTEGRATION_VERCEL_TOKEN_URL,
     INTEGRATION_NETLIFY_TOKEN_URL,
     INTEGRATION_GITHUB_TOKEN_URL,
+    INTEGRATION_GCP_TOKEN_URL,
     INTEGRATION_GITLAB_API_URL,
     INTEGRATION_HEROKU_API_URL,
     INTEGRATION_GITLAB_TOKEN_URL,
@@ -401,6 +223,7 @@
     INTEGRATION_FLYIO_API_URL,
     INTEGRATION_CIRCLECI_API_URL,
     INTEGRATION_TRAVISCI_API_URL,
+    INTEGRATION_GCP_API_URL,
+    INTEGRATION_GCP_SECRET_MANAGER_URL,
     getIntegrationOptions
->>>>>>> 88a208f4
 };