import {
    getClientIdHeroku,
    getClientSlugVercel,
    getClientIdNetlify,
    getClientIdAzure,
    getClientIdGitLab,
    getClientIdGitHub,
    getClientIdGCPSecretManager
} from '../config';

// integrations
const INTEGRATION_AZURE_KEY_VAULT = 'azure-key-vault';
const INTEGRATION_AWS_PARAMETER_STORE = 'aws-parameter-store';
const INTEGRATION_AWS_SECRET_MANAGER = 'aws-secret-manager';
const INTEGRATION_HEROKU = "heroku";
const INTEGRATION_VERCEL = "vercel";
const INTEGRATION_NETLIFY = "netlify";
const INTEGRATION_GITHUB = "github";
const INTEGRATION_GITLAB = "gitlab";
const INTEGRATION_RENDER = "render";
const INTEGRATION_RAILWAY = "railway";
const INTEGRATION_FLYIO = "flyio";
const INTEGRATION_CIRCLECI = "circleci";
const INTEGRATION_GCP_SECRET_MANAGER = 'gcp-secret-manager';
const INTEGRATION_TRAVISCI = "travisci";
const INTEGRATION_SUPABASE = 'supabase';
const INTEGRATION_SET = new Set([
    INTEGRATION_AZURE_KEY_VAULT,
  INTEGRATION_HEROKU,
  INTEGRATION_VERCEL,
  INTEGRATION_NETLIFY,
  INTEGRATION_GITHUB,
  INTEGRATION_GITLAB,
  INTEGRATION_RENDER,
  INTEGRATION_FLYIO,
    INTEGRATION_HEROKU,
    INTEGRATION_VERCEL,
    INTEGRATION_NETLIFY,
    INTEGRATION_GITHUB,
    INTEGRATION_RENDER,
    INTEGRATION_FLYIO,
  INTEGRATION_CIRCLECI,
  INTEGRATION_GCP_SECRET_MANAGER,
  INTEGRATION_TRAVISCI,
  INTEGRATION_SUPABASE
]);

// integration types
const INTEGRATION_OAUTH2 = "oauth2";

// integration oauth endpoints
const INTEGRATION_AZURE_TOKEN_URL = `https://login.microsoftonline.com/common/oauth2/v2.0/token`;
const INTEGRATION_HEROKU_TOKEN_URL = 'https://id.heroku.com/oauth/token';
const INTEGRATION_VERCEL_TOKEN_URL =
  "https://api.vercel.com/v2/oauth/access_token";
const INTEGRATION_NETLIFY_TOKEN_URL = "https://api.netlify.com/oauth/token";
const INTEGRATION_GITHUB_TOKEN_URL =
  "https://github.com/login/oauth/access_token";
const INTEGRATION_GITLAB_TOKEN_URL = "https://gitlab.com/oauth/token";
const INTEGRATION_GCP_TOKEN_URL = "https://accounts.google.com/o/oauth2/token"

// integration apps endpoints
const INTEGRATION_HEROKU_API_URL = "https://api.heroku.com";
const INTEGRATION_GITLAB_API_URL = "https://gitlab.com/api";
const INTEGRATION_VERCEL_API_URL = "https://api.vercel.com";
const INTEGRATION_NETLIFY_API_URL = "https://api.netlify.com";
const INTEGRATION_RENDER_API_URL = "https://api.render.com";
const INTEGRATION_RAILWAY_API_URL = "https://backboard.railway.app/graphql/v2";
const INTEGRATION_FLYIO_API_URL = "https://api.fly.io/graphql";
const INTEGRATION_CIRCLECI_API_URL = "https://circleci.com/api";
const INTEGRATION_GCP_API_URL = "https://cloudresourcemanager.googleapis.com";
const INTEGRATION_GCP_SECRET_MANAGER_URL = "https://secretmanager.googleapis.com"
const INTEGRATION_TRAVISCI_API_URL = "https://api.travis-ci.com";
const INTEGRATION_SUPABASE_API_URL = 'https://api.supabase.com';

const getIntegrationOptions = () => {
    const INTEGRATION_OPTIONS = [
        {
            name: 'Heroku',
            slug: 'heroku',
            image: 'Heroku.png',
            isAvailable: true,
            type: 'oauth',
            clientId: getClientIdHeroku(),
            docsLink: ''
        },
        {
            name: 'Vercel',
            slug: 'vercel',
            image: 'Vercel.png',
            isAvailable: true,
            type: 'oauth',
            clientId: '',
            clientSlug: getClientSlugVercel(),
            docsLink: ''
        },
        {
            name: 'Netlify',
            slug: 'netlify',
            image: 'Netlify.png',
            isAvailable: true,
            type: 'oauth',
            clientId: getClientIdNetlify(),
            docsLink: ''
        },
        {
            name: 'GitHub',
            slug: 'github',
            image: 'GitHub.png',
            isAvailable: true,
            type: 'oauth',
            clientId: getClientIdGitHub(),
            docsLink: ''
        },
        {
            name: 'Render',
            slug: 'render',
            image: 'Render.png',
            isAvailable: true,
            type: 'pat',
            clientId: '',
            docsLink: ''
        },
        {
            name: 'Railway',
            slug: 'railway',
            image: 'Railway.png',
            isAvailable: true,
            type: 'pat',
            clientId: '',
            docsLink: ''
        },
        {
            name: 'Fly.io',
            slug: 'flyio',
            image: 'Flyio.svg',
            isAvailable: true,
            type: 'pat',
            clientId: '',
            docsLink: ''
        },
        {
            name: 'AWS Parameter Store',
            slug: 'aws-parameter-store',
            image: 'Amazon Web Services.png',
            isAvailable: true,
            type: 'custom',
            clientId: '',
            docsLink: ''
        },
        {
            name: 'AWS Secret Manager',
            slug: 'aws-secret-manager',
            image: 'Amazon Web Services.png',
            isAvailable: true,
            type: 'custom',
            clientId: '',
            docsLink: ''
        },
        {
            name: 'Azure Key Vault',
            slug: 'azure-key-vault',
            image: 'Microsoft Azure.png',
            isAvailable: true,
            type: 'oauth',
            clientId: getClientIdAzure(),
            docsLink: ''
        },
        {
            name: 'Circle CI',
            slug: 'circleci',
            image: 'Circle CI.png',
            isAvailable: true,
            type: 'pat',
            clientId: '',
            docsLink: ''
        },
        {
            name: 'GitLab',
            slug: 'gitlab',
            image: 'GitLab.png',
            isAvailable: true,
            type: 'custom',
            clientId: getClientIdGitLab(),
            docsLink: ''
        },
        {
            name: 'Travis CI',
            slug: 'travisci',
            image: 'Travis CI.png',
            isAvailable: true,
            type: 'pat',
            clientId: '',
            docsLink: ''
        },
        {
<<<<<<< HEAD
            name: 'GCP Secret Manager',
            slug: 'gcp-secret-manager',
=======
            name: 'Supabase',
            slug: 'supabase',
            image: 'Supabase.png',
            isAvailable: true,
            type: 'pat',
            clientId: '',
            docsLink: ''
        },
        {
            name: 'Google Cloud Platform',
            slug: 'gcp',
>>>>>>> 0b7508b4
            image: 'Google Cloud Platform.png',
            isAvailable: true,
            type: 'oauth',
            clientId: getClientIdGCPSecretManager(),
            docsLink: ''
        }
    ]
    
    return INTEGRATION_OPTIONS;
}


export {
    INTEGRATION_AZURE_KEY_VAULT,
    INTEGRATION_AWS_PARAMETER_STORE,
    INTEGRATION_AWS_SECRET_MANAGER,
    INTEGRATION_HEROKU,
    INTEGRATION_VERCEL,
    INTEGRATION_NETLIFY,
    INTEGRATION_GITHUB,
    INTEGRATION_GITLAB,
    INTEGRATION_RENDER,
    INTEGRATION_RAILWAY,
    INTEGRATION_FLYIO,
    INTEGRATION_CIRCLECI,
    INTEGRATION_TRAVISCI,
    INTEGRATION_SUPABASE,
    INTEGRATION_SET,
    INTEGRATION_OAUTH2,
    INTEGRATION_AZURE_TOKEN_URL,
    INTEGRATION_HEROKU_TOKEN_URL,
    INTEGRATION_VERCEL_TOKEN_URL,
    INTEGRATION_NETLIFY_TOKEN_URL,
    INTEGRATION_GITHUB_TOKEN_URL,
    INTEGRATION_GCP_TOKEN_URL,
    INTEGRATION_GITLAB_API_URL,
    INTEGRATION_HEROKU_API_URL,
    INTEGRATION_GITLAB_TOKEN_URL,
    INTEGRATION_VERCEL_API_URL,
    INTEGRATION_NETLIFY_API_URL,
    INTEGRATION_RENDER_API_URL,
    INTEGRATION_RAILWAY_API_URL,
    INTEGRATION_FLYIO_API_URL,
    INTEGRATION_CIRCLECI_API_URL,
    INTEGRATION_TRAVISCI_API_URL,
<<<<<<< HEAD
    INTEGRATION_GCP_API_URL,
    INTEGRATION_GCP_SECRET_MANAGER,
    INTEGRATION_GCP_SECRET_MANAGER_URL,
=======
    INTEGRATION_SUPABASE_API_URL,
>>>>>>> 0b7508b4
    getIntegrationOptions
};<|MERGE_RESOLUTION|>--- conflicted
+++ resolved
@@ -194,10 +194,6 @@
             docsLink: ''
         },
         {
-<<<<<<< HEAD
-            name: 'GCP Secret Manager',
-            slug: 'gcp-secret-manager',
-=======
             name: 'Supabase',
             slug: 'supabase',
             image: 'Supabase.png',
@@ -209,7 +205,6 @@
         {
             name: 'Google Cloud Platform',
             slug: 'gcp',
->>>>>>> 0b7508b4
             image: 'Google Cloud Platform.png',
             isAvailable: true,
             type: 'oauth',
@@ -255,12 +250,9 @@
     INTEGRATION_FLYIO_API_URL,
     INTEGRATION_CIRCLECI_API_URL,
     INTEGRATION_TRAVISCI_API_URL,
-<<<<<<< HEAD
     INTEGRATION_GCP_API_URL,
     INTEGRATION_GCP_SECRET_MANAGER,
     INTEGRATION_GCP_SECRET_MANAGER_URL,
-=======
     INTEGRATION_SUPABASE_API_URL,
->>>>>>> 0b7508b4
     getIntegrationOptions
 };