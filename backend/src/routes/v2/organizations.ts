--- conflicted
+++ resolved
@@ -7,10 +7,10 @@
     validateRequest
 } from '../../middleware';
 import { body, param } from 'express-validator';
-import { 
-    OWNER, 
-    ADMIN, 
-    MEMBER, 
+import {
+    OWNER,
+    ADMIN,
+    MEMBER,
     ACCEPTED,
     AUTH_MODE_JWT,
     AUTH_MODE_API_KEY
@@ -86,7 +86,20 @@
     organizationsController.getOrganizationWorkspaces
 );
 
-<<<<<<< HEAD
+router.get(
+    '/:organizationId/service-accounts',
+    param('organizationId').exists().trim(),
+    validateRequest,
+    requireAuth({
+        acceptedAuthModes: [AUTH_MODE_JWT]
+    }),
+    requireOrganizationAuth({
+        acceptedRoles: [OWNER, ADMIN],
+        acceptedStatuses: [ACCEPTED]
+    }),
+    organizationsController.getOrganizationServiceAccounts
+);
+
 router.delete(
     '/:organizationId',
     param('organizationId').exists().trim(),
@@ -99,20 +112,6 @@
         acceptedStatuses: [ACCEPTED]
     }),
     organizationsController.deleteOrganization
-=======
-router.get(
-    '/:organizationId/service-accounts',
-    param('organizationId').exists().trim(),
-    validateRequest,
-    requireAuth({
-        acceptedAuthModes: [AUTH_MODE_JWT]
-    }),
-    requireOrganizationAuth({
-        acceptedRoles: [OWNER, ADMIN],
-        acceptedStatuses: [ACCEPTED]
-    }),
-    organizationsController.getOrganizationServiceAccounts
->>>>>>> 192e3beb
 );
 
 export default router;