--- conflicted
+++ resolved
@@ -1,20 +1,13 @@
 import express from "express";
 const router = express.Router();
-import { requireAuth } from "../../middleware";
+import { requireAuth } from "@app/middleware";
 import {
   createFolder,
   deleteFolder,
   getFolders,
   updateFolderById
-<<<<<<< HEAD
 } from "@app/controllers/v1/secretsFolderController";
-import { requireAuth } from "@app/middleware";
 import { AuthMode } from "@app/variables";
-const router = express.Router();
-=======
-} from "../../controllers/v1/secretsFolderController";
-import { AuthMode } from "../../variables";
->>>>>>> c3c16f4e
 
 router.post(
   "/",
