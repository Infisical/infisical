--- conflicted
+++ resolved
@@ -16,18 +16,6 @@
 
 export const githubFullRepositorySecretScan = new Queue("github-full-repository-secret-scanning", "redis://redis:6379");
 
-<<<<<<< HEAD
-=======
-type TScanPushEventQueueDetails = {
-  organizationId: string,
-  installationId: string,
-  repository: {
-    id: number,
-    fullName: string,
-  },
-}
-
->>>>>>> 66aa218a
 githubFullRepositorySecretScan.process(async (job: Job, done: Queue.DoneCallback) => {
   const {
     organizationId,
@@ -42,7 +30,6 @@
       auth: {
         appId: await getSecretScanningGitAppId(),
         privateKey: await getSecretScanningPrivateKey(),
-<<<<<<< HEAD
         installationId: installationId,
       },
     });
@@ -52,7 +39,6 @@
     const secretFindings: string[] = [];
 
     for (const finding of findings) {
-
       batchRiskUpdate.push({
         fingerprint: finding.Fingerprint,
         data: {
@@ -64,8 +50,7 @@
           status: RiskStatus.UNRESOLVED,
           gitSecretBlindIndex: "", // placeholder until we create the blind indexes in bulk
         },
-      });
-
+      })
       secretFindings.push(finding.Secret);
     }
 
@@ -77,7 +62,7 @@
       organizationId,
       salt,
       status: RiskStatus.UNRESOLVED
-    });
+    })
 
     if (findings.length !== gitSecretBlindIndexes.length) {
       throw new Error("Length mismatch between the Git secret findings and the new Git secret blind indexes");
@@ -87,24 +72,7 @@
     // this is needed to coordinate Git risk status updates across GitRisks and GitSecret
     for (let i = 0; i < findings.length; i++) {
       batchRiskUpdate[i].data.gitSecretBlindIndex = gitSecretBlindIndexes[i];
-=======
-        installationId: installationId
       },
-    });
-
-    const findings: SecretMatch[] = await scanFullRepoContentAndGetFindings(octokit, installationId as any, repository.fullName)
-    for (const finding of findings) {
-      await GitRisks.findOneAndUpdate({ fingerprint: finding.Fingerprint },
-        {
-          ...convertKeysToLowercase(finding),
-          installationId: installationId,
-          organization: organizationId,
-          repositoryFullName: repository.fullName,
-          repositoryId: repository.id
-        }, {
-        upsert: true
-      }).lean()
->>>>>>> 66aa218a
     }
     
     // check for duplicate data and bulk update Git risks
