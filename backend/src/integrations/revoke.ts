--- conflicted
+++ resolved
@@ -11,11 +11,8 @@
   INTEGRATION_VERCEL,
   INTEGRATION_NETLIFY,
   INTEGRATION_GITHUB,
-<<<<<<< HEAD
   INTEGRATION_GITLAB,
-=======
   INTEGRATION_GCP_SECRET_MANAGER
->>>>>>> 2bed5621
 } from '../variables';
 
 const revokeAccess = async ({
@@ -37,11 +34,9 @@
         break;
       case INTEGRATION_GITHUB:
         break;
-<<<<<<< HEAD
       case INTEGRATION_GITLAB:
-=======
+        break;
       case INTEGRATION_GCP_SECRET_MANAGER:
->>>>>>> 2bed5621
         break;
     }
 
