--- conflicted
+++ resolved
@@ -21,25 +21,6 @@
   integrationAuth: IIntegrationAuth;
   accessToken: string;
 }) => {
-  let deletedIntegrationAuth;
-<<<<<<< HEAD
-  try {
-    // add any integration-specific revocation logic
-    switch (integrationAuth.integration) {
-      case INTEGRATION_HEROKU:
-        break;
-      case INTEGRATION_VERCEL:
-        break;
-      case INTEGRATION_NETLIFY:
-        break;
-      case INTEGRATION_GITHUB:
-        break;
-      case INTEGRATION_GITLAB:
-        break;
-      case INTEGRATION_GCP_SECRET_MANAGER:
-        break;
-    }
-=======
   // add any integration-specific revocation logic
   switch (integrationAuth.integration) {
     case INTEGRATION_HEROKU:
@@ -52,10 +33,11 @@
       break;
     case INTEGRATION_GITLAB:
       break;
+    case INTEGRATION_GCP_SECRET_MANAGER:
+      break;
   }
->>>>>>> 720ab446
 
-  deletedIntegrationAuth = await IntegrationAuth.findOneAndDelete({
+  const deletedIntegrationAuth = await IntegrationAuth.findOneAndDelete({
     _id: integrationAuth._id
   });
 
