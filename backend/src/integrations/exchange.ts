import request from '../config/request';
import * as Sentry from '@sentry/node';
import {
  INTEGRATION_AZURE_KEY_VAULT,
  INTEGRATION_HEROKU,
  INTEGRATION_VERCEL,
  INTEGRATION_NETLIFY,
  INTEGRATION_GITHUB,
<<<<<<< HEAD
  INTEGRATION_GITLAB,
=======
  INTEGRATION_GCP_SECRET_MANAGER,
>>>>>>> 2bed5621
  INTEGRATION_AZURE_TOKEN_URL,
  INTEGRATION_HEROKU_TOKEN_URL,
  INTEGRATION_VERCEL_TOKEN_URL,
  INTEGRATION_NETLIFY_TOKEN_URL,
  INTEGRATION_GITHUB_TOKEN_URL,
<<<<<<< HEAD
  INTEGRATION_GITLAB_TOKEN_URL
=======
  INTEGRATION_GCP_TOKEN_URL
>>>>>>> 2bed5621
} from '../variables';
import {
  SITE_URL,
  CLIENT_ID_AZURE,
  CLIENT_ID_VERCEL,
  CLIENT_ID_NETLIFY,
  CLIENT_ID_GITHUB,
<<<<<<< HEAD
  CLIENT_ID_GITLAB,
=======
  CLIENT_ID_GCP_SECRET_MANAGER,
>>>>>>> 2bed5621
  CLIENT_SECRET_AZURE,
  CLIENT_SECRET_HEROKU,
  CLIENT_SECRET_VERCEL,
  CLIENT_SECRET_NETLIFY,
  CLIENT_SECRET_GITHUB,
<<<<<<< HEAD
  CLIENT_SECRET_GITLAB,
=======
  CLIENT_SECRET_GCP_SECRET_MANAGER
>>>>>>> 2bed5621
} from '../config';

interface ExchangeCodeAzureResponse {
  token_type: string;
  scope: string;
  expires_in: number;
  ext_expires_in: number;
  access_token: string;
  refresh_token: string;
  id_token: string;
}

interface ExchangeCodeHerokuResponse {
  token_type: string;
  access_token: string;
  expires_in: number;
  refresh_token: string;
  user_id: string;
  session_nonce?: string;
}

interface ExchangeCodeVercelResponse {
  token_type: string;
  access_token: string;
  installation_id: string;
  user_id: string;
  team_id?: string;
}

interface ExchangeCodeNetlifyResponse {
  access_token: string;
  token_type: string;
  refresh_token: string;
  scope: string;
  created_at: number;
}

interface ExchangeCodeGithubResponse {
  access_token: string;
  scope: string;
  token_type: string;
}

<<<<<<< HEAD
interface ExchangeCodeGitlabResponse {
  access_token: string;
  token_type: string;
  expires_in: number;
  refresh_token: string;
  scope: string;
  created_at: number;
=======
interface ExchangeCodeGCPSecretManagerResponse {
  access_token: string;
  expires_in: number;
  refresh_token: string;
  scope: string;
  token_type: string;
>>>>>>> 2bed5621
}

/**
 * Return [accessToken], [accessExpiresAt], and [refreshToken] for OAuth2
 * code-token exchange for integration named [integration]
 * @param {Object} obj1
 * @param {String} obj1.integration - name of integration
 * @param {String} obj1.code - code for code-token exchange
 * @returns {Object} obj
 * @returns {String} obj.accessToken - access token for integration
 * @returns {String} obj.refreshToken - refresh token for integration
 * @returns {Date} obj.accessExpiresAt - date of expiration for access token
 * @returns {String} obj.action - integration action for bot sequence
 */
const exchangeCode = async ({
  integration,
  code
}: {
  integration: string;
  code: string;
}) => {
  let obj = {} as any;

  try {
    switch (integration) {
      case INTEGRATION_AZURE_KEY_VAULT:
        obj = await exchangeCodeAzure({
          code
        });
        break;
      case INTEGRATION_HEROKU:
        obj = await exchangeCodeHeroku({
          code
        });
        break;
      case INTEGRATION_VERCEL:
        obj = await exchangeCodeVercel({
          code
        });
        break;
      case INTEGRATION_NETLIFY:
        obj = await exchangeCodeNetlify({
          code
        });
        break;
      case INTEGRATION_GITHUB:
        obj = await exchangeCodeGithub({
          code
        });
        break;
<<<<<<< HEAD
      case INTEGRATION_GITLAB:
        obj = await exchangeCodeGitlab({
          code
        });
=======
      case INTEGRATION_GCP_SECRET_MANAGER:
        obj = await exchangeCodeGCPSecretManager({
          code
        });
        break;
>>>>>>> 2bed5621
    }
  } catch (err) {
    Sentry.setUser(null);
    Sentry.captureException(err);
    throw new Error('Failed OAuth2 code-token exchange');
  }

  return obj;
};

/**
 * Return [accessToken] for Azure OAuth2 code-token exchange
 * @param param0 
 */
const exchangeCodeAzure = async ({
  code
}: {
  code: string;
}) => {
  const accessExpiresAt = new Date();
  let res: ExchangeCodeAzureResponse;
  try {
    res = (await request.post(
      INTEGRATION_AZURE_TOKEN_URL,
      new URLSearchParams({
        grant_type: 'authorization_code',
        code: code,
        scope: 'https://vault.azure.net/.default openid offline_access',
        client_id: CLIENT_ID_AZURE,
        client_secret: CLIENT_SECRET_AZURE,
        redirect_uri: `${SITE_URL}/integrations/azure-key-vault/oauth2/callback`
      } as any)
    )).data;

    accessExpiresAt.setSeconds(
      accessExpiresAt.getSeconds() + res.expires_in
    );
  } catch (err) {
    Sentry.setUser(null);
    Sentry.captureException(err);
    throw new Error('Failed OAuth2 code-token exchange with Azure');
  }

  return ({
    accessToken: res.access_token,
    refreshToken: res.refresh_token,
    accessExpiresAt
  });
}

/**
 * Return [accessToken], [accessExpiresAt], and [refreshToken] for Heroku
 * OAuth2 code-token exchange
 * @param {Object} obj1
 * @param {Object} obj1.code - code for code-token exchange
 * @returns {Object} obj2
 * @returns {String} obj2.accessToken - access token for Heroku API
 * @returns {String} obj2.refreshToken - refresh token for Heroku API
 * @returns {Date} obj2.accessExpiresAt - date of expiration for access token
 */
const exchangeCodeHeroku = async ({
  code
}: {
  code: string;
}) => {
  let res: ExchangeCodeHerokuResponse;
  const accessExpiresAt = new Date();
  try {
    res = (await request.post(
      INTEGRATION_HEROKU_TOKEN_URL,
      new URLSearchParams({
        grant_type: 'authorization_code',
        code: code,
        client_secret: CLIENT_SECRET_HEROKU
      } as any)
    )).data;

    accessExpiresAt.setSeconds(
      accessExpiresAt.getSeconds() + res.expires_in
    );
  } catch (err) {
    Sentry.setUser(null);
    Sentry.captureException(err);
    throw new Error('Failed OAuth2 code-token exchange with Heroku');
  }

  return ({
    accessToken: res.access_token,
    refreshToken: res.refresh_token,
    accessExpiresAt
  });
}

/**
 * Return [accessToken], [accessExpiresAt], and [refreshToken] for Vercel
 * code-token exchange
 * @param {Object} obj1
 * @param {Object} obj1.code - code for code-token exchange
 * @returns {Object} obj2
 * @returns {String} obj2.accessToken - access token for Heroku API
 * @returns {String} obj2.refreshToken - refresh token for Heroku API
 * @returns {Date} obj2.accessExpiresAt - date of expiration for access token
 */
const exchangeCodeVercel = async ({ code }: { code: string }) => {
  let res: ExchangeCodeVercelResponse;
  try {
    res = (
      await request.post(
        INTEGRATION_VERCEL_TOKEN_URL,
        new URLSearchParams({
          code: code,
          client_id: CLIENT_ID_VERCEL,
          client_secret: CLIENT_SECRET_VERCEL,
          redirect_uri: `${SITE_URL}/integrations/vercel/oauth2/callback`
        } as any)
      )
    ).data;
  } catch (err) {
    Sentry.setUser(null);
    Sentry.captureException(err);
    throw new Error(`Failed OAuth2 code-token exchange with Vercel [err=${err}]`);
  }

  return {
    accessToken: res.access_token,
    refreshToken: null,
    accessExpiresAt: null,
    teamId: res.team_id // Custom fields, so do we nee
  };
};

/**
 * Return [accessToken], [accessExpiresAt], and [refreshToken] for Vercel
 * code-token exchange
 * @param {Object} obj1
 * @param {Object} obj1.code - code for code-token exchange
 * @returns {Object} obj2
 * @returns {String} obj2.accessToken - access token for Heroku API
 * @returns {String} obj2.refreshToken - refresh token for Heroku API
 * @returns {Date} obj2.accessExpiresAt - date of expiration for access token
 */
const exchangeCodeNetlify = async ({ code }: { code: string }) => {
  let res: ExchangeCodeNetlifyResponse;
  let accountId;
  try {
    res = (
      await request.post(
        INTEGRATION_NETLIFY_TOKEN_URL,
        new URLSearchParams({
          grant_type: 'authorization_code',
          code: code,
          client_id: CLIENT_ID_NETLIFY,
          client_secret: CLIENT_SECRET_NETLIFY,
          redirect_uri: `${SITE_URL}/integrations/netlify/oauth2/callback`
        } as any)
      )
    ).data;

    const res2 = await request.get('https://api.netlify.com/api/v1/sites', {
      headers: {
        Authorization: `Bearer ${res.access_token}`
      }
    });

    const res3 = (
      await request.get('https://api.netlify.com/api/v1/accounts', {
        headers: {
          Authorization: `Bearer ${res.access_token}`
        }
      })
    ).data;

    accountId = res3[0].id;
  } catch (err) {
    Sentry.setUser(null);
    Sentry.captureException(err);
    throw new Error('Failed OAuth2 code-token exchange with Netlify');
  }

  return {
    accessToken: res.access_token,
    refreshToken: res.refresh_token,
    accountId
  };
};

/**
 * Return [accessToken], [accessExpiresAt], and [refreshToken] for Github
 * code-token exchange
 * @param {Object} obj1
 * @param {Object} obj1.code - code for code-token exchange
 * @returns {Object} obj2
 * @returns {String} obj2.accessToken - access token for Github API
 * @returns {String} obj2.refreshToken - refresh token for Github API
 * @returns {Date} obj2.accessExpiresAt - date of expiration for access token
 */
const exchangeCodeGithub = async ({ code }: { code: string }) => {
  let res: ExchangeCodeGithubResponse;
  try {
    res = (
      await request.get(INTEGRATION_GITHUB_TOKEN_URL, {
        params: {
          client_id: CLIENT_ID_GITHUB,
          client_secret: CLIENT_SECRET_GITHUB,
          code: code,
          redirect_uri: `${SITE_URL}/integrations/github/oauth2/callback`
        },
        headers: {
          'Accept': 'application/json',
          'Accept-Encoding': 'application/json'
        }
      })
    ).data;

  } catch (err) {
    Sentry.setUser(null);
    Sentry.captureException(err);
    throw new Error('Failed OAuth2 code-token exchange with Github');
  }

  return {
    accessToken: res.access_token,
    refreshToken: null,
    accessExpiresAt: null
  };
};

/**
<<<<<<< HEAD
 * Return [accessToken], [accessExpiresAt], and [refreshToken] for Gitlab
=======
 * Return [accessToken], [accessExpiresAt], and [refreshToken] for gcp-secret-manager
>>>>>>> 2bed5621
 * code-token exchange
 * @param {Object} obj1
 * @param {Object} obj1.code - code for code-token exchange
 * @returns {Object} obj2
<<<<<<< HEAD
 * @returns {String} obj2.accessToken - access token for Gitlab API
 * @returns {String} obj2.refreshToken - refresh token for Gitlab API
 * @returns {Date} obj2.accessExpiresAt - date of expiration for access token
 */
const exchangeCodeGitlab = async ({ code }: { code: string }) => {
  let res: ExchangeCodeGitlabResponse; 
  const accessExpiresAt = new Date();
  
  try {
    res = (
      await request.post(
        INTEGRATION_GITLAB_TOKEN_URL,
        new URLSearchParams({
          grant_type: 'authorization_code',
          code: code,
          client_id: CLIENT_ID_GITLAB,
          client_secret: CLIENT_SECRET_GITLAB,
          redirect_uri: `${SITE_URL}/integrations/gitlab/oauth2/callback`
        } as any),
        {
          headers: {
            "Accept-Encoding": "application/json",
=======
 * @returns {String} obj2.accessToken - access token for GCP API
 * @returns {String} obj2.refreshToken - refresh token for GCP API
 * @returns {Date} obj2.accessExpiresAt - date of expiration for access token
 */
const exchangeCodeGCPSecretManager = async ({ code }: { code: string }) => {
  let res: ExchangeCodeGCPSecretManagerResponse;

  try {
    res = (
      await request.post(INTEGRATION_GCP_TOKEN_URL,
        {
          client_id: CLIENT_ID_GCP_SECRET_MANAGER,
          client_secret: CLIENT_SECRET_GCP_SECRET_MANAGER,
          code: code,
          redirect_uri: `${SITE_URL}/integrations/gcp-secret-manager/oauth2/callback`,
          grant_type: "authorization_code"
        }, 
        {
          headers: {
            'Accept': 'application/json',
            'Accept-Encoding': 'application/json'
>>>>>>> 2bed5621
          }
        }
      )
    ).data;
<<<<<<< HEAD
    
    accessExpiresAt.setSeconds(
      accessExpiresAt.getSeconds() + res.expires_in
    );
  } catch (err) {
    Sentry.setUser(null);
    Sentry.captureException(err);
    throw new Error('Failed OAuth2 code-token exchange with Gitlab');
=======

   /**
    * @note the expires_in in response shows the number of seconds after which the access_token
    * expires, so we update the infisical accessExpiresAt value to current-date-in-ms + expires_in
    * in ms
    */
   res.expires_in = Date.now() + (res.expires_in * 1000)
  } catch (err) {
    Sentry.setUser(null);
    Sentry.captureException(err);
    throw new Error('Failed OAuth2 code-token exchange with GCP secret manager');
>>>>>>> 2bed5621
  }

  return {
    accessToken: res.access_token,
    refreshToken: res.refresh_token,
<<<<<<< HEAD
    accessExpiresAt
  };
}
=======
    accessExpiresAt: res.expires_in
  };
};
>>>>>>> 2bed5621

export { exchangeCode };<|MERGE_RESOLUTION|>--- conflicted
+++ resolved
@@ -6,21 +6,15 @@
   INTEGRATION_VERCEL,
   INTEGRATION_NETLIFY,
   INTEGRATION_GITHUB,
-<<<<<<< HEAD
   INTEGRATION_GITLAB,
-=======
   INTEGRATION_GCP_SECRET_MANAGER,
->>>>>>> 2bed5621
   INTEGRATION_AZURE_TOKEN_URL,
   INTEGRATION_HEROKU_TOKEN_URL,
   INTEGRATION_VERCEL_TOKEN_URL,
   INTEGRATION_NETLIFY_TOKEN_URL,
   INTEGRATION_GITHUB_TOKEN_URL,
-<<<<<<< HEAD
-  INTEGRATION_GITLAB_TOKEN_URL
-=======
+  INTEGRATION_GITLAB_TOKEN_URL,
   INTEGRATION_GCP_TOKEN_URL
->>>>>>> 2bed5621
 } from '../variables';
 import {
   SITE_URL,
@@ -28,21 +22,15 @@
   CLIENT_ID_VERCEL,
   CLIENT_ID_NETLIFY,
   CLIENT_ID_GITHUB,
-<<<<<<< HEAD
   CLIENT_ID_GITLAB,
-=======
   CLIENT_ID_GCP_SECRET_MANAGER,
->>>>>>> 2bed5621
   CLIENT_SECRET_AZURE,
   CLIENT_SECRET_HEROKU,
   CLIENT_SECRET_VERCEL,
   CLIENT_SECRET_NETLIFY,
   CLIENT_SECRET_GITHUB,
-<<<<<<< HEAD
   CLIENT_SECRET_GITLAB,
-=======
   CLIENT_SECRET_GCP_SECRET_MANAGER
->>>>>>> 2bed5621
 } from '../config';
 
 interface ExchangeCodeAzureResponse {
@@ -86,7 +74,6 @@
   token_type: string;
 }
 
-<<<<<<< HEAD
 interface ExchangeCodeGitlabResponse {
   access_token: string;
   token_type: string;
@@ -94,14 +81,14 @@
   refresh_token: string;
   scope: string;
   created_at: number;
-=======
+}
+
 interface ExchangeCodeGCPSecretManagerResponse {
   access_token: string;
   expires_in: number;
   refresh_token: string;
   scope: string;
   token_type: string;
->>>>>>> 2bed5621
 }
 
 /**
@@ -152,18 +139,16 @@
           code
         });
         break;
-<<<<<<< HEAD
       case INTEGRATION_GITLAB:
         obj = await exchangeCodeGitlab({
           code
         });
-=======
+        break;
       case INTEGRATION_GCP_SECRET_MANAGER:
         obj = await exchangeCodeGCPSecretManager({
           code
         });
         break;
->>>>>>> 2bed5621
     }
   } catch (err) {
     Sentry.setUser(null);
@@ -391,17 +376,13 @@
   };
 };
 
-/**
-<<<<<<< HEAD
+
+/**
  * Return [accessToken], [accessExpiresAt], and [refreshToken] for Gitlab
-=======
- * Return [accessToken], [accessExpiresAt], and [refreshToken] for gcp-secret-manager
->>>>>>> 2bed5621
  * code-token exchange
  * @param {Object} obj1
  * @param {Object} obj1.code - code for code-token exchange
  * @returns {Object} obj2
-<<<<<<< HEAD
  * @returns {String} obj2.accessToken - access token for Gitlab API
  * @returns {String} obj2.refreshToken - refresh token for Gitlab API
  * @returns {Date} obj2.accessExpiresAt - date of expiration for access token
@@ -424,7 +405,33 @@
         {
           headers: {
             "Accept-Encoding": "application/json",
-=======
+          }
+        }
+      )
+    ).data;
+    
+    accessExpiresAt.setSeconds(
+      accessExpiresAt.getSeconds() + res.expires_in
+    );
+  } catch (err) {
+    Sentry.setUser(null);
+    Sentry.captureException(err);
+    throw new Error('Failed OAuth2 code-token exchange with Gitlab');
+  }
+
+  return {
+    accessToken: res.access_token,
+    refreshToken: res.refresh_token,
+    accessExpiresAt
+  };
+}
+
+/**
+ * Return [accessToken], [accessExpiresAt], and [refreshToken] for gcp-secret-manager
+ * code-token exchange
+ * @param {Object} obj1
+ * @param {Object} obj1.code - code for code-token exchange
+ * @returns {Object} obj2
  * @returns {String} obj2.accessToken - access token for GCP API
  * @returns {String} obj2.refreshToken - refresh token for GCP API
  * @returns {Date} obj2.accessExpiresAt - date of expiration for access token
@@ -446,21 +453,10 @@
           headers: {
             'Accept': 'application/json',
             'Accept-Encoding': 'application/json'
->>>>>>> 2bed5621
           }
         }
       )
     ).data;
-<<<<<<< HEAD
-    
-    accessExpiresAt.setSeconds(
-      accessExpiresAt.getSeconds() + res.expires_in
-    );
-  } catch (err) {
-    Sentry.setUser(null);
-    Sentry.captureException(err);
-    throw new Error('Failed OAuth2 code-token exchange with Gitlab');
-=======
 
    /**
     * @note the expires_in in response shows the number of seconds after which the access_token
@@ -472,20 +468,13 @@
     Sentry.setUser(null);
     Sentry.captureException(err);
     throw new Error('Failed OAuth2 code-token exchange with GCP secret manager');
->>>>>>> 2bed5621
   }
 
   return {
     accessToken: res.access_token,
     refreshToken: res.refresh_token,
-<<<<<<< HEAD
-    accessExpiresAt
-  };
-}
-=======
     accessExpiresAt: res.expires_in
   };
 };
->>>>>>> 2bed5621
 
 export { exchangeCode };