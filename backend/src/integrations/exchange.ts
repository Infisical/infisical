import * as Sentry from '@sentry/node';
import request from '../config/request';
import {
  INTEGRATION_AZURE_KEY_VAULT,
  INTEGRATION_HEROKU,
  INTEGRATION_VERCEL,
  INTEGRATION_NETLIFY,
  INTEGRATION_GITHUB,
  INTEGRATION_GITLAB,
  INTEGRATION_GCP_SECRET_MANAGER,
  INTEGRATION_AZURE_TOKEN_URL,
  INTEGRATION_HEROKU_TOKEN_URL,
  INTEGRATION_VERCEL_TOKEN_URL,
  INTEGRATION_NETLIFY_TOKEN_URL,
  INTEGRATION_GITHUB_TOKEN_URL,
  INTEGRATION_GITLAB_TOKEN_URL,
  INTEGRATION_GCP_TOKEN_URL
} from '../variables';
import {
<<<<<<< HEAD
  SITE_URL,
  CLIENT_ID_AZURE,
  CLIENT_ID_VERCEL,
  CLIENT_ID_NETLIFY,
  CLIENT_ID_GITHUB,
  CLIENT_ID_GITLAB,
  CLIENT_ID_GCP_SECRET_MANAGER,
  CLIENT_SECRET_AZURE,
  CLIENT_SECRET_HEROKU,
  CLIENT_SECRET_VERCEL,
  CLIENT_SECRET_NETLIFY,
  CLIENT_SECRET_GITHUB,
  CLIENT_SECRET_GITLAB,
  CLIENT_SECRET_GCP_SECRET_MANAGER
=======
  getSiteURL,
  getClientIdAzure,
  getClientSecretAzure,
  getClientSecretHeroku,
  getClientIdVercel,
  getClientSecretVercel,
  getClientIdNetlify,
  getClientSecretNetlify,
  getClientIdGitHub,
  getClientSecretGitHub,
  getClientIdGitLab,
  getClientSecretGitLab
>>>>>>> 88a208f4
} from '../config';

interface ExchangeCodeAzureResponse {
  token_type: string;
  scope: string;
  expires_in: number;
  ext_expires_in: number;
  access_token: string;
  refresh_token: string;
  id_token: string;
}

interface ExchangeCodeHerokuResponse {
  token_type: string;
  access_token: string;
  expires_in: number;
  refresh_token: string;
  user_id: string;
  session_nonce?: string;
}

interface ExchangeCodeVercelResponse {
  token_type: string;
  access_token: string;
  installation_id: string;
  user_id: string;
  team_id?: string;
}

interface ExchangeCodeNetlifyResponse {
  access_token: string;
  token_type: string;
  refresh_token: string;
  scope: string;
  created_at: number;
}

interface ExchangeCodeGithubResponse {
  access_token: string;
  scope: string;
  token_type: string;
}

interface ExchangeCodeGitlabResponse {
  access_token: string;
  token_type: string;
  expires_in: number;
  refresh_token: string;
  scope: string;
  created_at: number;
}

interface ExchangeCodeGCPSecretManagerResponse {
  access_token: string;
  expires_in: number;
  refresh_token: string;
  scope: string;
  token_type: string;
}

/**
 * Return [accessToken], [accessExpiresAt], and [refreshToken] for OAuth2
 * code-token exchange for integration named [integration]
 * @param {Object} obj1
 * @param {String} obj1.integration - name of integration
 * @param {String} obj1.code - code for code-token exchange
 * @returns {Object} obj
 * @returns {String} obj.accessToken - access token for integration
 * @returns {String} obj.refreshToken - refresh token for integration
 * @returns {Date} obj.accessExpiresAt - date of expiration for access token
 * @returns {String} obj.action - integration action for bot sequence
 */
const exchangeCode = async ({
  integration,
  code
}: {
  integration: string;
  code: string;
}) => {
  let obj = {} as any;

  try {
    switch (integration) {
      case INTEGRATION_AZURE_KEY_VAULT:
        obj = await exchangeCodeAzure({
          code
        });
        break;
      case INTEGRATION_HEROKU:
        obj = await exchangeCodeHeroku({
          code
        });
        break;
      case INTEGRATION_VERCEL:
        obj = await exchangeCodeVercel({
          code
        });
        break;
      case INTEGRATION_NETLIFY:
        obj = await exchangeCodeNetlify({
          code
        });
        break;
      case INTEGRATION_GITHUB:
        obj = await exchangeCodeGithub({
          code
        });
        break;
      case INTEGRATION_GITLAB:
        obj = await exchangeCodeGitlab({
          code
        });
        break;
      case INTEGRATION_GCP_SECRET_MANAGER:
        obj = await exchangeCodeGCPSecretManager({
          code
        });
        break;
    }
  } catch (err) {
    Sentry.setUser(null);
    Sentry.captureException(err);
    throw new Error('Failed OAuth2 code-token exchange');
  }

  return obj;
};

/**
 * Return [accessToken] for Azure OAuth2 code-token exchange
 * @param param0 
 */
const exchangeCodeAzure = async ({
  code
}: {
  code: string;
}) => {
  const accessExpiresAt = new Date();
  let res: ExchangeCodeAzureResponse;
  try {
    res = (await request.post(
      INTEGRATION_AZURE_TOKEN_URL,
      new URLSearchParams({
        grant_type: 'authorization_code',
        code: code,
        scope: 'https://vault.azure.net/.default openid offline_access',
        client_id: getClientIdAzure(),
        client_secret: getClientSecretAzure(),
        redirect_uri: `${getSiteURL()}/integrations/azure-key-vault/oauth2/callback`
      } as any)
    )).data;

    accessExpiresAt.setSeconds(
      accessExpiresAt.getSeconds() + res.expires_in
    );
  } catch (err) {
    Sentry.setUser(null);
    Sentry.captureException(err);
    throw new Error('Failed OAuth2 code-token exchange with Azure');
  }

  return ({
    accessToken: res.access_token,
    refreshToken: res.refresh_token,
    accessExpiresAt
  });
}

/**
 * Return [accessToken], [accessExpiresAt], and [refreshToken] for Heroku
 * OAuth2 code-token exchange
 * @param {Object} obj1
 * @param {Object} obj1.code - code for code-token exchange
 * @returns {Object} obj2
 * @returns {String} obj2.accessToken - access token for Heroku API
 * @returns {String} obj2.refreshToken - refresh token for Heroku API
 * @returns {Date} obj2.accessExpiresAt - date of expiration for access token
 */
const exchangeCodeHeroku = async ({
  code
}: {
  code: string;
}) => {
  let res: ExchangeCodeHerokuResponse;
  const accessExpiresAt = new Date();
  try {
    res = (await request.post(
      INTEGRATION_HEROKU_TOKEN_URL,
      new URLSearchParams({
        grant_type: 'authorization_code',
        code: code,
        client_secret: getClientSecretHeroku()
      } as any)
    )).data;

    accessExpiresAt.setSeconds(
      accessExpiresAt.getSeconds() + res.expires_in
    );
  } catch (err) {
    Sentry.setUser(null);
    Sentry.captureException(err);
    throw new Error('Failed OAuth2 code-token exchange with Heroku');
  }

  return ({
    accessToken: res.access_token,
    refreshToken: res.refresh_token,
    accessExpiresAt
  });
}

/**
 * Return [accessToken], [accessExpiresAt], and [refreshToken] for Vercel
 * code-token exchange
 * @param {Object} obj1
 * @param {Object} obj1.code - code for code-token exchange
 * @returns {Object} obj2
 * @returns {String} obj2.accessToken - access token for Heroku API
 * @returns {String} obj2.refreshToken - refresh token for Heroku API
 * @returns {Date} obj2.accessExpiresAt - date of expiration for access token
 */
const exchangeCodeVercel = async ({ code }: { code: string }) => {
  let res: ExchangeCodeVercelResponse;
  try {
    res = (
      await request.post(
        INTEGRATION_VERCEL_TOKEN_URL,
        new URLSearchParams({
          code: code,
          client_id: getClientIdVercel(),
          client_secret: getClientSecretVercel(),
          redirect_uri: `${getSiteURL()}/integrations/vercel/oauth2/callback`
        } as any)
      )
    ).data;
  } catch (err) {
    Sentry.setUser(null);
    Sentry.captureException(err);
    throw new Error(`Failed OAuth2 code-token exchange with Vercel [err=${err}]`);
  }

  return {
    accessToken: res.access_token,
    refreshToken: null,
    accessExpiresAt: null,
    teamId: res.team_id // Custom fields, so do we nee
  };
};

/**
 * Return [accessToken], [accessExpiresAt], and [refreshToken] for Vercel
 * code-token exchange
 * @param {Object} obj1
 * @param {Object} obj1.code - code for code-token exchange
 * @returns {Object} obj2
 * @returns {String} obj2.accessToken - access token for Heroku API
 * @returns {String} obj2.refreshToken - refresh token for Heroku API
 * @returns {Date} obj2.accessExpiresAt - date of expiration for access token
 */
const exchangeCodeNetlify = async ({ code }: { code: string }) => {
  let res: ExchangeCodeNetlifyResponse;
  let accountId;
  try {
    res = (
      await request.post(
        INTEGRATION_NETLIFY_TOKEN_URL,
        new URLSearchParams({
          grant_type: 'authorization_code',
          code: code,
          client_id: getClientIdNetlify(),
          client_secret: getClientSecretNetlify(),
          redirect_uri: `${getSiteURL()}/integrations/netlify/oauth2/callback`
        } as any)
      )
    ).data;

    const res2 = await request.get('https://api.netlify.com/api/v1/sites', {
      headers: {
        Authorization: `Bearer ${res.access_token}`
      }
    });

    const res3 = (
      await request.get('https://api.netlify.com/api/v1/accounts', {
        headers: {
          Authorization: `Bearer ${res.access_token}`
        }
      })
    ).data;

    accountId = res3[0].id;
  } catch (err) {
    Sentry.setUser(null);
    Sentry.captureException(err);
    throw new Error('Failed OAuth2 code-token exchange with Netlify');
  }

  return {
    accessToken: res.access_token,
    refreshToken: res.refresh_token,
    accountId
  };
};

/**
 * Return [accessToken], [accessExpiresAt], and [refreshToken] for Github
 * code-token exchange
 * @param {Object} obj1
 * @param {Object} obj1.code - code for code-token exchange
 * @returns {Object} obj2
 * @returns {String} obj2.accessToken - access token for Github API
 * @returns {String} obj2.refreshToken - refresh token for Github API
 * @returns {Date} obj2.accessExpiresAt - date of expiration for access token
 */
const exchangeCodeGithub = async ({ code }: { code: string }) => {
  let res: ExchangeCodeGithubResponse;
  try {
    res = (
      await request.get(INTEGRATION_GITHUB_TOKEN_URL, {
        params: {
          client_id: getClientIdGitHub(),
          client_secret: getClientSecretGitHub(),
          code: code,
          redirect_uri: `${getSiteURL()}/integrations/github/oauth2/callback`
        },
        headers: {
          'Accept': 'application/json',
          'Accept-Encoding': 'application/json'
        }
      })
    ).data;

  } catch (err) {
    Sentry.setUser(null);
    Sentry.captureException(err);
    throw new Error('Failed OAuth2 code-token exchange with Github');
  }

  return {
    accessToken: res.access_token,
    refreshToken: null,
    accessExpiresAt: null
  };
};


/**
 * Return [accessToken], [accessExpiresAt], and [refreshToken] for Gitlab
 * code-token exchange
 * @param {Object} obj1
 * @param {Object} obj1.code - code for code-token exchange
 * @returns {Object} obj2
 * @returns {String} obj2.accessToken - access token for Gitlab API
 * @returns {String} obj2.refreshToken - refresh token for Gitlab API
 * @returns {Date} obj2.accessExpiresAt - date of expiration for access token
 */
const exchangeCodeGitlab = async ({ code }: { code: string }) => {
  let res: ExchangeCodeGitlabResponse; 
  const accessExpiresAt = new Date();
  
  try {
    res = (
      await request.post(
        INTEGRATION_GITLAB_TOKEN_URL,
        new URLSearchParams({
          grant_type: 'authorization_code',
          code: code,
          client_id: getClientIdGitLab(),
          client_secret: getClientSecretGitLab(),
          redirect_uri: `${getSiteURL()}/integrations/gitlab/oauth2/callback`
        } as any),
        {
          headers: {
            "Accept-Encoding": "application/json",
          }
        }
      )
    ).data;
    
    accessExpiresAt.setSeconds(
      accessExpiresAt.getSeconds() + res.expires_in
    );
  } catch (err) {
    Sentry.setUser(null);
    Sentry.captureException(err);
    throw new Error('Failed OAuth2 code-token exchange with Gitlab');
  }

  return {
    accessToken: res.access_token,
    refreshToken: res.refresh_token,
    accessExpiresAt
  };
}

/**
 * Return [accessToken], [accessExpiresAt], and [refreshToken] for gcp-secret-manager
 * code-token exchange
 * @param {Object} obj1
 * @param {Object} obj1.code - code for code-token exchange
 * @returns {Object} obj2
 * @returns {String} obj2.accessToken - access token for GCP API
 * @returns {String} obj2.refreshToken - refresh token for GCP API
 * @returns {Date} obj2.accessExpiresAt - date of expiration for access token
 */
const exchangeCodeGCPSecretManager = async ({ code }: { code: string }) => {
  let res: ExchangeCodeGCPSecretManagerResponse;

  try {
    res = (
      await request.post(INTEGRATION_GCP_TOKEN_URL,
        {
          client_id: CLIENT_ID_GCP_SECRET_MANAGER,
          client_secret: CLIENT_SECRET_GCP_SECRET_MANAGER,
          code: code,
          redirect_uri: `${SITE_URL}/integrations/gcp-secret-manager/oauth2/callback`,
          grant_type: "authorization_code"
        }, 
        {
          headers: {
            'Accept': 'application/json',
            'Accept-Encoding': 'application/json'
          }
        }
      )
    ).data;

   /**
    * @note the expires_in in response shows the number of seconds after which the access_token
    * expires, so we update the infisical accessExpiresAt value to current-date-in-ms + expires_in
    * in ms
    */
   res.expires_in = Date.now() + (res.expires_in * 1000)
  } catch (err) {
    Sentry.setUser(null);
    Sentry.captureException(err);
    throw new Error('Failed OAuth2 code-token exchange with GCP secret manager');
  }

  return {
    accessToken: res.access_token,
    refreshToken: res.refresh_token,
    accessExpiresAt: res.expires_in
  };
};

export { exchangeCode };<|MERGE_RESOLUTION|>--- conflicted
+++ resolved
@@ -17,22 +17,6 @@
   INTEGRATION_GCP_TOKEN_URL
 } from '../variables';
 import {
-<<<<<<< HEAD
-  SITE_URL,
-  CLIENT_ID_AZURE,
-  CLIENT_ID_VERCEL,
-  CLIENT_ID_NETLIFY,
-  CLIENT_ID_GITHUB,
-  CLIENT_ID_GITLAB,
-  CLIENT_ID_GCP_SECRET_MANAGER,
-  CLIENT_SECRET_AZURE,
-  CLIENT_SECRET_HEROKU,
-  CLIENT_SECRET_VERCEL,
-  CLIENT_SECRET_NETLIFY,
-  CLIENT_SECRET_GITHUB,
-  CLIENT_SECRET_GITLAB,
-  CLIENT_SECRET_GCP_SECRET_MANAGER
-=======
   getSiteURL,
   getClientIdAzure,
   getClientSecretAzure,
@@ -45,7 +29,6 @@
   getClientSecretGitHub,
   getClientIdGitLab,
   getClientSecretGitLab
->>>>>>> 88a208f4
 } from '../config';
 
 interface ExchangeCodeAzureResponse {
