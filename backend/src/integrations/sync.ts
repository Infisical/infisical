import * as Sentry from '@sentry/node';
import _ from 'lodash';
import AWS from 'aws-sdk';
import {
    SecretsManagerClient,
    UpdateSecretCommand,
    CreateSecretCommand,
    GetSecretValueCommand,
    ResourceNotFoundException
} from '@aws-sdk/client-secrets-manager';
import { Octokit } from '@octokit/rest';
import sodium from 'libsodium-wrappers';
import { IIntegration, IIntegrationAuth } from '../models';
import {
<<<<<<< HEAD
    INTEGRATION_AZURE_KEY_VAULT,
    INTEGRATION_AWS_PARAMETER_STORE,
    INTEGRATION_AWS_SECRET_MANAGER,
    INTEGRATION_HEROKU,
    INTEGRATION_VERCEL,
    INTEGRATION_NETLIFY,
    INTEGRATION_GITHUB,
    INTEGRATION_GITLAB,
    INTEGRATION_RENDER,
    INTEGRATION_FLYIO,
    INTEGRATION_CIRCLECI,
    INTEGRATION_TRAVISCI,
    INTEGRATION_SUPABASE,
    INTEGRATION_HEROKU_API_URL,
    INTEGRATION_GITLAB_API_URL,
    INTEGRATION_VERCEL_API_URL,
    INTEGRATION_NETLIFY_API_URL,
    INTEGRATION_RENDER_API_URL,
    INTEGRATION_FLYIO_API_URL,
    INTEGRATION_CIRCLECI_API_URL,
    INTEGRATION_TRAVISCI_API_URL,
    INTEGRATION_SUPABASE_API_URL
} from '../variables';
=======
  INTEGRATION_AZURE_KEY_VAULT,
  INTEGRATION_AWS_PARAMETER_STORE,
  INTEGRATION_AWS_SECRET_MANAGER,
  INTEGRATION_HEROKU,
  INTEGRATION_VERCEL,
  INTEGRATION_NETLIFY,
  INTEGRATION_GITHUB,
  INTEGRATION_GITLAB,
  INTEGRATION_RENDER,
  INTEGRATION_RAILWAY,
  INTEGRATION_FLYIO,
  INTEGRATION_CIRCLECI,
  INTEGRATION_TRAVISCI,
  INTEGRATION_HEROKU_API_URL,
  INTEGRATION_GITLAB_API_URL,
  INTEGRATION_VERCEL_API_URL,
  INTEGRATION_NETLIFY_API_URL,
  INTEGRATION_RENDER_API_URL,
  INTEGRATION_RAILWAY_API_URL,
  INTEGRATION_FLYIO_API_URL,
  INTEGRATION_CIRCLECI_API_URL,
  INTEGRATION_TRAVISCI_API_URL,
} from "../variables";
>>>>>>> dda5f754
import request from '../config/request';
import axios from "axios";

/**
 * Sync/push [secrets] to [app] in integration named [integration]
 * @param {Object} obj
 * @param {IIntegration} obj.integration - integration details
 * @param {IIntegrationAuth} obj.integrationAuth - integration auth details
 * @param {Object} obj.secrets - secrets to push to integration (object where keys are secret keys and values are secret values)
 * @param {String} obj.accessId - access id for integration
 * @param {String} obj.accessToken - access token for integration
 */
const syncSecrets = async ({
    integration,
    integrationAuth,
    secrets,
    accessId,
    accessToken
}: {
    integration: IIntegration;
    integrationAuth: IIntegrationAuth;
    secrets: any;
    accessId: string | null;
    accessToken: string;
}) => {
<<<<<<< HEAD
    try {
        switch (integration.integration) {
            case INTEGRATION_AZURE_KEY_VAULT:
                await syncSecretsAzureKeyVault({
                    integration,
                    secrets,
                    accessToken
                });
                break;
            case INTEGRATION_AWS_PARAMETER_STORE:
                await syncSecretsAWSParameterStore({
                    integration,
                    secrets,
                    accessId,
                    accessToken
                });
                break;
            case INTEGRATION_AWS_SECRET_MANAGER:
                await syncSecretsAWSSecretManager({
                    integration,
                    secrets,
                    accessId,
                    accessToken
                });
                break;
            case INTEGRATION_HEROKU:
                await syncSecretsHeroku({
                    integration,
                    secrets,
                    accessToken
                });
                break;
            case INTEGRATION_VERCEL:
                await syncSecretsVercel({
                    integration,
                    integrationAuth,
                    secrets,
                    accessToken
                });
                break;
            case INTEGRATION_NETLIFY:
                await syncSecretsNetlify({
                    integration,
                    integrationAuth,
                    secrets,
                    accessToken
                });
                break;
            case INTEGRATION_GITHUB:
                await syncSecretsGitHub({
                    integration,
                    secrets,
                    accessToken
                });
                break;
            case INTEGRATION_GITLAB:
                await syncSecretsGitLab({
                    integration,
                    secrets,
                    accessToken
                });
                break;
            case INTEGRATION_RENDER:
                await syncSecretsRender({
                    integration,
                    secrets,
                    accessToken
                });
                break;
            case INTEGRATION_FLYIO:
                await syncSecretsFlyio({
                    integration,
                    secrets,
                    accessToken
                });
                break;
            case INTEGRATION_CIRCLECI:
                await syncSecretsCircleCI({
                    integration,
                    secrets,
                    accessToken
                });
                break;
            case INTEGRATION_TRAVISCI:
                await syncSecretsTravisCI({
                    integration,
                    secrets,
                    accessToken
                });
                break;
            case INTEGRATION_SUPABASE:
                await syncSecretsSupabase({
                    integration,
                    secrets,
                    accessToken
                });
                break;
        }
    } catch (err) {
        Sentry.setUser(null);
        Sentry.captureException(err);
        throw new Error('Failed to sync secrets to integration');
=======
  try {
    switch (integration.integration) {
      case INTEGRATION_AZURE_KEY_VAULT:
        await syncSecretsAzureKeyVault({
          integration,
          secrets,
          accessToken
        });
        break;
      case INTEGRATION_AWS_PARAMETER_STORE:
        await syncSecretsAWSParameterStore({
          integration,
          secrets,
          accessId,
          accessToken
        });
        break;
      case INTEGRATION_AWS_SECRET_MANAGER:
        await syncSecretsAWSSecretManager({
          integration,
          secrets,
          accessId,
          accessToken
        });
        break;
      case INTEGRATION_HEROKU:
        await syncSecretsHeroku({
          integration,
          secrets,
          accessToken,
        });
        break;
      case INTEGRATION_VERCEL:
        await syncSecretsVercel({
          integration,
          integrationAuth,
          secrets,
          accessToken,
        });
        break;
      case INTEGRATION_NETLIFY:
        await syncSecretsNetlify({
          integration,
          integrationAuth,
          secrets,
          accessToken,
        });
        break;
      case INTEGRATION_GITHUB:
        await syncSecretsGitHub({
          integration,
          secrets,
          accessToken,
        });
        break;
      case INTEGRATION_GITLAB:
        await syncSecretsGitLab({
          integration,
          secrets,
          accessToken,
        });
        break;
      case INTEGRATION_RENDER:
        await syncSecretsRender({
          integration,
          secrets,
          accessToken,
        });
        break;
      case INTEGRATION_RAILWAY:
        await syncSecretsRailway({
          integration,
          secrets,
          accessToken
        });
        break;
      case INTEGRATION_FLYIO:
        await syncSecretsFlyio({
          integration,
          secrets,
          accessToken,
        });
        break;
      case INTEGRATION_CIRCLECI:
        await syncSecretsCircleCI({
          integration,
          secrets,
          accessToken,
        });
        break;
      case INTEGRATION_TRAVISCI:
        await syncSecretsTravisCI({
          integration,
          secrets,
          accessToken,
        });
        break;
>>>>>>> dda5f754
    }
};

/**
 * Sync/push [secrets] to Azure Key Vault with vault URI [integration.app]
 * @param {Object} obj
 * @param {IIntegration} obj.integration - integration details
 * @param {Object} obj.secrets - secrets to push to integration (object where keys are secret keys and values are secret values)
 * @param {String} obj.accessToken - access token for Azure Key Vault integration
 */
const syncSecretsAzureKeyVault = async ({
    integration,
    secrets,
    accessToken
}: {
    integration: IIntegration;
    secrets: any;
    accessToken: string;
}) => {
    try {
        interface GetAzureKeyVaultSecret {
            id: string; // secret URI
            attributes: {
                enabled: true;
                created: number;
                updated: number;
                recoveryLevel: string;
                recoverableDays: number;
            };
        }

        interface AzureKeyVaultSecret extends GetAzureKeyVaultSecret {
            key: string;
        }

        /**
         * Return all secrets from Azure Key Vault by paginating through URL [url]
         * @param {String} url - pagination URL to get next set of secrets from Azure Key Vault
         * @returns
         */
        const paginateAzureKeyVaultSecrets = async (url: string) => {
            let result: GetAzureKeyVaultSecret[] = [];
            try {
                while (url) {
                    const res = await request.get(url, {
                        headers: {
                            Authorization: `Bearer ${accessToken}`
                        }
                    });

                    result = result.concat(res.data.value);

                    url = res.data.nextLink;
                }
            } catch (err) {
                Sentry.setUser(null);
                Sentry.captureException(err);
            }

            return result;
        };

        const getAzureKeyVaultSecrets = await paginateAzureKeyVaultSecrets(
            `${integration.app}/secrets?api-version=7.3`
        );

        let lastSlashIndex: number;
        const res = (
            await Promise.all(
                getAzureKeyVaultSecrets.map(async (getAzureKeyVaultSecret) => {
                    if (!lastSlashIndex) {
                        lastSlashIndex =
                            getAzureKeyVaultSecret.id.lastIndexOf('/');
                    }

                    const azureKeyVaultSecret = await request.get(
                        `${getAzureKeyVaultSecret.id}?api-version=7.3`,
                        {
                            headers: {
                                Authorization: `Bearer ${accessToken}`
                            }
                        }
                    );

                    return {
                        ...azureKeyVaultSecret.data,
                        key: getAzureKeyVaultSecret.id.substring(
                            lastSlashIndex + 1
                        )
                    };
                })
            )
        ).reduce(
            (obj: any, secret: any) => ({
                ...obj,
                [secret.key]: secret
            }),
            {}
        );

        const setSecrets: {
            key: string;
            value: string;
        }[] = [];

        Object.keys(secrets).forEach((key) => {
            const hyphenatedKey = key.replace(/_/g, '-');
            if (!(hyphenatedKey in res)) {
                // case: secret has been created
                setSecrets.push({
                    key: hyphenatedKey,
                    value: secrets[key]
                });
            } else {
                if (secrets[key] !== res[hyphenatedKey].value) {
                    // case: secret has been updated
                    setSecrets.push({
                        key: hyphenatedKey,
                        value: secrets[key]
                    });
                }
            }
        });

        const deleteSecrets: AzureKeyVaultSecret[] = [];

        Object.keys(res).forEach((key) => {
            const underscoredKey = key.replace(/-/g, '_');
            if (!(underscoredKey in secrets)) {
                deleteSecrets.push(res[key]);
            }
        });

        const setSecretAzureKeyVault = async ({
            key,
            value,
            integration,
            accessToken
        }: {
            key: string;
            value: string;
            integration: IIntegration;
            accessToken: string;
        }) => {
            let isSecretSet = false;
            let maxTries = 6;

            while (!isSecretSet && maxTries > 0) {
                // try to set secret
                try {
                    await request.put(
                        `${integration.app}/secrets/${key}?api-version=7.3`,
                        {
                            value
                        },
                        {
                            headers: {
                                Authorization: `Bearer ${accessToken}`
                            }
                        }
                    );

                    isSecretSet = true;
                } catch (err) {
                    const error: any = err;
                    if (
                        error?.response?.data?.error?.innererror?.code ===
                        'ObjectIsDeletedButRecoverable'
                    ) {
                        await request.post(
                            `${integration.app}/deletedsecrets/${key}/recover?api-version=7.3`,
                            {},
                            {
                                headers: {
                                    Authorization: `Bearer ${accessToken}`
                                }
                            }
                        );
                        await new Promise((resolve) =>
                            setTimeout(resolve, 10000)
                        );
                    } else {
                        await new Promise((resolve) =>
                            setTimeout(resolve, 10000)
                        );
                        maxTries--;
                    }
                }
            }
        };

        // Sync/push set secrets
        for await (const setSecret of setSecrets) {
            const { key, value } = setSecret;
            setSecretAzureKeyVault({
                key,
                value,
                integration,
                accessToken
            });
        }

        for await (const deleteSecret of deleteSecrets) {
            const { key } = deleteSecret;
            await request.delete(
                `${integration.app}/secrets/${key}?api-version=7.3`,
                {
                    headers: {
                        Authorization: `Bearer ${accessToken}`
                    }
                }
            );
        }
    } catch (err) {
        Sentry.setUser(null);
        Sentry.captureException(err);
        throw new Error('Failed to sync secrets to Azure Key Vault');
    }
};

/**
 * Sync/push [secrets] to AWS parameter store
 * @param {Object} obj
 * @param {IIntegration} obj.integration - integration details
 * @param {Object} obj.secrets - secrets to push to integration (object where keys are secret keys and values are secret values)
 * @param {String} obj.accessId - access id for AWS parameter store integration
 * @param {String} obj.accessToken - access token for AWS parameter store integration
 */
const syncSecretsAWSParameterStore = async ({
    integration,
    secrets,
    accessId,
    accessToken
}: {
    integration: IIntegration;
    secrets: any;
    accessId: string | null;
    accessToken: string;
}) => {
    try {
        if (!accessId) return;

        AWS.config.update({
            region: integration.region,
            accessKeyId: accessId,
            secretAccessKey: accessToken
        });

        const ssm = new AWS.SSM({
            apiVersion: '2014-11-06',
            region: integration.region
        });

        const params = {
            Path: integration.path,
            Recursive: true,
            WithDecryption: true
        };

        const parameterList = (await ssm.getParametersByPath(params).promise())
            .Parameters;

        let awsParameterStoreSecretsObj: {
            [key: string]: any; // TODO: fix type
        } = {};

        if (parameterList) {
            awsParameterStoreSecretsObj = parameterList.reduce(
                (obj: any, secret: any) => ({
                    ...obj,
                    [secret.Name.split('/').pop()]: secret
                }),
                {}
            );
        }

        // Identify secrets to create
        Object.keys(secrets).map(async (key) => {
            if (!(key in awsParameterStoreSecretsObj)) {
                // case: secret does not exist in AWS parameter store
                // -> create secret
                await ssm
                    .putParameter({
                        Name: `${integration.path}${key}`,
                        Type: 'SecureString',
                        Value: secrets[key],
                        Overwrite: true
                    })
                    .promise();
            } else {
                // case: secret exists in AWS parameter store

                if (awsParameterStoreSecretsObj[key].Value !== secrets[key]) {
                    // case: secret value doesn't match one in AWS parameter store
                    // -> update secret
                    await ssm
                        .putParameter({
                            Name: `${integration.path}${key}`,
                            Type: 'SecureString',
                            Value: secrets[key],
                            Overwrite: true
                        })
                        .promise();
                }
            }
        });

        // Identify secrets to delete
        Object.keys(awsParameterStoreSecretsObj).map(async (key) => {
            if (!(key in secrets)) {
                // case:
                // -> delete secret
                await ssm
                    .deleteParameter({
                        Name: awsParameterStoreSecretsObj[key].Name
                    })
                    .promise();
            }
        });

        AWS.config.update({
            region: undefined,
            accessKeyId: undefined,
            secretAccessKey: undefined
        });
    } catch (err) {
        Sentry.setUser(null);
        Sentry.captureException(err);
        throw new Error('Failed to sync secrets to AWS Parameter Store');
    }
};

/**
 * Sync/push [secrets] to AWS secret manager
 * @param {Object} obj
 * @param {IIntegration} obj.integration - integration details
 * @param {Object} obj.secrets - secrets to push to integration (object where keys are secret keys and values are secret values)
 * @param {String} obj.accessId - access id for AWS secret manager integration
 * @param {String} obj.accessToken - access token for AWS secret manager integration
 */
const syncSecretsAWSSecretManager = async ({
    integration,
    secrets,
    accessId,
    accessToken
}: {
    integration: IIntegration;
    secrets: any;
    accessId: string | null;
    accessToken: string;
}) => {
    let secretsManager;
    try {
        if (!accessId) return;

        AWS.config.update({
            region: integration.region,
            accessKeyId: accessId,
            secretAccessKey: accessToken
        });

        secretsManager = new SecretsManagerClient({
            region: integration.region,
            credentials: {
                accessKeyId: accessId,
                secretAccessKey: accessToken
            }
        });

        const awsSecretManagerSecret = await secretsManager.send(
            new GetSecretValueCommand({
                SecretId: integration.app
            })
        );

        let awsSecretManagerSecretObj: { [key: string]: any } = {};

        if (awsSecretManagerSecret?.SecretString) {
            awsSecretManagerSecretObj = JSON.parse(
                awsSecretManagerSecret.SecretString
            );
        }

        if (!_.isEqual(awsSecretManagerSecretObj, secrets)) {
            await secretsManager.send(
                new UpdateSecretCommand({
                    SecretId: integration.app,
                    SecretString: JSON.stringify(secrets)
                })
            );
        }

        AWS.config.update({
            region: undefined,
            accessKeyId: undefined,
            secretAccessKey: undefined
        });
    } catch (err) {
        if (err instanceof ResourceNotFoundException && secretsManager) {
            await secretsManager.send(
                new CreateSecretCommand({
                    Name: integration.app,
                    SecretString: JSON.stringify(secrets)
                })
            );
        } else {
            Sentry.setUser(null);
            Sentry.captureException(err);
            throw new Error('Failed to sync secrets to AWS Secret Manager');
        }
        AWS.config.update({
            region: undefined,
            accessKeyId: undefined,
            secretAccessKey: undefined
        });
    }
};

/**
 * Sync/push [secrets] to Heroku app named [integration.app]
 * @param {Object} obj
 * @param {IIntegration} obj.integration - integration details
 * @param {Object} obj.secrets - secrets to push to integration (object where keys are secret keys and values are secret values)
 * @param {String} obj.accessToken - access token for Heroku integration
 */
const syncSecretsHeroku = async ({
    integration,
    secrets,
    accessToken
}: {
    integration: IIntegration;
    secrets: any;
    accessToken: string;
}) => {
    try {
        const herokuSecrets = (
            await request.get(
                `${INTEGRATION_HEROKU_API_URL}/apps/${integration.app}/config-vars`,
                {
                    headers: {
                        Accept: 'application/vnd.heroku+json; version=3',
                        Authorization: `Bearer ${accessToken}`,
                        'Accept-Encoding': 'application/json'
                    }
                }
            )
        ).data;

        Object.keys(herokuSecrets).forEach((key) => {
            if (!(key in secrets)) {
                secrets[key] = null;
            }
        });

        await request.patch(
            `${INTEGRATION_HEROKU_API_URL}/apps/${integration.app}/config-vars`,
            secrets,
            {
                headers: {
                    Accept: 'application/vnd.heroku+json; version=3',
                    Authorization: `Bearer ${accessToken}`,
                    'Accept-Encoding': 'application/json'
                }
            }
        );
    } catch (err) {
        Sentry.setUser(null);
        Sentry.captureException(err);
        throw new Error('Failed to sync secrets to Heroku');
    }
};

/**
 * Sync/push [secrets] to Vercel project named [integration.app]
 * @param {Object} obj
 * @param {IIntegration} obj.integration - integration details
 * @param {Object} obj.secrets - secrets to push to integration (object where keys are secret keys and values are secret values)
 */
const syncSecretsVercel = async ({
    integration,
    integrationAuth,
    secrets,
    accessToken
}: {
    integration: IIntegration;
    integrationAuth: IIntegrationAuth;
    secrets: any;
    accessToken: string;
}) => {
<<<<<<< HEAD
    interface VercelSecret {
        id?: string;
        type: string;
        key: string;
        value: string;
        target: string[];
    }

    try {
        // Get all (decrypted) secrets back from Vercel in
        // decrypted format
        const params: { [key: string]: string } = {
            decrypt: 'true',
            ...(integrationAuth?.teamId
                ? {
                      teamId: integrationAuth.teamId
                  }
                : {})
        };

        // const res = (
        //   await Promise.all(
        //     (
        //       await request.get(
        //         `${INTEGRATION_VERCEL_API_URL}/v9/projects/${integration.app}/env`,
        //         {
        //           params,
        //           headers: {
        //               Authorization: `Bearer ${accessToken}`,
        //               'Accept-Encoding': 'application/json'
        //           }
        //       }
        //   ))
        //   .data
        //   .envs
        //   .filter((secret: VercelSecret) => secret.target.includes(integration.targetEnvironment))
        //   .map(async (secret: VercelSecret) => {
        //     if (secret.type === 'encrypted') {
        //       // case: secret is encrypted -> need to decrypt
        //       const decryptedSecret = (await request.get(
        //           `${INTEGRATION_VERCEL_API_URL}/v9/projects/${integration.app}/env/${secret.id}`,
        //           {
        //             params,
        //             headers: {
        //                 Authorization: `Bearer ${accessToken}`,
        //                 'Accept-Encoding': 'application/json'
        //             }
        //           }
        //       )).data;

        //       return decryptedSecret;
        //     }

        //     return secret;
        //   }))).reduce((obj: any, secret: any) => ({
        //       ...obj,
        //       [secret.key]: secret
        //   }), {});

        const vercelSecrets: VercelSecret[] = (
            await request.get(
                `${INTEGRATION_VERCEL_API_URL}/v9/projects/${integration.app}/env`,
                {
                    params,
                    headers: {
                        Authorization: `Bearer ${accessToken}`,
                        'Accept-Encoding': 'application/json'
                    }
                }
            )
        ).data.envs.filter((secret: VercelSecret) =>
            secret.target.includes(integration.targetEnvironment)
        );

        const res: { [key: string]: VercelSecret } = {};

        for await (const vercelSecret of vercelSecrets) {
            if (vercelSecret.type === 'encrypted') {
                // case: secret is encrypted -> need to decrypt
                const decryptedSecret = (
                    await request.get(
                        `${INTEGRATION_VERCEL_API_URL}/v9/projects/${integration.app}/env/${vercelSecret.id}`,
                        {
                            params,
                            headers: {
                                Authorization: `Bearer ${accessToken}`,
                                'Accept-Encoding': 'application/json'
                            }
                        }
                    )
                ).data;

                res[vercelSecret.key] = decryptedSecret;
            } else {
                res[vercelSecret.key] = vercelSecret;
=======
  interface VercelSecret {
    id?: string;
    type: string;
    key: string;
    value: string;
    target: string[];
    gitBranch?: string;
  }
  
  try {
    // Get all (decrypted) secrets back from Vercel in
    // decrypted format
    const params: { [key: string]: string } = {
      decrypt: "true",
      ...(integrationAuth?.teamId
        ? {
            teamId: integrationAuth.teamId,
          }
        : {}),
    };
      
    const vercelSecrets: VercelSecret[] = (await request.get(
      `${INTEGRATION_VERCEL_API_URL}/v9/projects/${integration.app}/env`,
      {
        params,
        headers: {
            Authorization: `Bearer ${accessToken}`,
            'Accept-Encoding': 'application/json'
        }
      }
    ))
    .data
    .envs
    .filter((secret: VercelSecret) => { 
      if (!secret.target.includes(integration.targetEnvironment)) {
        // case: secret does not have the same target environment
        return false;
      }

      if (integration.targetEnvironment === 'preview' && integration.path && integration.path !== secret.gitBranch) {
        // case: secret on preview environment does not have same target git branch
        return false;
      }

      return true;
    });

    // return secret.target.includes(integration.targetEnvironment);

    const res: { [key: string]: VercelSecret } = {};

    for await (const vercelSecret of vercelSecrets) {
      if (vercelSecret.type === 'encrypted') {
        // case: secret is encrypted -> need to decrypt
        const decryptedSecret = (await request.get(
            `${INTEGRATION_VERCEL_API_URL}/v9/projects/${integration.app}/env/${vercelSecret.id}`,
            {
              params,
              headers: {
                  Authorization: `Bearer ${accessToken}`,
                  'Accept-Encoding': 'application/json'
              }
>>>>>>> dda5f754
            }
        }

<<<<<<< HEAD
        const updateSecrets: VercelSecret[] = [];
        const deleteSecrets: VercelSecret[] = [];
        const newSecrets: VercelSecret[] = [];

        // Identify secrets to create
        Object.keys(secrets).map((key) => {
            if (!(key in res)) {
                // case: secret has been created
                newSecrets.push({
                    key: key,
                    value: secrets[key],
                    type: 'encrypted',
                    target: [integration.targetEnvironment]
                });
            }
        });

        // Identify secrets to update and delete
        Object.keys(res).map((key) => {
            if (key in secrets) {
                if (res[key].value !== secrets[key]) {
                    // case: secret value has changed
                    updateSecrets.push({
                        id: res[key].id,
                        key: key,
                        value: secrets[key],
                        type: res[key].type,
                        target: res[key].target.includes(
                            integration.targetEnvironment
                        )
                            ? [...res[key].target]
                            : [
                                  ...res[key].target,
                                  integration.targetEnvironment
                              ]
                    });
                }
            } else {
                // case: secret has been deleted
                deleteSecrets.push({
                    id: res[key].id,
                    key: key,
                    value: res[key].value,
                    type: 'encrypted', // value doesn't matter
                    target: [integration.targetEnvironment]
                });
            }
        });

        // Sync/push new secrets
        if (newSecrets.length > 0) {
            await request.post(
                `${INTEGRATION_VERCEL_API_URL}/v10/projects/${integration.app}/env`,
                newSecrets,
                {
                    params,
                    headers: {
                        Authorization: `Bearer ${accessToken}`,
                        'Accept-Encoding': 'application/json'
                    }
                }
            );
        }

        for await (const secret of updateSecrets) {
            if (secret.type !== 'sensitive') {
                const { id, ...updatedSecret } = secret;
                await request.patch(
                    `${INTEGRATION_VERCEL_API_URL}/v9/projects/${integration.app}/env/${secret.id}`,
                    updatedSecret,
                    {
                        params,
                        headers: {
                            Authorization: `Bearer ${accessToken}`,
                            'Accept-Encoding': 'application/json'
                        }
                    }
                );
            }
=======
        res[vercelSecret.key] = decryptedSecret;
      } else {
        res[vercelSecret.key] = vercelSecret;
      }
    }
    
    const updateSecrets: VercelSecret[] = [];
    const deleteSecrets: VercelSecret[] = [];
    const newSecrets: VercelSecret[] = [];

    // Identify secrets to create
    Object.keys(secrets).map((key) => {
      if (!(key in res)) {
        // case: secret has been created
        newSecrets.push({
          key: key,
          value: secrets[key],
          type: "encrypted",
          target: [integration.targetEnvironment],
          ...(integration.path ? {
            gitBranch: integration.path
          } : {})
        });
      }
    });

    // Identify secrets to update and delete
    Object.keys(res).map((key) => {
      if (key in secrets) {
        if (res[key].value !== secrets[key]) {
          // case: secret value has changed
          updateSecrets.push({
            id: res[key].id,
            key: key,
            value: secrets[key],
            type: res[key].type,
            target: res[key].target.includes(integration.targetEnvironment) 
            ? [...res[key].target] 
            : [...res[key].target, integration.targetEnvironment],
            ...(integration.path ? {
              gitBranch: integration.path
            } : {})
          });
        }
      } else {
        // case: secret has been deleted
        deleteSecrets.push({
          id: res[key].id,
          key: key,
          value: res[key].value,
          type: "encrypted", // value doesn't matter
          target: [integration.targetEnvironment],
          ...(integration.path ? {
            gitBranch: integration.path
          } : {})
        });
      }
    });

    // Sync/push new secrets
    if (newSecrets.length > 0) {
      await request.post(
        `${INTEGRATION_VERCEL_API_URL}/v10/projects/${integration.app}/env`,
        newSecrets,
        {
          params,
          headers: {
            Authorization: `Bearer ${accessToken}`,
            'Accept-Encoding': 'application/json'
          },
>>>>>>> dda5f754
        }

        for await (const secret of deleteSecrets) {
            await request.delete(
                `${INTEGRATION_VERCEL_API_URL}/v9/projects/${integration.app}/env/${secret.id}`,
                {
                    params,
                    headers: {
                        Authorization: `Bearer ${accessToken}`,
                        'Accept-Encoding': 'application/json'
                    }
                }
            );
        }
    } catch (err) {
        Sentry.setUser(null);
        Sentry.captureException(err);
        throw new Error('Failed to sync secrets to Vercel');
    }
};

/**
 * Sync/push [secrets] to Netlify site with id [integration.appId]
 * @param {Object} obj
 * @param {IIntegration} obj.integration - integration details
 * @param {IIntegrationAuth} obj.integrationAuth - integration auth details
 * @param {Object} obj.secrets - secrets to push to integration (object where keys are secret keys and values are secret values)
 * @param {Object} obj.accessToken - access token for Netlify integration
 */
const syncSecretsNetlify = async ({
    integration,
    integrationAuth,
    secrets,
    accessToken
}: {
    integration: IIntegration;
    integrationAuth: IIntegrationAuth;
    secrets: any;
    accessToken: string;
}) => {
    try {
        interface NetlifyValue {
            id?: string;
            context: string; // 'dev' | 'branch-deploy' | 'deploy-preview' | 'production',
            value: string;
        }

        interface NetlifySecret {
            key: string;
            values: NetlifyValue[];
        }

        interface NetlifySecretsRes {
            [index: string]: NetlifySecret;
        }

        const getParams = new URLSearchParams({
            context_name: 'all', // integration.context or all
            site_id: integration.appId
        });

        const res = (
            await request.get(
                `${INTEGRATION_NETLIFY_API_URL}/api/v1/accounts/${integrationAuth.accountId}/env`,
                {
                    params: getParams,
                    headers: {
                        Authorization: `Bearer ${accessToken}`,
                        'Accept-Encoding': 'application/json'
                    }
                }
            )
        ).data.reduce(
            (obj: any, secret: any) => ({
                ...obj,
                [secret.key]: secret
            }),
            {}
        );

        const newSecrets: NetlifySecret[] = []; // createEnvVars
        const deleteSecrets: string[] = []; // deleteEnvVar
        const deleteSecretValues: NetlifySecret[] = []; // deleteEnvVarValue
        const updateSecrets: NetlifySecret[] = []; // setEnvVarValue

        // identify secrets to create and update
        Object.keys(secrets).map((key) => {
            if (!(key in res)) {
                // case: Infisical secret does not exist in Netlify -> create secret
                newSecrets.push({
                    key,
                    values: [
                        {
                            value: secrets[key],
                            context: integration.targetEnvironment
                        }
                    ]
                });
            } else {
                // case: Infisical secret exists in Netlify
                const contexts = res[key].values.reduce(
                    (obj: any, value: NetlifyValue) => ({
                        ...obj,
                        [value.context]: value
                    }),
                    {}
                );

                if (integration.targetEnvironment in contexts) {
                    // case: Netlify secret value exists in integration context
                    if (
                        secrets[key] !==
                        contexts[integration.targetEnvironment].value
                    ) {
                        // case: Infisical and Netlify secret values are different
                        // -> update Netlify secret context and value
                        updateSecrets.push({
                            key,
                            values: [
                                {
                                    context: integration.targetEnvironment,
                                    value: secrets[key]
                                }
                            ]
                        });
                    }
                } else {
                    // case: Netlify secret value does not exist in integration context
                    // -> add the new Netlify secret context and value
                    updateSecrets.push({
                        key,
                        values: [
                            {
                                context: integration.targetEnvironment,
                                value: secrets[key]
                            }
                        ]
                    });
                }
            }
        });

        // identify secrets to delete
        // TODO: revise (patch case where 1 context was deleted but others still there
        Object.keys(res).map((key) => {
            // loop through each key's context
            if (!(key in secrets)) {
                // case: Netlify secret does not exist in Infisical

                const numberOfValues = res[key].values.length;

                res[key].values.forEach((value: NetlifyValue) => {
                    if (value.context === integration.targetEnvironment) {
                        if (numberOfValues <= 1) {
                            // case: Netlify secret value has less than 1 context -> delete secret
                            deleteSecrets.push(key);
                        } else {
                            // case: Netlify secret value has more than 1 context -> delete secret value context
                            deleteSecretValues.push({
                                key,
                                values: [
                                    {
                                        id: value.id,
                                        context: integration.targetEnvironment,
                                        value: value.value
                                    }
                                ]
                            });
                        }
                    }
                });
            }
        });

        const syncParams = new URLSearchParams({
            site_id: integration.appId
        });

        if (newSecrets.length > 0) {
            await request.post(
                `${INTEGRATION_NETLIFY_API_URL}/api/v1/accounts/${integrationAuth.accountId}/env`,
                newSecrets,
                {
                    params: syncParams,
                    headers: {
                        Authorization: `Bearer ${accessToken}`,
                        'Accept-Encoding': 'application/json'
                    }
                }
            );
        }

        if (updateSecrets.length > 0) {
            updateSecrets.forEach(async (secret: NetlifySecret) => {
                await request.patch(
                    `${INTEGRATION_NETLIFY_API_URL}/api/v1/accounts/${integrationAuth.accountId}/env/${secret.key}`,
                    {
                        context: secret.values[0].context,
                        value: secret.values[0].value
                    },
                    {
                        params: syncParams,
                        headers: {
                            Authorization: `Bearer ${accessToken}`,
                            'Accept-Encoding': 'application/json'
                        }
                    }
                );
            });
        }

        if (deleteSecrets.length > 0) {
            deleteSecrets.forEach(async (key: string) => {
                await request.delete(
                    `${INTEGRATION_NETLIFY_API_URL}/api/v1/accounts/${integrationAuth.accountId}/env/${key}`,
                    {
                        params: syncParams,
                        headers: {
                            Authorization: `Bearer ${accessToken}`,
                            'Accept-Encoding': 'application/json'
                        }
                    }
                );
            });
        }

        if (deleteSecretValues.length > 0) {
            deleteSecretValues.forEach(async (secret: NetlifySecret) => {
                await request.delete(
                    `${INTEGRATION_NETLIFY_API_URL}/api/v1/accounts/${integrationAuth.accountId}/env/${secret.key}/value/${secret.values[0].id}`,
                    {
                        params: syncParams,
                        headers: {
                            Authorization: `Bearer ${accessToken}`,
                            'Accept-Encoding': 'application/json'
                        }
                    }
                );
            });
        }
    } catch (err) {
        Sentry.setUser(null);
        Sentry.captureException(err);
        throw new Error('Failed to sync secrets to Heroku');
    }
};

/**
 * Sync/push [secrets] to GitHub repo with name [integration.app]
 * @param {Object} obj
 * @param {IIntegration} obj.integration - integration details
 * @param {IIntegrationAuth} obj.integrationAuth - integration auth details
 * @param {Object} obj.secrets - secrets to push to integration (object where keys are secret keys and values are secret values)
 * @param {String} obj.accessToken - access token for GitHub integration
 */
const syncSecretsGitHub = async ({
    integration,
    secrets,
    accessToken
}: {
    integration: IIntegration;
    secrets: any;
    accessToken: string;
}) => {
    try {
        interface GitHubRepoKey {
            key_id: string;
            key: string;
        }

        interface GitHubSecret {
            name: string;
            created_at: string;
            updated_at: string;
        }

        interface GitHubSecretRes {
            [index: string]: GitHubSecret;
        }

        const deleteSecrets: GitHubSecret[] = [];

        const octokit = new Octokit({
            auth: accessToken
        });

<<<<<<< HEAD
        // const user = (await octokit.request('GET /user', {})).data;
        const repoPublicKey: GitHubRepoKey = (
            await octokit.request(
                'GET /repos/{owner}/{repo}/actions/secrets/public-key',
                {
                    owner: integration.owner,
                    repo: integration.app
                }
            )
        ).data;

        // Get local copy of decrypted secrets. We cannot decrypt them as we dont have access to GH private key
        const encryptedSecrets: GitHubSecretRes = (
            await octokit.request('GET /repos/{owner}/{repo}/actions/secrets', {
                owner: integration.owner,
                repo: integration.app
            })
        ).data.secrets.reduce(
            (obj: any, secret: any) => ({
                ...obj,
                [secret.name]: secret
            }),
            {}
=======
    // const user = (await octokit.request('GET /user', {})).data;
    const repoPublicKey: GitHubRepoKey = (
      await octokit.request(
        "GET /repos/{owner}/{repo}/actions/secrets/public-key",
        {
          owner: integration.owner,
          repo: integration.app
        }
      )
    ).data;

    // Get local copy of decrypted secrets. We cannot decrypt them as we dont have access to GH private key
    const encryptedSecrets: GitHubSecretRes = (
      await octokit.request("GET /repos/{owner}/{repo}/actions/secrets", {
        owner: integration.owner,
        repo: integration.app,
      })
    ).data.secrets.reduce(
      (obj: any, secret: any) => ({
        ...obj,
        [secret.name]: secret,
      }),
      {}
    );

    Object.keys(encryptedSecrets).map(async (key) => {
      if (!(key in secrets)) {
        await octokit.request(
          "DELETE /repos/{owner}/{repo}/actions/secrets/{secret_name}",
          {
            owner: integration.owner,
            repo: integration.app,
            secret_name: key,
          }
        );
      }
    });

    Object.keys(secrets).map((key) => {
      // let encryptedSecret;
      sodium.ready.then(async () => {
        // convert secret & base64 key to Uint8Array.
        const binkey = sodium.from_base64(
          repoPublicKey.key,
          sodium.base64_variants.ORIGINAL
>>>>>>> dda5f754
        );

        Object.keys(encryptedSecrets).map(async (key) => {
            if (!(key in secrets)) {
                await octokit.request(
                    'DELETE /repos/{owner}/{repo}/actions/secrets/{secret_name}',
                    {
                        owner: integration.owner,
                        repo: integration.app,
                        secret_name: key
                    }
                );
            }
        });

        Object.keys(secrets).map((key) => {
            // let encryptedSecret;
            sodium.ready.then(async () => {
                // convert secret & base64 key to Uint8Array.
                const binkey = sodium.from_base64(
                    repoPublicKey.key,
                    sodium.base64_variants.ORIGINAL
                );
                const binsec = sodium.from_string(secrets[key]);

                // encrypt secret using libsodium
                const encBytes = sodium.crypto_box_seal(binsec, binkey);

                // convert encrypted Uint8Array to base64
                const encryptedSecret = sodium.to_base64(
                    encBytes,
                    sodium.base64_variants.ORIGINAL
                );

                await octokit.request(
                    'PUT /repos/{owner}/{repo}/actions/secrets/{secret_name}',
                    {
                        owner: integration.owner,
                        repo: integration.app,
                        secret_name: key,
                        encrypted_value: encryptedSecret,
                        key_id: repoPublicKey.key_id
                    }
                );
            });
        });
    } catch (err) {
        Sentry.setUser(null);
        Sentry.captureException(err);
        throw new Error('Failed to sync secrets to GitHub');
    }
};

/**
 * Sync/push [secrets] to Render service with id [integration.appId]
 * @param {Object} obj
 * @param {IIntegration} obj.integration - integration details
 * @param {Object} obj.secrets - secrets to push to integration (object where keys are secret keys and values are secret values)
 * @param {String} obj.accessToken - access token for Render integration
 */
const syncSecretsRender = async ({
    integration,
    secrets,
    accessToken
}: {
    integration: IIntegration;
    secrets: any;
    accessToken: string;
}) => {
    try {
        await request.put(
            `${INTEGRATION_RENDER_API_URL}/v1/services/${integration.appId}/env-vars`,
            Object.keys(secrets).map((key) => ({
                key,
                value: secrets[key]
            })),
            {
                headers: {
                    Authorization: `Bearer ${accessToken}`,
                    'Accept-Encoding': 'application/json'
                }
            }
        );
    } catch (err) {
        Sentry.setUser(null);
        Sentry.captureException(err);
        throw new Error('Failed to sync secrets to Render');
    }
};

/**
 * Sync/push [secrets] to Railway project with id [integration.appId]
 * @param {Object} obj
 * @param {IIntegration} obj.integration - integration details
 * @param {Object} obj.secrets - secrets to push to integration (object where keys are secret keys and values are secret values)
 * @param {String} obj.accessToken - access token for Railway integration
 */
const syncSecretsRailway = async ({
  integration,
  secrets,
  accessToken
}: {
  integration: IIntegration;
  secrets: any;
  accessToken: string;
}) => {
  try {

    const query = `
      mutation UpsertVariables($input: VariableCollectionUpsertInput!) {
        variableCollectionUpsert(input: $input)
      }
    `;

    const input = {
      projectId: integration.appId,
      environmentId: integration.targetEnvironmentId,
      ...(integration.targetServiceId ? { serviceId: integration.targetServiceId } : {}),
      replace: true,
      variables: secrets
    };

    await request.post(INTEGRATION_RAILWAY_API_URL, {
      query,
      variables: {
        input,
      },
    }, {
      headers: {
        'Authorization': `Bearer ${accessToken}`,
        'Content-Type': 'application/json',
        'Accept-Encoding': 'application/json'
      },
    });
    
  } catch (err) {
    Sentry.setUser(null);
    Sentry.captureException(err);
    throw new Error("Failed to sync secrets to Railway");
  }
}

/**
 * Sync/push [secrets] to Fly.io app
 * @param {Object} obj
 * @param {IIntegration} obj.integration - integration details
 * @param {Object} obj.secrets - secrets to push to integration (object where keys are secret keys and values are secret values)
 * @param {String} obj.accessToken - access token for Render integration
 */
const syncSecretsFlyio = async ({
    integration,
    secrets,
    accessToken
}: {
    integration: IIntegration;
    secrets: any;
    accessToken: string;
}) => {
    try {
        // set secrets
        const SetSecrets = `
      mutation($input: SetSecretsInput!) {
        setSecrets(input: $input) {
          release {
            id
            version
            reason
            description
            user {
              id
              email
              name
            }
            evaluationId
            createdAt
          }
        }
      }
    `;

        await request.post(
            INTEGRATION_FLYIO_API_URL,
            {
                query: SetSecrets,
                variables: {
                    input: {
                        appId: integration.app,
                        secrets: Object.entries(secrets).map(
                            ([key, value]) => ({
                                key,
                                value
                            })
                        )
                    }
                }
            },
            {
                headers: {
                    Authorization: 'Bearer ' + accessToken,
                    'Accept-Encoding': 'application/json'
                }
            }
        );

        // get secrets
        interface FlyioSecret {
            name: string;
            digest: string;
            createdAt: string;
        }

        const GetSecrets = `query ($appName: String!) {
        app(name: $appName) {
            secrets {
                name
                digest
                createdAt
            }
        }
    }`;

        const getSecretsRes = (
            await request.post(
                INTEGRATION_FLYIO_API_URL,
                {
                    query: GetSecrets,
                    variables: {
                        appName: integration.app
                    }
                },
                {
                    headers: {
                        Authorization: 'Bearer ' + accessToken,
                        'Content-Type': 'application/json',
                        'Accept-Encoding': 'application/json'
                    }
                }
            )
        ).data.data.app.secrets;

        const deleteSecretsKeys = getSecretsRes
            .filter((secret: FlyioSecret) => !(secret.name in secrets))
            .map((secret: FlyioSecret) => secret.name);

        // unset (delete) secrets
        const DeleteSecrets = `mutation($input: UnsetSecretsInput!) {
        unsetSecrets(input: $input) {
            release {
                id
                version
                reason
                description
                user {
                    id
                    email
                    name
                }
                evaluationId
                createdAt
            }
        }
    }`;

        await request.post(
            INTEGRATION_FLYIO_API_URL,
            {
                query: DeleteSecrets,
                variables: {
                    input: {
                        appId: integration.app,
                        keys: deleteSecretsKeys
                    }
                }
            },
            {
                headers: {
                    Authorization: 'Bearer ' + accessToken,
                    'Content-Type': 'application/json',
                    'Accept-Encoding': 'application/json'
                }
            }
        );
    } catch (err) {
        Sentry.setUser(null);
        Sentry.captureException(err);
        throw new Error('Failed to sync secrets to Fly.io');
    }
};

/**
 * Sync/push [secrets] to CircleCI project
 * @param {Object} obj
 * @param {IIntegration} obj.integration - integration details
 * @param {Object} obj.secrets - secrets to push to integration (object where keys are secret keys and values are secret values)
 * @param {String} obj.accessToken - access token for CircleCI integration
 */
const syncSecretsCircleCI = async ({
    integration,
    secrets,
    accessToken
}: {
    integration: IIntegration;
    secrets: any;
    accessToken: string;
}) => {
    try {
        const circleciOrganizationDetail = (
            await request.get(
                `${INTEGRATION_CIRCLECI_API_URL}/v2/me/collaborations`,
                {
                    headers: {
                        'Circle-Token': accessToken,
                        'Accept-Encoding': 'application/json'
                    }
                }
            )
        ).data[0];

        const { slug } = circleciOrganizationDetail;

        // sync secrets to CircleCI
        Object.keys(secrets).forEach(
            async (key) =>
                await request.post(
                    `${INTEGRATION_CIRCLECI_API_URL}/v2/project/${slug}/${integration.app}/envvar`,
                    {
                        name: key,
                        value: secrets[key]
                    },
                    {
                        headers: {
                            'Circle-Token': accessToken,
                            'Content-Type': 'application/json'
                        }
                    }
                )
        );

        // get secrets from CircleCI
        const getSecretsRes = (
            await request.get(
                `${INTEGRATION_CIRCLECI_API_URL}/v2/project/${slug}/${integration.app}/envvar`,
                {
                    headers: {
                        'Circle-Token': accessToken,
                        'Accept-Encoding': 'application/json'
                    }
                }
            )
        ).data?.items;

        // delete secrets from CircleCI
        getSecretsRes.forEach(async (sec: any) => {
            if (!(sec.name in secrets)) {
                await request.delete(
                    `${INTEGRATION_CIRCLECI_API_URL}/v2/project/${slug}/${integration.app}/envvar/${sec.name}`,
                    {
                        headers: {
                            'Circle-Token': accessToken,
                            'Content-Type': 'application/json'
                        }
                    }
                );
            }
        });
    } catch (err) {
        Sentry.setUser(null);
        Sentry.captureException(err);
        throw new Error('Failed to sync secrets to CircleCI');
    }
};

/**
 * Sync/push [secrets] to TravisCI project
 * @param {Object} obj
 * @param {IIntegration} obj.integration - integration details
 * @param {Object} obj.secrets - secrets to push to integration (object where keys are secret keys and values are secret values)
 * @param {String} obj.accessToken - access token for TravisCI integration
 */
const syncSecretsTravisCI = async ({
    integration,
    secrets,
    accessToken
}: {
    integration: IIntegration;
    secrets: any;
    accessToken: string;
}) => {
    try {
        // get secrets from travis-ci
        const getSecretsRes = (
            await request.get(
                `${INTEGRATION_TRAVISCI_API_URL}/settings/env_vars?repository_id=${integration.appId}`,
                {
                    headers: {
                        Authorization: `token ${accessToken}`,
                        'Accept-Encoding': 'application/json'
                    }
                }
            )
        ).data?.env_vars.reduce(
            (obj: any, secret: any) => ({
                ...obj,
                [secret.name]: secret
            }),
            {}
        );

        // add secrets
        for await (const key of Object.keys(secrets)) {
            if (!(key in getSecretsRes)) {
                // case: secret does not exist in travis ci
                // -> add secret
                await request.post(
                    `${INTEGRATION_TRAVISCI_API_URL}/settings/env_vars?repository_id=${integration.appId}`,
                    {
                        env_var: {
                            name: key,
                            value: secrets[key]
                        }
                    },
                    {
                        headers: {
                            Authorization: `token ${accessToken}`,
                            'Content-Type': 'application/json',
                            'Accept-Encoding': 'application/json'
                        }
                    }
                );
            } else {
                // case: secret exists in travis ci
                // -> update/set secret
                await request.patch(
                    `${INTEGRATION_TRAVISCI_API_URL}/settings/env_vars/${getSecretsRes[key].id}?repository_id=${getSecretsRes[key].repository_id}`,
                    {
                        env_var: {
                            name: key,
                            value: secrets[key]
                        }
                    },
                    {
                        headers: {
                            Authorization: `token ${accessToken}`,
                            'Content-Type': 'application/json',
                            'Accept-Encoding': 'application/json'
                        }
                    }
                );
            }
        }

        for await (const key of Object.keys(getSecretsRes)) {
            if (!(key in secrets)) {
                // delete secret
                await request.delete(
                    `${INTEGRATION_TRAVISCI_API_URL}/settings/env_vars/${getSecretsRes[key].id}?repository_id=${getSecretsRes[key].repository_id}`,
                    {
                        headers: {
                            Authorization: `token ${accessToken}`,
                            'Content-Type': 'application/json',
                            'Accept-Encoding': 'application/json'
                        }
                    }
                );
            }
        }
    } catch (err) {
        Sentry.setUser(null);
        Sentry.captureException(err);
        throw new Error('Failed to sync secrets to GitLab');
    }
};

/**
 * Sync/push [secrets] to GitLab repo with name [integration.app]
 * @param {Object} obj
 * @param {IIntegration} obj.integration - integration details
 * @param {IIntegrationAuth} obj.integrationAuth - integration auth details
 * @param {Object} obj.secrets - secrets to push to integration (object where keys are secret keys and values are secret values)
 * @param {String} obj.accessToken - access token for GitLab integration
 */
const syncSecretsGitLab = async ({
    integration,
    secrets,
    accessToken
}: {
    integration: IIntegration;
    secrets: any;
    accessToken: string;
}) => {
    try {
        // get secrets from gitlab
        const getSecretsRes = (
            await request.get(
                `${INTEGRATION_GITLAB_API_URL}/v4/projects/${integration?.appId}/variables`,
                {
                    headers: {
                        Authorization: `Bearer ${accessToken}`,
                        'Accept-Encoding': 'application/json'
                    }
                }
            )
        ).data;

        for await (const key of Object.keys(secrets)) {
            const existingSecret = getSecretsRes.find((s: any) => s.key == key);
            if (!existingSecret) {
                await request.post(
                    `${INTEGRATION_GITLAB_API_URL}/v4/projects/${integration?.appId}/variables`,
                    {
                        key: key,
                        value: secrets[key],
                        protected: false,
                        masked: false,
                        raw: false,
                        environment_scope: '*'
                    },
                    {
                        headers: {
                            Authorization: `Bearer ${accessToken}`,
                            'Content-Type': 'application/json',
                            'Accept-Encoding': 'application/json'
                        }
                    }
                );
            } else {
                // udpate secret
                await request.put(
                    `${INTEGRATION_GITLAB_API_URL}/v4/projects/${integration?.appId}/variables/${existingSecret.key}`,
                    {
                        ...existingSecret,
                        value: secrets[existingSecret.key]
                    },
                    {
                        headers: {
                            Authorization: `Bearer ${accessToken}`,
                            'Content-Type': 'application/json',
                            'Accept-Encoding': 'application/json'
                        }
                    }
                );
            }
        }

        // delete secrets
        for await (const sec of getSecretsRes) {
            if (!(sec.key in secrets)) {
                await request.delete(
                    `${INTEGRATION_GITLAB_API_URL}/v4/projects/${integration?.appId}/variables/${sec.key}`,
                    {
                        headers: {
                            Authorization: `Bearer ${accessToken}`
                        }
                    }
                );
            }
        }
    } catch (err) {
        Sentry.setUser(null);
        Sentry.captureException(err);
        throw new Error('Failed to sync secrets to GitLab');
    }
};

/**
 * Sync/push [secrets] to Supabase with name [integration.app]
 * @param {Object} obj
 * @param {IIntegration} obj.integration - integration details
 * @param {IIntegrationAuth} obj.integrationAuth - integration auth details
 * @param {Object} obj.secrets - secrets to push to integration (object where keys are secret keys and values are secret values)
 * @param {String} obj.accessToken - access token for Supabase integration
 */
const syncSecretsSupabase = async ({
    integration,
    secrets,
    accessToken
}: {
    integration: IIntegration;
    secrets: any;
    accessToken: string;
}) => {
    try {
        const { data: getSecretsRes } = await request.get(
            `${INTEGRATION_SUPABASE_API_URL}/v1/projects/${integration.appId}/secrets`,
            {
                headers: {
                    Authorization: `Bearer ${accessToken}`,
                    'Accept-Encoding': 'application/json'
                }
            }
        );

        // convert the secrets to [{}] format
        const modifiedFormatForSecretInjection = Object.keys(secrets).map(
            (key) => {
                return {
                    name: key,
                    value: secrets[key]
                };
            }
        );

        await request.post(
            `${INTEGRATION_SUPABASE_API_URL}/v1/projects/${integration.appId}/secrets`,
            modifiedFormatForSecretInjection,
            {
                headers: {
                    Authorization: `Bearer ${accessToken}`,
                    'Accept-Encoding': 'application/json'
                }
            }
        );

        const secretsToDelete: any = [];
        getSecretsRes?.forEach((secretObj: any) => {
            if (!(secretObj.name in secrets)) {
                secretsToDelete.push(secretObj.name);
            }
        });

        await request.delete(
            `${INTEGRATION_SUPABASE_API_URL}/v1/projects/${integration.appId}/secrets`,
            {
                headers: {
                    Authorization: `Bearer ${accessToken}`,
                    'Content-Type': 'application/json',
                    'Accept-Encoding': 'application/json'
                },
                data: secretsToDelete
            }
        );
    } catch (err) {
        Sentry.setUser(null);
        Sentry.captureException(err);
        throw new Error('Failed to sync secrets to Supabase');
    }
};

export { syncSecrets };<|MERGE_RESOLUTION|>--- conflicted
+++ resolved
@@ -12,7 +12,6 @@
 import sodium from 'libsodium-wrappers';
 import { IIntegration, IIntegrationAuth } from '../models';
 import {
-<<<<<<< HEAD
     INTEGRATION_AZURE_KEY_VAULT,
     INTEGRATION_AWS_PARAMETER_STORE,
     INTEGRATION_AWS_SECRET_MANAGER,
@@ -22,6 +21,7 @@
     INTEGRATION_GITHUB,
     INTEGRATION_GITLAB,
     INTEGRATION_RENDER,
+    INTEGRATION_RAILWAY,
     INTEGRATION_FLYIO,
     INTEGRATION_CIRCLECI,
     INTEGRATION_TRAVISCI,
@@ -31,38 +31,14 @@
     INTEGRATION_VERCEL_API_URL,
     INTEGRATION_NETLIFY_API_URL,
     INTEGRATION_RENDER_API_URL,
+    INTEGRATION_RAILWAY_API_URL,
     INTEGRATION_FLYIO_API_URL,
     INTEGRATION_CIRCLECI_API_URL,
     INTEGRATION_TRAVISCI_API_URL,
     INTEGRATION_SUPABASE_API_URL
 } from '../variables';
-=======
-  INTEGRATION_AZURE_KEY_VAULT,
-  INTEGRATION_AWS_PARAMETER_STORE,
-  INTEGRATION_AWS_SECRET_MANAGER,
-  INTEGRATION_HEROKU,
-  INTEGRATION_VERCEL,
-  INTEGRATION_NETLIFY,
-  INTEGRATION_GITHUB,
-  INTEGRATION_GITLAB,
-  INTEGRATION_RENDER,
-  INTEGRATION_RAILWAY,
-  INTEGRATION_FLYIO,
-  INTEGRATION_CIRCLECI,
-  INTEGRATION_TRAVISCI,
-  INTEGRATION_HEROKU_API_URL,
-  INTEGRATION_GITLAB_API_URL,
-  INTEGRATION_VERCEL_API_URL,
-  INTEGRATION_NETLIFY_API_URL,
-  INTEGRATION_RENDER_API_URL,
-  INTEGRATION_RAILWAY_API_URL,
-  INTEGRATION_FLYIO_API_URL,
-  INTEGRATION_CIRCLECI_API_URL,
-  INTEGRATION_TRAVISCI_API_URL,
-} from "../variables";
->>>>>>> dda5f754
 import request from '../config/request';
-import axios from "axios";
+import axios from 'axios';
 
 /**
  * Sync/push [secrets] to [app] in integration named [integration]
@@ -86,7 +62,6 @@
     accessId: string | null;
     accessToken: string;
 }) => {
-<<<<<<< HEAD
     try {
         switch (integration.integration) {
             case INTEGRATION_AZURE_KEY_VAULT:
@@ -156,6 +131,13 @@
                     accessToken
                 });
                 break;
+            case INTEGRATION_RAILWAY:
+                await syncSecretsRailway({
+                    integration,
+                    secrets,
+                    accessToken
+                });
+                break;
             case INTEGRATION_FLYIO:
                 await syncSecretsFlyio({
                     integration,
@@ -189,105 +171,6 @@
         Sentry.setUser(null);
         Sentry.captureException(err);
         throw new Error('Failed to sync secrets to integration');
-=======
-  try {
-    switch (integration.integration) {
-      case INTEGRATION_AZURE_KEY_VAULT:
-        await syncSecretsAzureKeyVault({
-          integration,
-          secrets,
-          accessToken
-        });
-        break;
-      case INTEGRATION_AWS_PARAMETER_STORE:
-        await syncSecretsAWSParameterStore({
-          integration,
-          secrets,
-          accessId,
-          accessToken
-        });
-        break;
-      case INTEGRATION_AWS_SECRET_MANAGER:
-        await syncSecretsAWSSecretManager({
-          integration,
-          secrets,
-          accessId,
-          accessToken
-        });
-        break;
-      case INTEGRATION_HEROKU:
-        await syncSecretsHeroku({
-          integration,
-          secrets,
-          accessToken,
-        });
-        break;
-      case INTEGRATION_VERCEL:
-        await syncSecretsVercel({
-          integration,
-          integrationAuth,
-          secrets,
-          accessToken,
-        });
-        break;
-      case INTEGRATION_NETLIFY:
-        await syncSecretsNetlify({
-          integration,
-          integrationAuth,
-          secrets,
-          accessToken,
-        });
-        break;
-      case INTEGRATION_GITHUB:
-        await syncSecretsGitHub({
-          integration,
-          secrets,
-          accessToken,
-        });
-        break;
-      case INTEGRATION_GITLAB:
-        await syncSecretsGitLab({
-          integration,
-          secrets,
-          accessToken,
-        });
-        break;
-      case INTEGRATION_RENDER:
-        await syncSecretsRender({
-          integration,
-          secrets,
-          accessToken,
-        });
-        break;
-      case INTEGRATION_RAILWAY:
-        await syncSecretsRailway({
-          integration,
-          secrets,
-          accessToken
-        });
-        break;
-      case INTEGRATION_FLYIO:
-        await syncSecretsFlyio({
-          integration,
-          secrets,
-          accessToken,
-        });
-        break;
-      case INTEGRATION_CIRCLECI:
-        await syncSecretsCircleCI({
-          integration,
-          secrets,
-          accessToken,
-        });
-        break;
-      case INTEGRATION_TRAVISCI:
-        await syncSecretsTravisCI({
-          integration,
-          secrets,
-          accessToken,
-        });
-        break;
->>>>>>> dda5f754
     }
 };
 
@@ -777,13 +660,13 @@
     secrets: any;
     accessToken: string;
 }) => {
-<<<<<<< HEAD
     interface VercelSecret {
         id?: string;
         type: string;
         key: string;
         value: string;
         target: string[];
+        gitBranch?: string;
     }
 
     try {
@@ -798,45 +681,6 @@
                 : {})
         };
 
-        // const res = (
-        //   await Promise.all(
-        //     (
-        //       await request.get(
-        //         `${INTEGRATION_VERCEL_API_URL}/v9/projects/${integration.app}/env`,
-        //         {
-        //           params,
-        //           headers: {
-        //               Authorization: `Bearer ${accessToken}`,
-        //               'Accept-Encoding': 'application/json'
-        //           }
-        //       }
-        //   ))
-        //   .data
-        //   .envs
-        //   .filter((secret: VercelSecret) => secret.target.includes(integration.targetEnvironment))
-        //   .map(async (secret: VercelSecret) => {
-        //     if (secret.type === 'encrypted') {
-        //       // case: secret is encrypted -> need to decrypt
-        //       const decryptedSecret = (await request.get(
-        //           `${INTEGRATION_VERCEL_API_URL}/v9/projects/${integration.app}/env/${secret.id}`,
-        //           {
-        //             params,
-        //             headers: {
-        //                 Authorization: `Bearer ${accessToken}`,
-        //                 'Accept-Encoding': 'application/json'
-        //             }
-        //           }
-        //       )).data;
-
-        //       return decryptedSecret;
-        //     }
-
-        //     return secret;
-        //   }))).reduce((obj: any, secret: any) => ({
-        //       ...obj,
-        //       [secret.key]: secret
-        //   }), {});
-
         const vercelSecrets: VercelSecret[] = (
             await request.get(
                 `${INTEGRATION_VERCEL_API_URL}/v9/projects/${integration.app}/env`,
@@ -848,9 +692,25 @@
                     }
                 }
             )
-        ).data.envs.filter((secret: VercelSecret) =>
-            secret.target.includes(integration.targetEnvironment)
-        );
+        ).data.envs.filter((secret: VercelSecret) => {
+            if (!secret.target.includes(integration.targetEnvironment)) {
+                // case: secret does not have the same target environment
+                return false;
+            }
+
+            if (
+                integration.targetEnvironment === 'preview' &&
+                integration.path &&
+                integration.path !== secret.gitBranch
+            ) {
+                // case: secret on preview environment does not have same target git branch
+                return false;
+            }
+
+            return true;
+        });
+
+        // return secret.target.includes(integration.targetEnvironment);
 
         const res: { [key: string]: VercelSecret } = {};
 
@@ -873,74 +733,9 @@
                 res[vercelSecret.key] = decryptedSecret;
             } else {
                 res[vercelSecret.key] = vercelSecret;
-=======
-  interface VercelSecret {
-    id?: string;
-    type: string;
-    key: string;
-    value: string;
-    target: string[];
-    gitBranch?: string;
-  }
-  
-  try {
-    // Get all (decrypted) secrets back from Vercel in
-    // decrypted format
-    const params: { [key: string]: string } = {
-      decrypt: "true",
-      ...(integrationAuth?.teamId
-        ? {
-            teamId: integrationAuth.teamId,
-          }
-        : {}),
-    };
-      
-    const vercelSecrets: VercelSecret[] = (await request.get(
-      `${INTEGRATION_VERCEL_API_URL}/v9/projects/${integration.app}/env`,
-      {
-        params,
-        headers: {
-            Authorization: `Bearer ${accessToken}`,
-            'Accept-Encoding': 'application/json'
-        }
-      }
-    ))
-    .data
-    .envs
-    .filter((secret: VercelSecret) => { 
-      if (!secret.target.includes(integration.targetEnvironment)) {
-        // case: secret does not have the same target environment
-        return false;
-      }
-
-      if (integration.targetEnvironment === 'preview' && integration.path && integration.path !== secret.gitBranch) {
-        // case: secret on preview environment does not have same target git branch
-        return false;
-      }
-
-      return true;
-    });
-
-    // return secret.target.includes(integration.targetEnvironment);
-
-    const res: { [key: string]: VercelSecret } = {};
-
-    for await (const vercelSecret of vercelSecrets) {
-      if (vercelSecret.type === 'encrypted') {
-        // case: secret is encrypted -> need to decrypt
-        const decryptedSecret = (await request.get(
-            `${INTEGRATION_VERCEL_API_URL}/v9/projects/${integration.app}/env/${vercelSecret.id}`,
-            {
-              params,
-              headers: {
-                  Authorization: `Bearer ${accessToken}`,
-                  'Accept-Encoding': 'application/json'
-              }
->>>>>>> dda5f754
-            }
-        }
-
-<<<<<<< HEAD
+            }
+        }
+
         const updateSecrets: VercelSecret[] = [];
         const deleteSecrets: VercelSecret[] = [];
         const newSecrets: VercelSecret[] = [];
@@ -953,7 +748,12 @@
                     key: key,
                     value: secrets[key],
                     type: 'encrypted',
-                    target: [integration.targetEnvironment]
+                    target: [integration.targetEnvironment],
+                    ...(integration.path
+                        ? {
+                              gitBranch: integration.path
+                          }
+                        : {})
                 });
             }
         });
@@ -975,7 +775,12 @@
                             : [
                                   ...res[key].target,
                                   integration.targetEnvironment
-                              ]
+                              ],
+                        ...(integration.path
+                            ? {
+                                  gitBranch: integration.path
+                              }
+                            : {})
                     });
                 }
             } else {
@@ -985,7 +790,12 @@
                     key: key,
                     value: res[key].value,
                     type: 'encrypted', // value doesn't matter
-                    target: [integration.targetEnvironment]
+                    target: [integration.targetEnvironment],
+                    ...(integration.path
+                        ? {
+                              gitBranch: integration.path
+                          }
+                        : {})
                 });
             }
         });
@@ -1020,78 +830,6 @@
                     }
                 );
             }
-=======
-        res[vercelSecret.key] = decryptedSecret;
-      } else {
-        res[vercelSecret.key] = vercelSecret;
-      }
-    }
-    
-    const updateSecrets: VercelSecret[] = [];
-    const deleteSecrets: VercelSecret[] = [];
-    const newSecrets: VercelSecret[] = [];
-
-    // Identify secrets to create
-    Object.keys(secrets).map((key) => {
-      if (!(key in res)) {
-        // case: secret has been created
-        newSecrets.push({
-          key: key,
-          value: secrets[key],
-          type: "encrypted",
-          target: [integration.targetEnvironment],
-          ...(integration.path ? {
-            gitBranch: integration.path
-          } : {})
-        });
-      }
-    });
-
-    // Identify secrets to update and delete
-    Object.keys(res).map((key) => {
-      if (key in secrets) {
-        if (res[key].value !== secrets[key]) {
-          // case: secret value has changed
-          updateSecrets.push({
-            id: res[key].id,
-            key: key,
-            value: secrets[key],
-            type: res[key].type,
-            target: res[key].target.includes(integration.targetEnvironment) 
-            ? [...res[key].target] 
-            : [...res[key].target, integration.targetEnvironment],
-            ...(integration.path ? {
-              gitBranch: integration.path
-            } : {})
-          });
-        }
-      } else {
-        // case: secret has been deleted
-        deleteSecrets.push({
-          id: res[key].id,
-          key: key,
-          value: res[key].value,
-          type: "encrypted", // value doesn't matter
-          target: [integration.targetEnvironment],
-          ...(integration.path ? {
-            gitBranch: integration.path
-          } : {})
-        });
-      }
-    });
-
-    // Sync/push new secrets
-    if (newSecrets.length > 0) {
-      await request.post(
-        `${INTEGRATION_VERCEL_API_URL}/v10/projects/${integration.app}/env`,
-        newSecrets,
-        {
-          params,
-          headers: {
-            Authorization: `Bearer ${accessToken}`,
-            'Accept-Encoding': 'application/json'
-          },
->>>>>>> dda5f754
         }
 
         for await (const secret of deleteSecrets) {
@@ -1378,7 +1116,6 @@
             auth: accessToken
         });
 
-<<<<<<< HEAD
         // const user = (await octokit.request('GET /user', {})).data;
         const repoPublicKey: GitHubRepoKey = (
             await octokit.request(
@@ -1402,53 +1139,6 @@
                 [secret.name]: secret
             }),
             {}
-=======
-    // const user = (await octokit.request('GET /user', {})).data;
-    const repoPublicKey: GitHubRepoKey = (
-      await octokit.request(
-        "GET /repos/{owner}/{repo}/actions/secrets/public-key",
-        {
-          owner: integration.owner,
-          repo: integration.app
-        }
-      )
-    ).data;
-
-    // Get local copy of decrypted secrets. We cannot decrypt them as we dont have access to GH private key
-    const encryptedSecrets: GitHubSecretRes = (
-      await octokit.request("GET /repos/{owner}/{repo}/actions/secrets", {
-        owner: integration.owner,
-        repo: integration.app,
-      })
-    ).data.secrets.reduce(
-      (obj: any, secret: any) => ({
-        ...obj,
-        [secret.name]: secret,
-      }),
-      {}
-    );
-
-    Object.keys(encryptedSecrets).map(async (key) => {
-      if (!(key in secrets)) {
-        await octokit.request(
-          "DELETE /repos/{owner}/{repo}/actions/secrets/{secret_name}",
-          {
-            owner: integration.owner,
-            repo: integration.app,
-            secret_name: key,
-          }
-        );
-      }
-    });
-
-    Object.keys(secrets).map((key) => {
-      // let encryptedSecret;
-      sodium.ready.then(async () => {
-        // convert secret & base64 key to Uint8Array.
-        const binkey = sodium.from_base64(
-          repoPublicKey.key,
-          sodium.base64_variants.ORIGINAL
->>>>>>> dda5f754
         );
 
         Object.keys(encryptedSecrets).map(async (key) => {
@@ -1547,49 +1237,53 @@
  * @param {String} obj.accessToken - access token for Railway integration
  */
 const syncSecretsRailway = async ({
-  integration,
-  secrets,
-  accessToken
+    integration,
+    secrets,
+    accessToken
 }: {
-  integration: IIntegration;
-  secrets: any;
-  accessToken: string;
+    integration: IIntegration;
+    secrets: any;
+    accessToken: string;
 }) => {
-  try {
-
-    const query = `
+    try {
+        const query = `
       mutation UpsertVariables($input: VariableCollectionUpsertInput!) {
         variableCollectionUpsert(input: $input)
       }
     `;
 
-    const input = {
-      projectId: integration.appId,
-      environmentId: integration.targetEnvironmentId,
-      ...(integration.targetServiceId ? { serviceId: integration.targetServiceId } : {}),
-      replace: true,
-      variables: secrets
-    };
-
-    await request.post(INTEGRATION_RAILWAY_API_URL, {
-      query,
-      variables: {
-        input,
-      },
-    }, {
-      headers: {
-        'Authorization': `Bearer ${accessToken}`,
-        'Content-Type': 'application/json',
-        'Accept-Encoding': 'application/json'
-      },
-    });
-    
-  } catch (err) {
-    Sentry.setUser(null);
-    Sentry.captureException(err);
-    throw new Error("Failed to sync secrets to Railway");
-  }
-}
+        const input = {
+            projectId: integration.appId,
+            environmentId: integration.targetEnvironmentId,
+            ...(integration.targetServiceId
+                ? { serviceId: integration.targetServiceId }
+                : {}),
+            replace: true,
+            variables: secrets
+        };
+
+        await request.post(
+            INTEGRATION_RAILWAY_API_URL,
+            {
+                query,
+                variables: {
+                    input
+                }
+            },
+            {
+                headers: {
+                    Authorization: `Bearer ${accessToken}`,
+                    'Content-Type': 'application/json',
+                    'Accept-Encoding': 'application/json'
+                }
+            }
+        );
+    } catch (err) {
+        Sentry.setUser(null);
+        Sentry.captureException(err);
+        throw new Error('Failed to sync secrets to Railway');
+    }
+};
 
 /**
  * Sync/push [secrets] to Fly.io app
