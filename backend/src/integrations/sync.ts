--- conflicted
+++ resolved
@@ -175,7 +175,6 @@
       break;
     case INTEGRATION_SUPABASE:
       await syncSecretsSupabase({
-<<<<<<< HEAD
         integration,
         secrets,
         accessToken,
@@ -209,13 +208,6 @@
         accessToken,
       });
       break;
-=======
-          integration,
-          secrets,
-          accessToken,
-        });
-        break;
->>>>>>> 28460876
     case INTEGRATION_CHECKLY:
       await syncSecretsCheckly({
         integration,
@@ -234,7 +226,6 @@
       break;
     case INTEGRATION_CLOUDFLARE_PAGES:
       await syncSecretsCloudflarePages({
-<<<<<<< HEAD
         integration,
         secrets,
         accessId,
@@ -248,16 +239,7 @@
         accessToken,
       });
       break;
-  }
-=======
-          integration,
-          secrets,
-          accessId,
-          accessToken
-      });
-      break;
-    }
->>>>>>> 28460876
+    }
 };
 
 /**
@@ -1953,11 +1935,7 @@
       }
     )
   )
-<<<<<<< HEAD
-    .data.result['deployment_configs'][integration.targetEnvironment]['env_vars'];
-=======
-  .data.result["deployment_configs"][integration.targetEnvironment]["env_vars"];
->>>>>>> 28460876
+  .data.result['deployment_configs'][integration.targetEnvironment]['env_vars'];
 
   // copy the secrets object, so we can set deleted keys to null
   const secretsObj: any = { ...secrets };
