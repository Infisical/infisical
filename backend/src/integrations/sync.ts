import * as Sentry from "@sentry/node";
import _ from 'lodash';
import AWS from 'aws-sdk';
import { 
  SecretsManagerClient, 
  UpdateSecretCommand,
  CreateSecretCommand,
  GetSecretValueCommand,
  ResourceNotFoundException
} from '@aws-sdk/client-secrets-manager';
import { Octokit } from "@octokit/rest";
import sodium from "libsodium-wrappers";
import { IIntegration, IIntegrationAuth } from "../models";
import {
  INTEGRATION_AZURE_KEY_VAULT,
  INTEGRATION_AWS_PARAMETER_STORE,
  INTEGRATION_AWS_SECRET_MANAGER,
  INTEGRATION_HEROKU,
  INTEGRATION_VERCEL,
  INTEGRATION_NETLIFY,
  INTEGRATION_GITHUB,
  INTEGRATION_RENDER,
  INTEGRATION_FLYIO,
  INTEGRATION_CIRCLECI,
  INTEGRATION_TRAVISCI,
  INTEGRATION_HEROKU_API_URL,
  INTEGRATION_VERCEL_API_URL,
  INTEGRATION_NETLIFY_API_URL,
  INTEGRATION_RENDER_API_URL,
  INTEGRATION_FLYIO_API_URL,
  INTEGRATION_CIRCLECI_API_URL,
  INTEGRATION_TRAVISCI_API_URL,
} from "../variables";
import request from '../config/request';

/**
 * Sync/push [secrets] to [app] in integration named [integration]
 * @param {Object} obj
 * @param {IIntegration} obj.integration - integration details
 * @param {IIntegrationAuth} obj.integrationAuth - integration auth details
 * @param {Object} obj.secrets - secrets to push to integration (object where keys are secret keys and values are secret values)
 * @param {String} obj.accessId - access id for integration
 * @param {String} obj.accessToken - access token for integration
 */
const syncSecrets = async ({
  integration,
  integrationAuth,
  secrets,
  accessId,
  accessToken,
}: {
  integration: IIntegration;
  integrationAuth: IIntegrationAuth;
  secrets: any;
  accessId: string | null;
  accessToken: string;
}) => {
  try {
    switch (integration.integration) {
      case INTEGRATION_AZURE_KEY_VAULT:
        await syncSecretsAzureKeyVault({
          integration,
          secrets,
          accessToken
        });
        break;
      case INTEGRATION_AWS_PARAMETER_STORE:
        await syncSecretsAWSParameterStore({
          integration,
          secrets,
          accessId,
          accessToken
        });
        break;
      case INTEGRATION_AWS_SECRET_MANAGER:
        await syncSecretsAWSSecretManager({
          integration,
          secrets,
          accessId,
          accessToken
        });
        break;
      case INTEGRATION_HEROKU:
        await syncSecretsHeroku({
          integration,
          secrets,
          accessToken,
        });
        break;
      case INTEGRATION_VERCEL:
        await syncSecretsVercel({
          integration,
          integrationAuth,
          secrets,
          accessToken,
        });
        break;
      case INTEGRATION_NETLIFY:
        await syncSecretsNetlify({
          integration,
          integrationAuth,
          secrets,
          accessToken,
        });
        break;
      case INTEGRATION_GITHUB:
        await syncSecretsGitHub({
          integration,
          secrets,
          accessToken,
        });
        break;
      case INTEGRATION_RENDER:
        await syncSecretsRender({
          integration,
          secrets,
          accessToken,
        });
        break;
      case INTEGRATION_FLYIO:
        await syncSecretsFlyio({
          integration,
          secrets,
          accessToken,
        });
        break;
      case INTEGRATION_CIRCLECI:
        await syncSecretsCircleCI({
          integration,
          secrets,
          accessToken,
        });
        break;
<<<<<<< HEAD
      /**
       * @todo add gcp-secret-manager case here and implement @function syncSecretsGCP
       */
=======
      case INTEGRATION_TRAVISCI:
        await syncSecretsTravisCI({
          integration,
          secrets,
          accessToken,
        });
        break;
>>>>>>> 0f143adb
    }
  } catch (err) {
    Sentry.setUser(null);
    Sentry.captureException(err);
    throw new Error('Failed to sync secrets to integration');
  }
};

/**
 * Sync/push [secrets] to Azure Key Vault with vault URI [integration.app]
 * @param {Object} obj
 * @param {IIntegration} obj.integration - integration details
 * @param {Object} obj.secrets - secrets to push to integration (object where keys are secret keys and values are secret values)
 * @param {String} obj.accessToken - access token for Azure Key Vault integration
 */
const syncSecretsAzureKeyVault = async ({
  integration,
  secrets,
  accessToken
}: {
  integration: IIntegration;
  secrets: any;
  accessToken: string;
}) => {
  try {

    interface GetAzureKeyVaultSecret {
      id: string; // secret URI
      attributes: {
        enabled: true,
        created: number;
        updated: number;
        recoveryLevel: string;
        recoverableDays: number;
      }
    }
    
    interface AzureKeyVaultSecret extends GetAzureKeyVaultSecret {
      key: string;
    }
    
    /**
     * Return all secrets from Azure Key Vault by paginating through URL [url]
     * @param {String} url - pagination URL to get next set of secrets from Azure Key Vault
     * @returns 
     */
    const paginateAzureKeyVaultSecrets = async (url: string) => {
      let result: GetAzureKeyVaultSecret[] = [];
      
      while (url) {
        const res = await request.get(url, {
          headers: {
            Authorization: `Bearer ${accessToken}`,
            'Accept-Encoding': 'application/json'
          }
        });
        
        result = result.concat(res.data.value);
        url = res.data.nextLink;
      }
      
      return result;
    }
    
    const getAzureKeyVaultSecrets = await paginateAzureKeyVaultSecrets(`${integration.app}/secrets?api-version=7.3`);
    
    let lastSlashIndex: number;
    const res = (await Promise.all(getAzureKeyVaultSecrets.map(async (getAzureKeyVaultSecret) => {
      if (!lastSlashIndex) {
        lastSlashIndex = getAzureKeyVaultSecret.id.lastIndexOf('/');
      }
      
      const azureKeyVaultSecret = await request.get(`${getAzureKeyVaultSecret.id}?api-version=7.3`, {
        headers: {
          'Authorization': `Bearer ${accessToken}`,
          'Accept-Encoding': 'application/json'
        }
      });

      return ({
        ...azureKeyVaultSecret.data,
        key: getAzureKeyVaultSecret.id.substring(lastSlashIndex + 1),
      });
    })))
    .reduce((obj: any, secret: any) => ({
        ...obj,
        [secret.key]: secret
    }), {});
    
    const setSecrets: {
      key: string;
      value: string;
    }[] = [];

    Object.keys(secrets).forEach((key) => {
      const hyphenatedKey = key.replace(/_/g, '-');
      if (!(hyphenatedKey in res)) {
        // case: secret has been created
        setSecrets.push({
          key: hyphenatedKey,
          value: secrets[key]
        });
      } else {
        if (secrets[key] !== res[hyphenatedKey].value) {
          // case: secret has been updated
          setSecrets.push({
            key: hyphenatedKey,
            value: secrets[key]
          });
        }
      }
    });
    
    const deleteSecrets: AzureKeyVaultSecret[] = [];
    
    Object.keys(res).forEach((key) => {
      const underscoredKey = key.replace(/-/g, '_');
      if (!(underscoredKey in secrets)) {
        deleteSecrets.push(res[key]);
      }
    });
    
    // Sync/push set secrets
    if (setSecrets.length > 0) {
      setSecrets.forEach(async ({ key, value }) => {
        await request.put(
          `${integration.app}/secrets/${key}?api-version=7.3`,
          {
            value
          },
          {
            headers: {
              Authorization: `Bearer ${accessToken}`,
              'Accept-Encoding': 'application/json'
            }
          }
        );
      });
    }
    
    if (deleteSecrets.length > 0) {
      deleteSecrets.forEach(async (secret) => {
        await request.delete(`${integration.app}/secrets/${secret.key}?api-version=7.3`, {
          headers: {
            'Authorization': `Bearer ${accessToken}`,
            'Accept-Encoding': 'application/json'
          }
        });
      });
    }
  } catch (err) {
    Sentry.setUser(null);
    Sentry.captureException(err);
    throw new Error('Failed to sync secrets to Azure Key Vault');
  }
};

/**
 * Sync/push [secrets] to AWS parameter store
 * @param {Object} obj
 * @param {IIntegration} obj.integration - integration details
 * @param {Object} obj.secrets - secrets to push to integration (object where keys are secret keys and values are secret values)
 * @param {String} obj.accessId - access id for AWS parameter store integration
 * @param {String} obj.accessToken - access token for AWS parameter store integration
 */
const syncSecretsAWSParameterStore = async ({
  integration,
  secrets,
  accessId,
  accessToken
}: {
  integration: IIntegration;
  secrets: any;
  accessId: string | null;
  accessToken: string;
}) => {
  try {
    if (!accessId) return;

    AWS.config.update({
      region: integration.region,
      accessKeyId: accessId,
      secretAccessKey: accessToken
    });

    const ssm = new AWS.SSM({
      apiVersion: '2014-11-06',
      region: integration.region
    });
    
    const params = {
      Path: integration.path,
      Recursive: true,
      WithDecryption: true
    };

    const parameterList = (await ssm.getParametersByPath(params).promise()).Parameters
    
    let awsParameterStoreSecretsObj: {
      [key: string]: any // TODO: fix type
    } = {};

    if (parameterList) {
      awsParameterStoreSecretsObj = parameterList.reduce((obj: any, secret: any) => ({
          ...obj,
          [secret.Name.split("/").pop()]: secret
      }), {});
    }

    // Identify secrets to create
    Object.keys(secrets).map(async (key) => {
        if (!(key in awsParameterStoreSecretsObj)) {
          // case: secret does not exist in AWS parameter store
          // -> create secret
          await ssm.putParameter({
            Name: `${integration.path}${key}`,
            Type: 'SecureString',
            Value: secrets[key],
            Overwrite: true
          }).promise();
        } else {
          // case: secret exists in AWS parameter store
          
          if (awsParameterStoreSecretsObj[key].Value !== secrets[key]) {
            // case: secret value doesn't match one in AWS parameter store
            // -> update secret
            await ssm.putParameter({
              Name: `${integration.path}${key}`,
              Type: 'SecureString',
              Value: secrets[key],
              Overwrite: true
            }).promise();
          }
        }
    });

    // Identify secrets to delete
    Object.keys(awsParameterStoreSecretsObj).map(async (key) => {
        if (!(key in secrets)) {
          // case: 
          // -> delete secret
          await ssm.deleteParameter({
            Name: awsParameterStoreSecretsObj[key].Name
          }).promise();
        }
    });

    AWS.config.update({
      region: undefined,
      accessKeyId: undefined,
      secretAccessKey: undefined
    }); 
  } catch (err) {
    Sentry.setUser(null);
    Sentry.captureException(err);
    throw new Error('Failed to sync secrets to AWS Parameter Store');
  }
}

/**
 * Sync/push [secrets] to AWS secret manager
 * @param {Object} obj
 * @param {IIntegration} obj.integration - integration details
 * @param {Object} obj.secrets - secrets to push to integration (object where keys are secret keys and values are secret values)
 * @param {String} obj.accessId - access id for AWS secret manager integration
 * @param {String} obj.accessToken - access token for AWS secret manager integration
 */
const syncSecretsAWSSecretManager = async ({
  integration,
  secrets,
  accessId,
  accessToken
}: {
  integration: IIntegration;
  secrets: any;
  accessId: string | null;
  accessToken: string;
}) => {
  let secretsManager;
  try {
    if (!accessId) return;

    AWS.config.update({
      region: integration.region,
      accessKeyId: accessId,
      secretAccessKey: accessToken
    });
    
    secretsManager = new SecretsManagerClient({
      region: integration.region,
      credentials: {
        accessKeyId: accessId,
        secretAccessKey: accessToken
      }
    });

    const awsSecretManagerSecret = await secretsManager.send(
      new GetSecretValueCommand({
        SecretId: integration.app
      })
    );
    
    let awsSecretManagerSecretObj: { [key: string]: any } = {};
    
    if (awsSecretManagerSecret?.SecretString) {
      awsSecretManagerSecretObj = JSON.parse(awsSecretManagerSecret.SecretString);
    }
    
    if (!_.isEqual(awsSecretManagerSecretObj, secrets)) {
      await secretsManager.send(new UpdateSecretCommand({
        SecretId: integration.app,
        SecretString: JSON.stringify(secrets)
      }));
    }

    AWS.config.update({
      region: undefined,
      accessKeyId: undefined,
      secretAccessKey: undefined
    }); 
  } catch (err) {
    if (err instanceof ResourceNotFoundException && secretsManager) {
      await secretsManager.send(new CreateSecretCommand({
        Name: integration.app,
        SecretString: JSON.stringify(secrets)
      }));
    } else {
      Sentry.setUser(null);
      Sentry.captureException(err);
      throw new Error('Failed to sync secrets to AWS Secret Manager'); 
    }
    AWS.config.update({
      region: undefined,
      accessKeyId: undefined,
      secretAccessKey: undefined
    }); 
  }
}

/**
 * Sync/push [secrets] to Heroku app named [integration.app]
 * @param {Object} obj
 * @param {IIntegration} obj.integration - integration details
 * @param {Object} obj.secrets - secrets to push to integration (object where keys are secret keys and values are secret values)
 * @param {String} obj.accessToken - access token for Heroku integration
 */
const syncSecretsHeroku = async ({
  integration,
  secrets,
  accessToken,
}: {
  integration: IIntegration;
  secrets: any;
  accessToken: string;
}) => {
  try {
    const herokuSecrets = (
      await request.get(
        `${INTEGRATION_HEROKU_API_URL}/apps/${integration.app}/config-vars`,
        {
          headers: {
            Accept: "application/vnd.heroku+json; version=3",
            Authorization: `Bearer ${accessToken}`,
            'Accept-Encoding': 'application/json'
          },
        }
      )
    ).data;

    Object.keys(herokuSecrets).forEach((key) => {
      if (!(key in secrets)) {
        secrets[key] = null;
      }
    });

    await request.patch(
      `${INTEGRATION_HEROKU_API_URL}/apps/${integration.app}/config-vars`,
      secrets,
      {
        headers: {
          Accept: "application/vnd.heroku+json; version=3",
          Authorization: `Bearer ${accessToken}`,
          'Accept-Encoding': 'application/json'
        },
      }
    );
  } catch (err) {
    Sentry.setUser(null);
    Sentry.captureException(err);
    throw new Error("Failed to sync secrets to Heroku");
  }
};

/**
 * Sync/push [secrets] to Vercel project named [integration.app]
 * @param {Object} obj
 * @param {IIntegration} obj.integration - integration details
 * @param {Object} obj.secrets - secrets to push to integration (object where keys are secret keys and values are secret values)
 */
const syncSecretsVercel = async ({
  integration,
  integrationAuth,
  secrets,
  accessToken,
}: {
  integration: IIntegration;
  integrationAuth: IIntegrationAuth;
  secrets: any;
  accessToken: string;
}) => {
  interface VercelSecret {
    id?: string;
    type: string;
    key: string;
    value: string;
    target: string[];
  }
  
  try {
    // Get all (decrypted) secrets back from Vercel in
    // decrypted format
    const params: { [key: string]: string } = {
      decrypt: "true",
      ...(integrationAuth?.teamId
        ? {
            teamId: integrationAuth.teamId,
          }
        : {}),
    };
    
    // const res = (
    //   await Promise.all(
    //     (
    //       await request.get(
    //         `${INTEGRATION_VERCEL_API_URL}/v9/projects/${integration.app}/env`,
    //         {
    //           params,
    //           headers: {
    //               Authorization: `Bearer ${accessToken}`,
    //               'Accept-Encoding': 'application/json'
    //           }
    //       }
    //   ))
    //   .data
    //   .envs
    //   .filter((secret: VercelSecret) => secret.target.includes(integration.targetEnvironment))
    //   .map(async (secret: VercelSecret) => {
    //     if (secret.type === 'encrypted') {
    //       // case: secret is encrypted -> need to decrypt
    //       const decryptedSecret = (await request.get(
    //           `${INTEGRATION_VERCEL_API_URL}/v9/projects/${integration.app}/env/${secret.id}`,
    //           {
    //             params,
    //             headers: {
    //                 Authorization: `Bearer ${accessToken}`,
    //                 'Accept-Encoding': 'application/json'
    //             }
    //           }
    //       )).data;

    //       return decryptedSecret;
    //     }

    //     return secret;
    //   }))).reduce((obj: any, secret: any) => ({
    //       ...obj,
    //       [secret.key]: secret
    //   }), {});
    
    const vercelSecrets: VercelSecret[] = (await request.get(
      `${INTEGRATION_VERCEL_API_URL}/v9/projects/${integration.app}/env`,
      {
        params,
        headers: {
            Authorization: `Bearer ${accessToken}`,
            'Accept-Encoding': 'application/json'
        }
      }
    ))
    .data
    .envs
    .filter((secret: VercelSecret) => secret.target.includes(integration.targetEnvironment));

    const res: { [key: string]: VercelSecret } = {};

    for await (const vercelSecret of vercelSecrets) {
      if (vercelSecret.type === 'encrypted') {
        // case: secret is encrypted -> need to decrypt
        const decryptedSecret = (await request.get(
            `${INTEGRATION_VERCEL_API_URL}/v9/projects/${integration.app}/env/${vercelSecret.id}`,
            {
              params,
              headers: {
                  Authorization: `Bearer ${accessToken}`,
                  'Accept-Encoding': 'application/json'
              }
            }
        )).data;

        res[vercelSecret.key] = decryptedSecret;
      } else {
        res[vercelSecret.key] = vercelSecret;
      }
    }

    const updateSecrets: VercelSecret[] = [];
    const deleteSecrets: VercelSecret[] = [];
    const newSecrets: VercelSecret[] = [];

    // Identify secrets to create
    Object.keys(secrets).map((key) => {
      if (!(key in res)) {
        // case: secret has been created
        newSecrets.push({
          key: key,
          value: secrets[key],
          type: "encrypted",
          target: [integration.targetEnvironment],
        });
      }
    });

    // Identify secrets to update and delete
    Object.keys(res).map((key) => {
      if (key in secrets) {
        if (res[key].value !== secrets[key]) {
          // case: secret value has changed
          updateSecrets.push({
            id: res[key].id,
            key: key,
            value: secrets[key],
            type: res[key].type,
            target: res[key].target.includes(integration.targetEnvironment) 
            ? [...res[key].target] 
            : [...res[key].target, integration.targetEnvironment]
          });
        }
      } else {
        // case: secret has been deleted
        deleteSecrets.push({
          id: res[key].id,
          key: key,
          value: res[key].value,
          type: "encrypted", // value doesn't matter
          target: [integration.targetEnvironment],
        });
      }
    });

    // Sync/push new secrets
    if (newSecrets.length > 0) {
      await request.post(
        `${INTEGRATION_VERCEL_API_URL}/v10/projects/${integration.app}/env`,
        newSecrets,
        {
          params,
          headers: {
            Authorization: `Bearer ${accessToken}`,
            'Accept-Encoding': 'application/json'
          },
        }
      );
    }
  
    for await (const secret of updateSecrets) {
      if (secret.type !== 'sensitive') {
        const { id, ...updatedSecret } = secret;
        await request.patch(
          `${INTEGRATION_VERCEL_API_URL}/v9/projects/${integration.app}/env/${secret.id}`,
          updatedSecret,
          {
            params,
            headers: {
              Authorization: `Bearer ${accessToken}`,
              'Accept-Encoding': 'application/json'
            },
          }
        );
      } 
    }

    for await (const secret of deleteSecrets) {
      await request.delete(
        `${INTEGRATION_VERCEL_API_URL}/v9/projects/${integration.app}/env/${secret.id}`,
        {
          params,
          headers: {
            Authorization: `Bearer ${accessToken}`,
            'Accept-Encoding': 'application/json'
          },
        }
      ); 
    }
  } catch (err) {
    Sentry.setUser(null);
    Sentry.captureException(err);
    throw new Error("Failed to sync secrets to Vercel");
  }
};

/**
 * Sync/push [secrets] to Netlify site with id [integration.appId]
 * @param {Object} obj
 * @param {IIntegration} obj.integration - integration details
 * @param {IIntegrationAuth} obj.integrationAuth - integration auth details
 * @param {Object} obj.secrets - secrets to push to integration (object where keys are secret keys and values are secret values)
 * @param {Object} obj.accessToken - access token for Netlify integration
 */
const syncSecretsNetlify = async ({
  integration,
  integrationAuth,
  secrets,
  accessToken,
}: {
  integration: IIntegration;
  integrationAuth: IIntegrationAuth;
  secrets: any;
  accessToken: string;
}) => {
  try {
    interface NetlifyValue {
      id?: string;
      context: string; // 'dev' | 'branch-deploy' | 'deploy-preview' | 'production',
      value: string;
    }

    interface NetlifySecret {
      key: string;
      values: NetlifyValue[];
    }

    interface NetlifySecretsRes {
      [index: string]: NetlifySecret;
    }

    const getParams = new URLSearchParams({
      context_name: "all", // integration.context or all
      site_id: integration.appId,
    });

    const res = (
      await request.get(
        `${INTEGRATION_NETLIFY_API_URL}/api/v1/accounts/${integrationAuth.accountId}/env`,
        {
          params: getParams,
          headers: {
            Authorization: `Bearer ${accessToken}`,
            'Accept-Encoding': 'application/json'
          },
        }
      )
    ).data.reduce(
      (obj: any, secret: any) => ({
        ...obj,
        [secret.key]: secret,
      }),
      {}
    );

    const newSecrets: NetlifySecret[] = []; // createEnvVars
    const deleteSecrets: string[] = []; // deleteEnvVar
    const deleteSecretValues: NetlifySecret[] = []; // deleteEnvVarValue
    const updateSecrets: NetlifySecret[] = []; // setEnvVarValue

    // identify secrets to create and update
    Object.keys(secrets).map((key) => {
      if (!(key in res)) {
        // case: Infisical secret does not exist in Netlify -> create secret
        newSecrets.push({
          key,
          values: [
            {
              value: secrets[key],
              context: integration.targetEnvironment,
            },
          ],
        });
      } else {
        // case: Infisical secret exists in Netlify
        const contexts = res[key].values.reduce(
          (obj: any, value: NetlifyValue) => ({
            ...obj,
            [value.context]: value,
          }),
          {}
        );

        if (integration.targetEnvironment in contexts) {
          // case: Netlify secret value exists in integration context
          if (secrets[key] !== contexts[integration.targetEnvironment].value) {
            // case: Infisical and Netlify secret values are different
            // -> update Netlify secret context and value
            updateSecrets.push({
              key,
              values: [
                {
                  context: integration.targetEnvironment,
                  value: secrets[key],
                },
              ],
            });
          }
        } else {
          // case: Netlify secret value does not exist in integration context
          // -> add the new Netlify secret context and value
          updateSecrets.push({
            key,
            values: [
              {
                context: integration.targetEnvironment,
                value: secrets[key],
              },
            ],
          });
        }
      }
    });

    // identify secrets to delete
    // TODO: revise (patch case where 1 context was deleted but others still there
    Object.keys(res).map((key) => {
      // loop through each key's context
      if (!(key in secrets)) {
        // case: Netlify secret does not exist in Infisical

        const numberOfValues = res[key].values.length;

        res[key].values.forEach((value: NetlifyValue) => {
          if (value.context === integration.targetEnvironment) {
            if (numberOfValues <= 1) {
              // case: Netlify secret value has less than 1 context -> delete secret
              deleteSecrets.push(key);
            } else {
              // case: Netlify secret value has more than 1 context -> delete secret value context
              deleteSecretValues.push({
                key,
                values: [
                  {
                    id: value.id,
                    context: integration.targetEnvironment,
                    value: value.value,
                  },
                ],
              });
            }
          }
        });
      }
    });

    const syncParams = new URLSearchParams({
      site_id: integration.appId,
    });

    if (newSecrets.length > 0) {
      await request.post(
        `${INTEGRATION_NETLIFY_API_URL}/api/v1/accounts/${integrationAuth.accountId}/env`,
        newSecrets,
        {
          params: syncParams,
          headers: {
            Authorization: `Bearer ${accessToken}`,
            'Accept-Encoding': 'application/json'
          },
        }
      );
    }

    if (updateSecrets.length > 0) {
      updateSecrets.forEach(async (secret: NetlifySecret) => {
        await request.patch(
          `${INTEGRATION_NETLIFY_API_URL}/api/v1/accounts/${integrationAuth.accountId}/env/${secret.key}`,
          {
            context: secret.values[0].context,
            value: secret.values[0].value,
          },
          {
            params: syncParams,
            headers: {
              Authorization: `Bearer ${accessToken}`,
              'Accept-Encoding': 'application/json'
            },
          }
        );
      });
    }

    if (deleteSecrets.length > 0) {
      deleteSecrets.forEach(async (key: string) => {
        await request.delete(
          `${INTEGRATION_NETLIFY_API_URL}/api/v1/accounts/${integrationAuth.accountId}/env/${key}`,
          {
            params: syncParams,
            headers: {
              Authorization: `Bearer ${accessToken}`,
              'Accept-Encoding': 'application/json'
            },
          }
        );
      });
    }

    if (deleteSecretValues.length > 0) {
      deleteSecretValues.forEach(async (secret: NetlifySecret) => {
        await request.delete(
          `${INTEGRATION_NETLIFY_API_URL}/api/v1/accounts/${integrationAuth.accountId}/env/${secret.key}/value/${secret.values[0].id}`,
          {
            params: syncParams,
            headers: {
              Authorization: `Bearer ${accessToken}`,
              'Accept-Encoding': 'application/json'
            },
          }
        );
      });
    }
  } catch (err) {
    Sentry.setUser(null);
    Sentry.captureException(err);
    throw new Error("Failed to sync secrets to Heroku");
  }
};

/**
 * Sync/push [secrets] to GitHub repo with name [integration.app]
 * @param {Object} obj
 * @param {IIntegration} obj.integration - integration details
 * @param {IIntegrationAuth} obj.integrationAuth - integration auth details
 * @param {Object} obj.secrets - secrets to push to integration (object where keys are secret keys and values are secret values)
 * @param {String} obj.accessToken - access token for GitHub integration
 */
const syncSecretsGitHub = async ({
  integration,
  secrets,
  accessToken,
}: {
  integration: IIntegration;
  secrets: any;
  accessToken: string;
}) => {
  try {
    interface GitHubRepoKey {
      key_id: string;
      key: string;
    }

    interface GitHubSecret {
      name: string;
      created_at: string;
      updated_at: string;
    }

    interface GitHubSecretRes {
      [index: string]: GitHubSecret;
    }

    const deleteSecrets: GitHubSecret[] = [];

    const octokit = new Octokit({
      auth: accessToken,
    });

    // const user = (await octokit.request('GET /user', {})).data;
    const repoPublicKey: GitHubRepoKey = (
      await octokit.request(
        "GET /repos/{owner}/{repo}/actions/secrets/public-key",
        {
          owner: integration.owner,
          repo: integration.app,
        }
      )
    ).data;

    // Get local copy of decrypted secrets. We cannot decrypt them as we dont have access to GH private key
    const encryptedSecrets: GitHubSecretRes = (
      await octokit.request("GET /repos/{owner}/{repo}/actions/secrets", {
        owner: integration.owner,
        repo: integration.app,
      })
    ).data.secrets.reduce(
      (obj: any, secret: any) => ({
        ...obj,
        [secret.name]: secret,
      }),
      {}
    );

    Object.keys(encryptedSecrets).map(async (key) => {
      if (!(key in secrets)) {
        await octokit.request(
          "DELETE /repos/{owner}/{repo}/actions/secrets/{secret_name}",
          {
            owner: integration.owner,
            repo: integration.app,
            secret_name: key,
          }
        );
      }
    });

    Object.keys(secrets).map((key) => {
      // let encryptedSecret;
      sodium.ready.then(async () => {
        // convert secret & base64 key to Uint8Array.
        const binkey = sodium.from_base64(
          repoPublicKey.key,
          sodium.base64_variants.ORIGINAL
        );
        const binsec = sodium.from_string(secrets[key]);

        // encrypt secret using libsodium
        const encBytes = sodium.crypto_box_seal(binsec, binkey);

        // convert encrypted Uint8Array to base64
        const encryptedSecret = sodium.to_base64(
          encBytes,
          sodium.base64_variants.ORIGINAL
        );

        await octokit.request(
          "PUT /repos/{owner}/{repo}/actions/secrets/{secret_name}",
          {
            owner: integration.owner,
            repo: integration.app,
            secret_name: key,
            encrypted_value: encryptedSecret,
            key_id: repoPublicKey.key_id,
          }
        );
      });
    });
  } catch (err) {
    Sentry.setUser(null);
    Sentry.captureException(err);
    throw new Error("Failed to sync secrets to GitHub");
  }
};

/**
 * Sync/push [secrets] to Render service with id [integration.appId]
 * @param {Object} obj
 * @param {IIntegration} obj.integration - integration details
 * @param {Object} obj.secrets - secrets to push to integration (object where keys are secret keys and values are secret values)
 * @param {String} obj.accessToken - access token for Render integration
 */
const syncSecretsRender = async ({
  integration,
  secrets,
  accessToken,
}: {
  integration: IIntegration;
  secrets: any;
  accessToken: string;
}) => {
  try {
    await request.put(
      `${INTEGRATION_RENDER_API_URL}/v1/services/${integration.appId}/env-vars`,
      Object.keys(secrets).map((key) => ({
        key,
        value: secrets[key],
      })),
      {
        headers: {
          Authorization: `Bearer ${accessToken}`,
          'Accept-Encoding': 'application/json'
        },
      }
    );
  } catch (err) {
    Sentry.setUser(null);
    Sentry.captureException(err);
    throw new Error("Failed to sync secrets to Render");
  }
};

/**
 * Sync/push [secrets] to Fly.io app
 * @param {Object} obj
 * @param {IIntegration} obj.integration - integration details
 * @param {Object} obj.secrets - secrets to push to integration (object where keys are secret keys and values are secret values)
 * @param {String} obj.accessToken - access token for Render integration
 */
const syncSecretsFlyio = async ({
  integration,
  secrets,
  accessToken,
}: {
  integration: IIntegration;
  secrets: any;
  accessToken: string;
}) => {
  try {
    // set secrets
    const SetSecrets = `
      mutation($input: SetSecretsInput!) {
        setSecrets(input: $input) {
          release {
            id
            version
            reason
            description
            user {
              id
              email
              name
            }
            evaluationId
            createdAt
          }
        }
      }
    `;

    await request.post(INTEGRATION_FLYIO_API_URL, {
      query: SetSecrets,
      variables: {
        input: {
          appId: integration.app,
          secrets: Object.entries(secrets).map(([key, value]) => ({
            key,
            value,
          })),
        },
      },
    }, {
      headers: {
        Authorization: "Bearer " + accessToken,
        'Accept-Encoding': 'application/json',
      },
    });

    // get secrets
    interface FlyioSecret {
      name: string;
      digest: string;
      createdAt: string;
    }

    const GetSecrets = `query ($appName: String!) {
        app(name: $appName) {
            secrets {
                name
                digest
                createdAt
            }
        }
    }`;

    const getSecretsRes = (await request.post(INTEGRATION_FLYIO_API_URL, {
      query: GetSecrets,
      variables: {
        appName: integration.app,
      },
    }, {
      headers: {
        Authorization: "Bearer " + accessToken,
        'Content-Type': 'application/json',
        'Accept-Encoding': 'application/json',
      },
    })).data.data.app.secrets;

    const deleteSecretsKeys = getSecretsRes
      .filter((secret: FlyioSecret) => !(secret.name in secrets))
      .map((secret: FlyioSecret) => secret.name);

    // unset (delete) secrets
    const DeleteSecrets = `mutation($input: UnsetSecretsInput!) {
        unsetSecrets(input: $input) {
            release {
                id
                version
                reason
                description
                user {
                    id
                    email
                    name
                }
                evaluationId
                createdAt
            }
        }
    }`;

    await request.post(INTEGRATION_FLYIO_API_URL, {
      query: DeleteSecrets,
      variables: {
        input: {
          appId: integration.app,
          keys: deleteSecretsKeys,
        },
      },
    }, {
      headers: {
        Authorization: "Bearer " + accessToken,
        "Content-Type": "application/json",
        'Accept-Encoding': 'application/json',
      },
    });

  } catch (err) {
    Sentry.setUser(null);
    Sentry.captureException(err);
    throw new Error("Failed to sync secrets to Fly.io");
  }
};

/**
 * Sync/push [secrets] to CircleCI project
 * @param {Object} obj
 * @param {IIntegration} obj.integration - integration details
 * @param {Object} obj.secrets - secrets to push to integration (object where keys are secret keys and values are secret values)
 * @param {String} obj.accessToken - access token for CircleCI integration
 */
const syncSecretsCircleCI = async ({
  integration,
  secrets,
  accessToken,
}: {
  integration: IIntegration;
  secrets: any;
  accessToken: string;
}) => {  
  try {
    const circleciOrganizationDetail = (
      await request.get(`${INTEGRATION_CIRCLECI_API_URL}/v2/me/collaborations`, {
        headers: {
          "Circle-Token": accessToken,
          "Accept-Encoding": "application/json",
        },
      })
    ).data[0];

    const { slug } = circleciOrganizationDetail;

    // sync secrets to CircleCI
    Object.keys(secrets).forEach(
      async (key) =>
        await request.post(
          `${INTEGRATION_CIRCLECI_API_URL}/v2/project/${slug}/${integration.app}/envvar`,
          {
            name: key,
            value: secrets[key],
          },
          {
            headers: {
              "Circle-Token": accessToken,
              "Content-Type": "application/json",
            },
          }
        )
    );

    // get secrets from CircleCI
    const getSecretsRes = (
      await request.get(
        `${INTEGRATION_CIRCLECI_API_URL}/v2/project/${slug}/${integration.app}/envvar`,
        {
          headers: {
            "Circle-Token": accessToken,
            "Accept-Encoding": "application/json",
          },
        }
      )
    ).data?.items;

    // delete secrets from CircleCI
    getSecretsRes.forEach(async (sec: any) => {
      if (!(sec.name in secrets)) {
        await request.delete(
          `${INTEGRATION_CIRCLECI_API_URL}/v2/project/${slug}/${integration.app}/envvar/${sec.name}`,
          {
            headers: {
              "Circle-Token": accessToken,
              "Content-Type": "application/json",
            },
          }
        );
      }
    });
  } catch (err) {
    Sentry.setUser(null);
    Sentry.captureException(err);
    throw new Error("Failed to sync secrets to CircleCI");
  }
};

/**
 * Sync/push [secrets] to TravisCI project 
 * @param {Object} obj
 * @param {IIntegration} obj.integration - integration details
 * @param {Object} obj.secrets - secrets to push to integration (object where keys are secret keys and values are secret values)
 * @param {String} obj.accessToken - access token for TravisCI integration
 */
const syncSecretsTravisCI = async ({
  integration,
  secrets,
  accessToken,
}: {
  integration: IIntegration;
  secrets: any;
  accessToken: string;
}) => {
  try {
    // get secrets from travis-ci  
    const getSecretsRes = (
      await request.get(
        `${INTEGRATION_TRAVISCI_API_URL}/settings/env_vars?repository_id=${integration.appId}`,
        {
          headers: {
            "Authorization": `token ${accessToken}`,
            "Accept-Encoding": "application/json",
          },
        }
      )
    )
    .data
    ?.env_vars
    .reduce((obj: any, secret: any) => ({
        ...obj,
        [secret.name]: secret
    }), {});
    
    // add secrets
    for await (const key of Object.keys(secrets)) {
      if (!(key in getSecretsRes)) {
        // case: secret does not exist in travis ci
        // -> add secret
        await request.post(
          `${INTEGRATION_TRAVISCI_API_URL}/settings/env_vars?repository_id=${integration.appId}`,
          {
            env_var: {
              name: key,
              value: secrets[key]
            }
          },
          {
            headers: {
              "Authorization": `token ${accessToken}`,
              "Content-Type": "application/json",
              "Accept-Encoding": "application/json",
            },
          }
        );
      } else {
        // case: secret exists in travis ci
        // -> update/set secret
        await request.patch(
          `${INTEGRATION_TRAVISCI_API_URL}/settings/env_vars/${getSecretsRes[key].id}?repository_id=${getSecretsRes[key].repository_id}`,
          {
            env_var: {
              name: key,
              value: secrets[key],
            }
          },
          {
            headers: {
              "Authorization": `token ${accessToken}`,
              "Content-Type": "application/json",
              "Accept-Encoding": "application/json",
            },
          }
        );
      }
    }

    for await (const key of Object.keys(getSecretsRes)) {
      if (!(key in secrets)){
        // delete secret
        await request.delete(
          `${INTEGRATION_TRAVISCI_API_URL}/settings/env_vars/${getSecretsRes[key].id}?repository_id=${getSecretsRes[key].repository_id}`,
          {
            headers: {
              "Authorization": `token ${accessToken}`,
              "Content-Type": "application/json",
              "Accept-Encoding": "application/json",
            },
          }
        );
      }
    }
  } catch (err) {
    Sentry.setUser(null);
    Sentry.captureException(err);
    throw new Error("Failed to sync secrets to TravisCI");
  }
}

export { syncSecrets };<|MERGE_RESOLUTION|>--- conflicted
+++ resolved
@@ -131,11 +131,9 @@
           accessToken,
         });
         break;
-<<<<<<< HEAD
       /**
        * @todo add gcp-secret-manager case here and implement @function syncSecretsGCP
        */
-=======
       case INTEGRATION_TRAVISCI:
         await syncSecretsTravisCI({
           integration,
@@ -143,7 +141,6 @@
           accessToken,
         });
         break;
->>>>>>> 0f143adb
     }
   } catch (err) {
     Sentry.setUser(null);
