--- conflicted
+++ resolved
@@ -1,6 +1,5 @@
 import request from '../config/request';
 import * as Sentry from '@sentry/node';
-<<<<<<< HEAD
 import {
   IIntegrationAuth
 } from '../models';
@@ -8,32 +7,24 @@
   INTEGRATION_AZURE_KEY_VAULT, 
   INTEGRATION_HEROKU,
   INTEGRATION_GITLAB,
+  INTEGRATION_GCP_SECRET_MANAGER
 } from '../variables';
-=======
 import { RawAxiosRequestHeaders } from 'axios';
-import { INTEGRATION_AZURE_KEY_VAULT, INTEGRATION_HEROKU, INTEGRATION_GCP_SECRET_MANAGER } from '../variables';
->>>>>>> 2bed5621
 import {
   SITE_URL,
   CLIENT_ID_AZURE,
   CLIENT_ID_GITLAB,
   CLIENT_SECRET_AZURE,
   CLIENT_SECRET_HEROKU,
-<<<<<<< HEAD
-  CLIENT_SECRET_GITLAB
-=======
+  CLIENT_SECRET_GITLAB,
   CLIENT_SECRET_GCP_SECRET_MANAGER,
   CLIENT_ID_GCP_SECRET_MANAGER
->>>>>>> 2bed5621
 } from '../config';
 import {
   INTEGRATION_AZURE_TOKEN_URL,
   INTEGRATION_HEROKU_TOKEN_URL,
-<<<<<<< HEAD
-  INTEGRATION_GITLAB_TOKEN_URL
-=======
+  INTEGRATION_GITLAB_TOKEN_URL,
   INTEGRATION_GCP_TOKEN_URL
->>>>>>> 2bed5621
 } from '../variables';
 import {
   IntegrationService
@@ -48,7 +39,6 @@
   refresh_token: string;
 }
 
-<<<<<<< HEAD
 interface RefreshTokenHerokuResponse {
   access_token: string;
   expires_in: number;
@@ -64,13 +54,13 @@
   access_token: string;
   refresh_token: string;
   created_at: number;
-=======
+}
+
 interface RefreshTokenGCPSecretManagerResponse {
   access_token: string;
   expires_in: number;
   scope: string;
   token_type: string;
->>>>>>> 2bed5621
 }
 
 /**
@@ -107,11 +97,15 @@
           refreshToken
         });
         break;
-<<<<<<< HEAD
       case INTEGRATION_GITLAB:
         tokenDetails = await exchangeRefreshGitLab({
           refreshToken
         });
+        break;
+      case INTEGRATION_GCP_SECRET_MANAGER:
+        tokenDetails = await exchangeRefreshGCPSecretManager({
+          refreshToken
+        })
         break;
       default:
         throw new Error('Failed to exchange token for incompatible integration');
@@ -129,13 +123,6 @@
         integrationAuthId: integrationAuth._id.toString(),
         refreshToken: tokenDetails.refreshToken
       });
-=======
-      case INTEGRATION_GCP_SECRET_MANAGER:
-        accessToken = await exchangeRefreshGCPSecretManager({
-          refreshToken
-        })
-        break;
->>>>>>> 2bed5621
     }
 
     return tokenDetails.accessToken;
@@ -308,14 +295,23 @@
     const res: RefreshTokenGCPSecretManagerResponse = 
       (await request.post(INTEGRATION_GCP_TOKEN_URL, body, { headers })).data;
 
-    accessToken = res.access_token;
+    /**
+    * @note the expires_in in response shows the number of seconds after which the access_token
+    * expires, so we update the infisical accessExpiresAt value to current-date-in-ms + expires_in
+    * in ms
+    */
+    res.expires_in = Date.now() + (res.expires_in * 1000)
+
+    return ({
+      accessToken: res.access_token,
+      refreshToken,
+      accessExpiresAt: new Date(res.expires_in),
+    })
   } catch (err) {
     Sentry.setUser(null);
     Sentry.captureException(err);
     throw new Error('Failed to refresh OAuth2 access token for GCP secret manager');
   }
-
-  return accessToken;
 };
 
 export { exchangeRefresh };