import * as Sentry from "@sentry/node";
import { Octokit } from "@octokit/rest";
import { IIntegrationAuth } from "../models";
import request from '../config/request';
import {
  INTEGRATION_AZURE_KEY_VAULT,
  INTEGRATION_AWS_PARAMETER_STORE,
  INTEGRATION_AWS_SECRET_MANAGER,
  INTEGRATION_HEROKU,
  INTEGRATION_VERCEL,
  INTEGRATION_NETLIFY,
  INTEGRATION_GITHUB,
  INTEGRATION_RENDER,
  INTEGRATION_FLYIO,
  INTEGRATION_CIRCLECI,
<<<<<<< HEAD
  INTEGRATION_GCP,
=======
  INTEGRATION_TRAVISCI,
>>>>>>> 0f143adb
  INTEGRATION_HEROKU_API_URL,
  INTEGRATION_VERCEL_API_URL,
  INTEGRATION_NETLIFY_API_URL,
  INTEGRATION_RENDER_API_URL,
  INTEGRATION_FLYIO_API_URL,
  INTEGRATION_CIRCLECI_API_URL,
<<<<<<< HEAD
  INTEGRATION_GCP_API_URL
=======
  INTEGRATION_TRAVISCI_API_URL,
>>>>>>> 0f143adb
} from "../variables";

/**
 * Return list of names of apps for integration named [integration]
 * @param {Object} obj
 * @param {String} obj.integration - name of integration
 * @param {String} obj.accessToken - access token for integration
 * @returns {Object[]} apps - names of integration apps
 * @returns {String} apps.name - name of integration app
 */
const getApps = async ({
  integrationAuth,
  accessToken,
}: {
  integrationAuth: IIntegrationAuth;
  accessToken: string;
}) => {
  interface App {
    name: string;
    appId?: string;
    owner?: string;
  }

  let apps: App[] = [];
  try {
    switch (integrationAuth.integration) {
      case INTEGRATION_AZURE_KEY_VAULT:
        apps = [];
        break;
      case INTEGRATION_AWS_PARAMETER_STORE:
        apps = [];
        break;
      case INTEGRATION_AWS_SECRET_MANAGER:
        apps = [];
        break;
      case INTEGRATION_HEROKU:
        apps = await getAppsHeroku({
          accessToken,
        });
        break;
      case INTEGRATION_VERCEL:
        apps = await getAppsVercel({
          integrationAuth,
          accessToken,
        });
        break;
      case INTEGRATION_NETLIFY:
        apps = await getAppsNetlify({
          accessToken,
        });
        break;
      case INTEGRATION_GITHUB:
        apps = await getAppsGithub({
          accessToken,
        });
        break;
      case INTEGRATION_RENDER:
        apps = await getAppsRender({
          accessToken,
        });
        break;
      case INTEGRATION_FLYIO:
        apps = await getAppsFlyio({
          accessToken,
        });
        break;
      case INTEGRATION_CIRCLECI:
        apps = await getAppsCircleCI({
          accessToken,
        });
        break;
<<<<<<< HEAD
      case INTEGRATION_GCP:
        apps = await getAppsGCP({
          accessToken
        });
=======
      case INTEGRATION_TRAVISCI:
        apps = await getAppsTravisCI({
          accessToken,
        })
>>>>>>> 0f143adb
        break;
    }
  } catch (err) {
    Sentry.setUser(null);
    Sentry.captureException(err);
    throw new Error("Failed to get integration apps");
  }

  return apps;
};

/**
 * Return list of apps for Heroku integration
 * @param {Object} obj
 * @param {String} obj.accessToken - access token for Heroku API
 * @returns {Object[]} apps - names of Heroku apps
 * @returns {String} apps.name - name of Heroku app
 */
const getAppsHeroku = async ({ accessToken }: { accessToken: string }) => {
  let apps;
  try {
    const res = (
      await request.get(`${INTEGRATION_HEROKU_API_URL}/apps`, {
        headers: {
          Accept: "application/vnd.heroku+json; version=3",
          Authorization: `Bearer ${accessToken}`,
        },
      })
    ).data;

    apps = res.map((a: any) => ({
      name: a.name,
    }));
  } catch (err) {
    Sentry.setUser(null);
    Sentry.captureException(err);
    throw new Error("Failed to get Heroku integration apps");
  }

  return apps;
};

/**
 * Return list of names of apps for Vercel integration
 * @param {Object} obj
 * @param {String} obj.accessToken - access token for Vercel API
 * @returns {Object[]} apps - names of Vercel apps
 * @returns {String} apps.name - name of Vercel app
 */
const getAppsVercel = async ({
  integrationAuth,
  accessToken,
}: {
  integrationAuth: IIntegrationAuth;
  accessToken: string;
}) => {
  let apps;
  try {
    const res = (
      await request.get(`${INTEGRATION_VERCEL_API_URL}/v9/projects`, {
        headers: {
          Authorization: `Bearer ${accessToken}`,
          'Accept-Encoding': 'application/json'
        },
        ...(integrationAuth?.teamId
          ? {
              params: {
                teamId: integrationAuth.teamId,
              },
            }
          : {}),
      })
    ).data;

    apps = res.projects.map((a: any) => ({
      name: a.name,
    }));
  } catch (err) {
    Sentry.setUser(null);
    Sentry.captureException(err);
    throw new Error("Failed to get Vercel integration apps");
  }

  return apps;
};

/**
 * Return list of sites for Netlify integration
 * @param {Object} obj
 * @param {String} obj.accessToken - access token for Netlify API
 * @returns {Object[]} apps - names of Netlify sites
 * @returns {String} apps.name - name of Netlify site
 */
const getAppsNetlify = async ({ accessToken }: { accessToken: string }) => {
  let apps;
  try {
    const res = (
      await request.get(`${INTEGRATION_NETLIFY_API_URL}/api/v1/sites`, {
        headers: {
          Authorization: `Bearer ${accessToken}`,
          'Accept-Encoding': 'application/json'
        }
      })
    ).data;

    apps = res.map((a: any) => ({
      name: a.name,
      appId: a.site_id,
    }));
  } catch (err) {
    Sentry.setUser(null);
    Sentry.captureException(err);
    throw new Error("Failed to get Netlify integration apps");
  }

  return apps;
};

/**
 * Return list of repositories for Github integration
 * @param {Object} obj
 * @param {String} obj.accessToken - access token for Netlify API
 * @returns {Object[]} apps - names of Netlify sites
 * @returns {String} apps.name - name of Netlify site
 */
const getAppsGithub = async ({ accessToken }: { accessToken: string }) => {
  let apps;
  try {
    const octokit = new Octokit({
      auth: accessToken,
    });

    const repos = (
      await octokit.request(
        "GET /user/repos{?visibility,affiliation,type,sort,direction,per_page,page,since,before}",
        {
          per_page: 100,
        }
      )
    ).data;

    apps = repos
      .filter((a: any) => a.permissions.admin === true)
      .map((a: any) => ({
        name: a.name,
        owner: a.owner.login,
      }));
  } catch (err) {
    Sentry.setUser(null);
    Sentry.captureException(err);
    throw new Error("Failed to get Github repos");
  }

  return apps;
};

/**
 * Return list of services for Render integration
 * @param {Object} obj
 * @param {String} obj.accessToken - access token for Render API
 * @returns {Object[]} apps - names and ids of Render services
 * @returns {String} apps.name - name of Render service
 * @returns {String} apps.appId - id of Render service
 */
const getAppsRender = async ({ accessToken }: { accessToken: string }) => {
  let apps: any;
  try {
    const res = (
      await request.get(`${INTEGRATION_RENDER_API_URL}/v1/services`, {
        headers: {
          Authorization: `Bearer ${accessToken}`,
          Accept: 'application/json',
          'Accept-Encoding': 'application/json',
        },
      })
    ).data;
    
    apps = res
      .map((a: any) => ({
        name: a.service.name,
        appId: a.service.id
      })); 
    
  } catch (err) {
    Sentry.setUser(null);
    Sentry.captureException(err);
    throw new Error("Failed to get Render services");
  }

  return apps;
};

/**
 * Return list of apps for Fly.io integration
 * @param {Object} obj
 * @param {String} obj.accessToken - access token for Fly.io API
 * @returns {Object[]} apps - names and ids of Fly.io apps
 * @returns {String} apps.name - name of Fly.io apps
 */
const getAppsFlyio = async ({ accessToken }: { accessToken: string }) => {
  let apps;
  try {
    const query = `
      query($role: String) {
        apps(type: "container", first: 400, role: $role) {
          nodes {
            id
            name
            hostname
          }
        }
      }
    `;

    const res = (await request.post(INTEGRATION_FLYIO_API_URL, {
      query,
      variables: {
        role: null,
      },
    }, {
      headers: {
        Authorization: "Bearer " + accessToken,
        'Accept': 'application/json',
        'Accept-Encoding': 'application/json',
      },
    })).data.data.apps.nodes;

    apps = res.map((a: any) => ({
      name: a.name,
    }));
  } catch (err) {
    Sentry.setUser(null);
    Sentry.captureException(err);
    throw new Error("Failed to get Fly.io apps");
  }

  return apps;
};

/**
 * Return list of projects for CircleCI integration
 * @param {Object} obj
 * @param {String} obj.accessToken - access token for CircleCI API
 * @returns {Object[]} apps -
 * @returns {String} apps.name - name of CircleCI apps
 */
const getAppsCircleCI = async ({ accessToken }: { accessToken: string }) => {
  let apps: any;
  try {    
    const res = (
      await request.get(
        `${INTEGRATION_CIRCLECI_API_URL}/v1.1/projects`,
        {
          headers: {
            "Circle-Token": accessToken,
            "Accept-Encoding": "application/json",
          },
        }
      )
    ).data

    apps = res?.map((a: any) => {
      return {
        name: a?.reponame
      }
    });
  } catch (err) {
    Sentry.setUser(null);
    Sentry.captureException(err);
    throw new Error("Failed to get CircleCI projects");
  }
  
  return apps;
};

<<<<<<< HEAD
/**
 * Return list of projects for GCP integration
 * @param {Object} obj
 * @param {String} obj.accessToken - access token for GCP API
 * @returns {Object[]} apps -
 * @returns {String} apps.name - name of GCP apps
 */
const getAppsGCP = async ({ accessToken }: { accessToken: string }) => {
  let apps: any;
  try {    
    const res = (
      await axios.get(
        `${INTEGRATION_GCP_API_URL}/v1/projects`,
        {
          headers: {
            "Authorization": `Bearer ${accessToken}`,
=======
const getAppsTravisCI = async ({ accessToken }: { accessToken: string }) => {
  let apps: any;
  try {
    const res = (
      await request.get(
        `${INTEGRATION_TRAVISCI_API_URL}/repos`,
        {
          headers: {
            "Authorization": `token ${accessToken}`,
>>>>>>> 0f143adb
            "Accept-Encoding": "application/json",
          },
        }
      )
<<<<<<< HEAD
    )?.data?.projects

    /**
     * @todo Ask if we should consider the "lifecycleState"
     *
     * @example response: {
        "projectNumber": "767450018934",
        "projectId": "steel-climber-352407",
        "lifecycleState": "ACTIVE",
        "name": "My First Project",
        "createTime": "2022-06-05T07:41:46.464Z"
      }
     */

    apps = res?.map((a: any) => {
      return {
        name: a?.name,
        appId: a?.projectId
      }
    });
  } catch (err) {
    Sentry.setUser(null);
    Sentry.captureException(err);
    throw new Error("Failed to get GCP projects");
  }
  
  return apps;
};
=======
    ).data;

    apps = res?.map((a: any) => {
      return {
        name: a?.slug?.split("/")[1],
        appId: a?.id,
      }
    });
  }catch (err) {
    Sentry.setUser(null);
    Sentry.captureException(err);
    throw new Error("Failed to get TravisCI projects");
  }
  
  return apps;
}
>>>>>>> 0f143adb

export { getApps };<|MERGE_RESOLUTION|>--- conflicted
+++ resolved
@@ -13,22 +13,16 @@
   INTEGRATION_RENDER,
   INTEGRATION_FLYIO,
   INTEGRATION_CIRCLECI,
-<<<<<<< HEAD
   INTEGRATION_GCP,
-=======
   INTEGRATION_TRAVISCI,
->>>>>>> 0f143adb
   INTEGRATION_HEROKU_API_URL,
   INTEGRATION_VERCEL_API_URL,
   INTEGRATION_NETLIFY_API_URL,
   INTEGRATION_RENDER_API_URL,
   INTEGRATION_FLYIO_API_URL,
   INTEGRATION_CIRCLECI_API_URL,
-<<<<<<< HEAD
-  INTEGRATION_GCP_API_URL
-=======
+  INTEGRATION_GCP_API_URL,
   INTEGRATION_TRAVISCI_API_URL,
->>>>>>> 0f143adb
 } from "../variables";
 
 /**
@@ -100,17 +94,15 @@
           accessToken,
         });
         break;
-<<<<<<< HEAD
       case INTEGRATION_GCP:
         apps = await getAppsGCP({
-          accessToken
-        });
-=======
+          accessToken,
+        });
+        break;
       case INTEGRATION_TRAVISCI:
         apps = await getAppsTravisCI({
           accessToken,
         })
->>>>>>> 0f143adb
         break;
     }
   } catch (err) {
@@ -386,7 +378,36 @@
   return apps;
 };
 
-<<<<<<< HEAD
+const getAppsTravisCI = async ({ accessToken }: { accessToken: string }) => {
+  let apps: any;
+  try {
+    const res = (
+      await request.get(
+        `${INTEGRATION_TRAVISCI_API_URL}/repos`,
+        {
+          headers: {
+            "Authorization": `token ${accessToken}`,
+            "Accept-Encoding": "application/json",
+          },
+        }
+      )
+    ).data;
+
+    apps = res?.map((a: any) => {
+      return {
+        name: a?.slug?.split("/")[1],
+        appId: a?.id,
+      }
+    });
+  }catch (err) {
+    Sentry.setUser(null);
+    Sentry.captureException(err);
+    throw new Error("Failed to get TravisCI projects");
+  }
+  
+  return apps;
+}
+
 /**
  * Return list of projects for GCP integration
  * @param {Object} obj
@@ -403,22 +424,10 @@
         {
           headers: {
             "Authorization": `Bearer ${accessToken}`,
-=======
-const getAppsTravisCI = async ({ accessToken }: { accessToken: string }) => {
-  let apps: any;
-  try {
-    const res = (
-      await request.get(
-        `${INTEGRATION_TRAVISCI_API_URL}/repos`,
-        {
-          headers: {
-            "Authorization": `token ${accessToken}`,
->>>>>>> 0f143adb
             "Accept-Encoding": "application/json",
           },
         }
       )
-<<<<<<< HEAD
     )?.data?.projects
 
     /**
@@ -447,23 +456,5 @@
   
   return apps;
 };
-=======
-    ).data;
-
-    apps = res?.map((a: any) => {
-      return {
-        name: a?.slug?.split("/")[1],
-        appId: a?.id,
-      }
-    });
-  }catch (err) {
-    Sentry.setUser(null);
-    Sentry.captureException(err);
-    throw new Error("Failed to get TravisCI projects");
-  }
-  
-  return apps;
-}
->>>>>>> 0f143adb
 
 export { getApps };