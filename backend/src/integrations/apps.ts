import { Octokit } from "@octokit/rest";
import { google } from "@google-cloud/service-usage/build/protos/protos";
import { google as google1 } from "@google-cloud/resource-manager/build/protos/protos";
import GCPServiceUsage = google.api.serviceusage.v1
import GCPResourceManager = google1.cloud.resourcemanager.v3
import { IIntegrationAuth } from "../models";
import { standardRequest } from "../config/request";
import {
  INTEGRATION_AZURE_KEY_VAULT,
  INTEGRATION_AWS_PARAMETER_STORE,
  INTEGRATION_AWS_SECRET_MANAGER,
  INTEGRATION_HEROKU,
  INTEGRATION_VERCEL,
  INTEGRATION_NETLIFY,
  INTEGRATION_GITHUB,
  INTEGRATION_GITLAB,
  INTEGRATION_RENDER,
  INTEGRATION_RAILWAY,
  INTEGRATION_FLYIO,
  INTEGRATION_CIRCLECI,
  INTEGRATION_GCP_SECRET_MANAGER,
  INTEGRATION_TRAVISCI,
  INTEGRATION_SUPABASE,
  INTEGRATION_HEROKU_API_URL,
  INTEGRATION_GITLAB_API_URL,
  INTEGRATION_VERCEL_API_URL,
  INTEGRATION_NETLIFY_API_URL,
  INTEGRATION_RENDER_API_URL,
  INTEGRATION_RAILWAY_API_URL,
  INTEGRATION_FLYIO_API_URL,
  INTEGRATION_CIRCLECI_API_URL,
  INTEGRATION_GCP_API_URL,
  INTEGRATION_TRAVISCI_API_URL,
  INTEGRATION_SUPABASE_API_URL,
<<<<<<< HEAD
  INTEGRATION_GCP_SERVICE_USAGE_API_URL,
  INTEGRATION_GCP_SM_SERVICE_NAME
=======
>>>>>>> 720ab446
} from "../variables";

interface App {
  name: string;
  appId?: string;
  owner?: string;
}

/**
 * Return list of names of apps for integration named [integration]
 * @param {Object} obj
 * @param {String} obj.integration - name of integration
 * @param {String} obj.accessToken - access token for integration
 * @param {String} obj.teamId - (optional) id of team for getting integration apps (used for integrations like GitLab)
 * @returns {Object[]} apps - names of integration apps
 * @returns {String} apps.name - name of integration app
 */
const getApps = async ({
  integrationAuth,
  accessToken,
  teamId,
}: {
  integrationAuth: IIntegrationAuth;
  accessToken: string;
  teamId?: string;
}) => {
  let apps: App[] = [];
<<<<<<< HEAD
  try {
    switch (integrationAuth.integration) {
      case INTEGRATION_AZURE_KEY_VAULT:
        apps = [];
        break;
      case INTEGRATION_AWS_PARAMETER_STORE:
        apps = [];
        break;
      case INTEGRATION_AWS_SECRET_MANAGER:
        apps = [];
        break;
      case INTEGRATION_HEROKU:
        apps = await getAppsHeroku({
          accessToken,
        });
        break;
      case INTEGRATION_VERCEL:
        apps = await getAppsVercel({
          integrationAuth,
          accessToken,
        });
        break;
      case INTEGRATION_NETLIFY:
        apps = await getAppsNetlify({
          accessToken,
        });
        break;
      case INTEGRATION_GITHUB:
        apps = await getAppsGithub({
          accessToken,
        });
        break;
      case INTEGRATION_GITLAB:
        apps = await getAppsGitlab({
          accessToken,
          teamId
        });
        break;
      case INTEGRATION_RENDER:
        apps = await getAppsRender({
          accessToken,
        });
        break;
      case INTEGRATION_RAILWAY:
        apps = await getAppsRailway({
          accessToken 
        });
        break;
      case INTEGRATION_FLYIO:
        apps = await getAppsFlyio({
          accessToken,
        });
        break;
      case INTEGRATION_CIRCLECI:
        apps = await getAppsCircleCI({
          accessToken,
        });
        break;
      case INTEGRATION_GCP_SECRET_MANAGER:
        apps = await getAppsGCPSecretManager({
          accessToken,
        });
        break;
      case INTEGRATION_TRAVISCI:
        apps = await getAppsTravisCI({
          accessToken,
        })
        break;
      case INTEGRATION_SUPABASE:
        apps = await getAppsSupabase({
            accessToken
        });
        break;
    }
  } catch (err) {
    Sentry.setUser(null);
    Sentry.captureException(err);
    throw new Error("Failed to get integration apps");
=======
  switch (integrationAuth.integration) {
    case INTEGRATION_AZURE_KEY_VAULT:
      apps = [];
      break;
    case INTEGRATION_AWS_PARAMETER_STORE:
      apps = [];
      break;
    case INTEGRATION_AWS_SECRET_MANAGER:
      apps = [];
      break;
    case INTEGRATION_HEROKU:
      apps = await getAppsHeroku({
        accessToken,
      });
      break;
    case INTEGRATION_VERCEL:
      apps = await getAppsVercel({
        integrationAuth,
        accessToken,
      });
      break;
    case INTEGRATION_NETLIFY:
      apps = await getAppsNetlify({
        accessToken,
      });
      break;
    case INTEGRATION_GITHUB:
      apps = await getAppsGithub({
        accessToken,
      });
      break;
    case INTEGRATION_GITLAB:
      apps = await getAppsGitlab({
        accessToken,
        teamId,
      });
      break;
    case INTEGRATION_RENDER:
      apps = await getAppsRender({
        accessToken,
      });
      break;
    case INTEGRATION_RAILWAY:
      apps = await getAppsRailway({
        accessToken,
      });
      break;
    case INTEGRATION_FLYIO:
      apps = await getAppsFlyio({
        accessToken,
      });
      break;
    case INTEGRATION_CIRCLECI:
      apps = await getAppsCircleCI({
        accessToken,
      });
      break;
    case INTEGRATION_TRAVISCI:
      apps = await getAppsTravisCI({
        accessToken,
      });
      break;
    case INTEGRATION_SUPABASE:
      apps = await getAppsSupabase({
        accessToken,
      });
      break;
>>>>>>> 720ab446
  }

  return apps;
};

/**
 * Return list of apps for Heroku integration
 * @param {Object} obj
 * @param {String} obj.accessToken - access token for Heroku API
 * @returns {Object[]} apps - names of Heroku apps
 * @returns {String} apps.name - name of Heroku app
 */
const getAppsHeroku = async ({ accessToken }: { accessToken: string }) => {
  const res = (
    await standardRequest.get(`${INTEGRATION_HEROKU_API_URL}/apps`, {
      headers: {
        Accept: "application/vnd.heroku+json; version=3",
        Authorization: `Bearer ${accessToken}`,
      },
    })
  ).data;

  const apps = res.map((a: any) => ({
    name: a.name,
  }));

  return apps;
};

/**
 * Return list of names of apps for Vercel integration
 * @param {Object} obj
 * @param {String} obj.accessToken - access token for Vercel API
 * @returns {Object[]} apps - names of Vercel apps
 * @returns {String} apps.name - name of Vercel app
 */
const getAppsVercel = async ({
  integrationAuth,
  accessToken,
}: {
  integrationAuth: IIntegrationAuth;
  accessToken: string;
}) => {
  const res = (
    await standardRequest.get(`${INTEGRATION_VERCEL_API_URL}/v9/projects`, {
      headers: {
        Authorization: `Bearer ${accessToken}`,
        "Accept-Encoding": "application/json",
      },
      ...(integrationAuth?.teamId
        ? {
            params: {
              teamId: integrationAuth.teamId,
            },
          }
        : {}),
    })
  ).data;

  const apps = res.projects.map((a: any) => ({
    name: a.name,
    appId: a.id,
  }));

  return apps;
};

/**
 * Return list of sites for Netlify integration
 * @param {Object} obj
 * @param {String} obj.accessToken - access token for Netlify API
 * @returns {Object[]} apps - names of Netlify sites
 * @returns {String} apps.name - name of Netlify site
 */
const getAppsNetlify = async ({ accessToken }: { accessToken: string }) => {
  const apps: any = [];
  let page = 1;
  const perPage = 10;
  let hasMorePages = true;

  // paginate through all sites
  while (hasMorePages) {
    const params = new URLSearchParams({
      page: String(page),
      per_page: String(perPage),
      filter: 'all'
    });

    const { data } = await standardRequest.get(
      `${INTEGRATION_NETLIFY_API_URL}/api/v1/sites`,
      {
        params,
        headers: {
          Authorization: `Bearer ${accessToken}`,
          "Accept-Encoding": "application/json",
        },
      }
    );

    data.map((a: any) => {
      apps.push({
        name: a.name,
        appId: a.site_id,
      });
    });

    if (data.length < perPage) {
      hasMorePages = false;
    }

    page++;
  }

  return apps;
};

/**
 * Return list of repositories for Github integration
 * @param {Object} obj
 * @param {String} obj.accessToken - access token for Github API
 * @returns {Object[]} apps - names of Github sites
 * @returns {String} apps.name - name of Github site
 */
const getAppsGithub = async ({ accessToken }: { accessToken: string }) => {
  interface GitHubApp {
    id: string;
    name: string;
    permissions: {
      admin: boolean;
    };
    owner: {
      login: string;
    };
  }

  const octokit = new Octokit({
    auth: accessToken,
  });

  const getAllRepos = async () => {
    let repos: GitHubApp[] = [];
    let page = 1;
    const per_page = 100;
    let hasMore = true;

    while (hasMore) {
      const response = await octokit.request(
        "GET /user/repos{?visibility,affiliation,type,sort,direction,per_page,page,since,before}",
        {
          per_page,
          page,
        }
      );

      if (response.data.length > 0) {
        repos = repos.concat(response.data);
        page++;
      } else {
        hasMore = false;
      }
    }

    return repos;
  };

  const repos = await getAllRepos();

  const apps = repos
    .filter((a: GitHubApp) => a.permissions.admin === true)
    .map((a: GitHubApp) => {
      return {
        appId: a.id,
        name: a.name,
        owner: a.owner.login,
      };
    });

  return apps;
};

/**
 * Return list of services for Render integration
 * @param {Object} obj
 * @param {String} obj.accessToken - access token for Render API
 * @returns {Object[]} apps - names and ids of Render services
 * @returns {String} apps.name - name of Render service
 * @returns {String} apps.appId - id of Render service
 */
const getAppsRender = async ({ accessToken }: { accessToken: string }) => {
  const res = (
    await standardRequest.get(`${INTEGRATION_RENDER_API_URL}/v1/services`, {
      headers: {
        Authorization: `Bearer ${accessToken}`,
        Accept: "application/json",
        "Accept-Encoding": "application/json",
      },
    })
  ).data;

  const apps = res.map((a: any) => ({
    name: a.service.name,
    appId: a.service.id,
  }));

  return apps;
};

/**
 * Return list of projects for Railway integration
 * @param {Object} obj
 * @param {String} obj.accessToken - access token for Railway API
 * @returns {Object[]} apps - names and ids of Railway services
 * @returns {String} apps.name - name of Railway project
 * @returns {String} apps.appId - id of Railway project
 *
 */
const getAppsRailway = async ({ accessToken }: { accessToken: string }) => {
  const query = `
    query GetProjects($userId: String, $teamId: String) {
      projects(userId: $userId, teamId: $teamId) {
        edges {
          node {
            id
            name
          }
        }
      }
    }
  `;

  const variables = {};

  const {
    data: {
      data: {
        projects: { edges },
      },
    },
  } = await standardRequest.post(
    INTEGRATION_RAILWAY_API_URL,
    {
      query,
      variables,
    },
    {
      headers: {
        Authorization: `Bearer ${accessToken}`,
        "Content-Type": "application/json",
        "Accept-Encoding": "application/json",
      },
    }
  );

  const apps = edges.map((e: any) => ({
    name: e.node.name,
    appId: e.node.id,
  }));

  return apps;
};

/**
 * Return list of apps for Fly.io integration
 * @param {Object} obj
 * @param {String} obj.accessToken - access token for Fly.io API
 * @returns {Object[]} apps - names and ids of Fly.io apps
 * @returns {String} apps.name - name of Fly.io apps
 */
const getAppsFlyio = async ({ accessToken }: { accessToken: string }) => {
  const query = `
    query($role: String) {
      apps(type: "container", first: 400, role: $role) {
        nodes {
          id
          name
          hostname
        }
      }
    }
  `;

  const res = (
    await standardRequest.post(
      INTEGRATION_FLYIO_API_URL,
      {
        query,
        variables: {
          role: null,
        },
      },
      {
        headers: {
          Authorization: "Bearer " + accessToken,
          Accept: "application/json",
          "Accept-Encoding": "application/json",
        },
      }
    )
  ).data.data.apps.nodes;

  const apps = res.map((a: any) => ({
    name: a.name,
  }));

  return apps;
};

/**
 * Return list of projects for CircleCI integration
 * @param {Object} obj
 * @param {String} obj.accessToken - access token for CircleCI API
 * @returns {Object[]} apps -
 * @returns {String} apps.name - name of CircleCI apps
 */
const getAppsCircleCI = async ({ accessToken }: { accessToken: string }) => {
  const res = (
    await standardRequest.get(`${INTEGRATION_CIRCLECI_API_URL}/v1.1/projects`, {
      headers: {
        "Circle-Token": accessToken,
        "Accept-Encoding": "application/json",
      },
    })
  ).data;

  const apps = res?.map((a: any) => {
    return {
      name: a?.reponame,
    };
  });

  return apps;
};

const getAppsTravisCI = async ({ accessToken }: { accessToken: string }) => {
  const res = (
    await standardRequest.get(`${INTEGRATION_TRAVISCI_API_URL}/repos`, {
      headers: {
        Authorization: `token ${accessToken}`,
        "Accept-Encoding": "application/json",
      },
    })
  ).data;

  const apps = res?.map((a: any) => {
    return {
      name: a?.slug?.split("/")[1],
      appId: a?.id,
    };
  });

  return apps;
};

/**
 * Return list of repositories for GitLab integration
 * @param {Object} obj
 * @param {String} obj.accessToken - access token for GitLab API
 * @returns {Object[]} apps - names of GitLab sites
 * @returns {String} apps.name - name of GitLab site
 */
const getAppsGitlab = async ({
  accessToken,
  teamId,
}: {
  accessToken: string;
  teamId?: string;
}) => {
  const apps: App[] = [];

  let page = 1;
  const perPage = 10;
  let hasMorePages = true;

  if (teamId) {
    // case: fetch projects for group with id [teamId] in GitLab

    while (hasMorePages) {
      const params = new URLSearchParams({
        page: String(page),
        per_page: String(perPage),
      });

      const { data } = await standardRequest.get(
        `${INTEGRATION_GITLAB_API_URL}/v4/groups/${teamId}/projects`,
        {
          params,
          headers: {
            Authorization: `Bearer ${accessToken}`,
            "Accept-Encoding": "application/json",
          },
        }
      );

      data.map((a: any) => {
        apps.push({
          name: a.name,
          appId: a.id,
        });
      });

      if (data.length < perPage) {
        hasMorePages = false;
      }

      page++;
    }
  } else {
    // case: fetch projects for individual in GitLab

    const { id } = (
      await standardRequest.get(`${INTEGRATION_GITLAB_API_URL}/v4/user`, {
        headers: {
          Authorization: `Bearer ${accessToken}`,
          "Accept-Encoding": "application/json",
        },
      })
    ).data;

    while (hasMorePages) {
      const params = new URLSearchParams({
        page: String(page),
        per_page: String(perPage),
      });

      const { data } = await standardRequest.get(
        `${INTEGRATION_GITLAB_API_URL}/v4/users/${id}/projects`,
        {
          params,
          headers: {
            Authorization: `Bearer ${accessToken}`,
            "Accept-Encoding": "application/json",
          },
        }
      );

      data.map((a: any) => {
        apps.push({
          name: a.name,
          appId: a.id,
        });
      });

      if (data.length < perPage) {
        hasMorePages = false;
      }

      page++;
    }
  }

<<<<<<< HEAD
/**
 * Return list of projects for gcp-secret-manager integration
 * @param {Object} obj
 * @param {String} obj.accessToken - access token for GCP API
 * @returns {Object[]} apps -
 * @returns {String} apps.name - name of GCP apps
 */
const getAppsGCPSecretManager = async ({ accessToken }: { accessToken: string }) => {
	let apps: any;
  const DEFAULT_HEADERS = {
    Authorization: `Bearer ${accessToken}`,
    "Accept-Encoding": "application/json",
  };

	/**
	 * Helper function to fetch the list of GCP projects with secret-manager service
	 * enabled
	 */
	const getGCPSecretManagerEnabledApps = async ({
		projects,
	}: {
		projects: GCPResourceManager.Project[];
	}): Promise<GCPResourceManager.Project[]> => {
		const GCP_PROJECT_ID_TO_SM_MAP: Record<
			string,
			GCPServiceUsage.Service["state"]
		> = {};

		for await (const project of projects) {
			// Fetching details of project.projectId for secret-manager-service
			const service = (
				await request.get(
					`${INTEGRATION_GCP_SERVICE_USAGE_API_URL}/v1/projects/${project.projectId}/services/${INTEGRATION_GCP_SM_SERVICE_NAME}`, 
          { headers: DEFAULT_HEADERS }
				)
			).data as GCPServiceUsage.Service;

			// Mapping secret-manager-service state with respective projectId
			GCP_PROJECT_ID_TO_SM_MAP[project.projectId] = service.state;
		}

		// Filtering the projects with secret-manager-service enabled
		const gcpSecretManagerEnabledApps = projects.filter(
			(project) =>
				GCP_PROJECT_ID_TO_SM_MAP[project.projectId] === "ENABLED" ||
        GCP_PROJECT_ID_TO_SM_MAP[project.projectId] === GCPServiceUsage.State.ENABLED
		);

		return gcpSecretManagerEnabledApps;
	};

	try {
		const projects = (
			await request.get(`${INTEGRATION_GCP_API_URL}/v1/projects`, {
				headers: DEFAULT_HEADERS,
			})
		)?.data?.projects as GCPResourceManager.Project[];

    // Fetching list of gcp projects with secret-manager-service enabled
		const secretManagerEnabledProjects =
			await getGCPSecretManagerEnabledApps({
				projects,
			});

		apps = secretManagerEnabledProjects?.map((project) => {
			return {
				name: project?.name,
				appId: project?.projectId,
			};
		});
	} catch (err) {
		Sentry.setUser(null);
		Sentry.captureException(err);
		throw new Error("Failed to get GCP secret manager projects");
	}

	return apps;
=======
  return apps;
>>>>>>> 720ab446
};

/**
 * Return list of projects for Supabase integration
 * @param {Object} obj
 * @param {String} obj.accessToken - access token for Supabase API
 * @returns {Object[]} apps - names of Supabase apps
 * @returns {String} apps.name - name of Supabase app
 */
const getAppsSupabase = async ({ accessToken }: { accessToken: string }) => {
  const { data } = await standardRequest.get(
    `${INTEGRATION_SUPABASE_API_URL}/v1/projects`,
    {
      headers: {
        Authorization: `Bearer ${accessToken}`,
        "Accept-Encoding": "application/json",
      },
    }
  );

  const apps = data.map((a: any) => {
    return {
      name: a.name,
      appId: a.id,
    };
  });

  return apps;
};

export { getApps };<|MERGE_RESOLUTION|>--- conflicted
+++ resolved
@@ -32,11 +32,8 @@
   INTEGRATION_GCP_API_URL,
   INTEGRATION_TRAVISCI_API_URL,
   INTEGRATION_SUPABASE_API_URL,
-<<<<<<< HEAD
   INTEGRATION_GCP_SERVICE_USAGE_API_URL,
   INTEGRATION_GCP_SM_SERVICE_NAME
-=======
->>>>>>> 720ab446
 } from "../variables";
 
 interface App {
@@ -64,86 +61,6 @@
   teamId?: string;
 }) => {
   let apps: App[] = [];
-<<<<<<< HEAD
-  try {
-    switch (integrationAuth.integration) {
-      case INTEGRATION_AZURE_KEY_VAULT:
-        apps = [];
-        break;
-      case INTEGRATION_AWS_PARAMETER_STORE:
-        apps = [];
-        break;
-      case INTEGRATION_AWS_SECRET_MANAGER:
-        apps = [];
-        break;
-      case INTEGRATION_HEROKU:
-        apps = await getAppsHeroku({
-          accessToken,
-        });
-        break;
-      case INTEGRATION_VERCEL:
-        apps = await getAppsVercel({
-          integrationAuth,
-          accessToken,
-        });
-        break;
-      case INTEGRATION_NETLIFY:
-        apps = await getAppsNetlify({
-          accessToken,
-        });
-        break;
-      case INTEGRATION_GITHUB:
-        apps = await getAppsGithub({
-          accessToken,
-        });
-        break;
-      case INTEGRATION_GITLAB:
-        apps = await getAppsGitlab({
-          accessToken,
-          teamId
-        });
-        break;
-      case INTEGRATION_RENDER:
-        apps = await getAppsRender({
-          accessToken,
-        });
-        break;
-      case INTEGRATION_RAILWAY:
-        apps = await getAppsRailway({
-          accessToken 
-        });
-        break;
-      case INTEGRATION_FLYIO:
-        apps = await getAppsFlyio({
-          accessToken,
-        });
-        break;
-      case INTEGRATION_CIRCLECI:
-        apps = await getAppsCircleCI({
-          accessToken,
-        });
-        break;
-      case INTEGRATION_GCP_SECRET_MANAGER:
-        apps = await getAppsGCPSecretManager({
-          accessToken,
-        });
-        break;
-      case INTEGRATION_TRAVISCI:
-        apps = await getAppsTravisCI({
-          accessToken,
-        })
-        break;
-      case INTEGRATION_SUPABASE:
-        apps = await getAppsSupabase({
-            accessToken
-        });
-        break;
-    }
-  } catch (err) {
-    Sentry.setUser(null);
-    Sentry.captureException(err);
-    throw new Error("Failed to get integration apps");
-=======
   switch (integrationAuth.integration) {
     case INTEGRATION_AZURE_KEY_VAULT:
       apps = [];
@@ -206,12 +123,16 @@
         accessToken,
       });
       break;
+    case INTEGRATION_GCP_SECRET_MANAGER:
+      apps = await getAppsGCPSecretManager({
+        accessToken,
+      });
+      break;
     case INTEGRATION_SUPABASE:
       apps = await getAppsSupabase({
         accessToken,
       });
       break;
->>>>>>> 720ab446
   }
 
   return apps;
@@ -662,7 +583,9 @@
     }
   }
 
-<<<<<<< HEAD
+  return apps;
+};
+
 /**
  * Return list of projects for gcp-secret-manager integration
  * @param {Object} obj
@@ -671,7 +594,6 @@
  * @returns {String} apps.name - name of GCP apps
  */
 const getAppsGCPSecretManager = async ({ accessToken }: { accessToken: string }) => {
-	let apps: any;
   const DEFAULT_HEADERS = {
     Authorization: `Bearer ${accessToken}`,
     "Accept-Encoding": "application/json",
@@ -694,7 +616,7 @@
 		for await (const project of projects) {
 			// Fetching details of project.projectId for secret-manager-service
 			const service = (
-				await request.get(
+				await standardRequest.get(
 					`${INTEGRATION_GCP_SERVICE_USAGE_API_URL}/v1/projects/${project.projectId}/services/${INTEGRATION_GCP_SM_SERVICE_NAME}`, 
           { headers: DEFAULT_HEADERS }
 				)
@@ -714,35 +636,26 @@
 		return gcpSecretManagerEnabledApps;
 	};
 
-	try {
-		const projects = (
-			await request.get(`${INTEGRATION_GCP_API_URL}/v1/projects`, {
-				headers: DEFAULT_HEADERS,
-			})
-		)?.data?.projects as GCPResourceManager.Project[];
-
-    // Fetching list of gcp projects with secret-manager-service enabled
-		const secretManagerEnabledProjects =
-			await getGCPSecretManagerEnabledApps({
-				projects,
-			});
-
-		apps = secretManagerEnabledProjects?.map((project) => {
-			return {
-				name: project?.name,
-				appId: project?.projectId,
-			};
-		});
-	} catch (err) {
-		Sentry.setUser(null);
-		Sentry.captureException(err);
-		throw new Error("Failed to get GCP secret manager projects");
-	}
-
+  const projects = (
+    await standardRequest.get(`${INTEGRATION_GCP_API_URL}/v1/projects`, {
+      headers: DEFAULT_HEADERS,
+    })
+  )?.data?.projects as GCPResourceManager.Project[];
+
+  // Fetching list of gcp projects with secret-manager-service enabled
+  const secretManagerEnabledProjects =
+    await getGCPSecretManagerEnabledApps({
+      projects,
+    });
+
+  const apps = secretManagerEnabledProjects?.map((project) => {
+    return {
+      name: project?.name,
+      appId: project?.projectId,
+    };
+  });
+	
 	return apps;
-=======
-  return apps;
->>>>>>> 720ab446
 };
 
 /**
