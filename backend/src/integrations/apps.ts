import * as Sentry from "@sentry/node";
import { Octokit } from "@octokit/rest";
import { IIntegrationAuth } from "../models";
import request from '../config/request';
import {
  INTEGRATION_AZURE_KEY_VAULT,
  INTEGRATION_AWS_PARAMETER_STORE,
  INTEGRATION_AWS_SECRET_MANAGER,
  INTEGRATION_HEROKU,
  INTEGRATION_VERCEL,
  INTEGRATION_NETLIFY,
  INTEGRATION_GITHUB,
  INTEGRATION_GITLAB,
  INTEGRATION_RENDER,
  INTEGRATION_RAILWAY,
  INTEGRATION_FLYIO,
  INTEGRATION_CIRCLECI,
  INTEGRATION_GCP_SECRET_MANAGER,
  INTEGRATION_TRAVISCI,
  INTEGRATION_SUPABASE,
  INTEGRATION_HEROKU_API_URL,
  INTEGRATION_GITLAB_API_URL,
  INTEGRATION_VERCEL_API_URL,
  INTEGRATION_NETLIFY_API_URL,
  INTEGRATION_RENDER_API_URL,
  INTEGRATION_RAILWAY_API_URL,
  INTEGRATION_FLYIO_API_URL,
  INTEGRATION_CIRCLECI_API_URL,
  INTEGRATION_GCP_API_URL,
  INTEGRATION_TRAVISCI_API_URL,
  INTEGRATION_SUPABASE_API_URL
} from "../variables";

interface App {
  name: string;
  appId?: string;
  owner?: string;
}

/**
 * Return list of names of apps for integration named [integration]
 * @param {Object} obj
 * @param {String} obj.integration - name of integration
 * @param {String} obj.accessToken - access token for integration
 * @param {String} obj.teamId - (optional) id of team for getting integration apps (used for integrations like GitLab)
 * @returns {Object[]} apps - names of integration apps
 * @returns {String} apps.name - name of integration app
 */
const getApps = async ({
  integrationAuth,
  accessToken,
  teamId
}: {
  integrationAuth: IIntegrationAuth;
  accessToken: string;
  teamId?: string;
}) => {

  let apps: App[] = [];
  try {
    switch (integrationAuth.integration) {
      case INTEGRATION_AZURE_KEY_VAULT:
        apps = [];
        break;
      case INTEGRATION_AWS_PARAMETER_STORE:
        apps = [];
        break;
      case INTEGRATION_AWS_SECRET_MANAGER:
        apps = [];
        break;
      case INTEGRATION_HEROKU:
        apps = await getAppsHeroku({
          accessToken,
        });
        break;
      case INTEGRATION_VERCEL:
        apps = await getAppsVercel({
          integrationAuth,
          accessToken,
        });
        break;
      case INTEGRATION_NETLIFY:
        apps = await getAppsNetlify({
          accessToken,
        });
        break;
      case INTEGRATION_GITHUB:
        apps = await getAppsGithub({
          accessToken,
        });
        break;
      case INTEGRATION_GITLAB:
        apps = await getAppsGitlab({
          accessToken,
          teamId
        });
        break;
      case INTEGRATION_RENDER:
        apps = await getAppsRender({
          accessToken,
        });
        break;
      case INTEGRATION_RAILWAY:
        apps = await getAppsRailway({
          accessToken 
        });
        break;
      case INTEGRATION_FLYIO:
        apps = await getAppsFlyio({
          accessToken,
        });
        break;
      case INTEGRATION_CIRCLECI:
        apps = await getAppsCircleCI({
          accessToken,
        });
        break;
      case INTEGRATION_GCP_SECRET_MANAGER:
        apps = await getAppsGCPSecretManager({
          accessToken,
        });
        break;
      case INTEGRATION_TRAVISCI:
        apps = await getAppsTravisCI({
          accessToken,
        })
        break;
      case INTEGRATION_SUPABASE:
        apps = await getAppsSupabase({
            accessToken
        });
        break;
    }
  } catch (err) {
    Sentry.setUser(null);
    Sentry.captureException(err);
    throw new Error("Failed to get integration apps");
  }

  return apps;
};

/**
 * Return list of apps for Heroku integration
 * @param {Object} obj
 * @param {String} obj.accessToken - access token for Heroku API
 * @returns {Object[]} apps - names of Heroku apps
 * @returns {String} apps.name - name of Heroku app
 */
const getAppsHeroku = async ({ accessToken }: { accessToken: string }) => {
  let apps;
  try {
    const res = (
      await request.get(`${INTEGRATION_HEROKU_API_URL}/apps`, {
        headers: {
          Accept: "application/vnd.heroku+json; version=3",
          Authorization: `Bearer ${accessToken}`,
        },
      })
    ).data;

    apps = res.map((a: any) => ({
      name: a.name,
    }));
  } catch (err) {
    Sentry.setUser(null);
    Sentry.captureException(err);
    throw new Error("Failed to get Heroku integration apps");
  }

  return apps;
};

/**
 * Return list of names of apps for Vercel integration
 * @param {Object} obj
 * @param {String} obj.accessToken - access token for Vercel API
 * @returns {Object[]} apps - names of Vercel apps
 * @returns {String} apps.name - name of Vercel app
 */
const getAppsVercel = async ({
  integrationAuth,
  accessToken,
}: {
  integrationAuth: IIntegrationAuth;
  accessToken: string;
}) => {
  let apps;
  try {
    const res = (
      await request.get(`${INTEGRATION_VERCEL_API_URL}/v9/projects`, {
        headers: {
          Authorization: `Bearer ${accessToken}`,
          'Accept-Encoding': 'application/json'
        },
        ...(integrationAuth?.teamId
          ? {
              params: {
                teamId: integrationAuth.teamId,
              },
            }
          : {}),
      })
    ).data;

    apps = res.projects.map((a: any) => ({
      name: a.name,
      appId: a.id
    }));
  } catch (err) {
    Sentry.setUser(null);
    Sentry.captureException(err);
    throw new Error("Failed to get Vercel integration apps");
  }

  return apps;
};

/**
 * Return list of sites for Netlify integration
 * @param {Object} obj
 * @param {String} obj.accessToken - access token for Netlify API
 * @returns {Object[]} apps - names of Netlify sites
 * @returns {String} apps.name - name of Netlify site
 */
const getAppsNetlify = async ({ accessToken }: { accessToken: string }) => {
  const apps: any = [];
  try {
    let page = 1;
    const perPage = 10;
    let hasMorePages = true;
    
    // paginate through all sites
    while (hasMorePages) {
      const params = new URLSearchParams({
        page: String(page),
        per_page: String(perPage)
      });

      const { data } = await request.get(`${INTEGRATION_NETLIFY_API_URL}/api/v1/sites`, {
        params,
        headers: {
          Authorization: `Bearer ${accessToken}`,
          'Accept-Encoding': 'application/json'
        }
      });
      
      data.map((a: any) => {
        apps.push({
          name: a.name,
          appId: a.site_id
        });
      });
      
      if (data.length < perPage) {
        hasMorePages = false;
      }

      page++;
    }
  } catch (err) {
    Sentry.setUser(null);
    Sentry.captureException(err);
    throw new Error("Failed to get Netlify integration apps");
  }

  return apps;
};

/**
 * Return list of repositories for Github integration
 * @param {Object} obj
 * @param {String} obj.accessToken - access token for Github API
 * @returns {Object[]} apps - names of Github sites
 * @returns {String} apps.name - name of Github site
 */
const getAppsGithub = async ({ accessToken }: { accessToken: string }) => {
  let apps;
  try {
    const octokit = new Octokit({
      auth: accessToken,
    });

    const repos = (
      await octokit.request(
        "GET /user/repos{?visibility,affiliation,type,sort,direction,per_page,page,since,before}",
        {
          per_page: 100,
        }
      )
    ).data;

    apps = repos
      .filter((a: any) => a.permissions.admin === true)
      .map((a: any) => {
        return ({
          appId: a.id,
          name: a.name,
          owner: a.owner.login,
        });
      });
  } catch (err) {
    Sentry.setUser(null);
    Sentry.captureException(err);
    throw new Error("Failed to get Github repos");
  }

  return apps;
};

/**
 * Return list of services for Render integration
 * @param {Object} obj
 * @param {String} obj.accessToken - access token for Render API
 * @returns {Object[]} apps - names and ids of Render services
 * @returns {String} apps.name - name of Render service
 * @returns {String} apps.appId - id of Render service
 */
const getAppsRender = async ({ accessToken }: { accessToken: string }) => {
  let apps: any;
  try {
    const res = (
      await request.get(`${INTEGRATION_RENDER_API_URL}/v1/services`, {
        headers: {
          Authorization: `Bearer ${accessToken}`,
          Accept: 'application/json',
          'Accept-Encoding': 'application/json',
        },
      })
    ).data;
    
    apps = res
      .map((a: any) => ({
        name: a.service.name,
        appId: a.service.id
      })); 
    
  } catch (err) {
    Sentry.setUser(null);
    Sentry.captureException(err);
    throw new Error("Failed to get Render services");
  }

  return apps;
};

/**
 * Return list of projects for Railway integration
 * @param {Object} obj
 * @param {String} obj.accessToken - access token for Railway API
 * @returns {Object[]} apps - names and ids of Railway services
 * @returns {String} apps.name - name of Railway project
 * @returns {String} apps.appId - id of Railway project
 *
*/
const getAppsRailway = async ({ accessToken }: { accessToken: string }) => {
  let apps: any[] = [];
  try {
    const query = `
      query GetProjects($userId: String, $teamId: String) {
        projects(userId: $userId, teamId: $teamId) {
          edges {
            node {
              id
              name
            }
          }
        }
      }
    `;

    const variables = {};

    const { data: { data: { projects: { edges }}} } = await request.post(INTEGRATION_RAILWAY_API_URL, {
      query,
      variables,
    }, {
      headers: {
        'Authorization': `Bearer ${accessToken}`,
        'Content-Type': 'application/json',
        'Accept-Encoding': 'application/json'
      },
    });
    
    apps = edges.map((e: any) => ({
      name: e.node.name,
      appId: e.node.id
    }));

  } catch (err) {
    Sentry.setUser(null);
    Sentry.captureException(err);
    throw new Error("Failed to get Railway services");
  }
  
  return apps;
}

/**
 * Return list of apps for Fly.io integration
 * @param {Object} obj
 * @param {String} obj.accessToken - access token for Fly.io API
 * @returns {Object[]} apps - names and ids of Fly.io apps
 * @returns {String} apps.name - name of Fly.io apps
 */
const getAppsFlyio = async ({ accessToken }: { accessToken: string }) => {
  let apps;
  try {
    const query = `
      query($role: String) {
        apps(type: "container", first: 400, role: $role) {
          nodes {
            id
            name
            hostname
          }
        }
      }
    `;

    const res = (await request.post(INTEGRATION_FLYIO_API_URL, {
      query,
      variables: {
        role: null,
      },
    }, {
      headers: {
        Authorization: "Bearer " + accessToken,
        'Accept': 'application/json',
        'Accept-Encoding': 'application/json',
      },
    })).data.data.apps.nodes;

    apps = res.map((a: any) => ({
      name: a.name,
    }));
  } catch (err) {
    Sentry.setUser(null);
    Sentry.captureException(err);
    throw new Error("Failed to get Fly.io apps");
  }

  return apps;
};

/**
 * Return list of projects for CircleCI integration
 * @param {Object} obj
 * @param {String} obj.accessToken - access token for CircleCI API
 * @returns {Object[]} apps -
 * @returns {String} apps.name - name of CircleCI apps
 */
const getAppsCircleCI = async ({ accessToken }: { accessToken: string }) => {
  let apps: any;
  try {    
    const res = (
      await request.get(
        `${INTEGRATION_CIRCLECI_API_URL}/v1.1/projects`,
        {
          headers: {
            "Circle-Token": accessToken,
            "Accept-Encoding": "application/json",
          },
        }
      )
    ).data

    apps = res?.map((a: any) => {
      return {
        name: a?.reponame
      }
    });
  } catch (err) {
    Sentry.setUser(null);
    Sentry.captureException(err);
    throw new Error("Failed to get CircleCI projects");
  }
  
  return apps;
};

const getAppsTravisCI = async ({ accessToken }: { accessToken: string }) => {
  let apps: any;
  try {
    const res = (
      await request.get(
        `${INTEGRATION_TRAVISCI_API_URL}/repos`,
        {
          headers: {
            "Authorization": `token ${accessToken}`,
            "Accept-Encoding": "application/json",
          },
        }
      )
    ).data;

    apps = res?.map((a: any) => {
      return {
        name: a?.slug?.split("/")[1],
        appId: a?.id,
      }
    });
  }catch (err) {
    Sentry.setUser(null);
    Sentry.captureException(err);
    throw new Error("Failed to get TravisCI projects");
  }
  
  return apps;
}

/**
 * Return list of repositories for GitLab integration
 * @param {Object} obj
 * @param {String} obj.accessToken - access token for GitLab API
 * @returns {Object[]} apps - names of GitLab sites
 * @returns {String} apps.name - name of GitLab site
 */
const getAppsGitlab = async ({ 
  accessToken,
  teamId
}: {
  accessToken: string;
  teamId?: string;
}) => {
  const apps: App[] = [];
  
  let page = 1;
  const perPage = 10;
  let hasMorePages = true;
  try {

    if (teamId) {
      // case: fetch projects for group with id [teamId] in GitLab
      
      while (hasMorePages) {
        const params = new URLSearchParams({
          page: String(page),
          per_page: String(perPage)
        });

        const { data } = (
          await request.get(
            `${INTEGRATION_GITLAB_API_URL}/v4/groups/${teamId}/projects`,
            {
              params,
              headers: {
                "Authorization": `Bearer ${accessToken}`,
                "Accept-Encoding": "application/json",
              },
            }
          )
        );

        data.map((a: any) => {
          apps.push({
            name: a.name,
            appId: a.id
          });
        });
        
        if (data.length < perPage) {
          hasMorePages = false;
        }
        
        page++;
      }
    } else {
      // case: fetch projects for individual in GitLab
      
      const { id } = (
        await request.get(
          `${INTEGRATION_GITLAB_API_URL}/v4/user`,
          {
            headers: {
              "Authorization": `Bearer ${accessToken}`,
              "Accept-Encoding": "application/json",
            },
          }
        )
      ).data;
      
      while (hasMorePages) {
        const params = new URLSearchParams({
          page: String(page),
          per_page: String(perPage)
        });

        const { data } = (
          await request.get(
            `${INTEGRATION_GITLAB_API_URL}/v4/users/${id}/projects`,
            {
              params,
              headers: {
                "Authorization": `Bearer ${accessToken}`,
                "Accept-Encoding": "application/json",
              },
            }
          )
        );

        data.map((a: any) => {
          apps.push({
            name: a.name,
            appId: a.id
          });
        });

        if (data.length < perPage) {
          hasMorePages = false;
        }
        
        page++;
      }
    }
  } catch (err) {
    Sentry.setUser(null);
    Sentry.captureException(err);
    throw new Error("Failed to get GitLab projects");
  }
  
  return apps;
}

<<<<<<< HEAD
/**
 * Return list of projects for gcp-secret-manager integration
 * @param {Object} obj
 * @param {String} obj.accessToken - access token for GCP API
 * @returns {Object[]} apps -
 * @returns {String} apps.name - name of GCP apps
 */
const getAppsGCPSecretManager = async ({ accessToken }: { accessToken: string }) => {
  let apps: any;
  try {    
    const res = (
      await request.get(
        `${INTEGRATION_GCP_API_URL}/v1/projects`,
        {
          headers: {
            "Authorization": `Bearer ${accessToken}`,
            "Accept-Encoding": "application/json",
          },
        }
      )
    )?.data?.projects

    apps = res?.map((a: any) => {
      return {
        name: a?.name,
        appId: a?.projectId
      }
=======

/**
 * Return list of projects for Supabase integration
 * @param {Object} obj
 * @param {String} obj.accessToken - access token for Supabase API
 * @returns {Object[]} apps - names of Supabase apps
 * @returns {String} apps.name - name of Supabase app
 */
const getAppsSupabase = async ({ accessToken }: { accessToken: string }) => {
  let apps: any;
  try {
      const { data } = await request.get(
        `${INTEGRATION_SUPABASE_API_URL}/v1/projects`,
        {
          headers: {
          Authorization: `Bearer ${accessToken}`,
          'Accept-Encoding': 'application/json'
          }
        }
      );

      apps = data.map((a: any) => {
        return {
            name: a.name,
            appId: a.id
        };
>>>>>>> 0b7508b4
    });
  } catch (err) {
    Sentry.setUser(null);
    Sentry.captureException(err);
<<<<<<< HEAD
    throw new Error("Failed to get GCP secret manager projects");
=======
    throw new Error('Failed to get Supabase projects');
>>>>>>> 0b7508b4
  }
  
  return apps;
};

export { getApps };<|MERGE_RESOLUTION|>--- conflicted
+++ resolved
@@ -622,7 +622,6 @@
   return apps;
 }
 
-<<<<<<< HEAD
 /**
  * Return list of projects for gcp-secret-manager integration
  * @param {Object} obj
@@ -650,7 +649,15 @@
         name: a?.name,
         appId: a?.projectId
       }
-=======
+    });
+  } catch (err) {
+    Sentry.setUser(null);
+    Sentry.captureException(err);
+    throw new Error("Failed to get GCP secret manager projects");
+  }
+  
+  return apps;
+};
 
 /**
  * Return list of projects for Supabase integration
@@ -677,16 +684,11 @@
             name: a.name,
             appId: a.id
         };
->>>>>>> 0b7508b4
     });
   } catch (err) {
     Sentry.setUser(null);
     Sentry.captureException(err);
-<<<<<<< HEAD
-    throw new Error("Failed to get GCP secret manager projects");
-=======
     throw new Error('Failed to get Supabase projects');
->>>>>>> 0b7508b4
   }
   
   return apps;
