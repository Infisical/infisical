import * as Sentry from '@sentry/node';
import { Octokit } from '@octokit/rest';
import { IIntegrationAuth } from '../models';
import request from '../config/request';
import {
<<<<<<< HEAD
    INTEGRATION_AZURE_KEY_VAULT,
    INTEGRATION_AWS_PARAMETER_STORE,
    INTEGRATION_AWS_SECRET_MANAGER,
    INTEGRATION_HEROKU,
    INTEGRATION_VERCEL,
    INTEGRATION_NETLIFY,
    INTEGRATION_GITHUB,
    INTEGRATION_GITLAB,
    INTEGRATION_RENDER,
    INTEGRATION_FLYIO,
    INTEGRATION_CIRCLECI,
    INTEGRATION_TRAVISCI,
    INTEGRATION_SUPABASE,
    INTEGRATION_HEROKU_API_URL,
    INTEGRATION_GITLAB_API_URL,
    INTEGRATION_VERCEL_API_URL,
    INTEGRATION_NETLIFY_API_URL,
    INTEGRATION_RENDER_API_URL,
    INTEGRATION_FLYIO_API_URL,
    INTEGRATION_CIRCLECI_API_URL,
    INTEGRATION_TRAVISCI_API_URL,
    INTEGRATION_SUPABASE_API_URL
} from '../variables';
=======
  INTEGRATION_AZURE_KEY_VAULT,
  INTEGRATION_AWS_PARAMETER_STORE,
  INTEGRATION_AWS_SECRET_MANAGER,
  INTEGRATION_HEROKU,
  INTEGRATION_VERCEL,
  INTEGRATION_NETLIFY,
  INTEGRATION_GITHUB,
  INTEGRATION_GITLAB,
  INTEGRATION_RENDER,
  INTEGRATION_RAILWAY,
  INTEGRATION_FLYIO,
  INTEGRATION_CIRCLECI,
  INTEGRATION_TRAVISCI,
  INTEGRATION_HEROKU_API_URL,
  INTEGRATION_GITLAB_API_URL,
  INTEGRATION_VERCEL_API_URL,
  INTEGRATION_NETLIFY_API_URL,
  INTEGRATION_RENDER_API_URL,
  INTEGRATION_RAILWAY_API_URL,
  INTEGRATION_FLYIO_API_URL,
  INTEGRATION_CIRCLECI_API_URL,
  INTEGRATION_TRAVISCI_API_URL,
} from "../variables";
>>>>>>> dda5f754

interface App {
    name: string;
    appId?: string;
    owner?: string;
}

/**
 * Return list of names of apps for integration named [integration]
 * @param {Object} obj
 * @param {String} obj.integration - name of integration
 * @param {String} obj.accessToken - access token for integration
 * @param {String} obj.teamId - (optional) id of team for getting integration apps (used for integrations like GitLab)
 * @returns {Object[]} apps - names of integration apps
 * @returns {String} apps.name - name of integration app
 */
const getApps = async ({
    integrationAuth,
    accessToken,
    teamId
}: {
    integrationAuth: IIntegrationAuth;
    accessToken: string;
    teamId?: string;
}) => {
<<<<<<< HEAD
    let apps: App[] = [];
    try {
        switch (integrationAuth.integration) {
            case INTEGRATION_AZURE_KEY_VAULT:
                apps = [];
                break;
            case INTEGRATION_AWS_PARAMETER_STORE:
                apps = [];
                break;
            case INTEGRATION_AWS_SECRET_MANAGER:
                apps = [];
                break;
            case INTEGRATION_HEROKU:
                apps = await getAppsHeroku({
                    accessToken
                });
                break;
            case INTEGRATION_VERCEL:
                apps = await getAppsVercel({
                    integrationAuth,
                    accessToken
                });
                break;
            case INTEGRATION_NETLIFY:
                apps = await getAppsNetlify({
                    accessToken
                });
                break;
            case INTEGRATION_GITHUB:
                apps = await getAppsGithub({
                    accessToken
                });
                break;
            case INTEGRATION_GITLAB:
                apps = await getAppsGitlab({
                    accessToken,
                    teamId
                });
                break;
            case INTEGRATION_RENDER:
                apps = await getAppsRender({
                    accessToken
                });
                break;
            case INTEGRATION_FLYIO:
                apps = await getAppsFlyio({
                    accessToken
                });
                break;
            case INTEGRATION_CIRCLECI:
                apps = await getAppsCircleCI({
                    accessToken
                });
                break;
            case INTEGRATION_TRAVISCI:
                apps = await getAppsTravisCI({
                    accessToken
                });
                break;
            case INTEGRATION_SUPABASE:
                apps = await getAppsSupabase({
                    accessToken
                });
                break;
        }
    } catch (err) {
        Sentry.setUser(null);
        Sentry.captureException(err);
        throw new Error('Failed to get integration apps');
=======

  let apps: App[] = [];
  try {
    switch (integrationAuth.integration) {
      case INTEGRATION_AZURE_KEY_VAULT:
        apps = [];
        break;
      case INTEGRATION_AWS_PARAMETER_STORE:
        apps = [];
        break;
      case INTEGRATION_AWS_SECRET_MANAGER:
        apps = [];
        break;
      case INTEGRATION_HEROKU:
        apps = await getAppsHeroku({
          accessToken,
        });
        break;
      case INTEGRATION_VERCEL:
        apps = await getAppsVercel({
          integrationAuth,
          accessToken,
        });
        break;
      case INTEGRATION_NETLIFY:
        apps = await getAppsNetlify({
          accessToken,
        });
        break;
      case INTEGRATION_GITHUB:
        apps = await getAppsGithub({
          accessToken,
        });
        break;
      case INTEGRATION_GITLAB:
        apps = await getAppsGitlab({
          accessToken,
          teamId
        });
        break;
      case INTEGRATION_RENDER:
        apps = await getAppsRender({
          accessToken,
        });
        break;
      case INTEGRATION_RAILWAY:
        apps = await getAppsRailway({
          accessToken 
        });
        break;
      case INTEGRATION_FLYIO:
        apps = await getAppsFlyio({
          accessToken,
        });
        break;
      case INTEGRATION_CIRCLECI:
        apps = await getAppsCircleCI({
          accessToken,
        });
        break;
      case INTEGRATION_TRAVISCI:
        apps = await getAppsTravisCI({
          accessToken,
        })
        break;
>>>>>>> dda5f754
    }

    return apps;
};

/**
 * Return list of apps for Heroku integration
 * @param {Object} obj
 * @param {String} obj.accessToken - access token for Heroku API
 * @returns {Object[]} apps - names of Heroku apps
 * @returns {String} apps.name - name of Heroku app
 */
const getAppsHeroku = async ({ accessToken }: { accessToken: string }) => {
    let apps;
    try {
        const res = (
            await request.get(`${INTEGRATION_HEROKU_API_URL}/apps`, {
                headers: {
                    Accept: 'application/vnd.heroku+json; version=3',
                    Authorization: `Bearer ${accessToken}`
                }
            })
        ).data;

        apps = res.map((a: any) => ({
            name: a.name
        }));
    } catch (err) {
        Sentry.setUser(null);
        Sentry.captureException(err);
        throw new Error('Failed to get Heroku integration apps');
    }

    return apps;
};

/**
 * Return list of names of apps for Vercel integration
 * @param {Object} obj
 * @param {String} obj.accessToken - access token for Vercel API
 * @returns {Object[]} apps - names of Vercel apps
 * @returns {String} apps.name - name of Vercel app
 */
const getAppsVercel = async ({
    integrationAuth,
    accessToken
}: {
    integrationAuth: IIntegrationAuth;
    accessToken: string;
}) => {
<<<<<<< HEAD
    let apps;
    try {
        const res = (
            await request.get(`${INTEGRATION_VERCEL_API_URL}/v9/projects`, {
                headers: {
                    Authorization: `Bearer ${accessToken}`,
                    'Accept-Encoding': 'application/json'
                },
                ...(integrationAuth?.teamId
                    ? {
                          params: {
                              teamId: integrationAuth.teamId
                          }
                      }
                    : {})
            })
        ).data;

        apps = res.projects.map((a: any) => ({
            name: a.name
        }));
    } catch (err) {
        Sentry.setUser(null);
        Sentry.captureException(err);
        throw new Error('Failed to get Vercel integration apps');
    }

    return apps;
=======
  let apps;
  try {
    const res = (
      await request.get(`${INTEGRATION_VERCEL_API_URL}/v9/projects`, {
        headers: {
          Authorization: `Bearer ${accessToken}`,
          'Accept-Encoding': 'application/json'
        },
        ...(integrationAuth?.teamId
          ? {
              params: {
                teamId: integrationAuth.teamId,
              },
            }
          : {}),
      })
    ).data;

    apps = res.projects.map((a: any) => ({
      name: a.name,
      appId: a.id
    }));
  } catch (err) {
    Sentry.setUser(null);
    Sentry.captureException(err);
    throw new Error("Failed to get Vercel integration apps");
  }

  return apps;
>>>>>>> dda5f754
};

/**
 * Return list of sites for Netlify integration
 * @param {Object} obj
 * @param {String} obj.accessToken - access token for Netlify API
 * @returns {Object[]} apps - names of Netlify sites
 * @returns {String} apps.name - name of Netlify site
 */
const getAppsNetlify = async ({ accessToken }: { accessToken: string }) => {
    const apps: any = [];
    try {
        let page = 1;
        const perPage = 10;
        let hasMorePages = true;

        // paginate through all sites
        while (hasMorePages) {
            const params = new URLSearchParams({
                page: String(page),
                per_page: String(perPage)
            });

            const { data } = await request.get(
                `${INTEGRATION_NETLIFY_API_URL}/api/v1/sites`,
                {
                    params,
                    headers: {
                        Authorization: `Bearer ${accessToken}`,
                        'Accept-Encoding': 'application/json'
                    }
                }
            );

            data.map((a: any) => {
                apps.push({
                    name: a.name,
                    appId: a.site_id
                });
            });

            if (data.length < perPage) {
                hasMorePages = false;
            }

            page++;
        }
    } catch (err) {
        Sentry.setUser(null);
        Sentry.captureException(err);
        throw new Error('Failed to get Netlify integration apps');
    }

    return apps;
};

/**
 * Return list of repositories for Github integration
 * @param {Object} obj
 * @param {String} obj.accessToken - access token for Github API
 * @returns {Object[]} apps - names of Github sites
 * @returns {String} apps.name - name of Github site
 */
const getAppsGithub = async ({ accessToken }: { accessToken: string }) => {
<<<<<<< HEAD
    let apps;
    try {
        const octokit = new Octokit({
            auth: accessToken
        });

        const repos = (
            await octokit.request(
                'GET /user/repos{?visibility,affiliation,type,sort,direction,per_page,page,since,before}',
                {
                    per_page: 100
                }
            )
        ).data;

        apps = repos
            .filter((a: any) => a.permissions.admin === true)
            .map((a: any) => ({
                name: a.name,
                owner: a.owner.login
            }));
    } catch (err) {
        Sentry.setUser(null);
        Sentry.captureException(err);
        throw new Error('Failed to get Github repos');
    }

    return apps;
=======
  let apps;
  try {
    const octokit = new Octokit({
      auth: accessToken,
    });

    const repos = (
      await octokit.request(
        "GET /user/repos{?visibility,affiliation,type,sort,direction,per_page,page,since,before}",
        {
          per_page: 100,
        }
      )
    ).data;

    apps = repos
      .filter((a: any) => a.permissions.admin === true)
      .map((a: any) => {
        return ({
          appId: a.id,
          name: a.name,
          owner: a.owner.login,
        });
      });
  } catch (err) {
    Sentry.setUser(null);
    Sentry.captureException(err);
    throw new Error("Failed to get Github repos");
  }

  return apps;
>>>>>>> dda5f754
};

/**
 * Return list of services for Render integration
 * @param {Object} obj
 * @param {String} obj.accessToken - access token for Render API
 * @returns {Object[]} apps - names and ids of Render services
 * @returns {String} apps.name - name of Render service
 * @returns {String} apps.appId - id of Render service
 */
const getAppsRender = async ({ accessToken }: { accessToken: string }) => {
    let apps: any;
    try {
        const res = (
            await request.get(`${INTEGRATION_RENDER_API_URL}/v1/services`, {
                headers: {
                    Authorization: `Bearer ${accessToken}`,
                    Accept: 'application/json',
                    'Accept-Encoding': 'application/json'
                }
            })
        ).data;

        apps = res.map((a: any) => ({
            name: a.service.name,
            appId: a.service.id
        }));
    } catch (err) {
        Sentry.setUser(null);
        Sentry.captureException(err);
        throw new Error('Failed to get Render services');
    }

    return apps;
};

/**
 * Return list of projects for Railway integration
 * @param {Object} obj
 * @param {String} obj.accessToken - access token for Railway API
 * @returns {Object[]} apps - names and ids of Railway services
 * @returns {String} apps.name - name of Railway project
 * @returns {String} apps.appId - id of Railway project
 *
*/
const getAppsRailway = async ({ accessToken }: { accessToken: string }) => {
  let apps: any[] = [];
  try {
    const query = `
      query GetProjects($userId: String, $teamId: String) {
        projects(userId: $userId, teamId: $teamId) {
          edges {
            node {
              id
              name
            }
          }
        }
      }
    `;

    const variables = {};

    const { data: { data: { projects: { edges }}} } = await request.post(INTEGRATION_RAILWAY_API_URL, {
      query,
      variables,
    }, {
      headers: {
        'Authorization': `Bearer ${accessToken}`,
        'Content-Type': 'application/json',
        'Accept-Encoding': 'application/json'
      },
    });
    
    apps = edges.map((e: any) => ({
      name: e.node.name,
      appId: e.node.id
    }));

  } catch (err) {
    Sentry.setUser(null);
    Sentry.captureException(err);
    throw new Error("Failed to get Railway services");
  }
  
  return apps;
}

/**
 * Return list of apps for Fly.io integration
 * @param {Object} obj
 * @param {String} obj.accessToken - access token for Fly.io API
 * @returns {Object[]} apps - names and ids of Fly.io apps
 * @returns {String} apps.name - name of Fly.io apps
 */
const getAppsFlyio = async ({ accessToken }: { accessToken: string }) => {
    let apps;
    try {
        const query = `
      query($role: String) {
        apps(type: "container", first: 400, role: $role) {
          nodes {
            id
            name
            hostname
          }
        }
      }
    `;

        const res = (
            await request.post(
                INTEGRATION_FLYIO_API_URL,
                {
                    query,
                    variables: {
                        role: null
                    }
                },
                {
                    headers: {
                        Authorization: 'Bearer ' + accessToken,
                        Accept: 'application/json',
                        'Accept-Encoding': 'application/json'
                    }
                }
            )
        ).data.data.apps.nodes;

        apps = res.map((a: any) => ({
            name: a.name
        }));
    } catch (err) {
        Sentry.setUser(null);
        Sentry.captureException(err);
        throw new Error('Failed to get Fly.io apps');
    }

    return apps;
};

/**
 * Return list of projects for CircleCI integration
 * @param {Object} obj
 * @param {String} obj.accessToken - access token for CircleCI API
 * @returns {Object[]} apps -
 * @returns {String} apps.name - name of CircleCI apps
 */
const getAppsCircleCI = async ({ accessToken }: { accessToken: string }) => {
    let apps: any;
    try {
        const res = (
            await request.get(`${INTEGRATION_CIRCLECI_API_URL}/v1.1/projects`, {
                headers: {
                    'Circle-Token': accessToken,
                    'Accept-Encoding': 'application/json'
                }
            })
        ).data;

        apps = res?.map((a: any) => {
            return {
                name: a?.reponame
            };
        });
    } catch (err) {
        Sentry.setUser(null);
        Sentry.captureException(err);
        throw new Error('Failed to get CircleCI projects');
    }

    return apps;
};

const getAppsTravisCI = async ({ accessToken }: { accessToken: string }) => {
    let apps: any;
    try {
        const res = (
            await request.get(`${INTEGRATION_TRAVISCI_API_URL}/repos`, {
                headers: {
                    Authorization: `token ${accessToken}`,
                    'Accept-Encoding': 'application/json'
                }
            })
        ).data;

        apps = res?.map((a: any) => {
            return {
                name: a?.slug?.split('/')[1],
                appId: a?.id
            };
        });
    } catch (err) {
        Sentry.setUser(null);
        Sentry.captureException(err);
        throw new Error('Failed to get TravisCI projects');
    }

    return apps;
};

/**
 * Return list of repositories for GitLab integration
 * @param {Object} obj
 * @param {String} obj.accessToken - access token for GitLab API
 * @returns {Object[]} apps - names of GitLab sites
 * @returns {String} apps.name - name of GitLab site
 */
const getAppsGitlab = async ({
    accessToken,
    teamId
}: {
    accessToken: string;
    teamId?: string;
}) => {
    const apps: App[] = [];

    let page = 1;
    const perPage = 10;
    let hasMorePages = true;
    try {
        if (teamId) {
            // case: fetch projects for group with id [teamId] in GitLab

            while (hasMorePages) {
                const params = new URLSearchParams({
                    page: String(page),
                    per_page: String(perPage)
                });

                const { data } = await request.get(
                    `${INTEGRATION_GITLAB_API_URL}/v4/groups/${teamId}/projects`,
                    {
                        params,
                        headers: {
                            Authorization: `Bearer ${accessToken}`,
                            'Accept-Encoding': 'application/json'
                        }
                    }
                );

                data.map((a: any) => {
                    apps.push({
                        name: a.name,
                        appId: a.id
                    });
                });

                if (data.length < perPage) {
                    hasMorePages = false;
                }

                page++;
            }
        } else {
            // case: fetch projects for individual in GitLab

            const { id } = (
                await request.get(`${INTEGRATION_GITLAB_API_URL}/v4/user`, {
                    headers: {
                        Authorization: `Bearer ${accessToken}`,
                        'Accept-Encoding': 'application/json'
                    }
                })
            ).data;

            while (hasMorePages) {
                const params = new URLSearchParams({
                    page: String(page),
                    per_page: String(perPage)
                });

                const { data } = await request.get(
                    `${INTEGRATION_GITLAB_API_URL}/v4/users/${id}/projects`,
                    {
                        params,
                        headers: {
                            Authorization: `Bearer ${accessToken}`,
                            'Accept-Encoding': 'application/json'
                        }
                    }
                );

                data.map((a: any) => {
                    apps.push({
                        name: a.name,
                        appId: a.id
                    });
                });

                if (data.length < perPage) {
                    hasMorePages = false;
                }

                page++;
            }
        }
    } catch (err) {
        Sentry.setUser(null);
        Sentry.captureException(err);
        throw new Error('Failed to get GitLab projects');
    }

    return apps;
};

const getAppsSupabase = async ({ accessToken }: { accessToken: string }) => {
    let apps: any;
    try {
        const { data } = await request.get(
            `${INTEGRATION_SUPABASE_API_URL}/v1/projects`,
            {
                headers: {
                    Authorization: `Bearer ${accessToken}`,
                    'Accept-Encoding': 'application/json'
                }
            }
        );
        apps = data.map((a: any) => {
            return {
                name: a.name,
                appId: a.id
            };
        });
    } catch (err) {
        Sentry.setUser(null);
        Sentry.captureException(err);
        throw new Error('Failed to get Supabase projects');
    }
    return apps;
};

export { getApps };<|MERGE_RESOLUTION|>--- conflicted
+++ resolved
@@ -3,7 +3,6 @@
 import { IIntegrationAuth } from '../models';
 import request from '../config/request';
 import {
-<<<<<<< HEAD
     INTEGRATION_AZURE_KEY_VAULT,
     INTEGRATION_AWS_PARAMETER_STORE,
     INTEGRATION_AWS_SECRET_MANAGER,
@@ -13,6 +12,7 @@
     INTEGRATION_GITHUB,
     INTEGRATION_GITLAB,
     INTEGRATION_RENDER,
+    INTEGRATION_RAILWAY,
     INTEGRATION_FLYIO,
     INTEGRATION_CIRCLECI,
     INTEGRATION_TRAVISCI,
@@ -22,36 +22,12 @@
     INTEGRATION_VERCEL_API_URL,
     INTEGRATION_NETLIFY_API_URL,
     INTEGRATION_RENDER_API_URL,
+    INTEGRATION_RAILWAY_API_URL,
     INTEGRATION_FLYIO_API_URL,
     INTEGRATION_CIRCLECI_API_URL,
     INTEGRATION_TRAVISCI_API_URL,
     INTEGRATION_SUPABASE_API_URL
 } from '../variables';
-=======
-  INTEGRATION_AZURE_KEY_VAULT,
-  INTEGRATION_AWS_PARAMETER_STORE,
-  INTEGRATION_AWS_SECRET_MANAGER,
-  INTEGRATION_HEROKU,
-  INTEGRATION_VERCEL,
-  INTEGRATION_NETLIFY,
-  INTEGRATION_GITHUB,
-  INTEGRATION_GITLAB,
-  INTEGRATION_RENDER,
-  INTEGRATION_RAILWAY,
-  INTEGRATION_FLYIO,
-  INTEGRATION_CIRCLECI,
-  INTEGRATION_TRAVISCI,
-  INTEGRATION_HEROKU_API_URL,
-  INTEGRATION_GITLAB_API_URL,
-  INTEGRATION_VERCEL_API_URL,
-  INTEGRATION_NETLIFY_API_URL,
-  INTEGRATION_RENDER_API_URL,
-  INTEGRATION_RAILWAY_API_URL,
-  INTEGRATION_FLYIO_API_URL,
-  INTEGRATION_CIRCLECI_API_URL,
-  INTEGRATION_TRAVISCI_API_URL,
-} from "../variables";
->>>>>>> dda5f754
 
 interface App {
     name: string;
@@ -77,7 +53,6 @@
     accessToken: string;
     teamId?: string;
 }) => {
-<<<<<<< HEAD
     let apps: App[] = [];
     try {
         switch (integrationAuth.integration) {
@@ -122,6 +97,11 @@
                     accessToken
                 });
                 break;
+            case INTEGRATION_RAILWAY:
+                apps = await getAppsRailway({
+                    accessToken
+                });
+                break;
             case INTEGRATION_FLYIO:
                 apps = await getAppsFlyio({
                     accessToken
@@ -147,73 +127,6 @@
         Sentry.setUser(null);
         Sentry.captureException(err);
         throw new Error('Failed to get integration apps');
-=======
-
-  let apps: App[] = [];
-  try {
-    switch (integrationAuth.integration) {
-      case INTEGRATION_AZURE_KEY_VAULT:
-        apps = [];
-        break;
-      case INTEGRATION_AWS_PARAMETER_STORE:
-        apps = [];
-        break;
-      case INTEGRATION_AWS_SECRET_MANAGER:
-        apps = [];
-        break;
-      case INTEGRATION_HEROKU:
-        apps = await getAppsHeroku({
-          accessToken,
-        });
-        break;
-      case INTEGRATION_VERCEL:
-        apps = await getAppsVercel({
-          integrationAuth,
-          accessToken,
-        });
-        break;
-      case INTEGRATION_NETLIFY:
-        apps = await getAppsNetlify({
-          accessToken,
-        });
-        break;
-      case INTEGRATION_GITHUB:
-        apps = await getAppsGithub({
-          accessToken,
-        });
-        break;
-      case INTEGRATION_GITLAB:
-        apps = await getAppsGitlab({
-          accessToken,
-          teamId
-        });
-        break;
-      case INTEGRATION_RENDER:
-        apps = await getAppsRender({
-          accessToken,
-        });
-        break;
-      case INTEGRATION_RAILWAY:
-        apps = await getAppsRailway({
-          accessToken 
-        });
-        break;
-      case INTEGRATION_FLYIO:
-        apps = await getAppsFlyio({
-          accessToken,
-        });
-        break;
-      case INTEGRATION_CIRCLECI:
-        apps = await getAppsCircleCI({
-          accessToken,
-        });
-        break;
-      case INTEGRATION_TRAVISCI:
-        apps = await getAppsTravisCI({
-          accessToken,
-        })
-        break;
->>>>>>> dda5f754
     }
 
     return apps;
@@ -264,7 +177,6 @@
     integrationAuth: IIntegrationAuth;
     accessToken: string;
 }) => {
-<<<<<<< HEAD
     let apps;
     try {
         const res = (
@@ -293,37 +205,6 @@
     }
 
     return apps;
-=======
-  let apps;
-  try {
-    const res = (
-      await request.get(`${INTEGRATION_VERCEL_API_URL}/v9/projects`, {
-        headers: {
-          Authorization: `Bearer ${accessToken}`,
-          'Accept-Encoding': 'application/json'
-        },
-        ...(integrationAuth?.teamId
-          ? {
-              params: {
-                teamId: integrationAuth.teamId,
-              },
-            }
-          : {}),
-      })
-    ).data;
-
-    apps = res.projects.map((a: any) => ({
-      name: a.name,
-      appId: a.id
-    }));
-  } catch (err) {
-    Sentry.setUser(null);
-    Sentry.captureException(err);
-    throw new Error("Failed to get Vercel integration apps");
-  }
-
-  return apps;
->>>>>>> dda5f754
 };
 
 /**
@@ -388,7 +269,6 @@
  * @returns {String} apps.name - name of Github site
  */
 const getAppsGithub = async ({ accessToken }: { accessToken: string }) => {
-<<<<<<< HEAD
     let apps;
     try {
         const octokit = new Octokit({
@@ -417,39 +297,6 @@
     }
 
     return apps;
-=======
-  let apps;
-  try {
-    const octokit = new Octokit({
-      auth: accessToken,
-    });
-
-    const repos = (
-      await octokit.request(
-        "GET /user/repos{?visibility,affiliation,type,sort,direction,per_page,page,since,before}",
-        {
-          per_page: 100,
-        }
-      )
-    ).data;
-
-    apps = repos
-      .filter((a: any) => a.permissions.admin === true)
-      .map((a: any) => {
-        return ({
-          appId: a.id,
-          name: a.name,
-          owner: a.owner.login,
-        });
-      });
-  } catch (err) {
-    Sentry.setUser(null);
-    Sentry.captureException(err);
-    throw new Error("Failed to get Github repos");
-  }
-
-  return apps;
->>>>>>> dda5f754
 };
 
 /**
@@ -494,11 +341,11 @@
  * @returns {String} apps.name - name of Railway project
  * @returns {String} apps.appId - id of Railway project
  *
-*/
+ */
 const getAppsRailway = async ({ accessToken }: { accessToken: string }) => {
-  let apps: any[] = [];
-  try {
-    const query = `
+    let apps: any[] = [];
+    try {
+        const query = `
       query GetProjects($userId: String, $teamId: String) {
         projects(userId: $userId, teamId: $teamId) {
           edges {
@@ -511,32 +358,102 @@
       }
     `;
 
-    const variables = {};
-
-    const { data: { data: { projects: { edges }}} } = await request.post(INTEGRATION_RAILWAY_API_URL, {
-      query,
-      variables,
-    }, {
-      headers: {
-        'Authorization': `Bearer ${accessToken}`,
-        'Content-Type': 'application/json',
-        'Accept-Encoding': 'application/json'
-      },
-    });
-    
-    apps = edges.map((e: any) => ({
-      name: e.node.name,
-      appId: e.node.id
-    }));
-
-  } catch (err) {
-    Sentry.setUser(null);
-    Sentry.captureException(err);
-    throw new Error("Failed to get Railway services");
-  }
-  
-  return apps;
-}
+        const variables = {};
+
+        const {
+            data: {
+                data: {
+                    projects: { edges }
+                }
+            }
+        } = await request.post(
+            INTEGRATION_RAILWAY_API_URL,
+            {
+                query,
+                variables
+            },
+            {
+                headers: {
+                    Authorization: `Bearer ${accessToken}`,
+                    'Content-Type': 'application/json',
+                    'Accept-Encoding': 'application/json'
+                }
+            }
+        );
+
+        apps = edges.map((e: any) => ({
+            name: e.node.name,
+            appId: e.node.id
+        }));
+    } catch (err) {
+        Sentry.setUser(null);
+        Sentry.captureException(err);
+        throw new Error('Failed to get Railway services');
+    }
+
+    return apps;
+};
+
+/**
+ * Return list of projects for Railway integration
+ * @param {Object} obj
+ * @param {String} obj.accessToken - access token for Railway API
+ * @returns {Object[]} apps - names and ids of Railway services
+ * @returns {String} apps.name - name of Railway project
+ * @returns {String} apps.appId - id of Railway project
+ *
+ */
+const getAppsRailway = async ({ accessToken }: { accessToken: string }) => {
+    let apps: any[] = [];
+    try {
+        const query = `
+      query GetProjects($userId: String, $teamId: String) {
+        projects(userId: $userId, teamId: $teamId) {
+          edges {
+            node {
+              id
+              name
+            }
+          }
+        }
+      }
+    `;
+
+        const variables = {};
+
+        const {
+            data: {
+                data: {
+                    projects: { edges }
+                }
+            }
+        } = await request.post(
+            INTEGRATION_RAILWAY_API_URL,
+            {
+                query,
+                variables
+            },
+            {
+                headers: {
+                    Authorization: `Bearer ${accessToken}`,
+                    'Content-Type': 'application/json',
+                    'Accept-Encoding': 'application/json'
+                }
+            }
+        );
+
+        apps = edges.map((e: any) => ({
+            name: e.node.name,
+            appId: e.node.id
+        }));
+    } catch (err) {
+        Sentry.setUser(null);
+        Sentry.captureException(err);
+        throw new Error('Failed to get Railway services');
+    }
+
+    return apps;
+};
 
 /**
  * Return list of apps for Fly.io integration
