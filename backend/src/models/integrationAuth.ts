import { Schema, model, Types } from "mongoose";
import {
  INTEGRATION_AZURE_KEY_VAULT,
  INTEGRATION_AWS_PARAMETER_STORE,
  INTEGRATION_AWS_SECRET_MANAGER,
  INTEGRATION_HEROKU,
  INTEGRATION_VERCEL,
  INTEGRATION_NETLIFY,
  INTEGRATION_GITHUB,
  INTEGRATION_RENDER,
  INTEGRATION_FLYIO,
  INTEGRATION_CIRCLECI,
} from "../variables";

export interface IIntegrationAuth {
  _id: Types.ObjectId;
  workspace: Types.ObjectId;
<<<<<<< HEAD
  integration:
    | 'azure-key-vault'
    | 'aws-parameter-store'
    | 'aws-secret-manager'
    | 'heroku' 
    | 'vercel' 
    | 'netlify' 
    | 'github' 
    | 'render' 
    | 'flyio'
    | 'circleci';
  teamId: string; // TODO: deprecate (vercel) -> move to accessId
  accountId: string; // TODO: deprecate (netlify) -> move to accessId
=======
  integration: 'heroku' | 'vercel' | 'netlify' | 'github' | 'render' | 'flyio' | 'azure-key-vault' | 'circleci' | 'aws-parameter-store' | 'aws-secret-manager';
  teamId: string;
  accountId: string;
>>>>>>> 40250b7e
  refreshCiphertext?: string;
  refreshIV?: string;
  refreshTag?: string;
  accessIdCiphertext?: string; // new
  accessIdIV?: string; // new
  accessIdTag?: string; // new
  accessCiphertext?: string;
  accessIV?: string;
  accessTag?: string;
  accessExpiresAt?: Date;
}

const integrationAuthSchema = new Schema<IIntegrationAuth>(
  {
    workspace: {
      type: Schema.Types.ObjectId,
      ref: "Workspace",
      required: true,
    },
    integration: {
      type: String,
      enum: [
        INTEGRATION_AZURE_KEY_VAULT,
        INTEGRATION_AWS_PARAMETER_STORE,
        INTEGRATION_AWS_SECRET_MANAGER,
        INTEGRATION_HEROKU,
        INTEGRATION_VERCEL,
        INTEGRATION_NETLIFY,
        INTEGRATION_GITHUB,
        INTEGRATION_RENDER,
        INTEGRATION_FLYIO,
        INTEGRATION_CIRCLECI,
      ],
      required: true,
    },
    teamId: {
      // vercel-specific integration param
      type: String,
    },
    accountId: {
      // netlify-specific integration param
      type: String,
    },
    refreshCiphertext: {
      type: String,
      select: false,
    },
    refreshIV: {
      type: String,
      select: false,
    },
    refreshTag: {
      type: String,
      select: false,
    },
    accessIdCiphertext: {
      type: String,
      select: false
    },
    accessIdIV: {
      type: String,
      select: false
    },
    accessIdTag: {
      type: String,
      select: false
    },
    accessCiphertext: {
      type: String,
      select: false,
    },
    accessIV: {
      type: String,
      select: false,
    },
    accessTag: {
      type: String,
      select: false,
    },
    accessExpiresAt: {
      type: Date,
      select: false,
    },
  },
  {
    timestamps: true,
  }
);

const IntegrationAuth = model<IIntegrationAuth>(
  "IntegrationAuth",
  integrationAuthSchema
);

export default IntegrationAuth;<|MERGE_RESOLUTION|>--- conflicted
+++ resolved
@@ -15,25 +15,9 @@
 export interface IIntegrationAuth {
   _id: Types.ObjectId;
   workspace: Types.ObjectId;
-<<<<<<< HEAD
-  integration:
-    | 'azure-key-vault'
-    | 'aws-parameter-store'
-    | 'aws-secret-manager'
-    | 'heroku' 
-    | 'vercel' 
-    | 'netlify' 
-    | 'github' 
-    | 'render' 
-    | 'flyio'
-    | 'circleci';
-  teamId: string; // TODO: deprecate (vercel) -> move to accessId
-  accountId: string; // TODO: deprecate (netlify) -> move to accessId
-=======
   integration: 'heroku' | 'vercel' | 'netlify' | 'github' | 'render' | 'flyio' | 'azure-key-vault' | 'circleci' | 'aws-parameter-store' | 'aws-secret-manager';
   teamId: string;
   accountId: string;
->>>>>>> 40250b7e
   refreshCiphertext?: string;
   refreshIV?: string;
   refreshTag?: string;
