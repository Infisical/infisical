--- conflicted
+++ resolved
@@ -10,21 +10,14 @@
   INTEGRATION_RENDER,
   INTEGRATION_FLYIO,
   INTEGRATION_CIRCLECI,
-<<<<<<< HEAD
-  INTEGRATION_GCP
-=======
+  INTEGRATION_GCP,
   INTEGRATION_TRAVISCI,
->>>>>>> 0f143adb
 } from "../variables";
 
 export interface IIntegrationAuth {
   _id: Types.ObjectId;
   workspace: Types.ObjectId;
-<<<<<<< HEAD
-  integration: 'heroku' | 'vercel' | 'netlify' | 'github' | 'render' | 'flyio' | 'azure-key-vault' | 'circleci' | 'aws-parameter-store' | 'aws-secret-manager' | 'gcp';
-=======
-  integration: 'heroku' | 'vercel' | 'netlify' | 'github' | 'render' | 'flyio' | 'azure-key-vault' | 'circleci' | 'travisci' | 'aws-parameter-store' | 'aws-secret-manager';
->>>>>>> 0f143adb
+  integration: 'heroku' | 'vercel' | 'netlify' | 'github' | 'render' | 'flyio' | 'azure-key-vault' | 'circleci' | 'travisci' | 'aws-parameter-store' | 'aws-secret-manager' | 'gcp';
   teamId: string;
   accountId: string;
   refreshCiphertext?: string;
@@ -59,11 +52,8 @@
         INTEGRATION_RENDER,
         INTEGRATION_FLYIO,
         INTEGRATION_CIRCLECI,
-<<<<<<< HEAD
-        INTEGRATION_GCP
-=======
+        INTEGRATION_GCP,
         INTEGRATION_TRAVISCI,
->>>>>>> 0f143adb
       ],
       required: true,
     },
