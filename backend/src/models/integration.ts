--- conflicted
+++ resolved
@@ -10,11 +10,8 @@
   INTEGRATION_RENDER,
   INTEGRATION_FLYIO,
   INTEGRATION_CIRCLECI,
-<<<<<<< HEAD
   INTEGRATION_GCP,
-=======
-  INTEGRATION_TRAVISCI,
->>>>>>> 0f143adb
+  INTEGRATION_TRAVISCI
 } from "../variables";
 
 export interface IIntegration {
@@ -39,11 +36,8 @@
     | 'render' 
     | 'flyio'
     | 'circleci'
-<<<<<<< HEAD
-    | 'gcp';
-=======
+    | 'gcp'
     | 'travisci';
->>>>>>> 0f143adb
   integrationAuth: Types.ObjectId;
 }
 
@@ -107,11 +101,8 @@
         INTEGRATION_RENDER,
         INTEGRATION_FLYIO,
         INTEGRATION_CIRCLECI,
-<<<<<<< HEAD
-        INTEGRATION_GCP
-=======
+        INTEGRATION_GCP,
         INTEGRATION_TRAVISCI,
->>>>>>> 0f143adb
       ],
       required: true,
     },
