/* eslint-disable @typescript-eslint/no-var-requires */
import { Request, Response } from 'express';
import jwt from 'jsonwebtoken';
import * as Sentry from '@sentry/node';
import * as bigintConversion from 'bigint-conversion';
const jsrp = require('jsrp');
import { User, LoginSRPDetail } from '../../models';
import { issueAuthTokens, createToken } from '../../helpers/auth';
import { checkUserDevice } from '../../helpers/user';
import { sendMail } from '../../helpers/nodemailer';
import { TokenService } from '../../services';
import { EELogService } from '../../ee/services';
import { BadRequestError, InternalServerError } from '../../utils/errors';
import {
  TOKEN_EMAIL_MFA,
  ACTION_LOGIN
} from '../../variables';
import { getChannelFromUserAgent } from '../../utils/posthog'; // TODO: move this
import {
  getNodeEnv,
  getJwtMfaLifetime,
  getJwtMfaSecret
} from '../../config';

declare module 'jsonwebtoken' {
  export interface UserIDJwtPayload extends jwt.JwtPayload {
    userId: string;
  }
}

/**
 * Log in user step 1: Return [salt] and [serverPublicKey] as part of step 1 of SRP protocol
 * @param req
 * @param res
 * @returns
 */
export const login1 = async (req: Request, res: Response) => {
  try {
    const {
      email,
      clientPublicKey
    }: { email: string; clientPublicKey: string } = req.body;

    const user = await User.findOne({
      email
    }).select('+salt +verifier');

    if (!user) throw new Error('Failed to find user');

    const server = new jsrp.server();
    server.init(
      {
        salt: user.salt,
        verifier: user.verifier
      },
      async () => {
        // generate server-side public key
        const serverPublicKey = server.getPublicKey();

        await LoginSRPDetail.findOneAndReplace({ email: email }, {
          email: email,
          clientPublicKey: clientPublicKey,
          serverBInt: bigintConversion.bigintToBuf(server.bInt),
        }, { upsert: true, returnNewDocument: false });

        return res.status(200).send({
          serverPublicKey,
          salt: user.salt
        });
      }
    );
  } catch (err) {
    Sentry.setUser(null);
    Sentry.captureException(err);
    return res.status(400).send({
      message: 'Failed to start authentication process'
    });
  }
};

/**
 * Log in user step 2: complete step 2 of SRP protocol and return token and their (encrypted)
 * private key
 * @param req
 * @param res
 * @returns
 */
export const login2 = async (req: Request, res: Response) => {
  try {

    if (!req.headers['user-agent']) throw InternalServerError({ message: 'User-Agent header is required' });

    const { email, clientProof } = req.body;
    const user = await User.findOne({
      email
    }).select('+salt +verifier +encryptionVersion +protectedKey +protectedKeyIV +protectedKeyTag +publicKey +encryptedPrivateKey +iv +tag');

    if (!user) throw new Error('Failed to find user');

    const loginSRPDetail = await LoginSRPDetail.findOneAndDelete({ email: email })

    if (!loginSRPDetail) {
      return BadRequestError(Error("Failed to find login details for SRP"))
    }

    const server = new jsrp.server();
    server.init(
      {
        salt: user.salt,
        verifier: user.verifier,
        b: loginSRPDetail.serverBInt
      },
      async () => {
        server.setClientPublicKey(loginSRPDetail.clientPublicKey);

        // compare server and client shared keys
        if (server.checkClientProof(clientProof)) {

          if (user.isMfaEnabled) {
            // case: user has MFA enabled

            // generate temporary MFA token
            const token = createToken({
              payload: {
                userId: user._id.toString()
              },
              expiresIn: getJwtMfaLifetime(),
              secret: getJwtMfaSecret()
            });

            const code = await TokenService.createToken({
              type: TOKEN_EMAIL_MFA,
              email
            });
<<<<<<< HEAD
            
        		const subject = `Infisical - Multi-Factor Authentication (${code})`
=======
>>>>>>> 51f4ab47

            // send MFA code [code] to [email]
            await sendMail({
              template: 'emailMfa.handlebars',
              subjectLine: subject,
              recipients: [email],
              substitutions: {
                title: subject,
                description: "Account Recovery",
                year: new Date().getFullYear(),
                code
              }
            });

            return res.status(200).send({
              mfaEnabled: true,
              token
            });
          }

          await checkUserDevice({
            user,
            ip: req.ip,
            userAgent: req.headers['user-agent'] ?? ''
          });

          // issue tokens
          const tokens = await issueAuthTokens({ userId: user._id.toString() });

          // store (refresh) token in httpOnly cookie
          res.cookie('jid', tokens.refreshToken, {
            httpOnly: true,
            path: '/',
            sameSite: 'strict',
            secure: getNodeEnv() === 'production' ? true : false
          });

          // case: user does not have MFA enablgged
          // return (access) token in response

          interface ResponseData {
            mfaEnabled: boolean;
            encryptionVersion: any;
            protectedKey?: string;
            protectedKeyIV?: string;
            protectedKeyTag?: string;
            token: string;
            publicKey?: string;
            encryptedPrivateKey?: string;
            iv?: string;
            tag?: string;
          }

          const response: ResponseData = {
            mfaEnabled: false,
            encryptionVersion: user.encryptionVersion,
            token: tokens.token,
            publicKey: user.publicKey,
            encryptedPrivateKey: user.encryptedPrivateKey,
            iv: user.iv,
            tag: user.tag
          }

          if (
            user?.protectedKey &&
            user?.protectedKeyIV &&
            user?.protectedKeyTag
          ) {
            response.protectedKey = user.protectedKey;
            response.protectedKeyIV = user.protectedKeyIV
            response.protectedKeyTag = user.protectedKeyTag;
          }

          const loginAction = await EELogService.createAction({
            name: ACTION_LOGIN,
            userId: user._id
          });

          loginAction && await EELogService.createLog({
            userId: user._id,
            actions: [loginAction],
            channel: getChannelFromUserAgent(req.headers['user-agent']),
            ipAddress: req.ip
          });

          return res.status(200).send(response);
        }

        return res.status(400).send({
          message: 'Failed to authenticate. Try again?'
        });
      }
    );
  } catch (err) {
    Sentry.setUser(null);
    Sentry.captureException(err);
    return res.status(400).send({
      message: 'Failed to authenticate. Try again?'
    });
  }
};

/**
 * Send MFA token to email [email]
 * @param req 
 * @param res 
 */
export const sendMfaToken = async (req: Request, res: Response) => {
  try {
    const { email } = req.body;

    const code = await TokenService.createToken({
      type: TOKEN_EMAIL_MFA,
      email
    });

<<<<<<< HEAD
		const subject = `Infisical - Multi-Factor Authentication (${code})`
    
=======
>>>>>>> 51f4ab47
    // send MFA code [code] to [email]
    await sendMail({
      template: 'emailMfa.handlebars',
      subjectLine: subject,
      recipients: [email],
      substitutions: {
        title: subject,
				description: "Account Recovery",
				year: new Date().getFullYear(),
        code
      }
    });
  } catch (err) {
    Sentry.setUser(null);
    Sentry.captureException(err);
    return res.status(400).send({
      message: 'Failed to send MFA code'
    });
  }

  return res.status(200).send({
    message: 'Successfully sent new MFA code'
  });
}

/**
 * Verify MFA token [mfaToken] and issue JWT and refresh tokens if the
 * MFA token [mfaToken] is valid
 * @param req 
 * @param res 
 */
export const verifyMfaToken = async (req: Request, res: Response) => {
  const { email, mfaToken } = req.body;

  await TokenService.validateToken({
    type: TOKEN_EMAIL_MFA,
    email,
    token: mfaToken
  });

  const user = await User.findOne({
    email
  }).select('+salt +verifier +encryptionVersion +protectedKey +protectedKeyIV +protectedKeyTag +publicKey +encryptedPrivateKey +iv +tag');

  if (!user) throw new Error('Failed to find user');

  await checkUserDevice({
    user,
    ip: req.ip,
    userAgent: req.headers['user-agent'] ?? ''
  });

  // issue tokens
  const tokens = await issueAuthTokens({ userId: user._id.toString() });

  // store (refresh) token in httpOnly cookie
  res.cookie('jid', tokens.refreshToken, {
    httpOnly: true,
    path: '/',
    sameSite: 'strict',
    secure: getNodeEnv() === 'production' ? true : false
  });

  interface VerifyMfaTokenRes {
    encryptionVersion: number;
    protectedKey?: string;
    protectedKeyIV?: string;
    protectedKeyTag?: string;
    token: string;
    publicKey: string;
    encryptedPrivateKey: string;
    iv: string;
    tag: string;
  }

  interface VerifyMfaTokenRes {
    encryptionVersion: number;
    protectedKey?: string;
    protectedKeyIV?: string;
    protectedKeyTag?: string;
    token: string;
    publicKey: string;
    encryptedPrivateKey: string;
    iv: string;
    tag: string;
  }

  const resObj: VerifyMfaTokenRes = {
    encryptionVersion: user.encryptionVersion,
    token: tokens.token,
    publicKey: user.publicKey as string,
    encryptedPrivateKey: user.encryptedPrivateKey as string,
    iv: user.iv as string,
    tag: user.tag as string
  }

  if (user?.protectedKey && user?.protectedKeyIV && user?.protectedKeyTag) {
    resObj.protectedKey = user.protectedKey;
    resObj.protectedKeyIV = user.protectedKeyIV;
    resObj.protectedKeyTag = user.protectedKeyTag;
  }

  const loginAction = await EELogService.createAction({
    name: ACTION_LOGIN,
    userId: user._id
  });

  loginAction && await EELogService.createLog({
    userId: user._id,
    actions: [loginAction],
    channel: getChannelFromUserAgent(req.headers['user-agent']),
    ipAddress: req.ip
  });

  return res.status(200).send(resObj);
}<|MERGE_RESOLUTION|>--- conflicted
+++ resolved
@@ -132,11 +132,8 @@
               type: TOKEN_EMAIL_MFA,
               email
             });
-<<<<<<< HEAD
             
         		const subject = `Infisical - Multi-Factor Authentication (${code})`
-=======
->>>>>>> 51f4ab47
 
             // send MFA code [code] to [email]
             await sendMail({
@@ -253,11 +250,8 @@
       email
     });
 
-<<<<<<< HEAD
 		const subject = `Infisical - Multi-Factor Authentication (${code})`
     
-=======
->>>>>>> 51f4ab47
     // send MFA code [code] to [email]
     await sendMail({
       template: 'emailMfa.handlebars',
