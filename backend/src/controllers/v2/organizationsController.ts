import { Request, Response } from 'express';
import * as Sentry from '@sentry/node';
<<<<<<< HEAD
import { MembershipOrg, Membership, Workspace } from '../../models';
=======
import { Types } from 'mongoose';
import { 
    MembershipOrg,
    Membership,
    Workspace,
    ServiceAccount
} from '../../models';
>>>>>>> 192e3beb
import { deleteMembershipOrg } from '../../helpers/membershipOrg';
import {
    updateSubscriptionOrgQuantity,
    deleteOrganization as deleteOrg
} from '../../helpers/organization';

/**
 * Return memberships for organization with id [organizationId]
 * @param req
 * @param res
 */
export const getOrganizationMemberships = async (
    req: Request,
    res: Response
) => {
    /* 
    #swagger.summary = 'Return organization memberships'
    #swagger.description = 'Return organization memberships'
    
    #swagger.security = [{
        "apiKeyAuth": []
    }]

	#swagger.parameters['organizationId'] = {
		"description": "ID of organization",
		"required": true,
		"type": "string"
	} 

    #swagger.responses[200] = {
        content: {
            "application/json": {
                "schema": { 
                    "type": "object",
					"properties": {
						"memberships": {
							"type": "array",
							"items": {
								$ref: "#/components/schemas/MembershipOrg" 
							},
							"description": "Memberships of organization"
						}
					}
                }
            }           
        }
    }   
    */
    let memberships;
    try {
        const { organizationId } = req.params;

        memberships = await MembershipOrg.find({
            organization: organizationId
        }).populate('user', '+publicKey');
    } catch (err) {
        Sentry.setUser({ email: req.user.email });
        Sentry.captureException(err);
        return res.status(400).send({
            message: 'Failed to get organization memberships'
        });
    }

    return res.status(200).send({
        memberships
    });
};

/**
 * Update role of membership with id [membershipId] to role [role]
 * @param req
 * @param res
 */
export const updateOrganizationMembership = async (
    req: Request,
    res: Response
) => {
    /* 
    #swagger.summary = 'Update organization membership'
    #swagger.description = 'Update organization membership'
    
    #swagger.security = [{
        "apiKeyAuth": []
    }]

	#swagger.parameters['organizationId'] = {
		"description": "ID of organization",
		"required": true,
		"type": "string"
	} 

	#swagger.parameters['membershipId'] = {
		"description": "ID of organization membership to update",
		"required": true,
		"type": "string"
	} 

	#swagger.requestBody = {
      "required": true,
      "content": {
        "application/json": {
          "schema": {
            "type": "object",
            "properties": {
                "role": {
                    "type": "string",
                    "description": "Role of organization membership - either owner, admin, or member",
                }
            }
          }
        }
      }
    }

    #swagger.responses[200] = {
        content: {
            "application/json": {
                "schema": { 
					"type": "object",
					"properties": {
						"membership": {
							$ref: "#/components/schemas/MembershipOrg",
							"description": "Updated organization membership"
						}
					}
                }
            }           
        }
    }   
    */
    let membership;
    try {
        const { membershipId } = req.params;
        const { role } = req.body;

        membership = await MembershipOrg.findByIdAndUpdate(
            membershipId,
            {
                role
            },
            {
                new: true
            }
        );
    } catch (err) {
        Sentry.setUser({ email: req.user.email });
        Sentry.captureException(err);
        return res.status(400).send({
            message: 'Failed to update organization membership'
        });
    }

    return res.status(200).send({
        membership
    });
};

/**
 * Delete organization membership with id [membershipId]
 * @param req
 * @param res
 * @returns
 */
export const deleteOrganizationMembership = async (
    req: Request,
    res: Response
) => {
    /* 
    #swagger.summary = 'Delete organization membership'
    #swagger.description = 'Delete organization membership'
    
    #swagger.security = [{
        "apiKeyAuth": []
    }]

	#swagger.parameters['organizationId'] = {
		"description": "ID of organization",
		"required": true,
		"type": "string"
	} 

	#swagger.parameters['membershipId'] = {
		"description": "ID of organization membership to delete",
		"required": true,
		"type": "string"
	} 

    #swagger.responses[200] = {
        content: {
            "application/json": {
                "schema": { 
					"type": "object",
					"properties": {
						"membership": {
							$ref: "#/components/schemas/MembershipOrg",
							"description": "Deleted organization membership"
						}
					}
                }
            }           
        }
    }   
    */
    let membership;
    try {
        const { membershipId } = req.params;

        // delete organization membership
        membership = await deleteMembershipOrg({
            membershipOrgId: membershipId
        });

        await updateSubscriptionOrgQuantity({
            organizationId: membership.organization.toString()
        });
    } catch (err) {
        Sentry.setUser({ email: req.user.email });
        Sentry.captureException(err);
        return res.status(400).send({
            message: 'Failed to delete organization membership'
        });
    }

    return res.status(200).send({
        membership
    });
};

/**
 * Return workspaces for organization with id [organizationId] that user has
 * access to
 * @param req
 * @param res
 */
export const getOrganizationWorkspaces = async (
    req: Request,
    res: Response
) => {
    /* 
    #swagger.summary = 'Return projects in organization that user is part of'
    #swagger.description = 'Return projects in organization that user is part of'
    
    #swagger.security = [{
        "apiKeyAuth": []
    }]

	#swagger.parameters['organizationId'] = {
		"description": "ID of organization",
		"required": true,
		"type": "string"
	} 

    #swagger.responses[200] = {
        content: {
            "application/json": {
                "schema": { 
                    "type": "object",
					"properties": {
						"workspaces": {
							"type": "array",
							"items": {
								$ref: "#/components/schemas/Project" 
							},
							"description": "Projects of organization"
						}
					}
                }
            }           
        }
    }   
    */
    const { organizationId } = req.params;

<<<<<<< HEAD
        const workspacesSet = new Set(
            (
                await Workspace.find(
                    {
                        organization: organizationId
                    },
                    '_id'
                )
            ).map((w) => w._id.toString())
        );

        workspaces = (
            await Membership.find({
                user: req.user._id
            }).populate('workspace')
        )
            .filter((m) => workspacesSet.has(m.workspace._id.toString()))
            .map((m) => m.workspace);
    } catch (err) {
        Sentry.setUser({ email: req.user.email });
        Sentry.captureException(err);
        return res.status(400).send({
            message: 'Failed to get organization workspaces'
        });
    }

=======
    const workspacesSet = new Set(
        (
            await Workspace.find(
                {
                    organization: organizationId
                },
                '_id'
            )
        ).map((w) => w._id.toString())
    );

    const workspaces = (
        await Membership.find({
            user: req.user._id
        }).populate('workspace')
    )
    .filter((m) => workspacesSet.has(m.workspace._id.toString()))
    .map((m) => m.workspace);

return res.status(200).send({
        workspaces
    });
}

/**
 * Return service accounts for organization with id [organizationId]
 * @param req 
 * @param res 
 */
export const getOrganizationServiceAccounts = async (req: Request, res: Response) => {
    const { organizationId } = req.params;
    
    const serviceAccounts = await ServiceAccount.find({
        organization: new Types.ObjectId(organizationId)
    });
    
>>>>>>> 192e3beb
    return res.status(200).send({
        serviceAccounts
    });
};

/**
 * Delete organization with id [organizationId]
 * @param req
 * @param res
 * @returns
 */
export const deleteOrganization = async (req: Request, res: Response) => {
    let organization;
    try {
        const { organizationId } = req.params;

        organization = await deleteOrg({
            email: req.user.email,
            orgId: organizationId
        });
    } catch (err) {
        Sentry.setUser({ email: req.user.email });
        Sentry.captureException(err);
        return res.status(400).send({
            message: 'Failed to delete organization'
        });
    }

    return res.status(200).send({
        organization
    });
};<|MERGE_RESOLUTION|>--- conflicted
+++ resolved
@@ -1,16 +1,12 @@
 import { Request, Response } from 'express';
 import * as Sentry from '@sentry/node';
-<<<<<<< HEAD
-import { MembershipOrg, Membership, Workspace } from '../../models';
-=======
 import { Types } from 'mongoose';
-import { 
+import {
     MembershipOrg,
     Membership,
     Workspace,
     ServiceAccount
 } from '../../models';
->>>>>>> 192e3beb
 import { deleteMembershipOrg } from '../../helpers/membershipOrg';
 import {
     updateSubscriptionOrgQuantity,
@@ -284,34 +280,6 @@
     */
     const { organizationId } = req.params;
 
-<<<<<<< HEAD
-        const workspacesSet = new Set(
-            (
-                await Workspace.find(
-                    {
-                        organization: organizationId
-                    },
-                    '_id'
-                )
-            ).map((w) => w._id.toString())
-        );
-
-        workspaces = (
-            await Membership.find({
-                user: req.user._id
-            }).populate('workspace')
-        )
-            .filter((m) => workspacesSet.has(m.workspace._id.toString()))
-            .map((m) => m.workspace);
-    } catch (err) {
-        Sentry.setUser({ email: req.user.email });
-        Sentry.captureException(err);
-        return res.status(400).send({
-            message: 'Failed to get organization workspaces'
-        });
-    }
-
-=======
     const workspacesSet = new Set(
         (
             await Workspace.find(
@@ -328,29 +296,11 @@
             user: req.user._id
         }).populate('workspace')
     )
-    .filter((m) => workspacesSet.has(m.workspace._id.toString()))
-    .map((m) => m.workspace);
-
-return res.status(200).send({
+        .filter((m) => workspacesSet.has(m.workspace._id.toString()))
+        .map((m) => m.workspace);
+
+    return res.status(200).send({
         workspaces
-    });
-}
-
-/**
- * Return service accounts for organization with id [organizationId]
- * @param req 
- * @param res 
- */
-export const getOrganizationServiceAccounts = async (req: Request, res: Response) => {
-    const { organizationId } = req.params;
-    
-    const serviceAccounts = await ServiceAccount.find({
-        organization: new Types.ObjectId(organizationId)
-    });
-    
->>>>>>> 192e3beb
-    return res.status(200).send({
-        serviceAccounts
     });
 };
 
@@ -380,4 +330,24 @@
     return res.status(200).send({
         organization
     });
+};
+
+/**
+ * Return service accounts for organization with id [organizationId]
+ * @param req
+ * @param res
+ */
+export const getOrganizationServiceAccounts = async (
+    req: Request,
+    res: Response
+) => {
+    const { organizationId } = req.params;
+
+    const serviceAccounts = await ServiceAccount.find({
+        organization: new Types.ObjectId(organizationId)
+    });
+
+    return res.status(200).send({
+        serviceAccounts
+    });
 };