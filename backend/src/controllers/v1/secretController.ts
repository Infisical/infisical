import { Request, Response } from 'express';
import { Types } from 'mongoose';
import { Key, Secret } from '../../models';
import {
	v1PushSecrets as push,
	pullSecrets as pull,
	reformatPullSecrets
} from '../../helpers/secret';
import { pushKeys } from '../../helpers/key';
import { eventPushSecrets } from '../../events';
import { EventService } from '../../services';
import { TelemetryService } from '../../services';

interface PushSecret {
	ciphertextKey: string;
	ivKey: string;
	tagKey: string;
	hashKey: string;
	ciphertextValue: string;
	ivValue: string;
	tagValue: string;
	hashValue: string;
	ciphertextComment: string;
	ivComment: string;
	tagComment: string;
	hashComment: string;
	type: 'shared' | 'personal';
}

/**
 * Upload (encrypted) secrets to workspace with id [workspaceId]
 * for environment [environment]
 * @param req
 * @param res
 * @returns
 */
export const pushSecrets = async (req: Request, res: Response) => {
	// upload (encrypted) secrets to workspace with id [workspaceId]
  const postHogClient = await TelemetryService.getPostHogClient();
  let { secrets }: { secrets: PushSecret[] } = req.body;
  const { keys, environment, channel } = req.body;
  const { workspaceId } = req.params;

  // validate environment
  const workspaceEnvs = req.membership.workspace.environments;
  if (!workspaceEnvs.find(({ slug }: { slug: string }) => slug === environment)) {
    throw new Error('Failed to validate environment');
  }

  // sanitize secrets
  secrets = secrets.filter(
    (s: PushSecret) => s.ciphertextKey !== '' && s.ciphertextValue !== ''
  );

  await push({
    userId: req.user._id,
    workspaceId,
    environment,
    secrets
  });

  await pushKeys({
    userId: req.user._id,
    workspaceId,
    keys
  });
  
  
  if (postHogClient) {
    postHogClient.capture({
      event: 'secrets pushed',
      distinctId: req.user.email,
      properties: {
        numberOfSecrets: secrets.length,
        environment,
        workspaceId,
        channel: channel ? channel : 'cli'
      }
    });
  }

  // trigger event - push secrets
  EventService.handleEvent({
    event: eventPushSecrets({
      workspaceId: new Types.ObjectId(workspaceId),
      environment
    })
  });

	return res.status(200).send({
		message: 'Successfully uploaded workspace secrets'
	});
};

/**
 * Return (encrypted) secrets for workspace with id [workspaceId]
 * for environment [environment] and (encrypted) workspace key
 * @param req
 * @param res
 * @returns
 */
export const pullSecrets = async (req: Request, res: Response) => {
<<<<<<< HEAD
	let secrets;
	let key;
	try {
		const postHogClient = await TelemetryService.getPostHogClient();
		const environment: string = req.query.environment as string;
		const channel: string = req.query.channel as string;
		const { workspaceId } = req.params;

		// validate environment
		const workspaceEnvs = req.membership.workspace.environments;
		if (!workspaceEnvs.find(({ slug }: { slug: string }) => slug === environment)) {
			throw new Error('Failed to validate environment');
		}

		secrets = await pull({
			userId: req.user._id.toString(),
			workspaceId,
			environment,
			channel: channel ? channel : 'cli',
			ipAddress: req.realIP
		});

		key = await Key.findOne({
			workspace: workspaceId,
			receiver: req.user._id
		})
			.sort({ createdAt: -1 })
			.populate('sender', '+publicKey');
		
		if (channel !== 'cli') {
			secrets = reformatPullSecrets({ secrets });
		}

		if (postHogClient) {
			// capture secrets pushed event in production
			postHogClient.capture({
				distinctId: req.user.email,
				event: 'secrets pulled',
				properties: {
					numberOfSecrets: secrets.length,
					environment,
					workspaceId,
					channel: channel ? channel : 'cli'
				}
			});
		}
	} catch (err) {
		Sentry.setUser({ email: req.user.email });
		Sentry.captureException(err);
		return res.status(400).send({
			message: 'Failed to pull workspace secrets'
		});
	}
=======
  const postHogClient = await TelemetryService.getPostHogClient();
  const environment: string = req.query.environment as string;
  const channel: string = req.query.channel as string;
  const { workspaceId } = req.params;

  // validate environment
  const workspaceEnvs = req.membership.workspace.environments;
  if (!workspaceEnvs.find(({ slug }: { slug: string }) => slug === environment)) {
    throw new Error('Failed to validate environment');
  }

  let secrets = await pull({
    userId: req.user._id.toString(),
    workspaceId,
    environment,
    channel: channel ? channel : 'cli',
    ipAddress: req.ip
  });

  const key = await Key.findOne({
    workspace: workspaceId,
    receiver: req.user._id
  })
    .sort({ createdAt: -1 })
    .populate('sender', '+publicKey');
  
  if (channel !== 'cli') {
    // FIX: Fix this any
    secrets = reformatPullSecrets({ secrets }) as any;
  }

  if (postHogClient) {
    // capture secrets pushed event in production
    postHogClient.capture({
      distinctId: req.user.email,
      event: 'secrets pulled',
      properties: {
        numberOfSecrets: secrets.length,
        environment,
        workspaceId,
        channel: channel ? channel : 'cli'
      }
    });
  }
>>>>>>> 547a1fd1

	return res.status(200).send({
		secrets,
		key
	});
};

/**
 * Return (encrypted) secrets for workspace with id [workspaceId]
 * for environment [environment] and (encrypted) workspace key
 * via service token
 * @param req
 * @param res
 * @returns
 */
export const pullSecretsServiceToken = async (req: Request, res: Response) => {
<<<<<<< HEAD
	let secrets;
	let key;
	try {
		const postHogClient = await TelemetryService.getPostHogClient();
		const environment: string = req.query.environment as string;
		const channel: string = req.query.channel as string;
		const { workspaceId } = req.params;

		// validate environment
		const workspaceEnvs = req.membership.workspace.environments;
		if (!workspaceEnvs.find(({ slug }: { slug: string }) => slug === environment)) {
			throw new Error('Failed to validate environment');
		}

		secrets = await pull({
			userId: req.serviceToken.user._id.toString(),
			workspaceId,
			environment,
			channel: 'cli',
			ipAddress: req.realIP
		});

		key = {
			encryptedKey: req.serviceToken.encryptedKey,
			nonce: req.serviceToken.nonce,
			sender: {
				publicKey: req.serviceToken.publicKey
			},
			receiver: req.serviceToken.user,
			workspace: req.serviceToken.workspace
		};

		if (postHogClient) {
			// capture secrets pulled event in production
			postHogClient.capture({
				distinctId: req.serviceToken.user.email,
				event: 'secrets pulled',
				properties: {
					numberOfSecrets: secrets.length,
					environment,
					workspaceId,
					channel: channel ? channel : 'cli'
				}
			});
		}
	} catch (err) {
		Sentry.setUser({ email: req.serviceToken.user.email });
		Sentry.captureException(err);
		return res.status(400).send({
			message: 'Failed to pull workspace secrets'
		});
	}
=======
  const postHogClient = await TelemetryService.getPostHogClient();
  const environment: string = req.query.environment as string;
  const channel: string = req.query.channel as string;
  const { workspaceId } = req.params;

  // validate environment
  const workspaceEnvs = req.membership.workspace.environments;
  if (!workspaceEnvs.find(({ slug }: { slug: string }) => slug === environment)) {
    throw new Error('Failed to validate environment');
  }

  const secrets = await pull({
    userId: req.serviceToken.user._id.toString(),
    workspaceId,
    environment,
    channel: 'cli',
    ipAddress: req.ip
  });

  const key = {
    encryptedKey: req.serviceToken.encryptedKey,
    nonce: req.serviceToken.nonce,
    sender: {
      publicKey: req.serviceToken.publicKey
    },
    receiver: req.serviceToken.user,
    workspace: req.serviceToken.workspace
  };

  if (postHogClient) {
    // capture secrets pulled event in production
    postHogClient.capture({
      distinctId: req.serviceToken.user.email,
      event: 'secrets pulled',
      properties: {
        numberOfSecrets: secrets.length,
        environment,
        workspaceId,
        channel: channel ? channel : 'cli'
      }
    });
  }
>>>>>>> 547a1fd1

	return res.status(200).send({
		secrets: reformatPullSecrets({ secrets }),
		key
	});
};<|MERGE_RESOLUTION|>--- conflicted
+++ resolved
@@ -100,106 +100,52 @@
  * @returns
  */
 export const pullSecrets = async (req: Request, res: Response) => {
-<<<<<<< HEAD
 	let secrets;
 	let key;
-	try {
-		const postHogClient = await TelemetryService.getPostHogClient();
-		const environment: string = req.query.environment as string;
-		const channel: string = req.query.channel as string;
-		const { workspaceId } = req.params;
-
-		// validate environment
-		const workspaceEnvs = req.membership.workspace.environments;
-		if (!workspaceEnvs.find(({ slug }: { slug: string }) => slug === environment)) {
-			throw new Error('Failed to validate environment');
-		}
-
-		secrets = await pull({
-			userId: req.user._id.toString(),
-			workspaceId,
-			environment,
-			channel: channel ? channel : 'cli',
-			ipAddress: req.realIP
+
+	const postHogClient = await TelemetryService.getPostHogClient();
+	const environment: string = req.query.environment as string;
+	const channel: string = req.query.channel as string;
+	const { workspaceId } = req.params;
+
+	// validate environment
+	const workspaceEnvs = req.membership.workspace.environments;
+	if (!workspaceEnvs.find(({ slug }: { slug: string }) => slug === environment)) {
+		throw new Error('Failed to validate environment');
+	}
+
+	secrets = await pull({
+		userId: req.user._id.toString(),
+		workspaceId,
+		environment,
+		channel: channel ? channel : 'cli',
+		ipAddress: req.realIP
+	});
+
+	key = await Key.findOne({
+		workspace: workspaceId,
+		receiver: req.user._id
+	})
+		.sort({ createdAt: -1 })
+		.populate('sender', '+publicKey');
+	
+	if (channel !== 'cli') {
+		secrets = reformatPullSecrets({ secrets });
+	}
+
+	if (postHogClient) {
+		// capture secrets pushed event in production
+		postHogClient.capture({
+			distinctId: req.user.email,
+			event: 'secrets pulled',
+			properties: {
+				numberOfSecrets: secrets.length,
+				environment,
+				workspaceId,
+				channel: channel ? channel : 'cli'
+			}
 		});
-
-		key = await Key.findOne({
-			workspace: workspaceId,
-			receiver: req.user._id
-		})
-			.sort({ createdAt: -1 })
-			.populate('sender', '+publicKey');
-		
-		if (channel !== 'cli') {
-			secrets = reformatPullSecrets({ secrets });
-		}
-
-		if (postHogClient) {
-			// capture secrets pushed event in production
-			postHogClient.capture({
-				distinctId: req.user.email,
-				event: 'secrets pulled',
-				properties: {
-					numberOfSecrets: secrets.length,
-					environment,
-					workspaceId,
-					channel: channel ? channel : 'cli'
-				}
-			});
-		}
-	} catch (err) {
-		Sentry.setUser({ email: req.user.email });
-		Sentry.captureException(err);
-		return res.status(400).send({
-			message: 'Failed to pull workspace secrets'
-		});
-	}
-=======
-  const postHogClient = await TelemetryService.getPostHogClient();
-  const environment: string = req.query.environment as string;
-  const channel: string = req.query.channel as string;
-  const { workspaceId } = req.params;
-
-  // validate environment
-  const workspaceEnvs = req.membership.workspace.environments;
-  if (!workspaceEnvs.find(({ slug }: { slug: string }) => slug === environment)) {
-    throw new Error('Failed to validate environment');
-  }
-
-  let secrets = await pull({
-    userId: req.user._id.toString(),
-    workspaceId,
-    environment,
-    channel: channel ? channel : 'cli',
-    ipAddress: req.ip
-  });
-
-  const key = await Key.findOne({
-    workspace: workspaceId,
-    receiver: req.user._id
-  })
-    .sort({ createdAt: -1 })
-    .populate('sender', '+publicKey');
-  
-  if (channel !== 'cli') {
-    // FIX: Fix this any
-    secrets = reformatPullSecrets({ secrets }) as any;
-  }
-
-  if (postHogClient) {
-    // capture secrets pushed event in production
-    postHogClient.capture({
-      distinctId: req.user.email,
-      event: 'secrets pulled',
-      properties: {
-        numberOfSecrets: secrets.length,
-        environment,
-        workspaceId,
-        channel: channel ? channel : 'cli'
-      }
-    });
-  }
->>>>>>> 547a1fd1
+	}
 
 	return res.status(200).send({
 		secrets,
@@ -216,103 +162,51 @@
  * @returns
  */
 export const pullSecretsServiceToken = async (req: Request, res: Response) => {
-<<<<<<< HEAD
 	let secrets;
 	let key;
-	try {
-		const postHogClient = await TelemetryService.getPostHogClient();
-		const environment: string = req.query.environment as string;
-		const channel: string = req.query.channel as string;
-		const { workspaceId } = req.params;
-
-		// validate environment
-		const workspaceEnvs = req.membership.workspace.environments;
-		if (!workspaceEnvs.find(({ slug }: { slug: string }) => slug === environment)) {
-			throw new Error('Failed to validate environment');
-		}
-
-		secrets = await pull({
-			userId: req.serviceToken.user._id.toString(),
-			workspaceId,
-			environment,
-			channel: 'cli',
-			ipAddress: req.realIP
+
+	const postHogClient = await TelemetryService.getPostHogClient();
+	const environment: string = req.query.environment as string;
+	const channel: string = req.query.channel as string;
+	const { workspaceId } = req.params;
+
+	// validate environment
+	const workspaceEnvs = req.membership.workspace.environments;
+	if (!workspaceEnvs.find(({ slug }: { slug: string }) => slug === environment)) {
+		throw new Error('Failed to validate environment');
+	}
+
+	secrets = await pull({
+		userId: req.serviceToken.user._id.toString(),
+		workspaceId,
+		environment,
+		channel: 'cli',
+		ipAddress: req.realIP
+	});
+
+	key = {
+		encryptedKey: req.serviceToken.encryptedKey,
+		nonce: req.serviceToken.nonce,
+		sender: {
+			publicKey: req.serviceToken.publicKey
+		},
+		receiver: req.serviceToken.user,
+		workspace: req.serviceToken.workspace
+	};
+
+	if (postHogClient) {
+		// capture secrets pulled event in production
+		postHogClient.capture({
+			distinctId: req.serviceToken.user.email,
+			event: 'secrets pulled',
+			properties: {
+				numberOfSecrets: secrets.length,
+				environment,
+				workspaceId,
+				channel: channel ? channel : 'cli'
+			}
 		});
-
-		key = {
-			encryptedKey: req.serviceToken.encryptedKey,
-			nonce: req.serviceToken.nonce,
-			sender: {
-				publicKey: req.serviceToken.publicKey
-			},
-			receiver: req.serviceToken.user,
-			workspace: req.serviceToken.workspace
-		};
-
-		if (postHogClient) {
-			// capture secrets pulled event in production
-			postHogClient.capture({
-				distinctId: req.serviceToken.user.email,
-				event: 'secrets pulled',
-				properties: {
-					numberOfSecrets: secrets.length,
-					environment,
-					workspaceId,
-					channel: channel ? channel : 'cli'
-				}
-			});
-		}
-	} catch (err) {
-		Sentry.setUser({ email: req.serviceToken.user.email });
-		Sentry.captureException(err);
-		return res.status(400).send({
-			message: 'Failed to pull workspace secrets'
-		});
-	}
-=======
-  const postHogClient = await TelemetryService.getPostHogClient();
-  const environment: string = req.query.environment as string;
-  const channel: string = req.query.channel as string;
-  const { workspaceId } = req.params;
-
-  // validate environment
-  const workspaceEnvs = req.membership.workspace.environments;
-  if (!workspaceEnvs.find(({ slug }: { slug: string }) => slug === environment)) {
-    throw new Error('Failed to validate environment');
-  }
-
-  const secrets = await pull({
-    userId: req.serviceToken.user._id.toString(),
-    workspaceId,
-    environment,
-    channel: 'cli',
-    ipAddress: req.ip
-  });
-
-  const key = {
-    encryptedKey: req.serviceToken.encryptedKey,
-    nonce: req.serviceToken.nonce,
-    sender: {
-      publicKey: req.serviceToken.publicKey
-    },
-    receiver: req.serviceToken.user,
-    workspace: req.serviceToken.workspace
-  };
-
-  if (postHogClient) {
-    // capture secrets pulled event in production
-    postHogClient.capture({
-      distinctId: req.serviceToken.user.email,
-      event: 'secrets pulled',
-      properties: {
-        numberOfSecrets: secrets.length,
-        environment,
-        workspaceId,
-        channel: channel ? channel : 'cli'
-      }
-    });
-  }
->>>>>>> 547a1fd1
+	}
 
 	return res.status(200).send({
 		secrets: reformatPullSecrets({ secrets }),
