import { Request, Response } from "express";
import GitAppInstallationSession from "../../ee/models/gitAppInstallationSession";
import crypto from "crypto";
import { Types } from "mongoose";
import { UnauthorizedRequestError } from "../../utils/errors";
import GitAppOrganizationInstallation from "../../ee/models/gitAppOrganizationInstallation";
import { MembershipOrg } from "../../models";
<<<<<<< HEAD
import GitRisks, {
  STATUS_RESOLVED_FALSE_POSITIVE,
  STATUS_RESOLVED_NOT_REVOKED,
  STATUS_RESOLVED_REVOKED
} from "../../ee/models/gitRisks";
=======
import { scanGithubFullRepoForSecretLeaks  } from "../../queues/secret-scanning/githubScanFullRepository"
import { getSecretScanningGitAppId, getSecretScanningPrivateKey } from "../../config";
import GitRisks, { STATUS_RESOLVED_FALSE_POSITIVE, STATUS_RESOLVED_NOT_REVOKED, STATUS_RESOLVED_REVOKED } from "../../ee/models/gitRisks";
import { ProbotOctokit } from "probot";
>>>>>>> bf74b75c

export const createInstallationSession = async (req: Request, res: Response) => {
  const sessionId = crypto.randomBytes(16).toString("hex");
  await GitAppInstallationSession.findByIdAndUpdate(
    req.organization,
    {
      organization: new Types.ObjectId(req.organization),
      sessionId: sessionId,
      user: new Types.ObjectId(req.user._id)
    },
    { upsert: true }
  ).lean();

  res.send({
    sessionId: sessionId
  });
};

export const linkInstallationToOrganization = async (req: Request, res: Response) => {
  const { installationId, sessionId } = req.body;

  const installationSession = await GitAppInstallationSession.findOneAndDelete({
    sessionId: sessionId
  });
  if (!installationSession) {
    throw UnauthorizedRequestError();
  }

  const userMembership = await MembershipOrg.find({
    user: req.user._id,
    organization: installationSession.organization
  });
  if (!userMembership) {
    throw UnauthorizedRequestError();
  }

  const installationLink = await GitAppOrganizationInstallation.findOneAndUpdate(
    {
      organizationId: installationSession.organization
    },
    {
      installationId: installationId,
      organizationId: installationSession.organization,
      user: installationSession.user
    },
    {
      upsert: true
    }
  ).lean();

<<<<<<< HEAD
  res.json(installationLink);
};
=======
  const octokit = new ProbotOctokit({
    auth: {
      appId: await getSecretScanningGitAppId(),
      privateKey: await getSecretScanningPrivateKey(),
      installationId: installationId.toString()
    },
  });

  const { data: { repositories }}= await octokit.apps.listReposAccessibleToInstallation()
  for (const repository of repositories) {
    scanGithubFullRepoForSecretLeaks({organizationId: installationSession.organization.toString(), installationId, repository: {id: repository.id, fullName: repository.full_name}})
  }
  res.json(installationLink)
}
>>>>>>> bf74b75c

export const getCurrentOrganizationInstallationStatus = async (req: Request, res: Response) => {
  const { organizationId } = req.params;
  try {
    const appInstallation = await GitAppOrganizationInstallation.findOne({
      organizationId: organizationId
    }).lean();
    if (!appInstallation) {
      res.json({
        appInstallationComplete: false
      });
    }

    res.json({
      appInstallationComplete: true
    });
  } catch {
    res.json({
      appInstallationComplete: false
    });
  }
};

export const getRisksForOrganization = async (req: Request, res: Response) => {
  const { organizationId } = req.params;
  const risks = await GitRisks.find({ organization: organizationId })
    .sort({ createdAt: -1 })
    .lean();
  res.json({
    risks: risks
  });
};

export const updateRisksStatus = async (req: Request, res: Response) => {
  const { riskId } = req.params;
  const { status } = req.body;
  const isRiskResolved =
    status == STATUS_RESOLVED_FALSE_POSITIVE ||
    status == STATUS_RESOLVED_REVOKED ||
    status == STATUS_RESOLVED_NOT_REVOKED
      ? true
      : false;
  const risk = await GitRisks.findByIdAndUpdate(riskId, {
    status: status,
    isResolved: isRiskResolved
  }).lean();

  res.json(risk);
};<|MERGE_RESOLUTION|>--- conflicted
+++ resolved
@@ -5,18 +5,14 @@
 import { UnauthorizedRequestError } from "../../utils/errors";
 import GitAppOrganizationInstallation from "../../ee/models/gitAppOrganizationInstallation";
 import { MembershipOrg } from "../../models";
-<<<<<<< HEAD
+import { scanGithubFullRepoForSecretLeaks } from "../../queues/secret-scanning/githubScanFullRepository";
+import { getSecretScanningGitAppId, getSecretScanningPrivateKey } from "../../config";
 import GitRisks, {
   STATUS_RESOLVED_FALSE_POSITIVE,
   STATUS_RESOLVED_NOT_REVOKED,
   STATUS_RESOLVED_REVOKED
 } from "../../ee/models/gitRisks";
-=======
-import { scanGithubFullRepoForSecretLeaks  } from "../../queues/secret-scanning/githubScanFullRepository"
-import { getSecretScanningGitAppId, getSecretScanningPrivateKey } from "../../config";
-import GitRisks, { STATUS_RESOLVED_FALSE_POSITIVE, STATUS_RESOLVED_NOT_REVOKED, STATUS_RESOLVED_REVOKED } from "../../ee/models/gitRisks";
 import { ProbotOctokit } from "probot";
->>>>>>> bf74b75c
 
 export const createInstallationSession = async (req: Request, res: Response) => {
   const sessionId = crypto.randomBytes(16).toString("hex");
@@ -67,25 +63,26 @@
     }
   ).lean();
 
-<<<<<<< HEAD
-  res.json(installationLink);
-};
-=======
   const octokit = new ProbotOctokit({
     auth: {
       appId: await getSecretScanningGitAppId(),
       privateKey: await getSecretScanningPrivateKey(),
       installationId: installationId.toString()
-    },
+    }
   });
 
-  const { data: { repositories }}= await octokit.apps.listReposAccessibleToInstallation()
+  const {
+    data: { repositories }
+  } = await octokit.apps.listReposAccessibleToInstallation();
   for (const repository of repositories) {
-    scanGithubFullRepoForSecretLeaks({organizationId: installationSession.organization.toString(), installationId, repository: {id: repository.id, fullName: repository.full_name}})
+    scanGithubFullRepoForSecretLeaks({
+      organizationId: installationSession.organization.toString(),
+      installationId,
+      repository: { id: repository.id, fullName: repository.full_name }
+    });
   }
-  res.json(installationLink)
-}
->>>>>>> bf74b75c
+  res.json(installationLink);
+};
 
 export const getCurrentOrganizationInstallationStatus = async (req: Request, res: Response) => {
   const { organizationId } = req.params;
