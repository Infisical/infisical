import { Request, Response } from "express";
import GitAppInstallationSession from "../../ee/models/gitAppInstallationSession";
import crypto from "crypto";
import { Types } from "mongoose";
import { OrganizationNotFoundError, UnauthorizedRequestError } from "../../utils/errors";
import GitAppOrganizationInstallation from "../../ee/models/gitAppOrganizationInstallation";
import { scanGithubFullRepoForSecretLeaks  } from "../../queues/secret-scanning/githubScanFullRepository"
import { getSecretScanningGitAppId, getSecretScanningPrivateKey } from "../../config";
import GitRisks from "../../ee/models/gitRisks";
import { ProbotOctokit } from "probot";
import { Organization } from "../../models";
import { validateRequest } from "../../helpers/validation";
import * as reqValidator from "../../validation/secretScanning";
import {
  OrgPermissionActions,
  OrgPermissionSubjects,
  getUserOrgPermissions
} from "../../services/RoleService";
import { ForbiddenError } from "@casl/ability";

export const createInstallationSession = async (req: Request, res: Response) => {
  const sessionId = crypto.randomBytes(16).toString("hex");
  const {
    params: { organizationId }
  } = await validateRequest(reqValidator.CreateInstalLSessionv1, req);

  const organization = await Organization.findById(organizationId);
  if (!organization) {
    throw OrganizationNotFoundError({
      message: "Failed to find organization"
    });
  }

  const { permission } = await getUserOrgPermissions(req.user._id, organizationId);
  ForbiddenError.from(permission).throwUnlessCan(
    OrgPermissionActions.Create,
    OrgPermissionSubjects.SecretScanning
  );

  await GitAppInstallationSession.findByIdAndUpdate(
    organization,
    {
      organization: organization.id,
      sessionId: sessionId,
      user: new Types.ObjectId(req.user._id)
    },
    { upsert: true }
  ).lean();

  res.send({
    sessionId: sessionId
  });
};

export const linkInstallationToOrganization = async (req: Request, res: Response) => {
  const {
    body: { sessionId, installationId }
  } = await validateRequest(reqValidator.LinkInstallationToOrgv1, req);

  const installationSession = await GitAppInstallationSession.findOneAndDelete({
    sessionId: sessionId
  });
  if (!installationSession) {
    throw UnauthorizedRequestError();
  }

  const { permission } = await getUserOrgPermissions(
    req.user._id,
    installationSession.organization.toString()
  );
  ForbiddenError.from(permission).throwUnlessCan(
    OrgPermissionActions.Edit,
    OrgPermissionSubjects.SecretScanning
  );

  const installationLink = await GitAppOrganizationInstallation.findOneAndUpdate(
    {
      organizationId: installationSession.organization
    },
    {
      installationId: installationId,
      organizationId: installationSession.organization,
      user: installationSession.user
    },
    {
      upsert: true
    }
  ).lean();

  const octokit = new ProbotOctokit({
    auth: {
      appId: await getSecretScanningGitAppId(),
      privateKey: await getSecretScanningPrivateKey(),
      installationId: installationId.toString()
    },
  });

  const { data: { repositories }}= await octokit.apps.listReposAccessibleToInstallation()
  for (const repository of repositories) {
    scanGithubFullRepoForSecretLeaks({organizationId: installationSession.organization.toString(), installationId, repository: {id: repository.id, fullName: repository.full_name}})
  }
  res.json(installationLink)
}

export const getCurrentOrganizationInstallationStatus = async (req: Request, res: Response) => {
  const { organizationId } = req.params;
  try {
    const appInstallation = await GitAppOrganizationInstallation.findOne({
      organizationId: organizationId
    }).lean();
    if (!appInstallation) {
      res.json({
        appInstallationComplete: false
      });
    }

    res.json({
      appInstallationComplete: true
    });
  } catch {
    res.json({
      appInstallationComplete: false
    });
  }
};

export const getRisksForOrganization = async (req: Request, res: Response) => {
  const {
    params: { organizationId }
  } = await validateRequest(reqValidator.GetOrgRisksv1, req);

  const { permission } = await getUserOrgPermissions(req.user._id, organizationId);
  ForbiddenError.from(permission).throwUnlessCan(
    OrgPermissionActions.Read,
    OrgPermissionSubjects.SecretScanning
  );

  const risks = await GitRisks.find({ organization: organizationId })
    .sort({ createdAt: -1 })
    .lean();
  res.json({
    risks: risks
  });
};

export const updateRisksStatus = async (req: Request, res: Response) => {
<<<<<<< HEAD
  const { riskId } = req.params
  const { status } = req.body
  const risk = await GitRisks.findByIdAndUpdate(riskId, { status }).lean()
  res.json(risk)
}
=======
  const {
    params: { organizationId, riskId },
    body: { status }
  } = await validateRequest(reqValidator.UpdateRiskStatusv1, req);

  const { permission } = await getUserOrgPermissions(req.user._id, organizationId);
  ForbiddenError.from(permission).throwUnlessCan(
    OrgPermissionActions.Edit,
    OrgPermissionSubjects.SecretScanning
  );

  const isRiskResolved =
    status == STATUS_RESOLVED_FALSE_POSITIVE ||
    status == STATUS_RESOLVED_REVOKED ||
    status == STATUS_RESOLVED_NOT_REVOKED
      ? true
      : false;
  const risk = await GitRisks.findByIdAndUpdate(riskId, {
    status: status,
    isResolved: isRiskResolved
  }).lean();

  res.json(risk);
};
>>>>>>> 305ddd38
<|MERGE_RESOLUTION|>--- conflicted
+++ resolved
@@ -144,13 +144,6 @@
 };
 
 export const updateRisksStatus = async (req: Request, res: Response) => {
-<<<<<<< HEAD
-  const { riskId } = req.params
-  const { status } = req.body
-  const risk = await GitRisks.findByIdAndUpdate(riskId, { status }).lean()
-  res.json(risk)
-}
-=======
   const {
     params: { organizationId, riskId },
     body: { status }
@@ -162,17 +155,6 @@
     OrgPermissionSubjects.SecretScanning
   );
 
-  const isRiskResolved =
-    status == STATUS_RESOLVED_FALSE_POSITIVE ||
-    status == STATUS_RESOLVED_REVOKED ||
-    status == STATUS_RESOLVED_NOT_REVOKED
-      ? true
-      : false;
-  const risk = await GitRisks.findByIdAndUpdate(riskId, {
-    status: status,
-    isResolved: isRiskResolved
-  }).lean();
-
+  const risk = await GitRisks.findByIdAndUpdate(riskId, { status }).lean();
   res.json(risk);
-};
->>>>>>> 305ddd38
+};