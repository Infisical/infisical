import { Request, Response } from 'express';
import { Types } from 'mongoose';
import * as Sentry from '@sentry/node';
import {
	Integration, 
	IntegrationAuth,
	Bot 
} from '../../models';
import { INTEGRATION_SET, INTEGRATION_OPTIONS } from '../../variables';
import { IntegrationService } from '../../services';
import { getApps, revokeAccess } from '../../integrations';

/***
 * Return integration authorization with id [integrationAuthId]
 */
export const getIntegrationAuth = async (req: Request, res: Response) => {
	let integrationAuth;
	try {
		const { integrationAuthId } = req.params;
		integrationAuth = await IntegrationAuth.findById(integrationAuthId);
		
		if (!integrationAuth) return res.status(400).send({
			message: 'Failed to find integration authorization'
		});
	} catch (err) {
		Sentry.setUser({ email: req.user.email });
		Sentry.captureException(err);
		return res.status(400).send({
			message: 'Failed to get integration authorization'
		});	
	}
	
	return res.status(200).send({
		integrationAuth
	});
}

export const getIntegrationOptions = async (req: Request, res: Response) => {
  return res.status(200).send({
    integrationOptions: INTEGRATION_OPTIONS,
  });
};

/**
 * Perform OAuth2 code-token exchange as part of integration [integration] for workspace with id [workspaceId]
 * @param req
 * @param res
 * @returns
 */
export const oAuthExchange = async (
	req: Request,
	res: Response
) => {
	try {
		const { workspaceId, code, integration } = req.body;
		if (!INTEGRATION_SET.has(integration))
			throw new Error('Failed to validate integration');
		
		const environments = req.membership.workspace?.environments || [];
		if(environments.length === 0){
			throw new Error("Failed to get environments")
		}
	
		const integrationAuth = await IntegrationService.handleOAuthExchange({
			workspaceId,
			integration,
			code,
			environment: environments[0].slug,
		});
		
		return res.status(200).send({
			integrationAuth
		});
	} catch (err) {
		Sentry.setUser({ email: req.user.email });
		Sentry.captureException(err);
		return res.status(400).send({
			message: 'Failed to get OAuth2 code-token exchange'
		});
	}
};

/**
<<<<<<< HEAD
 * Save integration access token as part of integration [integration] for workspace with id [workspaceId]
 * @param req
 * @param res
=======
 * Save integration access token and (optionally) access id as part of integration
 * [integration] for workspace with id [workspaceId]
 * @param req 
 * @param res 
>>>>>>> 8fd2578a
 */
export const saveIntegrationAccessToken = async (
  req: Request,
  res: Response
) => {
<<<<<<< HEAD
  // TODO: refactor
  let integrationAuth;
  try {
    const {
      workspaceId,
      accessToken,
      integration,
    }: {
      workspaceId: string;
      accessToken: string;
      integration: string;
    } = req.body;
=======
	// TODO: refactor
	// TODO: check if access token is valid for each integration

	let integrationAuth;
	try {
		const {
			workspaceId,
			accessId,
			accessToken,
			integration
		}: {
			workspaceId: string;
			accessId: string | null;
			accessToken: string;
			integration: string;
		} = req.body;
>>>>>>> 8fd2578a

		const bot = await Bot.findOne({
            workspace: new Types.ObjectId(workspaceId),
            isActive: true
        });
        
        if (!bot) throw new Error('Bot must be enabled to save integration access token');

		integrationAuth = await IntegrationAuth.findOneAndUpdate({
            workspace: new Types.ObjectId(workspaceId),
            integration
        }, {
            workspace: new Types.ObjectId(workspaceId),
            integration
		}, {
            new: true,
            upsert: true
        });
		
		// encrypt and save integration access details
		integrationAuth = await IntegrationService.setIntegrationAuthAccess({
			integrationAuthId: integrationAuth._id.toString(),
			accessId,
			accessToken,
			accessExpiresAt: undefined
		});
		
		if (!integrationAuth) throw new Error('Failed to save integration access token');
	} catch (err) {
		Sentry.setUser({ email: req.user.email });
		Sentry.captureException(err);
		return res.status(400).send({
			message: 'Failed to save access token for integration'
		});
	}
	
	return res.status(200).send({
		integrationAuth
	});
}

/**
 * Return list of applications allowed for integration with integration authorization id [integrationAuthId]
 * @param req
 * @param res
 * @returns
 */
export const getIntegrationAuthApps = async (req: Request, res: Response) => {
  let apps;
  try {
    apps = await getApps({
      integrationAuth: req.integrationAuth,
      accessToken: req.accessToken,
    });
  } catch (err) {
    Sentry.setUser({ email: req.user.email });
    Sentry.captureException(err);
    return res.status(400).send({
      message: "Failed to get integration authorization applications",
    });
  }

  return res.status(200).send({
    apps,
  });
};

/**
 * Delete integration authorization with id [integrationAuthId]
 * @param req
 * @param res
 * @returns
 */
export const deleteIntegrationAuth = async (req: Request, res: Response) => {
  let integrationAuth;
  try {
    integrationAuth = await revokeAccess({
      integrationAuth: req.integrationAuth,
      accessToken: req.accessToken,
    });
  } catch (err) {
    Sentry.setUser({ email: req.user.email });
    Sentry.captureException(err);
    return res.status(400).send({
      message: "Failed to delete integration authorization",
    });
  }

  return res.status(200).send({
    integrationAuth,
  });
};<|MERGE_RESOLUTION|>--- conflicted
+++ resolved
@@ -81,35 +81,15 @@
 };
 
 /**
-<<<<<<< HEAD
- * Save integration access token as part of integration [integration] for workspace with id [workspaceId]
- * @param req
- * @param res
-=======
  * Save integration access token and (optionally) access id as part of integration
  * [integration] for workspace with id [workspaceId]
  * @param req 
  * @param res 
->>>>>>> 8fd2578a
  */
 export const saveIntegrationAccessToken = async (
   req: Request,
   res: Response
 ) => {
-<<<<<<< HEAD
-  // TODO: refactor
-  let integrationAuth;
-  try {
-    const {
-      workspaceId,
-      accessToken,
-      integration,
-    }: {
-      workspaceId: string;
-      accessToken: string;
-      integration: string;
-    } = req.body;
-=======
 	// TODO: refactor
 	// TODO: check if access token is valid for each integration
 
@@ -126,7 +106,6 @@
 			accessToken: string;
 			integration: string;
 		} = req.body;
->>>>>>> 8fd2578a
 
 		const bot = await Bot.findOne({
             workspace: new Types.ObjectId(workspaceId),
