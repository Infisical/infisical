import { z } from "zod";

export enum TableName {
  Users = "users",
  SshHostGroup = "ssh_host_groups",
  SshHostGroupMembership = "ssh_host_group_memberships",
  SshHost = "ssh_hosts",
  SshHostLoginUser = "ssh_host_login_users",
  SshHostLoginUserMapping = "ssh_host_login_user_mappings",
  SshCertificateAuthority = "ssh_certificate_authorities",
  SshCertificateAuthoritySecret = "ssh_certificate_authority_secrets",
  SshCertificateTemplate = "ssh_certificate_templates",
  SshCertificate = "ssh_certificates",
  SshCertificateBody = "ssh_certificate_bodies",
  CertificateAuthority = "certificate_authorities",
  ExternalCertificateAuthority = "external_certificate_authorities",
  InternalCertificateAuthority = "internal_certificate_authorities",
  CertificateTemplateEstConfig = "certificate_template_est_configs",
  CertificateAuthorityCert = "certificate_authority_certs",
  CertificateAuthoritySecret = "certificate_authority_secret",
  CertificateAuthorityCrl = "certificate_authority_crl",
  Certificate = "certificates",
  CertificateBody = "certificate_bodies",
  CertificateRequests = "certificate_requests",
  CertificateSecret = "certificate_secrets",
  CertificateTemplate = "certificate_templates",
  PkiCertificateTemplateV2 = "pki_certificate_templates_v2",
  PkiCertificateProfile = "pki_certificate_profiles",
  PkiEstEnrollmentConfig = "pki_est_enrollment_configs",
  PkiApiEnrollmentConfig = "pki_api_enrollment_configs",
  PkiAcmeEnrollmentConfig = "pki_acme_enrollment_configs",
  PkiSubscriber = "pki_subscribers",
  PkiAlert = "pki_alerts",
  PkiAlertsV2 = "pki_alerts_v2",
  PkiAlertChannels = "pki_alert_channels",
  PkiAlertHistory = "pki_alert_history",
  PkiAlertHistoryCertificate = "pki_alert_history_certificate",
  PkiCollection = "pki_collections",
  PkiCollectionItem = "pki_collection_items",
  Groups = "groups",
  GroupProjectMembership = "group_project_memberships",
  GroupProjectMembershipRole = "group_project_membership_roles",
  ExternalGroupOrgRoleMapping = "external_group_org_role_mappings",
  UserGroupMembership = "user_group_membership",
  IdentityGroupMembership = "identity_group_membership",
  UserAliases = "user_aliases",
  UserEncryptionKey = "user_encryption_keys",
  AuthTokens = "auth_tokens",
  AuthTokenSession = "auth_token_sessions",
  BackupPrivateKey = "backup_private_key",
  Organization = "organizations",
  OrgMembership = "org_memberships",
  OrgRoles = "org_roles",
  OrgBot = "org_bots",
  IncidentContact = "incident_contacts",
  UserAction = "user_actions",
  SuperAdmin = "super_admin",
  RateLimit = "rate_limit",
  ApiKey = "api_keys",
  ProjectSshConfig = "project_ssh_configs",
  Project = "projects",
  ProjectBot = "project_bots",
  Environment = "project_environments",
  ProjectMembership = "project_memberships",
  ProjectRoles = "project_roles",
  ProjectUserAdditionalPrivilege = "project_user_additional_privilege",
  ProjectUserMembershipRole = "project_user_membership_roles",
  ProjectKeys = "project_keys",
  ProjectTemplates = "project_templates",
  Secret = "secrets",
  SecretReference = "secret_references",
  SecretSharing = "secret_sharing",
  SecretBlindIndex = "secret_blind_indexes",
  SecretVersion = "secret_versions",
  SecretFolder = "secret_folders",
  SecretFolderVersion = "secret_folder_versions",
  SecretImport = "secret_imports",
  Snapshot = "secret_snapshots",
  SnapshotSecret = "secret_snapshot_secrets",
  SnapshotFolder = "secret_snapshot_folders",
  SecretTag = "secret_tags",
  Integration = "integrations",
  IntegrationAuth = "integration_auths",
  ServiceToken = "service_tokens",
  Webhook = "webhooks",
  Identity = "identities",
  IdentityAccessToken = "identity_access_tokens",
  IdentityTokenAuth = "identity_token_auths",
  IdentityUniversalAuth = "identity_universal_auths",
  IdentityKubernetesAuth = "identity_kubernetes_auths",
  IdentityGcpAuth = "identity_gcp_auths",
  IdentityAzureAuth = "identity_azure_auths",
  IdentityUaClientSecret = "identity_ua_client_secrets",
  IdentityAliCloudAuth = "identity_alicloud_auths",
  IdentityAwsAuth = "identity_aws_auths",
  IdentityOciAuth = "identity_oci_auths",
  IdentityOidcAuth = "identity_oidc_auths",
  IdentityJwtAuth = "identity_jwt_auths",
  IdentityLdapAuth = "identity_ldap_auths",
  IdentityTlsCertAuth = "identity_tls_cert_auths",
  IdentityOrgMembership = "identity_org_memberships",
  IdentityProjectMembership = "identity_project_memberships",
  IdentityProjectMembershipRole = "identity_project_membership_role",
  IdentityProjectAdditionalPrivilege = "identity_project_additional_privilege",
  IdentityAuthTemplate = "identity_auth_templates",
  // used by both identity and users
  IdentityMetadata = "identity_metadata",
  ResourceMetadata = "resource_metadata",
  ScimToken = "scim_tokens",
  AccessApprovalPolicy = "access_approval_policies",
  AccessApprovalPolicyApprover = "access_approval_policies_approvers",
  AccessApprovalPolicyBypasser = "access_approval_policies_bypassers",
  AccessApprovalRequest = "access_approval_requests",
  AccessApprovalRequestReviewer = "access_approval_requests_reviewers",
  AccessApprovalPolicyEnvironment = "access_approval_policies_environments",
  SecretApprovalPolicy = "secret_approval_policies",
  SecretApprovalPolicyApprover = "secret_approval_policies_approvers",
  SecretApprovalPolicyBypasser = "secret_approval_policies_bypassers",
  SecretApprovalRequest = "secret_approval_requests",
  SecretApprovalRequestReviewer = "secret_approval_requests_reviewers",
  SecretApprovalRequestSecret = "secret_approval_requests_secrets",
  SecretApprovalRequestSecretTag = "secret_approval_request_secret_tags",
  SecretApprovalPolicyEnvironment = "secret_approval_policies_environments",
  SecretRotation = "secret_rotations",
  SecretRotationOutput = "secret_rotation_outputs",
  SamlConfig = "saml_configs",
  LdapConfig = "ldap_configs",
  OidcConfig = "oidc_configs",
  LdapGroupMap = "ldap_group_maps",
  AuditLog = "audit_logs",
  AuditLogStream = "audit_log_streams",
  GitAppInstallSession = "git_app_install_sessions",
  GitAppOrg = "git_app_org",
  SecretScanningGitRisk = "secret_scanning_git_risks",
  TrustedIps = "trusted_ips",
  DynamicSecret = "dynamic_secrets",
  DynamicSecretLease = "dynamic_secret_leases",
  SecretV2 = "secrets_v2",
  SecretReferenceV2 = "secret_references_v2",
  SecretVersionV2 = "secret_versions_v2",
  SecretApprovalRequestSecretV2 = "secret_approval_requests_secrets_v2",
  SecretApprovalRequestSecretTagV2 = "secret_approval_request_secret_tags_v2",
  SnapshotSecretV2 = "secret_snapshot_secrets_v2",
  ProjectSplitBackfillIds = "project_split_backfill_ids",
  UserNotifications = "user_notifications",
  // Gateway
  OrgGatewayConfig = "org_gateway_config",
  Gateway = "gateways",
  ProjectGateway = "project_gateways",
  // junction tables with tags
  SecretV2JnTag = "secret_v2_tag_junction",
  JnSecretTag = "secret_tag_junction",
  SecretVersionTag = "secret_version_tag_junction",
  SecretVersionV2Tag = "secret_version_v2_tag_junction",
  SecretRotationOutputV2 = "secret_rotation_output_v2",
  // KMS Service
  KmsServerRootConfig = "kms_root_config",
  KmsKey = "kms_keys",
  ExternalKms = "external_kms",
  InternalKms = "internal_kms",
  InternalKmsKeyVersion = "internal_kms_key_version",
  TotpConfig = "totp_configs",
  // @depreciated
  KmsKeyVersion = "kms_key_versions",
  WorkflowIntegrations = "workflow_integrations",
  SlackIntegrations = "slack_integrations",
  ProjectSlackConfigs = "project_slack_configs",
  AppConnection = "app_connections",
  SecretSync = "secret_syncs",
  PkiSync = "pki_syncs",
  CertificateSync = "certificate_syncs",
  KmipClient = "kmip_clients",
  KmipOrgConfig = "kmip_org_configs",
  KmipOrgServerCertificates = "kmip_org_server_certificates",
  KmipClientCertificates = "kmip_client_certificates",
  SecretRotationV2 = "secret_rotations_v2",
  SecretRotationV2SecretMapping = "secret_rotation_v2_secret_mappings",
  MicrosoftTeamsIntegrations = "microsoft_teams_integrations",
  ProjectMicrosoftTeamsConfigs = "project_microsoft_teams_configs",
  SecretReminderRecipients = "secret_reminder_recipients", // TODO(Carlos): Remove this in the future after migrating to the new reminder recipients table
  GithubOrgSyncConfig = "github_org_sync_configs",
  FolderCommit = "folder_commits",
  FolderCommitChanges = "folder_commit_changes",
  FolderCheckpoint = "folder_checkpoints",
  FolderCheckpointResources = "folder_checkpoint_resources",
  FolderTreeCheckpoint = "folder_tree_checkpoints",
  FolderTreeCheckpointResources = "folder_tree_checkpoint_resources",
  SecretScanningDataSource = "secret_scanning_data_sources",
  SecretScanningResource = "secret_scanning_resources",
  SecretScanningScan = "secret_scanning_scans",
  SecretScanningFinding = "secret_scanning_findings",
  SecretScanningConfig = "secret_scanning_configs",

  Membership = "memberships",
  MembershipRole = "membership_roles",
  Role = "roles",
  AdditionalPrivilege = "additional_privileges",

  Namespace = "namespaces",

  // reminders
  Reminder = "reminders",
  ReminderRecipient = "reminders_recipients",

  // gateway v2
  InstanceRelayConfig = "instance_relay_config",
  OrgRelayConfig = "org_relay_config",
  OrgGatewayConfigV2 = "org_gateway_config_v2",
  Relay = "relays",
  GatewayV2 = "gateways_v2",

  KeyValueStore = "key_value_store",

  // PAM
  PamFolder = "pam_folders",
  PamResource = "pam_resources",
  PamAccount = "pam_accounts",
  PamSession = "pam_sessions",

  VaultExternalMigrationConfig = "vault_external_migration_configs",

  // PKI ACME
  PkiAcmeAccount = "pki_acme_accounts",
  PkiAcmeOrder = "pki_acme_orders",
  PkiAcmeOrderAuth = "pki_acme_order_auths",
  PkiAcmeAuth = "pki_acme_auths",
  PkiAcmeChallenge = "pki_acme_challenges",

<<<<<<< HEAD
  // AI
  AiMcpServer = "ai_mcp_servers",
  AiMcpServerTool = "ai_mcp_server_tools",
  AiMcpServerUserCredential = "ai_mcp_server_user_credentials",
  AiMcpEndpoint = "ai_mcp_endpoints",
  AiMcpEndpointServer = "ai_mcp_endpoint_servers",
  AiMcpEndpointServerTool = "ai_mcp_endpoint_server_tools",
  AiMcpActivityLog = "ai_mcp_activity_logs"
=======
  // Approval Policies
  ApprovalPolicies = "approval_policies",
  ApprovalPolicySteps = "approval_policy_steps",
  ApprovalPolicyStepApprovers = "approval_policy_step_approvers",
  ApprovalRequests = "approval_requests",
  ApprovalRequestSteps = "approval_request_steps",
  ApprovalRequestStepEligibleApprovers = "approval_request_step_eligible_approvers",
  ApprovalRequestApprovals = "approval_request_approvals",
  ApprovalRequestGrants = "approval_request_grants"
>>>>>>> a8b64be0
}

export type TImmutableDBKeys = "id" | "createdAt" | "updatedAt" | "commitId";

export const UserDeviceSchema = z
  .object({
    ip: z.string(),
    userAgent: z.string()
  })
  .array()
  .default([]);

export const ServiceTokenScopes = z
  .object({
    environment: z.string(),
    secretPath: z.string().default("/")
  })
  .array();

export enum OrgMembershipRole {
  Admin = "admin",
  Member = "member",
  NoAccess = "no-access",
  Custom = "custom"
}

export enum OrgMembershipStatus {
  Invited = "invited",
  Accepted = "accepted"
}

export enum ProjectMembershipRole {
  // general
  Admin = "admin",
  Member = "member",
  Custom = "custom",
  Viewer = "viewer",
  NoAccess = "no-access",
  // ssh
  SshHostBootstrapper = "ssh-host-bootstrapper",
  // kms
  KmsCryptographicOperator = "cryptographic-operator"
}

export enum SecretEncryptionAlgo {
  AES_256_GCM = "aes-256-gcm"
}

export enum SecretKeyEncoding {
  UTF8 = "utf8",
  BASE64 = "base64",
  HEX = "hex"
}

export enum SecretType {
  Shared = "shared",
  Personal = "personal"
}

export enum ProjectVersion {
  V1 = 1,
  V2 = 2,
  V3 = 3
}

export enum ProjectUpgradeStatus {
  InProgress = "IN_PROGRESS",
  // Completed -> Will be null if completed. So a completed status is not needed
  Failed = "FAILED"
}

export enum IdentityAuthMethod {
  TOKEN_AUTH = "token-auth",
  UNIVERSAL_AUTH = "universal-auth",
  KUBERNETES_AUTH = "kubernetes-auth",
  GCP_AUTH = "gcp-auth",
  ALICLOUD_AUTH = "alicloud-auth",
  AWS_AUTH = "aws-auth",
  AZURE_AUTH = "azure-auth",
  TLS_CERT_AUTH = "tls-cert-auth",
  OCI_AUTH = "oci-auth",
  OIDC_AUTH = "oidc-auth",
  JWT_AUTH = "jwt-auth",
  LDAP_AUTH = "ldap-auth"
}

export enum ProjectType {
  SecretManager = "secret-manager",
  CertificateManager = "cert-manager",
  KMS = "kms",
  SSH = "ssh",
  SecretScanning = "secret-scanning",
  PAM = "pam",
  AI = "ai"
}

export enum ActionProjectType {
  SecretManager = ProjectType.SecretManager,
  CertificateManager = ProjectType.CertificateManager,
  KMS = ProjectType.KMS,
  SSH = ProjectType.SSH,
  SecretScanning = ProjectType.SecretScanning,
  PAM = ProjectType.PAM,
  // project operations that happen on all types
  Any = "any"
}

export enum OrganizationActionScope {
  ChildOrganization = "child-organization-only",
  ParentOrganization = "parent-organization-only",
  Any = "any"
}

export enum TemporaryPermissionMode {
  Relative = "relative"
}

export enum MembershipActors {
  Group = "group",
  User = "user",
  Identity = "identity"
}

export enum SortDirection {
  ASC = "asc",
  DESC = "desc"
}

export enum AccessScope {
  Organization = "organization",
  Namespace = "namespace",
  Project = "project"
}

export type AccessScopeData =
  | {
      scope: AccessScope.Organization;
      orgId: string;
    }
  | {
      scope: AccessScope.Namespace;
      orgId: string;
      namespaceId: string;
    }
  | {
      scope: AccessScope.Project;
      orgId: string;
      projectId: string;
    };<|MERGE_RESOLUTION|>--- conflicted
+++ resolved
@@ -226,7 +226,6 @@
   PkiAcmeAuth = "pki_acme_auths",
   PkiAcmeChallenge = "pki_acme_challenges",
 
-<<<<<<< HEAD
   // AI
   AiMcpServer = "ai_mcp_servers",
   AiMcpServerTool = "ai_mcp_server_tools",
@@ -234,8 +233,8 @@
   AiMcpEndpoint = "ai_mcp_endpoints",
   AiMcpEndpointServer = "ai_mcp_endpoint_servers",
   AiMcpEndpointServerTool = "ai_mcp_endpoint_server_tools",
-  AiMcpActivityLog = "ai_mcp_activity_logs"
-=======
+  AiMcpActivityLog = "ai_mcp_activity_logs",
+
   // Approval Policies
   ApprovalPolicies = "approval_policies",
   ApprovalPolicySteps = "approval_policy_steps",
@@ -245,7 +244,6 @@
   ApprovalRequestStepEligibleApprovers = "approval_request_step_eligible_approvers",
   ApprovalRequestApprovals = "approval_request_approvals",
   ApprovalRequestGrants = "approval_request_grants"
->>>>>>> a8b64be0
 }
 
 export type TImmutableDBKeys = "id" | "createdAt" | "updatedAt" | "commitId";
