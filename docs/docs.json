{
  "$schema": "https://mintlify.com/docs.json",
  "theme": "mint",
  "name": "Infisical",
  "colors": {
    "primary": "#26272b",
    "light": "#97b31d",
    "dark": "#A1B659"
  },
  "styling": {
    "codeblocks": "dark"
  },
  "favicon": "/favicon.ico",
  "navigation": {
    "tabs": [
      {
        "tab": "Platform",
        "groups": [
          {
            "group": "Getting Started",
            "pages": [
              "documentation/getting-started/overview",
              "documentation/getting-started/introduction",
              {
                "group": "Concepts",
                "pages": [
                  "documentation/getting-started/concepts/deployment-models",
                  "documentation/getting-started/concepts/platform-hierarchy",
                  "documentation/getting-started/concepts/platform-iam",
                  "documentation/getting-started/concepts/client-integrations",
                  "documentation/getting-started/concepts/audit-logs"
                ]
              },
              {
                "group": "Guides",
                "pages": ["documentation/guides/organization-structure"]
              }
            ]
          },
          {
            "group": "Platform Reference",
            "pages": [
              "documentation/platform/organization",
<<<<<<< HEAD
              "documentation/platform/project",
=======
>>>>>>> 59cffe8c
              "documentation/platform/event-subscriptions",
              "documentation/platform/folder",
              {
                "group": "Projects",
                "pages": [
                  "documentation/platform/project",
                  "documentation/platform/project-templates",
                  {
                    "group": "KMS Configuration",
                    "pages": [
                      "documentation/platform/kms-configuration/overview",
                      "documentation/platform/kms-configuration/aws-kms",
                      "documentation/platform/kms-configuration/aws-hsm",
                      "documentation/platform/kms-configuration/gcp-kms"
                    ]
                  }
                ]
              },
              {
                "group": "Identities",
                "pages": [
                  "documentation/platform/identities/overview",
                  "documentation/platform/identities/user-identities",
                  "documentation/platform/identities/machine-identities"
                ]
              },
              {
                "group": "Access Control",
                "pages": [
                  "documentation/platform/access-controls/overview",
                  "documentation/platform/access-controls/role-based-access-controls",
                  {
                    "group": "Attribute based access controls",
                    "pages": [
                      "documentation/platform/access-controls/abac/overview",
                      "documentation/platform/access-controls/abac/managing-user-metadata",
                      "documentation/platform/access-controls/abac/managing-machine-identity-attributes"
                    ]
                  },
                  "documentation/platform/access-controls/additional-privileges",
                  "documentation/platform/access-controls/temporary-access",
                  "documentation/platform/access-controls/assume-privilege",
                  "documentation/platform/access-controls/access-requests",
                  "documentation/platform/access-controls/project-access-requests",
                  "documentation/platform/pr-workflows",
                  "documentation/platform/groups"
                ]
              },
              {
                "group": "Audit Logs",
                "pages": [
                  "documentation/platform/audit-logs",
                  "documentation/platform/audit-log-streams/audit-log-streams",
                  "documentation/platform/audit-log-streams/audit-log-streams-with-fluentbit"
                ]
              },
              {
                "group": "App Connections",
                "pages": [
                  "integrations/app-connections/overview",
                  {
                    "group": "Connections",
                    "pages": [
                      "integrations/app-connections/1password",
                      "integrations/app-connections/auth0",
                      "integrations/app-connections/aws",
                      "integrations/app-connections/azure-app-configuration",
                      "integrations/app-connections/azure-client-secrets",
                      "integrations/app-connections/azure-devops",
                      "integrations/app-connections/azure-key-vault",
                      "integrations/app-connections/bitbucket",
                      "integrations/app-connections/camunda",
                      "integrations/app-connections/checkly",
                      "integrations/app-connections/cloudflare",
                      "integrations/app-connections/databricks",
                      "integrations/app-connections/digital-ocean",
                      "integrations/app-connections/flyio",
                      "integrations/app-connections/gcp",
                      "integrations/app-connections/github",
                      "integrations/app-connections/github-radar",
                      "integrations/app-connections/gitlab",
                      "integrations/app-connections/hashicorp-vault",
                      "integrations/app-connections/heroku",
                      "integrations/app-connections/humanitec",
                      "integrations/app-connections/ldap",
                      "integrations/app-connections/mssql",
                      "integrations/app-connections/mysql",
                      "integrations/app-connections/netlify",
                      "integrations/app-connections/oci",
                      "integrations/app-connections/okta",
                      "integrations/app-connections/oracledb",
                      "integrations/app-connections/postgres",
                      "integrations/app-connections/railway",
                      "integrations/app-connections/render",
                      "integrations/app-connections/supabase",
                      "integrations/app-connections/teamcity",
                      "integrations/app-connections/terraform-cloud",
                      "integrations/app-connections/vercel",
                      "integrations/app-connections/windmill",
                      "integrations/app-connections/zabbix"
                    ]
                  }
                ]
              },
              {
                "group": "Workflow Integrations",
                "pages": [
                  "documentation/platform/workflow-integrations/slack-integration",
                  "documentation/platform/workflow-integrations/microsoft-teams-integration"
                ]
              },
              {
                "group": "External Migrations",
                "pages": [
                  "documentation/platform/external-migrations/overview",
                  "documentation/platform/external-migrations/envkey",
                  "documentation/platform/external-migrations/vault"
                ]
              },
              "documentation/platform/admin-panel/server-admin",
              "documentation/platform/secret-sharing"
            ]
          },
          {
            "group": "Connectivity",
            "pages": [
              "documentation/setup/networking",
              {
                "group": "Gateway",
                "pages": [
                  "documentation/platform/gateways/overview",
                  "documentation/platform/gateways/gateway-security",
                  "documentation/platform/gateways/networking"
                ]
              }
            ]
          },
          {
            "group": "Authentication Methods",
            "pages": [
              {
                "group": "User Authentication",
                "pages": [
                  "documentation/platform/auth-methods/email-password",
                  {
                    "group": "SSO",
                    "pages": [
                      "documentation/platform/sso/overview",
                      "documentation/platform/sso/google",
                      "documentation/platform/sso/github",
                      "documentation/platform/sso/gitlab",
                      "documentation/platform/sso/okta",
                      "documentation/platform/sso/azure",
                      "documentation/platform/sso/jumpcloud",
                      "documentation/platform/sso/keycloak-saml",
                      "documentation/platform/sso/google-saml",
                      "documentation/platform/sso/auth0-saml",
                      {
                        "group": "OIDC",
                        "pages": [
                          {
                            "group": "Keycloak OIDC",
                            "pages": [
                              "documentation/platform/sso/keycloak-oidc/overview",
                              "documentation/platform/sso/keycloak-oidc/group-membership-mapping"
                            ]
                          },
                          "documentation/platform/sso/auth0-oidc",
                          {
                            "group": "General OIDC",
                            "pages": [
                              "documentation/platform/sso/general-oidc/overview",
                              "documentation/platform/sso/general-oidc/group-membership-mapping"
                            ]
                          }
                        ]
                      }
                    ]
                  },
                  {
                    "group": "LDAP",
                    "pages": [
                      "documentation/platform/ldap/overview",
                      "documentation/platform/ldap/jumpcloud",
                      "documentation/platform/ldap/general"
                    ]
                  },
                  {
                    "group": "SCIM",
                    "pages": [
                      "documentation/platform/scim/overview",
                      "documentation/platform/scim/okta",
                      "documentation/platform/scim/azure",
                      "documentation/platform/scim/jumpcloud",
                      "documentation/platform/scim/group-mappings"
                    ]
                  }
                ]
              },
              {
                "group": "Machine Identities",
                "pages": [
                  "documentation/platform/identities/alicloud-auth",
                  "documentation/platform/identities/aws-auth",
                  "documentation/platform/identities/azure-auth",
                  "documentation/platform/identities/gcp-auth",
                  "documentation/platform/identities/jwt-auth",
                  "documentation/platform/identities/kubernetes-auth",
                  "documentation/platform/identities/oci-auth",
                  "documentation/platform/identities/token-auth",
                  "documentation/platform/identities/tls-cert-auth",
                  "documentation/platform/identities/universal-auth",
                  {
                    "group": "OIDC Auth",
                    "pages": [
                      "documentation/platform/identities/oidc-auth/general",
                      "documentation/platform/identities/oidc-auth/azure",
                      "documentation/platform/identities/oidc-auth/github",
                      "documentation/platform/identities/oidc-auth/circleci",
                      "documentation/platform/identities/oidc-auth/gitlab",
                      "documentation/platform/identities/oidc-auth/terraform-cloud",
                      "documentation/platform/identities/oidc-auth/spire"
                    ]
                  },
                  {
                    "group": "LDAP Auth",
                    "pages": [
                      "documentation/platform/identities/ldap-auth/general",
                      "documentation/platform/identities/ldap-auth/jumpcloud"
                    ]
                  }
                ]
              },
              "documentation/platform/identities/auth-templates",
              "documentation/platform/token",
              "documentation/platform/mfa",
              "documentation/platform/github-org-sync"
            ]
          },
          {
            "group": "Self-host Infisical",
            "pages": [
              "self-hosting/overview",
              {
                "group": "Installation methods",
                "pages": [
                  "self-hosting/deployment-options/standalone-infisical",
                  "self-hosting/deployment-options/docker-swarm",
                  "self-hosting/deployment-options/docker-compose",
                  "self-hosting/deployment-options/kubernetes-helm"
                ]
              },
              {
                "group": "Linux Package",
                "pages": [
                  "self-hosting/deployment-options/native/linux-package/installation",
                  "self-hosting/deployment-options/native/linux-package/commands-configuration",
                  "self-hosting/deployment-options/linux-upgrade"
                ]
              },
              "self-hosting/guides/upgrading-infisical",
              "self-hosting/configuration/envars",
              "self-hosting/configuration/requirements",
              {
                "group": "Guides",
                "pages": [
                  "self-hosting/guides/mongo-to-postgres",
                  "self-hosting/guides/custom-certificates",
                  "self-hosting/guides/automated-bootstrapping",
                  "self-hosting/guides/production-hardening"
                ]
              },
              {
                "group": "Reference architectures",
                "pages": [
                  "self-hosting/reference-architectures/aws-ecs",
                  "self-hosting/reference-architectures/linux-deployment-ha",
                  "self-hosting/reference-architectures/on-prem-k8s-ha",
                  "self-hosting/reference-architectures/google-cloud-run"
                ]
              },
              "self-hosting/ee",
              "self-hosting/faq"
            ]
          },
          {
            "group": "Internals",
            "pages": [
              "internals/overview",
              {
                "group": "Permissions",
                "pages": [
                  "internals/permissions/overview",
                  "internals/permissions/project-permissions",
                  "internals/permissions/organization-permissions",
                  "internals/permissions/migration"
                ]
              },
              {
                "group": "Architecture",
                "pages": [
                  "internals/architecture/components",
                  "internals/architecture/cloud"
                ]
              },
              "internals/security",
              "internals/service-tokens"
            ]
          },
          {
            "group": "Contributing",
            "pages": [
              {
                "group": "Getting Started",
                "pages": [
                  "contributing/getting-started/overview",
                  "contributing/getting-started/code-of-conduct",
                  "contributing/getting-started/pull-requests",
                  "contributing/getting-started/faq"
                ]
              },
              {
                "group": "Contributing to platform",
                "pages": [
                  "contributing/platform/developing",
                  "contributing/platform/backend/how-to-create-a-feature",
                  "contributing/platform/backend/folder-structure"
                ]
              },
              {
                "group": "Contributing to SDK",
                "pages": ["contributing/sdk/developing"]
              }
            ]
          }
        ]
      },
      {
        "tab": "Products",
        "menu": [
          {
            "item": "Secrets Management",
            "groups": [
              {
                "group": "Secrets Management",
                "pages": [
                  "documentation/platform/secrets-mgmt/overview",
                  "documentation/platform/secrets-mgmt/project",
                  "documentation/platform/folder",
                  {
                    "group": "Secret Rotation",
                    "pages": [
                      "documentation/platform/secret-rotation/overview",
                      "documentation/platform/secret-rotation/auth0-client-secret",
                      "documentation/platform/secret-rotation/aws-iam-user-secret",
                      "documentation/platform/secret-rotation/azure-client-secret",
                      "documentation/platform/secret-rotation/ldap-password",
                      "documentation/platform/secret-rotation/mssql-credentials",
                      "documentation/platform/secret-rotation/mysql-credentials",
                      "documentation/platform/secret-rotation/okta-client-secret",
                      "documentation/platform/secret-rotation/oracledb-credentials",
                      "documentation/platform/secret-rotation/postgres-credentials"
                    ]
                  },
                  {
                    "group": "Dynamic Secrets",
                    "pages": [
                      "documentation/platform/dynamic-secrets/overview",
                      "documentation/platform/dynamic-secrets/aws-elasticache",
                      "documentation/platform/dynamic-secrets/aws-iam",
                      "documentation/platform/dynamic-secrets/azure-entra-id",
                      "documentation/platform/dynamic-secrets/cassandra",
                      "documentation/platform/dynamic-secrets/elastic-search",
                      "documentation/platform/dynamic-secrets/gcp-iam",
                      "documentation/platform/dynamic-secrets/github",
                      "documentation/platform/dynamic-secrets/ldap",
                      "documentation/platform/dynamic-secrets/mongo-atlas",
                      "documentation/platform/dynamic-secrets/mongo-db",
                      "documentation/platform/dynamic-secrets/mssql",
                      "documentation/platform/dynamic-secrets/mysql",
                      "documentation/platform/dynamic-secrets/oracle",
                      "documentation/platform/dynamic-secrets/postgresql",
                      "documentation/platform/dynamic-secrets/rabbit-mq",
                      "documentation/platform/dynamic-secrets/redis",
                      "documentation/platform/dynamic-secrets/sap-ase",
                      "documentation/platform/dynamic-secrets/sap-hana",
                      "documentation/platform/dynamic-secrets/snowflake",
                      "documentation/platform/dynamic-secrets/totp",
                      "documentation/platform/dynamic-secrets/kubernetes",
                      "documentation/platform/dynamic-secrets/vertica"
                    ]
                  },
                  {
                    "group": "Guides",
                    "pages": [
                      "documentation/guides/introduction",
                      "documentation/guides/local-development",
                      "documentation/guides/node",
                      "documentation/guides/python",
                      "documentation/guides/nextjs-vercel",
                      "documentation/guides/microsoft-power-apps"
                    ]
                  }
                ]
              },
              {
                "group": "Infrastructure Integrations",
                "pages": [
                  "integrations/platforms/ansible",
                  "integrations/platforms/apache-airflow",
                  {
                    "group": "Kubernetes Operator",
                    "pages": [
                      "integrations/platforms/kubernetes/overview",
                      "integrations/platforms/kubernetes/infisical-secret-crd",
                      "integrations/platforms/kubernetes/infisical-push-secret-crd",
                      "integrations/platforms/kubernetes/infisical-dynamic-secret-crd"
                    ]
                  },
                  "integrations/platforms/kubernetes-injector",
                  "integrations/platforms/kubernetes-csi",
                  {
                    "group": "Agent",
                    "pages": [
                      "integrations/platforms/infisical-agent",
                       "integrations/platforms/docker-swarm-with-agent",
                      "integrations/platforms/ecs-with-agent"
                    ]
                  },
                  {
                    "group": "Docker",
                    "pages": [
                      "integrations/platforms/docker-intro",
                      "integrations/platforms/docker",
                      "integrations/platforms/docker-pass-envs",
                      "integrations/platforms/docker-compose"
                    ]
                  },
                  "integrations/frameworks/packer",
                  "integrations/frameworks/pulumi",
                  "integrations/frameworks/terraform"
                ]
              },
              {
                "group": "Secret Syncs",
                "pages": [
                  "integrations/secret-syncs/overview",
                  {
                    "group": "Syncs",
                    "pages": [
                      "integrations/secret-syncs/1password",
                      "integrations/secret-syncs/aws-parameter-store",
                      "integrations/secret-syncs/aws-secrets-manager",
                      "integrations/secret-syncs/azure-app-configuration",
                      "integrations/secret-syncs/azure-devops",
                      "integrations/secret-syncs/azure-key-vault",
                      "integrations/secret-syncs/bitbucket",
                      "integrations/secret-syncs/camunda",
                      "integrations/secret-syncs/checkly",
                      "integrations/secret-syncs/cloudflare-pages",
                      "integrations/secret-syncs/cloudflare-workers",
                      "integrations/secret-syncs/databricks",
                      "integrations/secret-syncs/digital-ocean-app-platform",
                      "integrations/secret-syncs/flyio",
                      "integrations/secret-syncs/gcp-secret-manager",
                      "integrations/secret-syncs/github",
                      "integrations/secret-syncs/gitlab",
                      "integrations/secret-syncs/hashicorp-vault",
                      "integrations/secret-syncs/heroku",
                      "integrations/secret-syncs/humanitec",
                      "integrations/secret-syncs/netlify",
                      "integrations/secret-syncs/oci-vault",
                      "integrations/secret-syncs/railway",
                      "integrations/secret-syncs/render",
                      "integrations/secret-syncs/supabase",
                      "integrations/secret-syncs/teamcity",
                      "integrations/secret-syncs/terraform-cloud",
                      "integrations/secret-syncs/vercel",
                      "integrations/secret-syncs/windmill",
                      "integrations/secret-syncs/zabbix"
                    ]
                  }
                ]
              },
              {
                "group": "Native Integrations",
                "pages": [
                  {
                    "group": "AWS",
                    "pages": [
                      "integrations/cloud/aws-parameter-store",
                      "integrations/cloud/aws-secret-manager",
                      "integrations/cloud/aws-amplify"
                    ]
                  },
                  "integrations/cloud/vercel",
                  "integrations/cloud/azure-key-vault",
                  "integrations/cloud/azure-app-configuration",
                  "integrations/cloud/azure-devops",
                  "integrations/cloud/gcp-secret-manager",
                  {
                    "group": "Cloudflare",
                    "pages": [
                      "integrations/cloud/cloudflare-pages",
                      "integrations/cloud/cloudflare-workers"
                    ]
                  },
                  "integrations/cloud/terraform-cloud",
                  "integrations/cloud/databricks",
                  {
                    "group": "View more",
                    "pages": [
                      "integrations/cloud/digital-ocean-app-platform",
                      "integrations/cloud/heroku",
                      "integrations/cloud/netlify",
                      "integrations/cloud/flyio",
                      "integrations/cloud/railway",
                      "integrations/cloud/render",
                      "integrations/cloud/laravel-forge",
                      "integrations/cloud/supabase",
                      "integrations/cloud/northflank",
                      "integrations/cloud/hasura-cloud",
                      "integrations/cloud/qovery",
                      "integrations/cloud/hashicorp-vault",
                      "integrations/cloud/cloud-66",
                      "integrations/cloud/windmill"
                    ]
                  }
                ]
              },
              {
                "group": "CI/CD Integrations",
                "pages": [
                  "integrations/cicd/jenkins",
                  "integrations/cicd/githubactions",
                  "integrations/cicd/gitlab",
                  "integrations/cicd/bitbucket",
                  "integrations/cloud/teamcity",
                  {
                    "group": "View more",
                    "pages": [
                      "integrations/cicd/circleci",
                      "integrations/cicd/travisci",
                      "integrations/cicd/rundeck",
                      "integrations/cicd/codefresh",
                      "integrations/cloud/checkly",
                      "integrations/cicd/octopus-deploy"
                    ]
                  }
                ]
              },
              {
                "group": "Framework Integrations",
                "pages": [
                  "integrations/frameworks/spring-boot-maven",
                  "integrations/frameworks/react",
                  "integrations/frameworks/vue",
                  "integrations/frameworks/express",
                  {
                    "group": "View more",
                    "pages": [
                      "integrations/frameworks/nextjs",
                      "integrations/frameworks/nestjs",
                      "integrations/frameworks/sveltekit",
                      "integrations/frameworks/nuxt",
                      "integrations/frameworks/gatsby",
                      "integrations/frameworks/remix",
                      "integrations/frameworks/vite",
                      "integrations/frameworks/fiber",
                      "integrations/frameworks/django",
                      "integrations/frameworks/flask",
                      "integrations/frameworks/laravel",
                      "integrations/frameworks/rails",
                      "integrations/frameworks/dotnet",
                      "integrations/platforms/pm2",
                      "integrations/frameworks/ab-initio"
                    ]
                  }
                ]
              },
              {
                "group": "Build Tool Integrations",
                "pages": ["integrations/build-tools/gradle"]
              },
              {
                "group": "Others",
                "pages": ["integrations/external/backstage"]
              }
            ]
          },
          {
            "item": "Secrets Scanning",
            "groups": [
              {
                "group": "Secret Scanning",
                "pages": [
                  "documentation/platform/secret-scanning/overview"
                ]
              },
              {
                "group": "Datasources",
                "pages": [
                  "documentation/platform/secret-scanning/bitbucket",
                  "documentation/platform/secret-scanning/github",
                  "documentation/platform/secret-scanning/gitlab"
                ]
              }
            ]
          },
          {
            "item": "Infisical PKI",
            "groups": [
              {
                "group": "Infisical PKI",
                "pages": [
                  "documentation/platform/pki/overview",
                  "documentation/platform/pki/private-ca",
                  "documentation/platform/pki/external-ca",
                  "documentation/platform/pki/subscribers",
                  "documentation/platform/pki/certificates",
                  "documentation/platform/pki/acme-ca",
                  "documentation/platform/pki/est",
                  "documentation/platform/pki/alerting",
                  {
                    "group": "Integrations",
                    "pages": [
                      "documentation/platform/pki/pki-issuer",
                      "documentation/platform/pki/integration-guides/gloo-mesh"
                    ]
                  }
                ]
              }
            ]
          },
          {
            "item": "Infisical SSH",
            "groups": [
              {
                "group": "Infisical SSH",
                "pages": [
                  "documentation/platform/ssh/overview",
                  "documentation/platform/ssh/host-groups"
                ]
              }
            ]
          },
          {
            "item": "Infisical KMS",
            "groups": [
              {
                "group": "Infisical KMS",
                "pages": [
                  "documentation/platform/kms/overview",
                  "documentation/platform/kms/hsm-integration",
                  "documentation/platform/kms/kubernetes-encryption",
                  "documentation/platform/kms/kmip"
                ]
              }
            ]
          }
        ]
      },
      {
        "tab": "CLI Reference",
        "groups": [
          {
            "group": "Command line",
            "pages": [
              "cli/overview",
              "cli/usage",
              {
                "group": "Core commands",
                "pages": [
                  "cli/commands/login",
                  "cli/commands/init",
                  "cli/commands/run",
                  "cli/commands/secrets",
                  "cli/commands/dynamic-secrets",
                  "cli/commands/ssh",
                  "cli/commands/gateway",
                  "cli/commands/bootstrap",
                  "cli/commands/export",
                  "cli/commands/token",
                  "cli/commands/service-token",
                  "cli/commands/vault",
                  "cli/commands/user",
                  "cli/commands/reset",
                  {
                    "group": "infisical scan",
                    "pages": [
                      "cli/commands/scan",
                      "cli/commands/scan-git-changes",
                      "cli/commands/scan-install"
                    ]
                  }
                ]
              },
              "cli/scanning-overview",
              "cli/project-config",
              "cli/faq"
            ]
          }
        ]
      },
      {
        "tab": "API Reference",
        "groups": [
          {
            "group": "Overview",
            "pages": [
              "api-reference/overview/introduction",
              "api-reference/overview/authentication",
              {
                "group": "Examples",
                "pages": ["api-reference/overview/examples/integration"]
              }
            ]
          },
          {
            "group": "Endpoints",
            "pages": [
              {
                "group": "Admin",
                "pages": ["api-reference/endpoints/admin/bootstrap-instance"]
              },
              {
                "group": "Events",
                "pages": ["api-reference/endpoints/events/project-events"]
              },
              {
                "group": "Identities",
                "pages": [
                  "api-reference/endpoints/identities/create",
                  "api-reference/endpoints/identities/update",
                  "api-reference/endpoints/identities/delete",
                  "api-reference/endpoints/identities/get-by-id",
                  "api-reference/endpoints/identities/list",
                  "api-reference/endpoints/identities/search"
                ]
              },
              {
                "group": "Token Auth",
                "pages": [
                  "api-reference/endpoints/token-auth/attach",
                  "api-reference/endpoints/token-auth/retrieve",
                  "api-reference/endpoints/token-auth/update",
                  "api-reference/endpoints/token-auth/revoke",
                  "api-reference/endpoints/token-auth/get-tokens",
                  "api-reference/endpoints/token-auth/create-token",
                  "api-reference/endpoints/token-auth/update-token",
                  "api-reference/endpoints/token-auth/revoke-token"
                ]
              },
              {
                "group": "Universal Auth",
                "pages": [
                  "api-reference/endpoints/universal-auth/login",
                  "api-reference/endpoints/universal-auth/attach",
                  "api-reference/endpoints/universal-auth/retrieve",
                  "api-reference/endpoints/universal-auth/update",
                  "api-reference/endpoints/universal-auth/revoke",
                  "api-reference/endpoints/universal-auth/create-client-secret",
                  "api-reference/endpoints/universal-auth/list-client-secrets",
                  "api-reference/endpoints/universal-auth/revoke-client-secret",
                  "api-reference/endpoints/universal-auth/get-client-secret-by-id",
                  "api-reference/endpoints/universal-auth/renew-access-token",
                  "api-reference/endpoints/universal-auth/revoke-access-token"
                ]
              },
              {
                "group": "GCP Auth",
                "pages": [
                  "api-reference/endpoints/gcp-auth/login",
                  "api-reference/endpoints/gcp-auth/attach",
                  "api-reference/endpoints/gcp-auth/retrieve",
                  "api-reference/endpoints/gcp-auth/update",
                  "api-reference/endpoints/gcp-auth/revoke"
                ]
              },
              {
                "group": "Alibaba Cloud Auth",
                "pages": [
                  "api-reference/endpoints/alicloud-auth/login",
                  "api-reference/endpoints/alicloud-auth/attach",
                  "api-reference/endpoints/alicloud-auth/retrieve",
                  "api-reference/endpoints/alicloud-auth/update",
                  "api-reference/endpoints/alicloud-auth/revoke"
                ]
              },
              {
                "group": "TLS Certificate Auth",
                "pages": [
                  "api-reference/endpoints/tls-cert-auth/login",
                  "api-reference/endpoints/tls-cert-auth/attach",
                  "api-reference/endpoints/tls-cert-auth/retrieve",
                  "api-reference/endpoints/tls-cert-auth/update",
                  "api-reference/endpoints/tls-cert-auth/revoke"
                ]
              },
              {
                "group": "AWS Auth",
                "pages": [
                  "api-reference/endpoints/aws-auth/login",
                  "api-reference/endpoints/aws-auth/attach",
                  "api-reference/endpoints/aws-auth/retrieve",
                  "api-reference/endpoints/aws-auth/update",
                  "api-reference/endpoints/aws-auth/revoke"
                ]
              },
              {
                "group": "OCI Auth",
                "pages": [
                  "api-reference/endpoints/oci-auth/login",
                  "api-reference/endpoints/oci-auth/attach",
                  "api-reference/endpoints/oci-auth/retrieve",
                  "api-reference/endpoints/oci-auth/update",
                  "api-reference/endpoints/oci-auth/revoke"
                ]
              },
              {
                "group": "Azure Auth",
                "pages": [
                  "api-reference/endpoints/azure-auth/login",
                  "api-reference/endpoints/azure-auth/attach",
                  "api-reference/endpoints/azure-auth/retrieve",
                  "api-reference/endpoints/azure-auth/update",
                  "api-reference/endpoints/azure-auth/revoke"
                ]
              },
              {
                "group": "Kubernetes Auth",
                "pages": [
                  "api-reference/endpoints/kubernetes-auth/login",
                  "api-reference/endpoints/kubernetes-auth/attach",
                  "api-reference/endpoints/kubernetes-auth/retrieve",
                  "api-reference/endpoints/kubernetes-auth/update",
                  "api-reference/endpoints/kubernetes-auth/revoke"
                ]
              },
              {
                "group": "OIDC Auth",
                "pages": [
                  "api-reference/endpoints/oidc-auth/login",
                  "api-reference/endpoints/oidc-auth/attach",
                  "api-reference/endpoints/oidc-auth/retrieve",
                  "api-reference/endpoints/oidc-auth/update",
                  "api-reference/endpoints/oidc-auth/revoke"
                ]
              },
              {
                "group": "JWT Auth",
                "pages": [
                  "api-reference/endpoints/jwt-auth/login",
                  "api-reference/endpoints/jwt-auth/attach",
                  "api-reference/endpoints/jwt-auth/retrieve",
                  "api-reference/endpoints/jwt-auth/update",
                  "api-reference/endpoints/jwt-auth/revoke"
                ]
              },
              {
                "group": "LDAP Auth",
                "pages": [
                  "api-reference/endpoints/ldap-auth/login",
                  "api-reference/endpoints/ldap-auth/attach",
                  "api-reference/endpoints/ldap-auth/retrieve",
                  "api-reference/endpoints/ldap-auth/update",
                  "api-reference/endpoints/ldap-auth/revoke"
                ]
              },
              {
                "group": "Groups",
                "pages": [
                  "api-reference/endpoints/groups/create",
                  "api-reference/endpoints/groups/update",
                  "api-reference/endpoints/groups/delete",
                  "api-reference/endpoints/groups/get",
                  "api-reference/endpoints/groups/get-by-id",
                  "api-reference/endpoints/groups/add-group-user",
                  "api-reference/endpoints/groups/remove-group-user",
                  "api-reference/endpoints/groups/list-group-users"
                ]
              },
              {
                "group": "Organizations",
                "pages": [
                  {
                    "group": "OIDC SSO",
                    "pages": [
                      "api-reference/endpoints/organizations/oidc-sso/get-oidc-config",
                      "api-reference/endpoints/organizations/oidc-sso/update-oidc-config",
                      "api-reference/endpoints/organizations/oidc-sso/create-oidc-config"
                    ]
                  },
                  {
                    "group": "LDAP SSO",
                    "pages": [
                      "api-reference/endpoints/organizations/ldap-sso/get-ldap-config",
                      "api-reference/endpoints/organizations/ldap-sso/update-ldap-config",
                      "api-reference/endpoints/organizations/ldap-sso/create-ldap-config"
                    ]
                  },
                  {
                    "group": "SAML SSO",
                    "pages": [
                      "api-reference/endpoints/organizations/saml-sso/get-saml-config",
                      "api-reference/endpoints/organizations/saml-sso/update-saml-config",
                      "api-reference/endpoints/organizations/saml-sso/create-saml-config"
                    ]
                  },
                  "api-reference/endpoints/organizations/memberships",
                  "api-reference/endpoints/organizations/update-membership",
                  "api-reference/endpoints/organizations/delete-membership",
                  "api-reference/endpoints/organizations/bulk-delete-memberships",
                  "api-reference/endpoints/organizations/list-identity-memberships",
                  "api-reference/endpoints/organizations/workspaces"
                ]
              },
              {
                "group": "Projects",
                "pages": [
                  "api-reference/endpoints/workspaces/create-workspace",
                  "api-reference/endpoints/workspaces/delete-workspace",
                  "api-reference/endpoints/workspaces/get-workspace",
                  "api-reference/endpoints/workspaces/update-workspace",
                  "api-reference/endpoints/workspaces/secret-snapshots"
                ]
              },
              {
                "group": "Project Users",
                "pages": [
                  "api-reference/endpoints/project-users/invite-member-to-workspace",
                  "api-reference/endpoints/project-users/remove-member-from-workspace",
                  "api-reference/endpoints/project-users/memberships",
                  "api-reference/endpoints/project-users/get-by-username",
                  "api-reference/endpoints/project-users/update-membership"
                ]
              },
              {
                "group": "Project Groups",
                "pages": [
                  "api-reference/endpoints/project-groups/create",
                  "api-reference/endpoints/project-groups/delete",
                  "api-reference/endpoints/project-groups/get-by-id",
                  "api-reference/endpoints/project-groups/list",
                  "api-reference/endpoints/project-groups/update"
                ]
              },
              {
                "group": "Project Identities",
                "pages": [
                  "api-reference/endpoints/project-identities/add-identity-membership",
                  "api-reference/endpoints/project-identities/list-identity-memberships",
                  "api-reference/endpoints/project-identities/get-by-id",
                  "api-reference/endpoints/project-identities/update-identity-membership",
                  "api-reference/endpoints/project-identities/delete-identity-membership"
                ]
              },
              {
                "group": "Project Roles",
                "pages": [
                  "api-reference/endpoints/project-roles/create",
                  "api-reference/endpoints/project-roles/update",
                  "api-reference/endpoints/project-roles/delete",
                  "api-reference/endpoints/project-roles/get-by-slug",
                  "api-reference/endpoints/project-roles/list"
                ]
              },
              {
                "group": "Project Templates",
                "pages": [
                  "api-reference/endpoints/project-templates/create",
                  "api-reference/endpoints/project-templates/update",
                  "api-reference/endpoints/project-templates/delete",
                  "api-reference/endpoints/project-templates/get-by-id",
                  "api-reference/endpoints/project-templates/list"
                ]
              },
              {
                "group": "Environments",
                "pages": [
                  "api-reference/endpoints/environments/create",
                  "api-reference/endpoints/environments/update",
                  "api-reference/endpoints/environments/delete"
                ]
              },
              {
                "group": "Folders",
                "pages": [
                  "api-reference/endpoints/folders/list",
                  "api-reference/endpoints/folders/get-by-id",
                  "api-reference/endpoints/folders/create",
                  "api-reference/endpoints/folders/update",
                  "api-reference/endpoints/folders/delete"
                ]
              },
              {
                "group": "Secret Tags",
                "pages": [
                  "api-reference/endpoints/secret-tags/list",
                  "api-reference/endpoints/secret-tags/get-by-id",
                  "api-reference/endpoints/secret-tags/get-by-slug",
                  "api-reference/endpoints/secret-tags/create",
                  "api-reference/endpoints/secret-tags/update",
                  "api-reference/endpoints/secret-tags/delete"
                ]
              },
              {
                "group": "Secrets",
                "pages": [
                  "api-reference/endpoints/secrets/list",
                  "api-reference/endpoints/secrets/create",
                  "api-reference/endpoints/secrets/read",
                  "api-reference/endpoints/secrets/update",
                  "api-reference/endpoints/secrets/delete",
                  "api-reference/endpoints/secrets/create-many",
                  "api-reference/endpoints/secrets/update-many",
                  "api-reference/endpoints/secrets/delete-many",
                  "api-reference/endpoints/secrets/attach-tags",
                  "api-reference/endpoints/secrets/detach-tags"
                ]
              },
              {
                "group": "Dynamic Secrets",
                "pages": [
                  {
                    "group": "Kubernetes",
                    "pages": [
                      "api-reference/endpoints/dynamic-secrets/kubernetes/create-lease"
                    ]
                  },
                  "api-reference/endpoints/dynamic-secrets/create",
                  "api-reference/endpoints/dynamic-secrets/update",
                  "api-reference/endpoints/dynamic-secrets/delete",
                  "api-reference/endpoints/dynamic-secrets/get",
                  "api-reference/endpoints/dynamic-secrets/list",
                  "api-reference/endpoints/dynamic-secrets/list-leases",
                  "api-reference/endpoints/dynamic-secrets/create-lease",
                  "api-reference/endpoints/dynamic-secrets/delete-lease",
                  "api-reference/endpoints/dynamic-secrets/renew-lease",
                  "api-reference/endpoints/dynamic-secrets/get-lease"
                ]
              },
              {
                "group": "Secret Imports",
                "pages": [
                  "api-reference/endpoints/secret-imports/list",
                  "api-reference/endpoints/secret-imports/create",
                  "api-reference/endpoints/secret-imports/update",
                  "api-reference/endpoints/secret-imports/delete"
                ]
              },
              {
                "group": "Secret Rotations",
                "pages": [
                  "api-reference/endpoints/secret-rotations/list",
                  "api-reference/endpoints/secret-rotations/options",
                  {
                    "group": "Auth0 Client Secret",
                    "pages": [
                      "api-reference/endpoints/secret-rotations/auth0-client-secret/create",
                      "api-reference/endpoints/secret-rotations/auth0-client-secret/delete",
                      "api-reference/endpoints/secret-rotations/auth0-client-secret/get-by-id",
                      "api-reference/endpoints/secret-rotations/auth0-client-secret/get-by-name",
                      "api-reference/endpoints/secret-rotations/auth0-client-secret/get-generated-credentials-by-id",
                      "api-reference/endpoints/secret-rotations/auth0-client-secret/list",
                      "api-reference/endpoints/secret-rotations/auth0-client-secret/rotate-secrets",
                      "api-reference/endpoints/secret-rotations/auth0-client-secret/update"
                    ]
                  },
                  {
                    "group": "AWS IAM User Secret",
                    "pages": [
                      "api-reference/endpoints/secret-rotations/aws-iam-user-secret/create",
                      "api-reference/endpoints/secret-rotations/aws-iam-user-secret/delete",
                      "api-reference/endpoints/secret-rotations/aws-iam-user-secret/get-by-id",
                      "api-reference/endpoints/secret-rotations/aws-iam-user-secret/get-by-name",
                      "api-reference/endpoints/secret-rotations/aws-iam-user-secret/get-generated-credentials-by-id",
                      "api-reference/endpoints/secret-rotations/aws-iam-user-secret/list",
                      "api-reference/endpoints/secret-rotations/aws-iam-user-secret/rotate-secrets",
                      "api-reference/endpoints/secret-rotations/aws-iam-user-secret/update"
                    ]
                  },
                  {
                    "group": "Azure Client Secret",
                    "pages": [
                      "api-reference/endpoints/secret-rotations/azure-client-secret/create",
                      "api-reference/endpoints/secret-rotations/azure-client-secret/delete",
                      "api-reference/endpoints/secret-rotations/azure-client-secret/get-by-id",
                      "api-reference/endpoints/secret-rotations/azure-client-secret/get-by-name",
                      "api-reference/endpoints/secret-rotations/azure-client-secret/get-generated-credentials-by-id",
                      "api-reference/endpoints/secret-rotations/azure-client-secret/list",
                      "api-reference/endpoints/secret-rotations/azure-client-secret/rotate-secrets",
                      "api-reference/endpoints/secret-rotations/azure-client-secret/update"
                    ]
                  },
                  {
                    "group": "LDAP Password",
                    "pages": [
                      "api-reference/endpoints/secret-rotations/ldap-password/create",
                      "api-reference/endpoints/secret-rotations/ldap-password/delete",
                      "api-reference/endpoints/secret-rotations/ldap-password/get-by-id",
                      "api-reference/endpoints/secret-rotations/ldap-password/get-by-name",
                      "api-reference/endpoints/secret-rotations/ldap-password/get-generated-credentials-by-id",
                      "api-reference/endpoints/secret-rotations/ldap-password/list",
                      "api-reference/endpoints/secret-rotations/ldap-password/rotate-secrets",
                      "api-reference/endpoints/secret-rotations/ldap-password/update"
                    ]
                  },
                  {
                    "group": "Microsoft SQL Server Credentials",
                    "pages": [
                      "api-reference/endpoints/secret-rotations/mssql-credentials/create",
                      "api-reference/endpoints/secret-rotations/mssql-credentials/delete",
                      "api-reference/endpoints/secret-rotations/mssql-credentials/get-by-id",
                      "api-reference/endpoints/secret-rotations/mssql-credentials/get-by-name",
                      "api-reference/endpoints/secret-rotations/mssql-credentials/get-generated-credentials-by-id",
                      "api-reference/endpoints/secret-rotations/mssql-credentials/list",
                      "api-reference/endpoints/secret-rotations/mssql-credentials/rotate-secrets",
                      "api-reference/endpoints/secret-rotations/mssql-credentials/update"
                    ]
                  },
                  {
                    "group": "MySQL Credentials",
                    "pages": [
                      "api-reference/endpoints/secret-rotations/mysql-credentials/create",
                      "api-reference/endpoints/secret-rotations/mysql-credentials/delete",
                      "api-reference/endpoints/secret-rotations/mysql-credentials/get-by-id",
                      "api-reference/endpoints/secret-rotations/mysql-credentials/get-by-name",
                      "api-reference/endpoints/secret-rotations/mysql-credentials/get-generated-credentials-by-id",
                      "api-reference/endpoints/secret-rotations/mysql-credentials/list",
                      "api-reference/endpoints/secret-rotations/mysql-credentials/rotate-secrets",
                      "api-reference/endpoints/secret-rotations/mysql-credentials/update"
                    ]
                  },
                  {
                    "group": "Okta Client Secret",
                    "pages": [
                      "api-reference/endpoints/secret-rotations/okta-client-secret/create",
                      "api-reference/endpoints/secret-rotations/okta-client-secret/delete",
                      "api-reference/endpoints/secret-rotations/okta-client-secret/get-by-id",
                      "api-reference/endpoints/secret-rotations/okta-client-secret/get-by-name",
                      "api-reference/endpoints/secret-rotations/okta-client-secret/get-generated-credentials-by-id",
                      "api-reference/endpoints/secret-rotations/okta-client-secret/list",
                      "api-reference/endpoints/secret-rotations/okta-client-secret/rotate-secrets",
                      "api-reference/endpoints/secret-rotations/okta-client-secret/update"
                    ]
                  },
                  {
                    "group": "OracleDB Credentials",
                    "pages": [
                      "api-reference/endpoints/secret-rotations/oracledb-credentials/create",
                      "api-reference/endpoints/secret-rotations/oracledb-credentials/delete",
                      "api-reference/endpoints/secret-rotations/oracledb-credentials/get-by-id",
                      "api-reference/endpoints/secret-rotations/oracledb-credentials/get-by-name",
                      "api-reference/endpoints/secret-rotations/oracledb-credentials/get-generated-credentials-by-id",
                      "api-reference/endpoints/secret-rotations/oracledb-credentials/list",
                      "api-reference/endpoints/secret-rotations/oracledb-credentials/rotate-secrets",
                      "api-reference/endpoints/secret-rotations/oracledb-credentials/update"
                    ]
                  },
                  {
                    "group": "PostgreSQL Credentials",
                    "pages": [
                      "api-reference/endpoints/secret-rotations/postgres-credentials/create",
                      "api-reference/endpoints/secret-rotations/postgres-credentials/delete",
                      "api-reference/endpoints/secret-rotations/postgres-credentials/get-by-id",
                      "api-reference/endpoints/secret-rotations/postgres-credentials/get-by-name",
                      "api-reference/endpoints/secret-rotations/postgres-credentials/get-generated-credentials-by-id",
                      "api-reference/endpoints/secret-rotations/postgres-credentials/list",
                      "api-reference/endpoints/secret-rotations/postgres-credentials/rotate-secrets",
                      "api-reference/endpoints/secret-rotations/postgres-credentials/update"
                    ]
                  }
                ]
              },
              {
                "group": "Secret Scanning",
                "pages": [
                  {
                    "group": "Data Sources",
                    "pages": [
                      "api-reference/endpoints/secret-scanning/data-sources/list",
                      "api-reference/endpoints/secret-scanning/data-sources/options",
                      {
                        "group": "Bitbucket",
                        "pages": [
                          "api-reference/endpoints/secret-scanning/data-sources/bitbucket/list",
                          "api-reference/endpoints/secret-scanning/data-sources/bitbucket/get-by-id",
                          "api-reference/endpoints/secret-scanning/data-sources/bitbucket/get-by-name",
                          "api-reference/endpoints/secret-scanning/data-sources/bitbucket/list-resources",
                          "api-reference/endpoints/secret-scanning/data-sources/bitbucket/list-scans",
                          "api-reference/endpoints/secret-scanning/data-sources/bitbucket/create",
                          "api-reference/endpoints/secret-scanning/data-sources/bitbucket/update",
                          "api-reference/endpoints/secret-scanning/data-sources/bitbucket/delete",
                          "api-reference/endpoints/secret-scanning/data-sources/bitbucket/scan",
                          "api-reference/endpoints/secret-scanning/data-sources/bitbucket/scan-resource"
                        ]
                      },
                      {
                        "group": "GitHub",
                        "pages": [
                          "api-reference/endpoints/secret-scanning/data-sources/github/list",
                          "api-reference/endpoints/secret-scanning/data-sources/github/get-by-id",
                          "api-reference/endpoints/secret-scanning/data-sources/github/get-by-name",
                          "api-reference/endpoints/secret-scanning/data-sources/github/list-resources",
                          "api-reference/endpoints/secret-scanning/data-sources/github/list-scans",
                          "api-reference/endpoints/secret-scanning/data-sources/github/create",
                          "api-reference/endpoints/secret-scanning/data-sources/github/update",
                          "api-reference/endpoints/secret-scanning/data-sources/github/delete",
                          "api-reference/endpoints/secret-scanning/data-sources/github/scan",
                          "api-reference/endpoints/secret-scanning/data-sources/github/scan-resource"
                        ]
                      },
                      {
                        "group": "GitLab",
                        "pages": [
                          "api-reference/endpoints/secret-scanning/data-sources/gitlab/list",
                          "api-reference/endpoints/secret-scanning/data-sources/gitlab/get-by-id",
                          "api-reference/endpoints/secret-scanning/data-sources/gitlab/get-by-name",
                          "api-reference/endpoints/secret-scanning/data-sources/gitlab/list-resources",
                          "api-reference/endpoints/secret-scanning/data-sources/gitlab/list-scans",
                          "api-reference/endpoints/secret-scanning/data-sources/gitlab/create",
                          "api-reference/endpoints/secret-scanning/data-sources/gitlab/update",
                          "api-reference/endpoints/secret-scanning/data-sources/gitlab/delete",
                          "api-reference/endpoints/secret-scanning/data-sources/gitlab/scan",
                          "api-reference/endpoints/secret-scanning/data-sources/gitlab/scan-resource"
                        ]
                      }
                    ]
                  },
                  {
                    "group": "Findings",
                    "pages": [
                      "api-reference/endpoints/secret-scanning/findings/list",
                      "api-reference/endpoints/secret-scanning/findings/update"
                    ]
                  },
                  {
                    "group": "Configuration",
                    "pages": [
                      "api-reference/endpoints/secret-scanning/config/get-by-project-id",
                      "api-reference/endpoints/secret-scanning/config/update"
                    ]
                  }
                ]
              },
              {
                "group": "Identity Specific Privilege",
                "pages": [
                  {
                    "group": "V1 (Legacy)",
                    "pages": [
                      "api-reference/endpoints/identity-specific-privilege/v1/create-permanent",
                      "api-reference/endpoints/identity-specific-privilege/v1/create-temporary",
                      "api-reference/endpoints/identity-specific-privilege/v1/update",
                      "api-reference/endpoints/identity-specific-privilege/v1/delete",
                      "api-reference/endpoints/identity-specific-privilege/v1/find-by-slug",
                      "api-reference/endpoints/identity-specific-privilege/v1/list"
                    ]
                  },
                  {
                    "group": "V2",
                    "pages": [
                      "api-reference/endpoints/identity-specific-privilege/v2/create",
                      "api-reference/endpoints/identity-specific-privilege/v2/update",
                      "api-reference/endpoints/identity-specific-privilege/v2/delete",
                      "api-reference/endpoints/identity-specific-privilege/v2/list",
                      "api-reference/endpoints/identity-specific-privilege/v2/find-by-id",
                      "api-reference/endpoints/identity-specific-privilege/v2/find-by-slug"
                    ]
                  }
                ]
              },
              {
                "group": "App Connections",
                "pages": [
                  "api-reference/endpoints/app-connections/list",
                  "api-reference/endpoints/app-connections/options",
                  {
                    "group": "1Password",
                    "pages": [
                      "api-reference/endpoints/app-connections/1password/list",
                      "api-reference/endpoints/app-connections/1password/available",
                      "api-reference/endpoints/app-connections/1password/get-by-id",
                      "api-reference/endpoints/app-connections/1password/get-by-name",
                      "api-reference/endpoints/app-connections/1password/create",
                      "api-reference/endpoints/app-connections/1password/update",
                      "api-reference/endpoints/app-connections/1password/delete"
                    ]
                  },
                  {
                    "group": "Auth0",
                    "pages": [
                      "api-reference/endpoints/app-connections/auth0/list",
                      "api-reference/endpoints/app-connections/auth0/available",
                      "api-reference/endpoints/app-connections/auth0/get-by-id",
                      "api-reference/endpoints/app-connections/auth0/get-by-name",
                      "api-reference/endpoints/app-connections/auth0/create",
                      "api-reference/endpoints/app-connections/auth0/update",
                      "api-reference/endpoints/app-connections/auth0/delete"
                    ]
                  },
                  {
                    "group": "AWS",
                    "pages": [
                      "api-reference/endpoints/app-connections/aws/list",
                      "api-reference/endpoints/app-connections/aws/available",
                      "api-reference/endpoints/app-connections/aws/get-by-id",
                      "api-reference/endpoints/app-connections/aws/get-by-name",
                      "api-reference/endpoints/app-connections/aws/create",
                      "api-reference/endpoints/app-connections/aws/update",
                      "api-reference/endpoints/app-connections/aws/delete"
                    ]
                  },
                  {
                    "group": "Azure App Configuration",
                    "pages": [
                      "api-reference/endpoints/app-connections/azure-app-configuration/list",
                      "api-reference/endpoints/app-connections/azure-app-configuration/available",
                      "api-reference/endpoints/app-connections/azure-app-configuration/get-by-id",
                      "api-reference/endpoints/app-connections/azure-app-configuration/get-by-name",
                      "api-reference/endpoints/app-connections/azure-app-configuration/create",
                      "api-reference/endpoints/app-connections/azure-app-configuration/update",
                      "api-reference/endpoints/app-connections/azure-app-configuration/delete"
                    ]
                  },
                  {
                    "group": "Azure Client Secret",
                    "pages": [
                      "api-reference/endpoints/app-connections/azure-client-secret/list",
                      "api-reference/endpoints/app-connections/azure-client-secret/available",
                      "api-reference/endpoints/app-connections/azure-client-secret/get-by-id",
                      "api-reference/endpoints/app-connections/azure-client-secret/get-by-name",
                      "api-reference/endpoints/app-connections/azure-client-secret/create",
                      "api-reference/endpoints/app-connections/azure-client-secret/update",
                      "api-reference/endpoints/app-connections/azure-client-secret/delete"
                    ]
                  },
                  {
                    "group": "Azure DevOps",
                    "pages": [
                      "api-reference/endpoints/app-connections/azure-devops/list",
                      "api-reference/endpoints/app-connections/azure-devops/available",
                      "api-reference/endpoints/app-connections/azure-devops/get-by-id",
                      "api-reference/endpoints/app-connections/azure-devops/get-by-name",
                      "api-reference/endpoints/app-connections/azure-devops/create",
                      "api-reference/endpoints/app-connections/azure-devops/update",
                      "api-reference/endpoints/app-connections/azure-devops/delete"
                    ]
                  },
                  {
                    "group": "Azure Key Vault",
                    "pages": [
                      "api-reference/endpoints/app-connections/azure-key-vault/list",
                      "api-reference/endpoints/app-connections/azure-key-vault/available",
                      "api-reference/endpoints/app-connections/azure-key-vault/get-by-id",
                      "api-reference/endpoints/app-connections/azure-key-vault/get-by-name",
                      "api-reference/endpoints/app-connections/azure-key-vault/create",
                      "api-reference/endpoints/app-connections/azure-key-vault/update",
                      "api-reference/endpoints/app-connections/azure-key-vault/delete"
                    ]
                  },
                  {
                    "group": "Bitbucket",
                    "pages": [
                      "api-reference/endpoints/app-connections/bitbucket/list",
                      "api-reference/endpoints/app-connections/bitbucket/available",
                      "api-reference/endpoints/app-connections/bitbucket/get-by-id",
                      "api-reference/endpoints/app-connections/bitbucket/get-by-name",
                      "api-reference/endpoints/app-connections/bitbucket/create",
                      "api-reference/endpoints/app-connections/bitbucket/update",
                      "api-reference/endpoints/app-connections/bitbucket/delete"
                    ]
                  },
                  {
                    "group": "Camunda",
                    "pages": [
                      "api-reference/endpoints/app-connections/camunda/list",
                      "api-reference/endpoints/app-connections/camunda/available",
                      "api-reference/endpoints/app-connections/camunda/get-by-id",
                      "api-reference/endpoints/app-connections/camunda/get-by-name",
                      "api-reference/endpoints/app-connections/camunda/create",
                      "api-reference/endpoints/app-connections/camunda/update",
                      "api-reference/endpoints/app-connections/camunda/delete"
                    ]
                  },
                  {
                    "group": "Checkly",
                    "pages": [
                      "api-reference/endpoints/app-connections/checkly/list",
                      "api-reference/endpoints/app-connections/checkly/get-by-id",
                      "api-reference/endpoints/app-connections/checkly/get-by-name",
                      "api-reference/endpoints/app-connections/checkly/create",
                      "api-reference/endpoints/app-connections/checkly/update",
                      "api-reference/endpoints/app-connections/checkly/delete"
                    ]
                  },
                  {
                    "group": "Cloudflare",
                    "pages": [
                      "api-reference/endpoints/app-connections/cloudflare/list",
                      "api-reference/endpoints/app-connections/cloudflare/available",
                      "api-reference/endpoints/app-connections/cloudflare/get-by-id",
                      "api-reference/endpoints/app-connections/cloudflare/get-by-name",
                      "api-reference/endpoints/app-connections/cloudflare/create",
                      "api-reference/endpoints/app-connections/cloudflare/update",
                      "api-reference/endpoints/app-connections/cloudflare/delete"
                    ]
                  },
                  {
                    "group": "Databricks",
                    "pages": [
                      "api-reference/endpoints/app-connections/databricks/list",
                      "api-reference/endpoints/app-connections/databricks/available",
                      "api-reference/endpoints/app-connections/databricks/get-by-id",
                      "api-reference/endpoints/app-connections/databricks/get-by-name",
                      "api-reference/endpoints/app-connections/databricks/create",
                      "api-reference/endpoints/app-connections/databricks/update",
                      "api-reference/endpoints/app-connections/databricks/delete"
                    ]
                  },
                  {
                    "group": "Digital Ocean",
                    "pages": [
                      "api-reference/endpoints/app-connections/digital-ocean/list",
                      "api-reference/endpoints/app-connections/digital-ocean/available",
                      "api-reference/endpoints/app-connections/digital-ocean/get-by-id",
                      "api-reference/endpoints/app-connections/digital-ocean/get-by-name",
                      "api-reference/endpoints/app-connections/digital-ocean/create",
                      "api-reference/endpoints/app-connections/digital-ocean/update",
                      "api-reference/endpoints/app-connections/digital-ocean/delete"
                    ]
                  },
                  {
                    "group": "Fly.io",
                    "pages": [
                      "api-reference/endpoints/app-connections/flyio/list",
                      "api-reference/endpoints/app-connections/flyio/available",
                      "api-reference/endpoints/app-connections/flyio/get-by-id",
                      "api-reference/endpoints/app-connections/flyio/get-by-name",
                      "api-reference/endpoints/app-connections/flyio/create",
                      "api-reference/endpoints/app-connections/flyio/update",
                      "api-reference/endpoints/app-connections/flyio/delete"
                    ]
                  },
                  {
                    "group": "GCP",
                    "pages": [
                      "api-reference/endpoints/app-connections/gcp/list",
                      "api-reference/endpoints/app-connections/gcp/available",
                      "api-reference/endpoints/app-connections/gcp/get-by-id",
                      "api-reference/endpoints/app-connections/gcp/get-by-name",
                      "api-reference/endpoints/app-connections/gcp/create",
                      "api-reference/endpoints/app-connections/gcp/update",
                      "api-reference/endpoints/app-connections/gcp/delete"
                    ]
                  },
                  {
                    "group": "GitHub",
                    "pages": [
                      "api-reference/endpoints/app-connections/github/list",
                      "api-reference/endpoints/app-connections/github/available",
                      "api-reference/endpoints/app-connections/github/get-by-id",
                      "api-reference/endpoints/app-connections/github/get-by-name",
                      "api-reference/endpoints/app-connections/github/create",
                      "api-reference/endpoints/app-connections/github/update",
                      "api-reference/endpoints/app-connections/github/delete"
                    ]
                  },
                  {
                    "group": "GitLab",
                    "pages": [
                      "api-reference/endpoints/app-connections/gitlab/list",
                      "api-reference/endpoints/app-connections/gitlab/available",
                      "api-reference/endpoints/app-connections/gitlab/get-by-id",
                      "api-reference/endpoints/app-connections/gitlab/get-by-name",
                      "api-reference/endpoints/app-connections/gitlab/create",
                      "api-reference/endpoints/app-connections/gitlab/update",
                      "api-reference/endpoints/app-connections/gitlab/delete"
                    ]
                  },
                  {
                    "group": "GitHub Radar",
                    "pages": [
                      "api-reference/endpoints/app-connections/github-radar/list",
                      "api-reference/endpoints/app-connections/github-radar/available",
                      "api-reference/endpoints/app-connections/github-radar/get-by-id",
                      "api-reference/endpoints/app-connections/github-radar/get-by-name",
                      "api-reference/endpoints/app-connections/github-radar/create",
                      "api-reference/endpoints/app-connections/github-radar/update",
                      "api-reference/endpoints/app-connections/github-radar/delete"
                    ]
                  },
                  {
                    "group": "Hashicorp Vault",
                    "pages": [
                      "api-reference/endpoints/app-connections/hashicorp-vault/list",
                      "api-reference/endpoints/app-connections/hashicorp-vault/available",
                      "api-reference/endpoints/app-connections/hashicorp-vault/get-by-id",
                      "api-reference/endpoints/app-connections/hashicorp-vault/get-by-name",
                      "api-reference/endpoints/app-connections/hashicorp-vault/create",
                      "api-reference/endpoints/app-connections/hashicorp-vault/update",
                      "api-reference/endpoints/app-connections/hashicorp-vault/delete"
                    ]
                  },
                  {
                    "group": "Heroku",
                    "pages": [
                      "api-reference/endpoints/app-connections/heroku/list",
                      "api-reference/endpoints/app-connections/heroku/available",
                      "api-reference/endpoints/app-connections/heroku/get-by-id",
                      "api-reference/endpoints/app-connections/heroku/get-by-name",
                      "api-reference/endpoints/app-connections/heroku/create",
                      "api-reference/endpoints/app-connections/heroku/update",
                      "api-reference/endpoints/app-connections/heroku/delete"
                    ]
                  },
                  {
                    "group": "Humanitec",
                    "pages": [
                      "api-reference/endpoints/app-connections/humanitec/list",
                      "api-reference/endpoints/app-connections/humanitec/available",
                      "api-reference/endpoints/app-connections/humanitec/get-by-id",
                      "api-reference/endpoints/app-connections/humanitec/get-by-name",
                      "api-reference/endpoints/app-connections/humanitec/create",
                      "api-reference/endpoints/app-connections/humanitec/update",
                      "api-reference/endpoints/app-connections/humanitec/delete"
                    ]
                  },
                  {
                    "group": "LDAP",
                    "pages": [
                      "api-reference/endpoints/app-connections/ldap/list",
                      "api-reference/endpoints/app-connections/ldap/available",
                      "api-reference/endpoints/app-connections/ldap/get-by-id",
                      "api-reference/endpoints/app-connections/ldap/get-by-name",
                      "api-reference/endpoints/app-connections/ldap/create",
                      "api-reference/endpoints/app-connections/ldap/update",
                      "api-reference/endpoints/app-connections/ldap/delete"
                    ]
                  },
                  {
                    "group": "Microsoft SQL Server",
                    "pages": [
                      "api-reference/endpoints/app-connections/mssql/list",
                      "api-reference/endpoints/app-connections/mssql/available",
                      "api-reference/endpoints/app-connections/mssql/get-by-id",
                      "api-reference/endpoints/app-connections/mssql/get-by-name",
                      "api-reference/endpoints/app-connections/mssql/create",
                      "api-reference/endpoints/app-connections/mssql/update",
                      "api-reference/endpoints/app-connections/mssql/delete"
                    ]
                  },
                  {
                    "group": "MySQL",
                    "pages": [
                      "api-reference/endpoints/app-connections/mysql/list",
                      "api-reference/endpoints/app-connections/mysql/available",
                      "api-reference/endpoints/app-connections/mysql/get-by-id",
                      "api-reference/endpoints/app-connections/mysql/get-by-name",
                      "api-reference/endpoints/app-connections/mysql/create",
                      "api-reference/endpoints/app-connections/mysql/update",
                      "api-reference/endpoints/app-connections/mysql/delete"
                    ]
                  },
                  {
                    "group": "Netlify",
                    "pages": [
                      "api-reference/endpoints/app-connections/netlify/list",
                      "api-reference/endpoints/app-connections/netlify/available",
                      "api-reference/endpoints/app-connections/netlify/get-by-id",
                      "api-reference/endpoints/app-connections/netlify/get-by-name",
                      "api-reference/endpoints/app-connections/netlify/create",
                      "api-reference/endpoints/app-connections/netlify/update",
                      "api-reference/endpoints/app-connections/netlify/delete"
                    ]
                  },
                  {
                    "group": "OCI",
                    "pages": [
                      "api-reference/endpoints/app-connections/oci/list",
                      "api-reference/endpoints/app-connections/oci/available",
                      "api-reference/endpoints/app-connections/oci/get-by-id",
                      "api-reference/endpoints/app-connections/oci/get-by-name",
                      "api-reference/endpoints/app-connections/oci/create",
                      "api-reference/endpoints/app-connections/oci/update",
                      "api-reference/endpoints/app-connections/oci/delete"
                    ]
                  },
                  {
                    "group": "Okta",
                    "pages": [
                      "api-reference/endpoints/app-connections/okta/list",
                      "api-reference/endpoints/app-connections/okta/available",
                      "api-reference/endpoints/app-connections/okta/get-by-id",
                      "api-reference/endpoints/app-connections/okta/get-by-name",
                      "api-reference/endpoints/app-connections/okta/create",
                      "api-reference/endpoints/app-connections/okta/update",
                      "api-reference/endpoints/app-connections/okta/delete"
                    ]
                  },
                  {
                    "group": "OracleDB",
                    "pages": [
                      "api-reference/endpoints/app-connections/oracledb/list",
                      "api-reference/endpoints/app-connections/oracledb/available",
                      "api-reference/endpoints/app-connections/oracledb/get-by-id",
                      "api-reference/endpoints/app-connections/oracledb/get-by-name",
                      "api-reference/endpoints/app-connections/oracledb/create",
                      "api-reference/endpoints/app-connections/oracledb/update",
                      "api-reference/endpoints/app-connections/oracledb/delete"
                    ]
                  },
                  {
                    "group": "PostgreSQL",
                    "pages": [
                      "api-reference/endpoints/app-connections/postgres/list",
                      "api-reference/endpoints/app-connections/postgres/available",
                      "api-reference/endpoints/app-connections/postgres/get-by-id",
                      "api-reference/endpoints/app-connections/postgres/get-by-name",
                      "api-reference/endpoints/app-connections/postgres/create",
                      "api-reference/endpoints/app-connections/postgres/update",
                      "api-reference/endpoints/app-connections/postgres/delete"
                    ]
                  },
                  {
                    "group": "Railway",
                    "pages": [
                      "api-reference/endpoints/app-connections/railway/list",
                      "api-reference/endpoints/app-connections/railway/available",
                      "api-reference/endpoints/app-connections/railway/get-by-id",
                      "api-reference/endpoints/app-connections/railway/get-by-name",
                      "api-reference/endpoints/app-connections/railway/create",
                      "api-reference/endpoints/app-connections/railway/update",
                      "api-reference/endpoints/app-connections/railway/delete"
                    ]
                  },
                  {
                    "group": "Render",
                    "pages": [
                      "api-reference/endpoints/app-connections/render/list",
                      "api-reference/endpoints/app-connections/render/available",
                      "api-reference/endpoints/app-connections/render/get-by-id",
                      "api-reference/endpoints/app-connections/render/get-by-name",
                      "api-reference/endpoints/app-connections/render/create",
                      "api-reference/endpoints/app-connections/render/update",
                      "api-reference/endpoints/app-connections/render/delete"
                    ]
                  },
                  {
                    "group": "Supabase",
                    "pages": [
                      "api-reference/endpoints/app-connections/supabase/list",
                      "api-reference/endpoints/app-connections/supabase/available",
                      "api-reference/endpoints/app-connections/supabase/get-by-id",
                      "api-reference/endpoints/app-connections/supabase/get-by-name",
                      "api-reference/endpoints/app-connections/supabase/create",
                      "api-reference/endpoints/app-connections/supabase/update",
                      "api-reference/endpoints/app-connections/supabase/delete"
                    ]
                  },
                  {
                    "group": "TeamCity",
                    "pages": [
                      "api-reference/endpoints/app-connections/teamcity/list",
                      "api-reference/endpoints/app-connections/teamcity/available",
                      "api-reference/endpoints/app-connections/teamcity/get-by-id",
                      "api-reference/endpoints/app-connections/teamcity/get-by-name",
                      "api-reference/endpoints/app-connections/teamcity/create",
                      "api-reference/endpoints/app-connections/teamcity/update",
                      "api-reference/endpoints/app-connections/teamcity/delete"
                    ]
                  },
                  {
                    "group": "Terraform Cloud",
                    "pages": [
                      "api-reference/endpoints/app-connections/terraform-cloud/list",
                      "api-reference/endpoints/app-connections/terraform-cloud/available",
                      "api-reference/endpoints/app-connections/terraform-cloud/get-by-id",
                      "api-reference/endpoints/app-connections/terraform-cloud/get-by-name",
                      "api-reference/endpoints/app-connections/terraform-cloud/create",
                      "api-reference/endpoints/app-connections/terraform-cloud/update",
                      "api-reference/endpoints/app-connections/terraform-cloud/delete"
                    ]
                  },
                  {
                    "group": "Vercel",
                    "pages": [
                      "api-reference/endpoints/app-connections/vercel/list",
                      "api-reference/endpoints/app-connections/vercel/available",
                      "api-reference/endpoints/app-connections/vercel/get-by-id",
                      "api-reference/endpoints/app-connections/vercel/get-by-name",
                      "api-reference/endpoints/app-connections/vercel/create",
                      "api-reference/endpoints/app-connections/vercel/update",
                      "api-reference/endpoints/app-connections/vercel/delete"
                    ]
                  },
                  {
                    "group": "Windmill",
                    "pages": [
                      "api-reference/endpoints/app-connections/windmill/list",
                      "api-reference/endpoints/app-connections/windmill/available",
                      "api-reference/endpoints/app-connections/windmill/get-by-id",
                      "api-reference/endpoints/app-connections/windmill/get-by-name",
                      "api-reference/endpoints/app-connections/windmill/create",
                      "api-reference/endpoints/app-connections/windmill/update",
                      "api-reference/endpoints/app-connections/windmill/delete"
                    ]
                  },
                  {
                    "group": "Zabbix",
                    "pages": [
                      "api-reference/endpoints/app-connections/zabbix/list",
                      "api-reference/endpoints/app-connections/zabbix/available",
                      "api-reference/endpoints/app-connections/zabbix/get-by-id",
                      "api-reference/endpoints/app-connections/zabbix/get-by-name",
                      "api-reference/endpoints/app-connections/zabbix/create",
                      "api-reference/endpoints/app-connections/zabbix/update",
                      "api-reference/endpoints/app-connections/zabbix/delete"
                    ]
                  }
                ]
              },
              {
                "group": "Secret Syncs",
                "pages": [
                  "api-reference/endpoints/secret-syncs/list",
                  "api-reference/endpoints/secret-syncs/options",
                  {
                    "group": "1Password",
                    "pages": [
                      "api-reference/endpoints/secret-syncs/1password/list",
                      "api-reference/endpoints/secret-syncs/1password/get-by-id",
                      "api-reference/endpoints/secret-syncs/1password/get-by-name",
                      "api-reference/endpoints/secret-syncs/1password/create",
                      "api-reference/endpoints/secret-syncs/1password/update",
                      "api-reference/endpoints/secret-syncs/1password/delete",
                      "api-reference/endpoints/secret-syncs/1password/sync-secrets",
                      "api-reference/endpoints/secret-syncs/1password/import-secrets",
                      "api-reference/endpoints/secret-syncs/1password/remove-secrets"
                    ]
                  },
                  {
                    "group": "AWS Parameter Store",
                    "pages": [
                      "api-reference/endpoints/secret-syncs/aws-parameter-store/list",
                      "api-reference/endpoints/secret-syncs/aws-parameter-store/get-by-id",
                      "api-reference/endpoints/secret-syncs/aws-parameter-store/get-by-name",
                      "api-reference/endpoints/secret-syncs/aws-parameter-store/create",
                      "api-reference/endpoints/secret-syncs/aws-parameter-store/update",
                      "api-reference/endpoints/secret-syncs/aws-parameter-store/delete",
                      "api-reference/endpoints/secret-syncs/aws-parameter-store/sync-secrets",
                      "api-reference/endpoints/secret-syncs/aws-parameter-store/import-secrets",
                      "api-reference/endpoints/secret-syncs/aws-parameter-store/remove-secrets"
                    ]
                  },
                  {
                    "group": "AWS Secrets Manager",
                    "pages": [
                      "api-reference/endpoints/secret-syncs/aws-secrets-manager/list",
                      "api-reference/endpoints/secret-syncs/aws-secrets-manager/get-by-id",
                      "api-reference/endpoints/secret-syncs/aws-secrets-manager/get-by-name",
                      "api-reference/endpoints/secret-syncs/aws-secrets-manager/create",
                      "api-reference/endpoints/secret-syncs/aws-secrets-manager/update",
                      "api-reference/endpoints/secret-syncs/aws-secrets-manager/delete",
                      "api-reference/endpoints/secret-syncs/aws-secrets-manager/sync-secrets",
                      "api-reference/endpoints/secret-syncs/aws-secrets-manager/import-secrets",
                      "api-reference/endpoints/secret-syncs/aws-secrets-manager/remove-secrets"
                    ]
                  },
                  {
                    "group": "Azure App Configuration",
                    "pages": [
                      "api-reference/endpoints/secret-syncs/azure-app-configuration/list",
                      "api-reference/endpoints/secret-syncs/azure-app-configuration/get-by-id",
                      "api-reference/endpoints/secret-syncs/azure-app-configuration/get-by-name",
                      "api-reference/endpoints/secret-syncs/azure-app-configuration/create",
                      "api-reference/endpoints/secret-syncs/azure-app-configuration/update",
                      "api-reference/endpoints/secret-syncs/azure-app-configuration/delete",
                      "api-reference/endpoints/secret-syncs/azure-app-configuration/sync-secrets",
                      "api-reference/endpoints/secret-syncs/azure-app-configuration/import-secrets",
                      "api-reference/endpoints/secret-syncs/azure-app-configuration/remove-secrets"
                    ]
                  },
                  {
                    "group": "Azure DevOps",
                    "pages": [
                      "api-reference/endpoints/secret-syncs/azure-devops/list",
                      "api-reference/endpoints/secret-syncs/azure-devops/get-by-id",
                      "api-reference/endpoints/secret-syncs/azure-devops/get-by-name",
                      "api-reference/endpoints/secret-syncs/azure-devops/create",
                      "api-reference/endpoints/secret-syncs/azure-devops/update",
                      "api-reference/endpoints/secret-syncs/azure-devops/delete",
                      "api-reference/endpoints/secret-syncs/azure-devops/sync-secrets",
                      "api-reference/endpoints/secret-syncs/azure-devops/import-secrets",
                      "api-reference/endpoints/secret-syncs/azure-devops/remove-secrets"
                    ]
                  },
                  {
                    "group": "Azure Key Vault",
                    "pages": [
                      "api-reference/endpoints/secret-syncs/azure-key-vault/list",
                      "api-reference/endpoints/secret-syncs/azure-key-vault/get-by-id",
                      "api-reference/endpoints/secret-syncs/azure-key-vault/get-by-name",
                      "api-reference/endpoints/secret-syncs/azure-key-vault/create",
                      "api-reference/endpoints/secret-syncs/azure-key-vault/update",
                      "api-reference/endpoints/secret-syncs/azure-key-vault/delete",
                      "api-reference/endpoints/secret-syncs/azure-key-vault/sync-secrets",
                      "api-reference/endpoints/secret-syncs/azure-key-vault/import-secrets",
                      "api-reference/endpoints/secret-syncs/azure-key-vault/remove-secrets"
                    ]
                  },
                  {
                    "group": "Bitbucket",
                    "pages": [
                      "api-reference/endpoints/secret-syncs/bitbucket/list",
                      "api-reference/endpoints/secret-syncs/bitbucket/get-by-id",
                      "api-reference/endpoints/secret-syncs/bitbucket/get-by-name",
                      "api-reference/endpoints/secret-syncs/bitbucket/create",
                      "api-reference/endpoints/secret-syncs/bitbucket/update",
                      "api-reference/endpoints/secret-syncs/bitbucket/delete",
                      "api-reference/endpoints/secret-syncs/bitbucket/sync-secrets",
                      "api-reference/endpoints/secret-syncs/bitbucket/import-secrets",
                      "api-reference/endpoints/secret-syncs/bitbucket/remove-secrets"
                    ]
                  },
                  {
                    "group": "Camunda",
                    "pages": [
                      "api-reference/endpoints/secret-syncs/camunda/list",
                      "api-reference/endpoints/secret-syncs/camunda/get-by-id",
                      "api-reference/endpoints/secret-syncs/camunda/get-by-name",
                      "api-reference/endpoints/secret-syncs/camunda/create",
                      "api-reference/endpoints/secret-syncs/camunda/update",
                      "api-reference/endpoints/secret-syncs/camunda/delete",
                      "api-reference/endpoints/secret-syncs/camunda/sync-secrets",
                      "api-reference/endpoints/secret-syncs/camunda/remove-secrets"
                    ]
                  },
                  {
                    "group": "Checkly",
                    "pages": [
                      "api-reference/endpoints/secret-syncs/checkly/list",
                      "api-reference/endpoints/secret-syncs/checkly/get-by-id",
                      "api-reference/endpoints/secret-syncs/checkly/get-by-name",
                      "api-reference/endpoints/secret-syncs/checkly/create",
                      "api-reference/endpoints/secret-syncs/checkly/update",
                      "api-reference/endpoints/secret-syncs/checkly/delete",
                      "api-reference/endpoints/secret-syncs/checkly/sync-secrets",
                      "api-reference/endpoints/secret-syncs/checkly/remove-secrets"
                    ]
                  },
                  {
                    "group": "Cloudflare Pages",
                    "pages": [
                      "api-reference/endpoints/secret-syncs/cloudflare-pages/list",
                      "api-reference/endpoints/secret-syncs/cloudflare-pages/get-by-id",
                      "api-reference/endpoints/secret-syncs/cloudflare-pages/get-by-name",
                      "api-reference/endpoints/secret-syncs/cloudflare-pages/create",
                      "api-reference/endpoints/secret-syncs/cloudflare-pages/update",
                      "api-reference/endpoints/secret-syncs/cloudflare-pages/delete",
                      "api-reference/endpoints/secret-syncs/cloudflare-pages/sync-secrets",
                      "api-reference/endpoints/secret-syncs/cloudflare-pages/remove-secrets"
                    ]
                  },
                  {
                    "group": "Cloudflare Workers",
                    "pages": [
                      "api-reference/endpoints/secret-syncs/cloudflare-workers/list",
                      "api-reference/endpoints/secret-syncs/cloudflare-workers/get-by-id",
                      "api-reference/endpoints/secret-syncs/cloudflare-workers/get-by-name",
                      "api-reference/endpoints/secret-syncs/cloudflare-workers/create",
                      "api-reference/endpoints/secret-syncs/cloudflare-workers/update",
                      "api-reference/endpoints/secret-syncs/cloudflare-workers/delete",
                      "api-reference/endpoints/secret-syncs/cloudflare-workers/sync-secrets",
                      "api-reference/endpoints/secret-syncs/cloudflare-workers/remove-secrets"
                    ]
                  },
                  {
                    "group": "Databricks",
                    "pages": [
                      "api-reference/endpoints/secret-syncs/databricks/list",
                      "api-reference/endpoints/secret-syncs/databricks/get-by-id",
                      "api-reference/endpoints/secret-syncs/databricks/get-by-name",
                      "api-reference/endpoints/secret-syncs/databricks/create",
                      "api-reference/endpoints/secret-syncs/databricks/update",
                      "api-reference/endpoints/secret-syncs/databricks/delete",
                      "api-reference/endpoints/secret-syncs/databricks/sync-secrets",
                      "api-reference/endpoints/secret-syncs/databricks/remove-secrets"
                    ]
                  },
                  {
                    "group": "Digital Ocean",
                    "pages": [
                      "api-reference/endpoints/secret-syncs/digital-ocean-app-platform/list",
                      "api-reference/endpoints/secret-syncs/digital-ocean-app-platform/get-by-id",
                      "api-reference/endpoints/secret-syncs/digital-ocean-app-platform/get-by-name",
                      "api-reference/endpoints/secret-syncs/digital-ocean-app-platform/create",
                      "api-reference/endpoints/secret-syncs/digital-ocean-app-platform/update",
                      "api-reference/endpoints/secret-syncs/digital-ocean-app-platform/delete",
                      "api-reference/endpoints/secret-syncs/digital-ocean-app-platform/sync-secrets",
                      "api-reference/endpoints/secret-syncs/digital-ocean-app-platform/remove-secrets"
                    ]
                  },
                  {
                    "group": "Fly.io",
                    "pages": [
                      "api-reference/endpoints/secret-syncs/flyio/list",
                      "api-reference/endpoints/secret-syncs/flyio/get-by-id",
                      "api-reference/endpoints/secret-syncs/flyio/get-by-name",
                      "api-reference/endpoints/secret-syncs/flyio/create",
                      "api-reference/endpoints/secret-syncs/flyio/update",
                      "api-reference/endpoints/secret-syncs/flyio/delete",
                      "api-reference/endpoints/secret-syncs/flyio/sync-secrets",
                      "api-reference/endpoints/secret-syncs/flyio/remove-secrets"
                    ]
                  },
                  {
                    "group": "GCP Secret Manager",
                    "pages": [
                      "api-reference/endpoints/secret-syncs/gcp-secret-manager/list",
                      "api-reference/endpoints/secret-syncs/gcp-secret-manager/get-by-id",
                      "api-reference/endpoints/secret-syncs/gcp-secret-manager/get-by-name",
                      "api-reference/endpoints/secret-syncs/gcp-secret-manager/create",
                      "api-reference/endpoints/secret-syncs/gcp-secret-manager/update",
                      "api-reference/endpoints/secret-syncs/gcp-secret-manager/delete",
                      "api-reference/endpoints/secret-syncs/gcp-secret-manager/sync-secrets",
                      "api-reference/endpoints/secret-syncs/gcp-secret-manager/import-secrets",
                      "api-reference/endpoints/secret-syncs/gcp-secret-manager/remove-secrets"
                    ]
                  },
                  {
                    "group": "GitHub",
                    "pages": [
                      "api-reference/endpoints/secret-syncs/github/list",
                      "api-reference/endpoints/secret-syncs/github/get-by-id",
                      "api-reference/endpoints/secret-syncs/github/get-by-name",
                      "api-reference/endpoints/secret-syncs/github/create",
                      "api-reference/endpoints/secret-syncs/github/update",
                      "api-reference/endpoints/secret-syncs/github/delete",
                      "api-reference/endpoints/secret-syncs/github/sync-secrets",
                      "api-reference/endpoints/secret-syncs/github/remove-secrets"
                    ]
                  },
                  {
                    "group": "GitLab",
                    "pages": [
                      "api-reference/endpoints/secret-syncs/gitlab/list",
                      "api-reference/endpoints/secret-syncs/gitlab/get-by-id",
                      "api-reference/endpoints/secret-syncs/gitlab/get-by-name",
                      "api-reference/endpoints/secret-syncs/gitlab/create",
                      "api-reference/endpoints/secret-syncs/gitlab/update",
                      "api-reference/endpoints/secret-syncs/gitlab/delete",
                      "api-reference/endpoints/secret-syncs/gitlab/sync-secrets",
                      "api-reference/endpoints/secret-syncs/gitlab/remove-secrets"
                    ]
                  },
                  {
                    "group": "Hashicorp Vault",
                    "pages": [
                      "api-reference/endpoints/secret-syncs/hashicorp-vault/list",
                      "api-reference/endpoints/secret-syncs/hashicorp-vault/get-by-id",
                      "api-reference/endpoints/secret-syncs/hashicorp-vault/get-by-name",
                      "api-reference/endpoints/secret-syncs/hashicorp-vault/create",
                      "api-reference/endpoints/secret-syncs/hashicorp-vault/update",
                      "api-reference/endpoints/secret-syncs/hashicorp-vault/delete",
                      "api-reference/endpoints/secret-syncs/hashicorp-vault/sync-secrets",
                      "api-reference/endpoints/secret-syncs/hashicorp-vault/import-secrets",
                      "api-reference/endpoints/secret-syncs/hashicorp-vault/remove-secrets"
                    ]
                  },
                  {
                    "group": "Heroku",
                    "pages": [
                      "api-reference/endpoints/secret-syncs/heroku/list",
                      "api-reference/endpoints/secret-syncs/heroku/get-by-id",
                      "api-reference/endpoints/secret-syncs/heroku/get-by-name",
                      "api-reference/endpoints/secret-syncs/heroku/create",
                      "api-reference/endpoints/secret-syncs/heroku/update",
                      "api-reference/endpoints/secret-syncs/heroku/delete",
                      "api-reference/endpoints/secret-syncs/heroku/sync-secrets",
                      "api-reference/endpoints/secret-syncs/heroku/remove-secrets"
                    ]
                  },
                  {
                    "group": "Humanitec",
                    "pages": [
                      "api-reference/endpoints/secret-syncs/humanitec/list",
                      "api-reference/endpoints/secret-syncs/humanitec/get-by-id",
                      "api-reference/endpoints/secret-syncs/humanitec/get-by-name",
                      "api-reference/endpoints/secret-syncs/humanitec/create",
                      "api-reference/endpoints/secret-syncs/humanitec/update",
                      "api-reference/endpoints/secret-syncs/humanitec/delete",
                      "api-reference/endpoints/secret-syncs/humanitec/sync-secrets",
                      "api-reference/endpoints/secret-syncs/humanitec/remove-secrets"
                    ]
                  },
                  {
                    "group": "Netlify",
                    "pages": [
                      "api-reference/endpoints/secret-syncs/netlify/list",
                      "api-reference/endpoints/secret-syncs/netlify/get-by-id",
                      "api-reference/endpoints/secret-syncs/netlify/get-by-name",
                      "api-reference/endpoints/secret-syncs/netlify/create",
                      "api-reference/endpoints/secret-syncs/netlify/update",
                      "api-reference/endpoints/secret-syncs/netlify/delete",
                      "api-reference/endpoints/secret-syncs/netlify/sync-secrets",
                      "api-reference/endpoints/secret-syncs/netlify/remove-secrets"
                    ]
                  },
                  {
                    "group": "OCI",
                    "pages": [
                      "api-reference/endpoints/secret-syncs/oci-vault/list",
                      "api-reference/endpoints/secret-syncs/oci-vault/get-by-id",
                      "api-reference/endpoints/secret-syncs/oci-vault/get-by-name",
                      "api-reference/endpoints/secret-syncs/oci-vault/create",
                      "api-reference/endpoints/secret-syncs/oci-vault/update",
                      "api-reference/endpoints/secret-syncs/oci-vault/delete",
                      "api-reference/endpoints/secret-syncs/oci-vault/sync-secrets",
                      "api-reference/endpoints/secret-syncs/oci-vault/import-secrets",
                      "api-reference/endpoints/secret-syncs/oci-vault/remove-secrets"
                    ]
                  },
                  {
                    "group": "Railway",
                    "pages": [
                      "api-reference/endpoints/secret-syncs/railway/list",
                      "api-reference/endpoints/secret-syncs/railway/get-by-id",
                      "api-reference/endpoints/secret-syncs/railway/get-by-name",
                      "api-reference/endpoints/secret-syncs/railway/create",
                      "api-reference/endpoints/secret-syncs/railway/update",
                      "api-reference/endpoints/secret-syncs/railway/delete",
                      "api-reference/endpoints/secret-syncs/railway/sync-secrets",
                      "api-reference/endpoints/secret-syncs/railway/import-secrets",
                      "api-reference/endpoints/secret-syncs/railway/remove-secrets"
                    ]
                  },
                  {
                    "group": "Render",
                    "pages": [
                      "api-reference/endpoints/secret-syncs/render/list",
                      "api-reference/endpoints/secret-syncs/render/get-by-id",
                      "api-reference/endpoints/secret-syncs/render/get-by-name",
                      "api-reference/endpoints/secret-syncs/render/create",
                      "api-reference/endpoints/secret-syncs/render/update",
                      "api-reference/endpoints/secret-syncs/render/delete",
                      "api-reference/endpoints/secret-syncs/render/sync-secrets",
                      "api-reference/endpoints/secret-syncs/render/import-secrets",
                      "api-reference/endpoints/secret-syncs/render/remove-secrets"
                    ]
                  },
                  {
                    "group": "Supabase",
                    "pages": [
                      "api-reference/endpoints/secret-syncs/supabase/list",
                      "api-reference/endpoints/secret-syncs/supabase/get-by-id",
                      "api-reference/endpoints/secret-syncs/supabase/get-by-name",
                      "api-reference/endpoints/secret-syncs/supabase/create",
                      "api-reference/endpoints/secret-syncs/supabase/update",
                      "api-reference/endpoints/secret-syncs/supabase/delete",
                      "api-reference/endpoints/secret-syncs/supabase/sync-secrets",
                      "api-reference/endpoints/secret-syncs/supabase/remove-secrets"
                    ]
                  },
                  {
                    "group": "TeamCity",
                    "pages": [
                      "api-reference/endpoints/secret-syncs/teamcity/list",
                      "api-reference/endpoints/secret-syncs/teamcity/get-by-id",
                      "api-reference/endpoints/secret-syncs/teamcity/get-by-name",
                      "api-reference/endpoints/secret-syncs/teamcity/create",
                      "api-reference/endpoints/secret-syncs/teamcity/update",
                      "api-reference/endpoints/secret-syncs/teamcity/delete",
                      "api-reference/endpoints/secret-syncs/teamcity/sync-secrets",
                      "api-reference/endpoints/secret-syncs/teamcity/import-secrets",
                      "api-reference/endpoints/secret-syncs/teamcity/remove-secrets"
                    ]
                  },
                  {
                    "group": "Terraform Cloud",
                    "pages": [
                      "api-reference/endpoints/secret-syncs/terraform-cloud/list",
                      "api-reference/endpoints/secret-syncs/terraform-cloud/get-by-id",
                      "api-reference/endpoints/secret-syncs/terraform-cloud/get-by-name",
                      "api-reference/endpoints/secret-syncs/terraform-cloud/create",
                      "api-reference/endpoints/secret-syncs/terraform-cloud/update",
                      "api-reference/endpoints/secret-syncs/terraform-cloud/delete",
                      "api-reference/endpoints/secret-syncs/terraform-cloud/sync-secrets",
                      "api-reference/endpoints/secret-syncs/terraform-cloud/remove-secrets"
                    ]
                  },
                  {
                    "group": "Vercel",
                    "pages": [
                      "api-reference/endpoints/secret-syncs/vercel/list",
                      "api-reference/endpoints/secret-syncs/vercel/get-by-id",
                      "api-reference/endpoints/secret-syncs/vercel/get-by-name",
                      "api-reference/endpoints/secret-syncs/vercel/create",
                      "api-reference/endpoints/secret-syncs/vercel/update",
                      "api-reference/endpoints/secret-syncs/vercel/delete",
                      "api-reference/endpoints/secret-syncs/vercel/sync-secrets",
                      "api-reference/endpoints/secret-syncs/vercel/import-secrets",
                      "api-reference/endpoints/secret-syncs/vercel/remove-secrets"
                    ]
                  },
                  {
                    "group": "Windmill",
                    "pages": [
                      "api-reference/endpoints/secret-syncs/windmill/list",
                      "api-reference/endpoints/secret-syncs/windmill/get-by-id",
                      "api-reference/endpoints/secret-syncs/windmill/get-by-name",
                      "api-reference/endpoints/secret-syncs/windmill/create",
                      "api-reference/endpoints/secret-syncs/windmill/update",
                      "api-reference/endpoints/secret-syncs/windmill/delete",
                      "api-reference/endpoints/secret-syncs/windmill/sync-secrets",
                      "api-reference/endpoints/secret-syncs/windmill/import-secrets",
                      "api-reference/endpoints/secret-syncs/windmill/remove-secrets"
                    ]
                  },
                  {
                    "group": "Zabbix",
                    "pages": [
                      "api-reference/endpoints/secret-syncs/zabbix/list",
                      "api-reference/endpoints/secret-syncs/zabbix/get-by-id",
                      "api-reference/endpoints/secret-syncs/zabbix/get-by-name",
                      "api-reference/endpoints/secret-syncs/zabbix/create",
                      "api-reference/endpoints/secret-syncs/zabbix/update",
                      "api-reference/endpoints/secret-syncs/zabbix/delete",
                      "api-reference/endpoints/secret-syncs/zabbix/sync-secrets",
                      "api-reference/endpoints/secret-syncs/zabbix/import-secrets",
                      "api-reference/endpoints/secret-syncs/zabbix/remove-secrets"
                    ]
                  }
                ]
              },
              {
                "group": "Integrations",
                "pages": [
                  "api-reference/endpoints/integrations/create-auth",
                  "api-reference/endpoints/integrations/list-auth",
                  "api-reference/endpoints/integrations/find-auth",
                  "api-reference/endpoints/integrations/delete-auth",
                  "api-reference/endpoints/integrations/delete-auth-by-id",
                  "api-reference/endpoints/integrations/create",
                  "api-reference/endpoints/integrations/update",
                  "api-reference/endpoints/integrations/delete",
                  "api-reference/endpoints/integrations/list-project-integrations"
                ]
              },
              {
                "group": "Service Tokens",
                "pages": ["api-reference/endpoints/service-tokens/get"]
              },
              {
                "group": "Audit Logs",
                "pages": ["api-reference/endpoints/audit-logs/export-audit-log"]
              }
            ]
          },
          {
            "group": "Infisical PKI",
            "pages": [
              {
                "group": "Subscribers",
                "pages": [
                  "api-reference/endpoints/pki/subscribers/list-certs",
                  "api-reference/endpoints/pki/subscribers/create",
                  "api-reference/endpoints/pki/subscribers/read",
                  "api-reference/endpoints/pki/subscribers/update",
                  "api-reference/endpoints/pki/subscribers/delete",
                  "api-reference/endpoints/pki/subscribers/issue-cert",
                  "api-reference/endpoints/pki/subscribers/sign-cert",
                  "api-reference/endpoints/pki/subscribers/order-cert",
                  "api-reference/endpoints/pki/subscribers/get-latest-cert-bundle"
                ]
              },
              {
                "group": "Certificate Authorities",
                "pages": [
                  {
                    "group": "ACME",
                    "pages": [
                      "api-reference/endpoints/certificate-authorities/acme/list",
                      "api-reference/endpoints/certificate-authorities/acme/create",
                      "api-reference/endpoints/certificate-authorities/acme/read",
                      "api-reference/endpoints/certificate-authorities/acme/update",
                      "api-reference/endpoints/certificate-authorities/acme/delete"
                    ]
                  },
                  {
                    "group": "Internal",
                    "pages": [
                      "api-reference/endpoints/certificate-authorities/internal/list",
                      "api-reference/endpoints/certificate-authorities/internal/create",
                      "api-reference/endpoints/certificate-authorities/internal/read",
                      "api-reference/endpoints/certificate-authorities/internal/update",
                      "api-reference/endpoints/certificate-authorities/internal/delete"
                    ]
                  },
                  "api-reference/endpoints/certificate-authorities/list",
                  "api-reference/endpoints/certificate-authorities/create",
                  "api-reference/endpoints/certificate-authorities/read",
                  "api-reference/endpoints/certificate-authorities/update",
                  "api-reference/endpoints/certificate-authorities/delete",
                  "api-reference/endpoints/certificate-authorities/renew",
                  "api-reference/endpoints/certificate-authorities/list-ca-certs",
                  "api-reference/endpoints/certificate-authorities/csr",
                  "api-reference/endpoints/certificate-authorities/cert",
                  "api-reference/endpoints/certificate-authorities/sign-intermediate",
                  "api-reference/endpoints/certificate-authorities/import-cert",
                  "api-reference/endpoints/certificate-authorities/issue-cert",
                  "api-reference/endpoints/certificate-authorities/sign-cert",
                  "api-reference/endpoints/certificate-authorities/crl"
                ]
              },
              {
                "group": "Certificates",
                "pages": [
                  "api-reference/endpoints/certificates/list",
                  "api-reference/endpoints/certificates/read",
                  "api-reference/endpoints/certificates/revoke",
                  "api-reference/endpoints/certificates/delete",
                  "api-reference/endpoints/certificates/cert-body",
                  "api-reference/endpoints/certificates/bundle",
                  "api-reference/endpoints/certificates/private-key",
                  "api-reference/endpoints/certificates/issue-certificate",
                  "api-reference/endpoints/certificates/sign-certificate"
                ]
              },
              {
                "group": "Certificate Templates",
                "pages": [
                  "api-reference/endpoints/certificate-templates/create",
                  "api-reference/endpoints/certificate-templates/update",
                  "api-reference/endpoints/certificate-templates/get-by-id",
                  "api-reference/endpoints/certificate-templates/delete"
                ]
              },
              {
                "group": "Certificate Collections",
                "pages": [
                  "api-reference/endpoints/pki-collections/create",
                  "api-reference/endpoints/pki-collections/read",
                  "api-reference/endpoints/pki-collections/update",
                  "api-reference/endpoints/pki-collections/delete",
                  "api-reference/endpoints/pki-collections/add-item",
                  "api-reference/endpoints/pki-collections/list-items",
                  "api-reference/endpoints/pki-collections/delete-item"
                ]
              },
              {
                "group": "PKI Alerting",
                "pages": [
                  "api-reference/endpoints/pki-alerts/create",
                  "api-reference/endpoints/pki-alerts/read",
                  "api-reference/endpoints/pki-alerts/update",
                  "api-reference/endpoints/pki-alerts/delete"
                ]
              }
            ]
          },
          {
            "group": "Infisical SSH",
            "pages": [
              {
                "group": "Hosts",
                "pages": [
                  "api-reference/endpoints/ssh/hosts/list-my",
                  "api-reference/endpoints/ssh/hosts/list",
                  "api-reference/endpoints/ssh/hosts/create",
                  "api-reference/endpoints/ssh/hosts/read",
                  "api-reference/endpoints/ssh/hosts/update",
                  "api-reference/endpoints/ssh/hosts/delete",
                  "api-reference/endpoints/ssh/hosts/issue-host-cert",
                  "api-reference/endpoints/ssh/hosts/issue-user-cert",
                  "api-reference/endpoints/ssh/hosts/read-user-ca-pk",
                  "api-reference/endpoints/ssh/hosts/read-host-ca-pk"
                ]
              },
              {
                "group": "Host Groups",
                "pages": [
                  "api-reference/endpoints/ssh/groups/list",
                  "api-reference/endpoints/ssh/groups/create",
                  "api-reference/endpoints/ssh/groups/read",
                  "api-reference/endpoints/ssh/groups/update",
                  "api-reference/endpoints/ssh/groups/delete",
                  "api-reference/endpoints/ssh/groups/add-host",
                  "api-reference/endpoints/ssh/groups/list-hosts",
                  "api-reference/endpoints/ssh/groups/remove-host"
                ]
              },
              {
                "group": "Certificates",
                "pages": [
                  "api-reference/endpoints/ssh/certificates/issue-credentials",
                  "api-reference/endpoints/ssh/certificates/sign-key"
                ]
              },
              {
                "group": "Certificate Authorities",
                "pages": [
                  "api-reference/endpoints/ssh/ca/list",
                  "api-reference/endpoints/ssh/ca/create",
                  "api-reference/endpoints/ssh/ca/read",
                  "api-reference/endpoints/ssh/ca/update",
                  "api-reference/endpoints/ssh/ca/delete",
                  "api-reference/endpoints/ssh/ca/public-key",
                  "api-reference/endpoints/ssh/ca/list-certificate-templates"
                ]
              },
              {
                "group": "Certificate Templates",
                "pages": [
                  "api-reference/endpoints/ssh/certificate-templates/list",
                  "api-reference/endpoints/ssh/certificate-templates/create",
                  "api-reference/endpoints/ssh/certificate-templates/read",
                  "api-reference/endpoints/ssh/certificate-templates/update",
                  "api-reference/endpoints/ssh/certificate-templates/delete"
                ]
              }
            ]
          },
          {
            "group": "Infisical KMS",
            "pages": [
              {
                "group": "Keys",
                "pages": [
                  "api-reference/endpoints/kms/keys/list",
                  "api-reference/endpoints/kms/keys/get-by-id",
                  "api-reference/endpoints/kms/keys/get-by-name",
                  "api-reference/endpoints/kms/keys/create",
                  "api-reference/endpoints/kms/keys/update",
                  "api-reference/endpoints/kms/keys/delete"
                ]
              },
              {
                "group": "Encryption",
                "pages": [
                  "api-reference/endpoints/kms/encryption/encrypt",
                  "api-reference/endpoints/kms/encryption/decrypt"
                ]
              },
              {
                "group": "Signing",
                "pages": [
                  "api-reference/endpoints/kms/signing/sign",
                  "api-reference/endpoints/kms/signing/verify",
                  "api-reference/endpoints/kms/signing/public-key",
                  "api-reference/endpoints/kms/signing/signing-algorithms"
                ]
              }
            ]
          }
        ]
      },
      {
        "tab": "SDKs",
        "groups": [
          {
            "group": "Overview",
            "pages": ["sdks/overview"]
          },
          {
            "group": "SDK's",
            "pages": [
              "sdks/languages/node",
              "sdks/languages/python",
              "sdks/languages/java",
              "sdks/languages/csharp",
              "sdks/languages/cpp",
              "sdks/languages/rust",
              "sdks/languages/go",
              "sdks/languages/ruby"
            ]
          }
        ]
      },
      {
        "tab": "Changelog",
        "groups": [
          {
            "group": "Overview",
            "pages": ["changelog/overview"]
          }
        ]
      }
    ]
  },
  "logo": {
    "light": "/logo/light.svg",
    "dark": "/logo/dark.svg",
    "href": "https://infisical.com"
  },
  "api": {
    "openapi": "https://app.infisical.com/api/docs/json",
    "mdx": {
      "server": ["https://app.infisical.com"]
    }
  },
  "appearance": {
    "default": "light",
    "strict": true
  },
  "background": {
    "color": {
      "light": "#ffffff",
      "dark": "#0D1117"
    }
  },
  "navbar": {
    "links": [
      {
        "label": "Log In",
        "href": "https://app.infisical.com/login"
      }
    ],
    "primary": {
      "type": "button",
      "label": "Start for Free",
      "href": "https://app.infisical.com/signup"
    }
  },
  "footer": {
    "socials": {
      "x": "https://www.twitter.com/infisical/",
      "linkedin": "https://www.linkedin.com/company/infisical/",
      "github": "https://github.com/Infisical/infisical-cli",
      "slack": "https://infisical.com/slack"
    },
    "links": [
      {
        "header": "PRODUCT",
        "items": [
          {
            "label": "Secret Management",
            "href": "https://infisical.com/"
          },
          {
            "label": "Secret Scanning",
            "href": "https://infisical.com/radar"
          },
          {
            "label": "Share Secrets",
            "href": "https://app.infisical.com/share-secret"
          },
          {
            "label": "Pricing",
            "href": "https://infisical.com/pricing"
          },
          {
            "label": "Security",
            "href": "https://infisical.com/docs/internals/security"
          },
          {
            "label": "Blog",
            "href": "https://infisical.com/blog"
          },
          {
            "label": "Infisical vs Vault",
            "href": "https://infisical.com/infisical-vs-hashicorp-vault"
          },
          {
            "label": "Forum",
            "href": "https://questions.infisical.com/"
          }
        ]
      },
      {
        "header": "USE CASES",
        "items": [
          {
            "label": "Infisical Agent",
            "href": "https://infisical.com/docs/documentation/getting-started/introduction"
          },
          {
            "label": "Kubernetes",
            "href": "https://infisical.com/docs/integrations/platforms/kubernetes"
          },
          {
            "label": "Dynamic Secrets",
            "href": "https://infisical.com/docs/documentation/platform/dynamic-secrets/overview"
          },
          {
            "label": "Terraform",
            "href": "https://infisical.com/docs/integrations/frameworks/terraform"
          },
          {
            "label": "Ansible",
            "href": "https://infisical.com/docs/integrations/platforms/ansible"
          },
          {
            "label": "Jenkins",
            "href": "https://infisical.com/docs/integrations/cicd/jenkins"
          },
          {
            "label": "Docker",
            "href": "https://infisical.com/docs/integrations/platforms/docker-intro"
          },
          {
            "label": "AWS ECS",
            "href": "https://infisical.com/docs/integrations/platforms/ecs-with-agent"
          },
          {
            "label": "GitLab",
            "href": "https://infisical.com/docs/integrations/cicd/gitlab"
          },
          {
            "label": "GitHub",
            "href": "https://infisical.com/docs/integrations/cicd/githubactions"
          },
          {
            "label": "SDK",
            "href": "https://infisical.com/docs/sdks/overview"
          }
        ]
      },
      {
        "header": "DEVELOPERS",
        "items": [
          {
            "label": "Changelog",
            "href": "https://www.infisical.com/docs/changelog"
          },
          {
            "label": "Status",
            "href": "https://status.infisical.com/"
          },
          {
            "label": "Feedback & Requests",
            "href": "https://github.com/Infisical/infisical/issues"
          },
          {
            "label": "Trust of Center",
            "href": "https://app.vanta.com/infisical.com/trust/hoop8cr78cuarxo9sztvs"
          },
          {
            "label": "Open Source Friends",
            "href": "https://infisical.com/infisical-friends"
          },
          {
            "label": "How to contribute",
            "href": "https://www.infisical.com/infisical-heroes"
          }
        ]
      },
      {
        "header": "OTHERS",
        "items": [
          {
            "label": "Customers",
            "href": "https://infisical.com/customers/traba"
          },
          {
            "label": "Company Handbook",
            "href": "https://infisical.com/wiki/handbook/overview"
          },
          {
            "label": "Careers",
            "href": "https://infisical.com/careers"
          },
          {
            "label": "Terms of Service",
            "href": "https://infisical.com/terms"
          },
          {
            "label": "Privacy Policy",
            "href": "https://infisical.com/privacy"
          },
          {
            "label": "Subprocessors",
            "href": "https://infisical.com/subprocessors"
          },
          {
            "label": "SLA",
            "href": "https://infisical.com/sla"
          },
          {
            "label": "Team Email",
            "href": "mailto:team@infisical.com"
          },
          {
            "label": "Sales",
            "href": "mailto:sales@infisical.com"
          },
          {
            "label": "Support",
            "href": "https://infisical.com/slack"
          }
        ]
      }
    ]
  },
  "integrations": {
    "koala": {
      "publicApiKey": "pk_b50d7184e0e39ddd5cdb43cf6abeadd9b97d"
    }
  }
}<|MERGE_RESOLUTION|>--- conflicted
+++ resolved
@@ -41,10 +41,6 @@
             "group": "Platform Reference",
             "pages": [
               "documentation/platform/organization",
-<<<<<<< HEAD
-              "documentation/platform/project",
-=======
->>>>>>> 59cffe8c
               "documentation/platform/event-subscriptions",
               "documentation/platform/folder",
               {
