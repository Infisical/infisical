--- conflicted
+++ resolved
@@ -32,11 +32,7 @@
 <ParamField query="HOST" type="string" default="localhost" optional>
   Specifies the network interface Infisical will bind to when accepting incoming connections.
 
-<<<<<<< HEAD
-By default, Infisical binds to `localhost`, which restricts access to connections from the same machine.
-=======
   By default, Infisical binds to `localhost`, which restricts access to connections from the same machine.
->>>>>>> 058394f8
 
 To make the application accessible externally (e.g., for self-hosted deployments), set this to `0.0.0.0`, which tells the server to listen on all network interfaces.
 
@@ -102,13 +98,8 @@
 </ParamField>
 
 <ParamField query="DB_ROOT_CERT" type="string" default="" optional>
-<<<<<<< HEAD
-  Configure the SSL certificate for securing a Postgres connection by first
-  encoding it in base64. Use the command below to encode your certificate:
-=======
   Configure the SSL certificate for securing a Postgres connection by first encoding it in base64.
   Use the following command to encode your certificate: `echo "<certificate>" | base64`
->>>>>>> 058394f8
 </ParamField>
 
 <ParamField query="DB_READ_REPLICAS" type="string" default="" optional>
