---
title: "Local development"
description: "This guide will help you set up and run the Infisical platform in local development."
---

import SetupFork from "/snippets/setup-fork.mdx";
import SetupMintlify from "/snippets/setup-mintlify.mdx";
import Contributing from "/snippets/contributing.mdx";

<SetupFork />

## Set up environment variables

Start by creating a `.env` file at the root of the Infisical directory then copy the contents of the file below to it.

<<<<<<< HEAD
<Warning>
The pre-populated environment variable values above are meant to be used in development only. They should never be used in production.
</Warning>

<Accordion title=".env file content">
  ```sh 
  # Keys (required key for platform encryption/decryption ops)
  ENCRYPTION_KEY=6c1fe4e407b8911c104518103505b218

  # JWT (required secrets to sign JWT tokens)
  AUTH_SECRET=5lrMXKKWCVocS/uerPsl7V+TX/aaUaI7iDkgl3tSmLE=

  # Postgres (required)
  DB_CONNECTION_URI=postgres://infisical:infisical@db/infisical?sslmode=disable
  POSTGRES_PASSWORD=infisical
  POSTGRES_USER=infisical
  POSTGRES_DB=infisical

  # Redis (required)
  REDIS_URL=redis://redis:6379

  # Website URL (required)
  SITE_URL=http://localhost:8080

  # Mail/SMTP
  SMTP_HOST='smtp-server'
  SMTP_PORT='1025'
  SMTP_NAME='local'
  SMTP_USERNAME='team@infisical.com'
  SMTP_PASSWORD=
  ```
</Accordion>

View all available [environment variables](https://infisical.com/docs/self-hosting/configuration/envars) and guidance for each.
=======
Start by creating a .env file at the root of the Infisical directory then copy the contents of the file linked [here](https://github.com/Infisical/infisical/blob/main/.env.example). View all available [environment variables](https://infisical.com/docs/self-hosting/configuration/envars) and guidance for each.
>>>>>>> 90b55a94

## Starting Infisical for development

We use Docker to spin up all required services for Infisical in local development. If you are unfamiliar with Docker, don’t worry, all you have to do is install Docker for your
<<<<<<< HEAD
machine and run the command below to start up the development server.

### Requirements
=======
machine and run the command below to start up the development server. 

#### Start local server 

```bash
docker-compose -f docker-compose.dev.yml up --build --force-recreate
```
#### Access local server 

Once all the services have spun up, browse to http://localhost:8080.
>>>>>>> 90b55a94

You need to have at least the below tools installed on your machine

- [Docker](https://docs.docker.com/engine/install/)
- [NPM](https://docs.npmjs.com/downloading-and-installing-node-js-and-npm/) or [Yarn](https://classic.yarnpkg.com/lang/en/docs/install/)

### Start local server

```sh
docker-compose -f docker-compose.dev.yml up --build --force-recreate
````

### Access local server

Once all the services have spun up, browse to http://localhost:8080. To sign in, you'll have to create the admin user when prompted.

### Shutdown local server

```sh
# To stop environment use Control+C (on Mac) CTRL+C (on Win) or
docker-compose -f docker-compose.dev.yml down
```

<SetupMintlify />

<Contributing /><|MERGE_RESOLUTION|>--- conflicted
+++ resolved
@@ -11,66 +11,14 @@
 
 ## Set up environment variables
 
-Start by creating a `.env` file at the root of the Infisical directory then copy the contents of the file below to it.
-
-<<<<<<< HEAD
-<Warning>
-The pre-populated environment variable values above are meant to be used in development only. They should never be used in production.
-</Warning>
-
-<Accordion title=".env file content">
-  ```sh 
-  # Keys (required key for platform encryption/decryption ops)
-  ENCRYPTION_KEY=6c1fe4e407b8911c104518103505b218
-
-  # JWT (required secrets to sign JWT tokens)
-  AUTH_SECRET=5lrMXKKWCVocS/uerPsl7V+TX/aaUaI7iDkgl3tSmLE=
-
-  # Postgres (required)
-  DB_CONNECTION_URI=postgres://infisical:infisical@db/infisical?sslmode=disable
-  POSTGRES_PASSWORD=infisical
-  POSTGRES_USER=infisical
-  POSTGRES_DB=infisical
-
-  # Redis (required)
-  REDIS_URL=redis://redis:6379
-
-  # Website URL (required)
-  SITE_URL=http://localhost:8080
-
-  # Mail/SMTP
-  SMTP_HOST='smtp-server'
-  SMTP_PORT='1025'
-  SMTP_NAME='local'
-  SMTP_USERNAME='team@infisical.com'
-  SMTP_PASSWORD=
-  ```
-</Accordion>
-
-View all available [environment variables](https://infisical.com/docs/self-hosting/configuration/envars) and guidance for each.
-=======
-Start by creating a .env file at the root of the Infisical directory then copy the contents of the file linked [here](https://github.com/Infisical/infisical/blob/main/.env.example). View all available [environment variables](https://infisical.com/docs/self-hosting/configuration/envars) and guidance for each.
->>>>>>> 90b55a94
+Start by creating a `.env` file at the root of the Infisical directory then copy its contents linked [here](https://github.com/Infisical/infisical/blob/main/.env.example). View all available [environment variables](https://infisical.com/docs/self-hosting/configuration/envars) and guidance for each.
 
 ## Starting Infisical for development
 
 We use Docker to spin up all required services for Infisical in local development. If you are unfamiliar with Docker, don’t worry, all you have to do is install Docker for your
-<<<<<<< HEAD
 machine and run the command below to start up the development server.
 
 ### Requirements
-=======
-machine and run the command below to start up the development server. 
-
-#### Start local server 
-
-```bash
-docker-compose -f docker-compose.dev.yml up --build --force-recreate
-```
-#### Access local server 
-
-Once all the services have spun up, browse to http://localhost:8080.
->>>>>>> 90b55a94
 
 You need to have at least the below tools installed on your machine
 
@@ -81,7 +29,7 @@
 
 ```sh
 docker-compose -f docker-compose.dev.yml up --build --force-recreate
-````
+```
 
 ### Access local server
 
