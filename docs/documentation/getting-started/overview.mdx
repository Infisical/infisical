--- conflicted
+++ resolved
@@ -46,20 +46,11 @@
   >
     Manage access to resources like databases, servers, and accounts with policy-based controls and approvals.
   </Card>
-<<<<<<< HEAD
   <Card
     title="Infisical KMS"
     href="/documentation/platform/kms/overview"
   >
-  Encrypt and decrypt sensitive data using a centralized key management system.
-=======
-</Columns>
-
-<Columns cols="1">
-  <Card title="Infisical KMS" href="/documentation/platform/kms/overview">
-    Encrypt and decrypt sensitive data using a centralized key management
-    system.
->>>>>>> 0d43e485
+    Encrypt and decrypt sensitive data using a centralized key management system.
   </Card>
 </Columns>
 
