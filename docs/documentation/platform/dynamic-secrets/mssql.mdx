--- conflicted
+++ resolved
@@ -58,15 +58,6 @@
     	Password that will be used to create dynamic secrets
     </ParamField>
 
-<<<<<<< HEAD
-	<ParamField path="Database Name" type="string" required>
-		Name of the database for which you want to create dynamic secrets
-	</ParamField>
-
-	<ParamField path="CA(SSL)" type="string">
-		A CA may be required if your DB requires it for incoming connections. AWS RDS instances with default settings will requires a CA which can be downloaded [here](https://docs.aws.amazon.com/AmazonRDS/latest/UserGuide/UsingWithRDS.SSL.html#UsingWithRDS.SSL.CertificatesAllRegions).
-	</ParamField>
-=======
     <ParamField path="Database Name" type="string" required>
     	Name of the database for which you want to create dynamic secrets
     </ParamField>
@@ -74,7 +65,6 @@
     <ParamField path="CA(SSL)" type="string">
     	A CA may be required if your DB requires it for incoming connections. AWS RDS instances with default settings will requires a CA which can be downloaded [here](https://docs.aws.amazon.com/AmazonRDS/latest/UserGuide/UsingWithRDS.SSL.html#UsingWithRDS.SSL.CertificatesAllRegions).
     </ParamField>
->>>>>>> d1faed56
 
     ![Dynamic Secret Setup Modal](../../../images/platform/dynamic-secrets/dynamic-secret-setup-modal-mssql.png)
 
@@ -109,17 +99,11 @@
   <Step title="Click 'Submit'">
   	After submitting the form, you will see a dynamic secret created in the dashboard.
 
-<<<<<<< HEAD
-	<Note>
-		If this step fails, you may have to add the CA certficate.
-	</Note>
-=======
     <Note>
     	If this step fails, you may have to add the CA certificate.
     </Note>
 
     ![Dynamic Secret](../../../images/platform/dynamic-secrets/dynamic-secret.png)
->>>>>>> d1faed56
 
   </Step>
   <Step title="Generate dynamic secrets">
@@ -138,29 +122,16 @@
     	Ensure that the TTL for the lease fall within the maximum TTL defined when configuring the dynamic secret.
     </Tip>
 
-<<<<<<< HEAD
-	<Tip>
-		Ensure that the TTL for the lease falls within the maximum TTL defined when configuring the dynamic secret.
-	</Tip>
-=======
->>>>>>> d1faed56
 
     Once you click the `Submit` button, a new secret lease will be generated and the credentials for it will be shown to you.
 
-<<<<<<< HEAD
-	Once you click the `Submit` button, a new secret lease will be generated and the credentials for it will be shown to you.
-=======
     ![Provision Lease](/images/platform/dynamic-secrets/lease-values.png)
->>>>>>> d1faed56
 
   </Step>
 </Steps>
 
 ## Audit or Revoke Leases
-<<<<<<< HEAD
-=======
 
->>>>>>> d1faed56
 Once you have created one or more leases, you will be able to access them by clicking on the respective dynamic secret item on the dashboard.
 This will allow you to see the expiration time of the lease or delete the lease before it's set time to live.
 
