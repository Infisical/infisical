--- conflicted
+++ resolved
@@ -162,15 +162,12 @@
               tokens for the target service account.
             </Note>
 
-<<<<<<< HEAD
-=======
             <Note>
               When using Gateway authentication, the Gateway will access the Kubernetes API server
               using its internal cluster URL (typically https://kubernetes.default.svc) and TLS configuration.
               You don't need to specify these values separately in the dynamic secret configuration.
             </Note>
 
->>>>>>> dbf7ecc9
             1. Deploy the Infisical Gateway in your cluster
             2. Set up RBAC permissions for the Gateway's service account:
             ```yaml rbac.yaml
@@ -215,10 +212,7 @@
         - Automatically clean up service accounts after token expiration
         - Assign different roles to different users or applications
         - Maintain strict control over service account permissions
-<<<<<<< HEAD
-=======
         - Support multiple namespaces with a single dynamic secret configuration
->>>>>>> dbf7ecc9
 
         ### Prerequisites
 
@@ -226,8 +220,6 @@
         - Cluster access token with permissions to create service accounts and manage RBAC
         - (Optional) [Gateway](/documentation/platform/gateways/overview) for private cluster access
 
-<<<<<<< HEAD
-=======
         ### Namespace Support
 
         When configuring a dynamic secret, you can specify multiple allowed namespaces as a comma-separated list. During lease creation, you can then specify which namespace to use from this allowed list. This provides flexibility while maintaining security by:
@@ -238,7 +230,6 @@
 
         For example, if you configure a dynamic secret with allowed namespaces "default,kube-system,monitoring", you can create leases that use any of these namespaces while preventing access to other namespaces in your cluster.
 
->>>>>>> dbf7ecc9
         ### Authentication Setup
 
         Choose your authentication method:
@@ -344,15 +335,12 @@
               manage service accounts, their tokens, and RBAC resources.
             </Note>
 
-<<<<<<< HEAD
-=======
             <Note>
               When using Gateway authentication, the Gateway will access the Kubernetes API server
               using its internal cluster URL (typically https://kubernetes.default.svc) and TLS configuration.
               You don't need to specify these values separately in the dynamic secret configuration.
             </Note>
 
->>>>>>> dbf7ecc9
             1. Deploy the Infisical Gateway in your cluster
             2. Set up RBAC permissions for the Gateway's service account:
             ```yaml rbac.yaml
@@ -446,33 +434,12 @@
     </ParamField>
     <ParamField path="Auth Method" type="string" required>
       Choose between Token (API) or Gateway authentication. If using Gateway, the Gateway must be deployed in your Kubernetes cluster.
-<<<<<<< HEAD
     </ParamField>
     <ParamField path="Cluster Token" type="string" required>
       Token with permissions to create service accounts and manage RBAC (required when using Token authentication)
     </ParamField>
     <ParamField path="Credential Type" type="string" required>
       Choose between Static (predefined service account) or Dynamic (temporary service accounts with role assignments)
-    </ParamField>
-    <ParamField path="Service Account Name" type="string" required>
-      Name of the service account to generate tokens for (required for Static credentials)
-    </ParamField>
-    <ParamField path="Namespace" type="string" required>
-      Kubernetes namespace where the service account exists or will be created
-    </ParamField>
-    <ParamField path="Role Type" type="string" required>
-      Type of role to assign (ClusterRole or Role) (required for Dynamic credentials)
-    </ParamField>
-    <ParamField path="Role" type="string" required>
-      Name of the role to assign to the temporary service account (required for Dynamic credentials)
-=======
-    </ParamField>
-    <ParamField path="Cluster Token" type="string" required>
-      Token with permissions to create service accounts and manage RBAC (required when using Token authentication)
-    </ParamField>
-    <ParamField path="Credential Type" type="string" required>
-      Choose between Static (predefined service account) or Dynamic (temporary service accounts with role assignments)
->>>>>>> dbf7ecc9
     </ParamField>
 
     <Tabs>
