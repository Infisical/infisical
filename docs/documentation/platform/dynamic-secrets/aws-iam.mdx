---
title: "AWS IAM"
description: "Learn how to dynamically generate AWS IAM Users."
---

The Infisical AWS IAM dynamic secret allows you to generate AWS IAM Users on demand based on configured AWS policy.

## Prerequisite

Infisical needs an initial AWS IAM user with the required permissions to create sub IAM users. This IAM user will be responsible for managing the lifecycle of new IAM users.

<Accordion title="Managing AWS IAM User minimum permission policy">

```json
{
  "Version": "2012-10-17",
  "Statement": [
    {
      "Effect": "Allow",
      "Action": [
        "iam:AttachUserPolicy",
        "iam:CreateAccessKey",
        "iam:CreateUser",
        "iam:DeleteAccessKey",
        "iam:DeleteUser",
        "iam:DeleteUserPolicy",
        "iam:DetachUserPolicy",
        "iam:GetUser",
        "iam:ListAccessKeys",
        "iam:ListAttachedUserPolicies",
        "iam:ListGroupsForUser",
        "iam:ListUserPolicies",
        "iam:PutUserPolicy",
        "iam:AddUserToGroup",
        "iam:RemoveUserFromGroup"
      ],
      "Resource": ["*"]
    }
  ]
}
```

To minimize managing user access you can attach a resource in format

> arn:aws:iam::\<account-id\>:user/\<aws-scope-path\>

Replace **\<account id\>** with your AWS account id and **\<aws-scope-path\>** with a path to minimize managing user access.

</Accordion>

## Set up Dynamic Secrets with AWS IAM

<Tabs>
  <Tab title="Assume Role (Recommended)">
    Infisical will assume the provided role in your AWS account securely, without the need to share any credentials.
        <Accordion title="Self-Hosted Instance">
            To connect your self-hosted Infisical instance with AWS, you need to set up an AWS IAM User account that can assume the configured AWS IAM Role.

            If your instance is deployed on AWS, the aws-sdk will automatically retrieve the credentials. Ensure that you assign the provided permission policy to your deployed instance, such as ECS or EC2.

            The following steps are for instances not deployed on AWS:
            <Steps>
                <Step title="Create an IAM User">
                    Navigate to [Create IAM User](https://console.aws.amazon.com/iamv2/home#/users/create) in your AWS Console.
                </Step>
                <Step title="Create an Inline Policy">
                    Attach the following inline permission policy to the IAM User to allow it to assume any IAM Roles:
                    ```json
                    {
                        "Version": "2012-10-17",
                        "Statement": [
                    {
                        "Sid": "AllowAssumeAnyRole",
                        "Effect": "Allow",
                        "Action": "sts:AssumeRole",
                        "Resource": "arn:aws:iam::*:role/*"
                    }
                        ]
                    }
                    ```
                </Step>
                <Step title="Obtain the IAM User Credentials">
                    Obtain the AWS access key ID and secret access key for your IAM User by navigating to **IAM > Users > [Your User] > Security credentials > Access keys**.

                    ![Access Key Step 1](/images/integrations/aws/integrations-aws-access-key-1.png)
                    ![Access Key Step 2](/images/integrations/aws/integrations-aws-access-key-2.png)
                    ![Access Key Step 3](/images/integrations/aws/integrations-aws-access-key-3.png)
                </Step>
                <Step title="Set Up Connection Keys">
                    1. Set the access key as **DYNAMIC_SECRET_AWS_ACCESS_KEY_ID**.
                    2. Set the secret key as **DYNAMIC_SECRET_AWS_SECRET_ACCESS_KEY**.
                </Step>
            </Steps>
        </Accordion>

    <Steps>
         <Step title="Create the Managing User IAM Role for Infisical">
                1. Navigate to the [Create IAM Role](https://console.aws.amazon.com/iamv2/home#/roles/create?step=selectEntities) page in your AWS Console.
                ![IAM Role Creation](/images/integrations/aws/integration-aws-iam-assume-role.png)

                2. Select **AWS Account** as the **Trusted Entity Type**.
                3. Select **Another AWS Account** and provide the appropriate Infisical AWS Account ID: use **381492033652** for the **US region**, and **345594589636** for the **EU region**. This restricts the role to be assumed only by Infisical. If self-hosting, provide your AWS account number instead.
                4. (Recommended) <strong>Enable "Require external ID"</strong> and input your **Project ID** to strengthen security and mitigate the [confused deputy problem](https://docs.aws.amazon.com/IAM/latest/UserGuide/confused-deputy.html).
                5. Assign permission as shared in prerequisite.

                <Warning type="warning" title="Security Best Practice: Use External ID to Prevent Confused Deputy Attacks">
                    When configuring an IAM Role that Infisical will assume, it’s highly recommended to enable the **"Require external ID"** option and specify your **Project ID**.

                    This precaution helps protect your AWS account against the [confused deputy problem](https://docs.aws.amazon.com/IAM/latest/UserGuide/confused-deputy.html), a potential security vulnerability where Infisical could be tricked into performing actions on your behalf by an unauthorized actor.

                    <strong>Always enable "Require external ID" and use your Project ID when setting up the IAM Role.</strong>
                </Warning>
      </Step>
    			<Step title="Copy the AWS IAM Role ARN">
                ![Copy IAM Role ARN](/images/integrations/aws/integration-aws-iam-assume-arn.png)
            </Step>
      <Step title="Secret Overview Dashboard">
        Navigate to the Secret Overview dashboard and select the environment in which you would like to add a dynamic secret to.
      </Step>
      <Step title="Click on the 'Add Dynamic Secret' button">
        ![Add Dynamic Secret Button](../../../images/platform/dynamic-secrets/add-dynamic-secret-button.png)
      </Step>
      <Step title="Select AWS IAM">
        ![Dynamic Secret Modal](../../../images/platform/dynamic-secrets/dynamic-secret-modal-aws-iam.png)
      </Step>
      <Step title="Provide the inputs for dynamic secret parameters">
        ![Dynamic Secret Setup Modal](../../../images/platform/dynamic-secrets/dynamic-secret-setup-modal-aws-iam-assume-role.png)
        <ParamField path="Secret Name" type="string" required>
          Name by which you want the secret to be referenced
        </ParamField>

        <ParamField path="Default TTL" type="string" required>
          Default time-to-live for a generated secret (it is possible to modify this value after a secret is generated)
        </ParamField>

        <ParamField path="Max TTL" type="string" required>
          Maximum time-to-live for a generated secret
        </ParamField>

    			<ParamField path="Method" type="string" required>
    			   Select *Assume Role* method.
    			</ParamField>

        <ParamField path="Aws Role ARN" type="string" required>
    			   The ARN of the AWS Role to assume.
        </ParamField>

        <ParamField path="AWS IAM Path" type="string">
          [IAM AWS Path](https://aws.amazon.com/blogs/security/optimize-aws-administration-with-iam-paths/) to scope created IAM User resource access.
        </ParamField>

        <ParamField path="AWS Region" type="string" required>
          The AWS data center region.
        </ParamField>

        <ParamField path="IAM User Permission Boundary" type="string" required>
          The IAM Policy ARN of the [AWS Permissions Boundary](https://docs.aws.amazon.com/IAM/latest/UserGuide/access_policies_boundaries.html) to attach to IAM users created in the role.
        </ParamField>

        <ParamField path="AWS IAM Groups" type="string">
          The AWS IAM groups that should be assigned to the created users. Multiple values can be provided by separating them with commas
        </ParamField>

        <ParamField path="AWS Policy ARNs" type="string">
          The AWS IAM managed policies that should be attached to the created users. Multiple values can be provided by separating them with commas
        </ParamField>

        <ParamField path="AWS IAM Policy Document" type="string">
          The AWS IAM inline policy that should be attached to the created users.
          Multiple values can be provided by separating them with commas
        </ParamField>

        <ParamField path="Username Template" type="string" default="{{randomUsername}}">
          Specifies a template for generating usernames. This field allows customization of how usernames are automatically created.

          Allowed template variables are

          - `{{randomUsername}}`: Random username string
          - `{{unixTimestamp}}`: Current Unix timestamp
        </ParamField>
      </Step>

      <Step title="Click 'Submit'">
        After submitting the form, you will see a dynamic secret created in the dashboard.
        ![Dynamic Secret](../../../images/platform/dynamic-secrets/dynamic-secret.png)
      </Step>

      <Step title="Generate dynamic secrets">
        Once you've successfully configured the dynamic secret, you're ready to generate on-demand credentials.
        To do this, simply click on the 'Generate' button which appears when hovering over the dynamic secret item.
        Alternatively, you can initiate the creation of a new lease by selecting 'New Lease' from the dynamic secret lease list section.

        ![Dynamic Secret](/images/platform/dynamic-secrets/dynamic-secret-generate.png)
        ![Dynamic Secret](/images/platform/dynamic-secrets/dynamic-secret-lease-empty.png)

        When generating these secrets, it's important to specify a Time-to-Live (TTL) duration. This will dictate how long the credentials are valid for.

        ![Provision Lease](/images/platform/dynamic-secrets/provision-lease.png)

        <Tip>
          Ensure that the TTL for the lease falls within the maximum TTL defined when configuring the dynamic secret in step 4.
        </Tip>

        Once you click the `Submit` button, a new secret lease will be generated and the credentials for it will be shown to you.

        ![Provision Lease](/images/platform/dynamic-secrets/lease-values-aws-iam.png)
      </Step>
    </Steps>

  </Tab>
  <Tab title="Access Key">
        Infisical will use the provided **Access Key ID** and **Secret Key** to connect to your AWS instance.
  <Steps>
      <Step title="Secret Overview Dashboard">
        Navigate to the Secret Overview dashboard and select the environment in which you would like to add a dynamic secret to.
      </Step>
      <Step title="Click on the 'Add Dynamic Secret' button">
        ![Add Dynamic Secret Button](../../../images/platform/dynamic-secrets/add-dynamic-secret-button.png)
      </Step>
      <Step title="Select AWS IAM">
        ![Dynamic Secret Modal](../../../images/platform/dynamic-secrets/dynamic-secret-modal-aws-iam.png)
      </Step>
      <Step title="Provide the inputs for dynamic secret parameters">
        ![Dynamic Secret Setup Modal](../../../images/platform/dynamic-secrets/dynamic-secret-setup-modal-aws-iam-access-key.png)
        <ParamField path="Secret Name" type="string" required>
          Name by which you want the secret to be referenced
        </ParamField>

        <ParamField path="Default TTL" type="string" required>
          Default time-to-live for a generated secret (it is possible to modify this value after a secret is generated)
        </ParamField>

        <ParamField path="Max TTL" type="string" required>
          Maximum time-to-live for a generated secret
        </ParamField>

    			<ParamField path="Method" type="string" required>
    			   Select *Access Key* method.
    			</ParamField>

        <ParamField path="AWS Access Key" type="string" required>
          The managing AWS IAM User Access Key
        </ParamField>

        <ParamField path="AWS Secret Key" type="string" required>
          The managing AWS IAM User Secret Key
        </ParamField>

        <ParamField path="AWS IAM Path" type="string">
          [IAM AWS Path](https://aws.amazon.com/blogs/security/optimize-aws-administration-with-iam-paths/) to scope created IAM User resource access.
        </ParamField>

        <ParamField path="AWS Region" type="string" required>
          The AWS data center region.
        </ParamField>

        <ParamField path="IAM User Permission Boundary" type="string" required>
          The IAM Policy ARN of the [AWS Permissions Boundary](https://docs.aws.amazon.com/IAM/latest/UserGuide/access_policies_boundaries.html) to attach to IAM users created in the role.
        </ParamField>

        <ParamField path="AWS IAM Groups" type="string">
          The AWS IAM groups that should be assigned to the created users. Multiple values can be provided by separating them with commas
        </ParamField>

        <ParamField path="AWS Policy ARNs" type="string">
          The AWS IAM managed policies that should be attached to the created users. Multiple values can be provided by separating them with commas
        </ParamField>

<<<<<<< HEAD
  <ParamField path="Username Template" type="string" default="{{randomUsername}}">
    Specifies a template for generating usernames. This field allows customization of how usernames are automatically created.

    Allowed template variables are
    - `{{randomUsername}}`: Random username string
    - `{{unixTimestamp}}`: Current Unix timestamp
    - `{{identity.name}}`: Name of the identity that is generating the secret
    - `{{random N}}`: Random string of N characters

    Allowed template functions are
    - `truncate`: Truncates a string to a specified length
    - `replace`: Replaces a substring with another value

    Examples:
    ```
    {{randomUsername}}                              // 3POnzeFyK9gW2nioK0q2gMjr6CZqsRiX
    {{unixTimestamp}}                               // 17490641580
    {{identity.name}}                               // testuser
    {{random-5}}                                    // x9k2m
    {{truncate identity.name 4}}                    // test
    {{replace identity.name 'user' 'replace'}}      // testreplace
    ```
	</ParamField>
=======
        <ParamField path="AWS IAM Policy Document" type="string">
          The AWS IAM inline policy that should be attached to the created users.
          Multiple values can be provided by separating them with commas
        </ParamField>

        <ParamField path="Username Template" type="string" default="{{randomUsername}}">
          Specifies a template for generating usernames. This field allows customization of how usernames are automatically created.
>>>>>>> 7ba79dec

          Allowed template variables are

          - `{{randomUsername}}`: Random username string
          - `{{unixTimestamp}}`: Current Unix timestamp
        </ParamField>

      </Step>

      <Step title="Click 'Submit'">
        After submitting the form, you will see a dynamic secret created in the dashboard.
        ![Dynamic Secret](../../../images/platform/dynamic-secrets/dynamic-secret.png)
      </Step>

      <Step title="Generate dynamic secrets">
        Once you've successfully configured the dynamic secret, you're ready to generate on-demand credentials.
        To do this, simply click on the 'Generate' button which appears when hovering over the dynamic secret item.
        Alternatively, you can initiate the creation of a new lease by selecting 'New Lease' from the dynamic secret lease list section.

        ![Dynamic Secret](/images/platform/dynamic-secrets/dynamic-secret-generate.png)
        ![Dynamic Secret](/images/platform/dynamic-secrets/dynamic-secret-lease-empty.png)

        When generating these secrets, it's important to specify a Time-to-Live (TTL) duration. This will dictate how long the credentials are valid for.

        ![Provision Lease](/images/platform/dynamic-secrets/provision-lease.png)

        <Tip>
          Ensure that the TTL for the lease falls within the maximum TTL defined when configuring the dynamic secret in step 4.
        </Tip>

        Once you click the `Submit` button, a new secret lease will be generated and the credentials for it will be shown to you.

        ![Provision Lease](/images/platform/dynamic-secrets/lease-values-aws-iam.png)
      </Step>
    </Steps>

  </Tab>
</Tabs>

## Audit or Revoke Leases

Once you have created one or more leases, you will be able to access them by clicking on the respective dynamic secret item on the dashboard.
This will allow you to see the lease details and delete the lease ahead of its expiration time.

![Provision Lease](/images/platform/dynamic-secrets/lease-data.png)

## Renew Leases

To extend the life of the generated dynamic secret lease past its initial time to live, simply click on the **Renew** button as illustrated below.
![Provision Lease](/images/platform/dynamic-secrets/dynamic-secret-lease-renew.png)

<Warning>
  Lease renewals cannot exceed the maximum TTL set when configuring the dynamic
  secret
</Warning><|MERGE_RESOLUTION|>--- conflicted
+++ resolved
@@ -137,9 +137,32 @@
           Maximum time-to-live for a generated secret
         </ParamField>
 
-    			<ParamField path="Method" type="string" required>
-    			   Select *Assume Role* method.
-    			</ParamField>
+        <ParamField path="Username Template" type="string" default="{{randomUsername}}">
+          Specifies a template for generating usernames. This field allows customization of how usernames are automatically created.
+
+          Allowed template variables are
+          - `{{randomUsername}}`: Random username string
+          - `{{unixTimestamp}}`: Current Unix timestamp
+          - `{{identity.name}}`: Name of the identity that is generating the secret
+          - `{{random N}}`: Random string of N characters
+
+          Allowed template functions are
+          - `truncate`: Truncates a string to a specified length
+          - `replace`: Replaces a substring with another value
+
+          Examples:
+          ```
+          {{randomUsername}}                              // 3POnzeFyK9gW2nioK0q2gMjr6CZqsRiX
+          {{unixTimestamp}}                               // 17490641580
+          {{identity.name}}                               // testuser
+          {{random-5}}                                    // x9k2m
+          {{truncate identity.name 4}}                    // test
+          {{replace identity.name 'user' 'replace'}}      // testreplace
+          ```
+        </ParamField>
+        <ParamField path="Method" type="string" required>
+            Select *Assume Role* method.
+        </ParamField>
 
         <ParamField path="Aws Role ARN" type="string" required>
     			   The ARN of the AWS Role to assume.
@@ -266,31 +289,6 @@
           The AWS IAM managed policies that should be attached to the created users. Multiple values can be provided by separating them with commas
         </ParamField>
 
-<<<<<<< HEAD
-  <ParamField path="Username Template" type="string" default="{{randomUsername}}">
-    Specifies a template for generating usernames. This field allows customization of how usernames are automatically created.
-
-    Allowed template variables are
-    - `{{randomUsername}}`: Random username string
-    - `{{unixTimestamp}}`: Current Unix timestamp
-    - `{{identity.name}}`: Name of the identity that is generating the secret
-    - `{{random N}}`: Random string of N characters
-
-    Allowed template functions are
-    - `truncate`: Truncates a string to a specified length
-    - `replace`: Replaces a substring with another value
-
-    Examples:
-    ```
-    {{randomUsername}}                              // 3POnzeFyK9gW2nioK0q2gMjr6CZqsRiX
-    {{unixTimestamp}}                               // 17490641580
-    {{identity.name}}                               // testuser
-    {{random-5}}                                    // x9k2m
-    {{truncate identity.name 4}}                    // test
-    {{replace identity.name 'user' 'replace'}}      // testreplace
-    ```
-	</ParamField>
-=======
         <ParamField path="AWS IAM Policy Document" type="string">
           The AWS IAM inline policy that should be attached to the created users.
           Multiple values can be provided by separating them with commas
@@ -298,7 +296,6 @@
 
         <ParamField path="Username Template" type="string" default="{{randomUsername}}">
           Specifies a template for generating usernames. This field allows customization of how usernames are automatically created.
->>>>>>> 7ba79dec
 
           Allowed template variables are
 
