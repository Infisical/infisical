---
title: "Kubernetes Operator"
description: "How to use Infisical to inject secrets into Kubernetes clusters."
---

![title](../../images/k8-diagram.png)

The Infisical Secrets Operator is a Kubernetes controller that retrieves secrets from Infisical and stores them in a designated cluster.
It uses an `InfisicalSecret` resource to specify authentication and storage methods.
The operator continuously updates secrets and can also reload dependent deployments automatically.

<Note>
  If you are already using the External Secrets operator, you can view the
  integration documentation for it
  [here](https://external-secrets.io/latest/provider/infisical/).
</Note>

## Install Operator

The operator can be install via [Helm](https://helm.sh) or [kubectl](https://github.com/kubernetes/kubectl)

<Tabs>
	 <Tab title="Helm (recommended)">
		**Install the latest Infisical Helm repository**
    ```bash
    helm repo add infisical-helm-charts 'https://dl.cloudsmith.io/public/infisical/helm-charts/helm/charts/' 
      
    helm repo update
    ```

    **Install the Helm chart**

    To select a specific version, view the  application versions [here](https://hub.docker.com/r/infisical/kubernetes-operator/tags) and chart versions [here](https://cloudsmith.io/~infisical/repos/helm-charts/packages/detail/helm/secrets-operator/#versions)

    ```bash
    helm install --generate-name infisical-helm-charts/secrets-operator
    ```

    ```bash
    # Example installing app version v0.2.0 and chart version 0.1.4
    helm install --generate-name infisical-helm-charts/secrets-operator --version=0.1.4 --set controllerManager.manager.image.tag=v0.2.0
    ```

    **Namespace-scoped Installation**

    The operator can be configured to watch and manage secrets in a specific namespace instead of having cluster-wide access. This is useful for:

    - **Enhanced Security**: Limit the operator's permissions to only specific namespaces instead of cluster-wide access
    - **Multi-tenant Clusters**: Run separate operator instances for different teams or applications
    - **Resource Isolation**: Ensure operators in different namespaces don't interfere with each other
    - **Development & Testing**: Run development and production operators side by side in isolated namespaces

    **Note**: For multiple namespace-scoped installations, only the first installation should install CRDs. Subsequent installations should set `installCRDs: false` to avoid conflicts.

    ```bash
    # First namespace installation (with CRDs)
    helm install operator-namespace1 infisical-helm-charts/secrets-operator \
      --namespace first-namespace \
      --set scopedNamespace=first-namespace \
      --set scopedRBAC=true

    # Subsequent namespace installations
    helm install operator-namespace2 infisical-helm-charts/secrets-operator \
      --namespace another-namespace \
      --set scopedNamespace=another-namespace \
      --set scopedRBAC=true \
      --set installCRDs=false
    ```

    When scoped to a namespace, the operator will:

    - Only watch InfisicalSecrets in the specified namespace
    - Only create/update Kubernetes secrets in that namespace
    - Only access deployments in that namespace

    The default configuration gives cluster-wide access:

    ```yaml
    installCRDs: true # Install CRDs (set to false for additional namespace installations)
    scopedNamespace: "" # Empty for cluster-wide access
    scopedRBAC: false # Cluster-wide permissions
    ```

    If you want to install operators in multiple namespaces simultaneously:
    - Make sure to set `installCRDs: false` for all but one of the installations to avoid conflicts, as CRDs are cluster-wide resources.
    - Use unique release names for each installation (e.g., operator-namespace1, operator-namespace2).

   </Tab>
  <Tab title="Kubectl">
  For production deployments, it is highly recommended to set the version of the Kubernetes operator manually instead of pointing to the latest version.
  Doing so will help you avoid accidental updates to the newest release which may introduce unintended breaking changes. View all application versions [here](https://hub.docker.com/r/infisical/kubernetes-operator/tags).

The command below will install the most recent version of the Kubernetes operator.
However, to set the version manually, download the manifest and set the image tag version of `infisical/kubernetes-operator` according to your desired version.

Once you apply the manifest, the operator will be installed in `infisical-operator-system` namespace.

    ```
    kubectl apply -f https://raw.githubusercontent.com/Infisical/infisical/main/k8-operator/kubectl-install/install-secrets-operator.yaml
    	```

   </Tab>
</Tabs>


## Custom Resource Definitions (CRD's)

Currently the operator supports the following CRD's. We are constantly expanding the functionality of the operator, and this list will be updated as new CRD's are added.

1. [InfisicalSecret](#sync-infisical-secrets-to-your-cluster): Sync secrets from Infisical to a Kubernetes secret.
2. [InfisicalPushSecret](#push-secrets-to-infisical): Push secrets from a Kubernetes secret to Infisical.
3. [InfisicalDynamicSecret](#sync-dynamic-secrets-to-your-cluster): Sync dynamic secrets and create leases automatically in Kubernetes.


## Sync Infisical Secrets to your cluster

Once you have installed the operator to your cluster, you'll need to create a `InfisicalSecret` custom resource definition (CRD).

```yaml example-infisical-secret-crd.yaml
apiVersion: secrets.infisical.com/v1alpha1
kind: InfisicalSecret
metadata:
  name: infisicalsecret-sample
  labels:
    label-to-be-passed-to-managed-secret: sample-value
  annotations:
    example.com/annotation-to-be-passed-to-managed-secret: "sample-value"
spec:
  hostAPI: https://app.infisical.com/api
  resyncInterval: 10
  authentication:
    # Make sure to only have 1 authentication method defined, serviceToken/universalAuth.
    # If you have multiple authentication methods defined, it may cause issues.

    # (Deprecated) Service Token Auth
    serviceToken:
      serviceTokenSecretReference:
        secretName: service-token
        secretNamespace: default
      secretsScope:
        envSlug: <env-slug>
        secretsPath: <secrets-path>
        recursive: true

    # Universal Auth
    universalAuth:
      secretsScope:
        projectSlug: new-ob-em
        envSlug: dev # "dev", "staging", "prod", etc..
        secretsPath: "/" # Root is "/"
        recursive: true # Whether or not to use recursive mode (Fetches all secrets in an environment from a given secret path, and all folders inside the path) / defaults to false
      credentialsRef:
        secretName: universal-auth-credentials
        secretNamespace: default

    # Native Kubernetes Auth
    kubernetesAuth:
      identityId: <machine-identity-id>
      serviceAccountRef:
        name: <service-account-name>
        namespace: <service-account-namespace>

      # secretsScope is identical to the secrets scope in the universalAuth field in this sample.
      secretsScope:
        projectSlug: your-project-slug
        envSlug: prod
        secretsPath: "/path"
        recursive: true

    # AWS IAM Auth
    awsIamAuth:
      identityId: <your-machine-identity-id>

      # secretsScope is identical to the secrets scope in the universalAuth field in this sample.
      secretsScope:
        projectSlug: your-project-slug
        envSlug: prod
        secretsPath: "/path"
        recursive: true

    # Azure Auth
    azureAuth:
      identityId: <your-machine-identity-id>
      resource: https://management.azure.com/&client_id=CLIENT_ID # (Optional) This is the Azure resource that you want to access. For example, "https://management.azure.com/". If no value is provided, it will default to "https://management.azure.com/"

      # secretsScope is identical to the secrets scope in the universalAuth field in this sample.
      secretsScope:
        projectSlug: your-project-slug
        envSlug: prod
        secretsPath: "/path"
        recursive: true

    # GCP ID Token Auth
    gcpIdTokenAuth:
      identityId: <your-machine-identity-id>

      # secretsScope is identical to the secrets scope in the universalAuth field in this sample.
      secretsScope:
        projectSlug: your-project-slug
        envSlug: prod
        secretsPath: "/path"
        recursive: true

    # GCP IAM Auth
    gcpIamAuth:
      identityId: <your-machine-identity-id>

      # secretsScope is identical to the secrets scope in the universalAuth field in this sample.
      secretsScope:
        projectSlug: your-project-slug
        envSlug: prod
        secretsPath: "/path"
        recursive: true

  managedSecretReference:
    secretName: managed-secret
    secretNamespace: default
    creationPolicy: "Orphan" ## Owner | Orphan
    # template:
    #  includeAllSecrets: true
    #  data:
    #    CUSTOM_KEY: "{{ .KEY.SecretPath }} {{ .KEY.Value }}"
    # secretType: kubernetes.io/dockerconfigjson
```

### InfisicalSecret CRD properties

<Accordion title="hostAPI">
  If you are fetching secrets from a self-hosted instance of Infisical set the value of `hostAPI` to 
  ` https://your-self-hosted-instace.com/api`

When `hostAPI` is not defined the operator fetches secrets from Infisical Cloud.

  <Accordion title="Advanced use case">
    If you have installed your Infisical instance within the same cluster as the Infisical operator, you can optionally access the Infisical backend's service directly without having to route through the public internet. 
    To achieve this, use the following address for the hostAPI field:
    
    ``` bash
    http://<backend-svc-name>.<namespace>.svc.cluster.local:4000/api
    ```

    Make sure to replace `<backend-svc-name>` and `<namespace>` with the appropriate values for your backend service and namespace.

  </Accordion>
</Accordion>

<Accordion title="resyncInterval">
  This property defines the time in seconds between each secret re-sync from
  Infisical. Shorter time between re-syncs will require higher rate limits only
  available on paid plans. Default re-sync interval is every 1 minute.
</Accordion>

<Accordion title="tls">
  This block defines the TLS settings to use for connecting to the Infisical
  instance.
</Accordion>

<Accordion title="tls.caRef">
  This block defines the reference to the CA certificate to use for connecting
  to the Infisical instance with SSL/TLS.
</Accordion>

<Accordion title="tls.caRef.secretName">
  The name of the Kubernetes secret containing the CA certificate to use for
  connecting to the Infisical instance with SSL/TLS.
</Accordion>

<Accordion title="tls.caRef.secretNamespace">
  The namespace of the Kubernetes secret containing the CA certificate to use
  for connecting to the Infisical instance with SSL/TLS.
</Accordion>

<Accordion title="tls.caRef.key">
  The name of the key in the Kubernetes secret which contains the value of the
  CA certificate to use for connecting to the Infisical instance with SSL/TLS.
</Accordion>

<Accordion title="authentication">
  This block defines the method that will be used to authenticate with Infisical
  so that secrets can be fetched
</Accordion>

<Accordion title="authentication.universalAuth">
  The universal machine identity authentication method is used to authenticate with Infisical. The client ID and client secret needs to be stored in a Kubernetes secret. This block defines the reference to the name and namespace of secret that stores these credentials.

  <Steps>
    <Step title="Create a machine identity">
      You need to create a machine identity, and give it access to the project(s) you want to interact with. You can [read more about machine identities here](/documentation/platform/identities/universal-auth).
    </Step>
    <Step title="Create Kubernetes secret containing machine identity credentials">
      Once you have created your machine identity and added it to your project(s), you will need to create a Kubernetes secret containing the identity credentials.
      To quickly create a Kubernetes secret containing the identity credentials, you can run the command below.
      
      Make sure you replace `<your-identity-client-id>` with the identity client ID and `<your-identity-client-secret>` with the identity client secret.

      ``` bash
        kubectl create secret generic universal-auth-credentials --from-literal=clientId="<your-identity-client-id>" --from-literal=clientSecret="<your-identity-client-secret>"
      ```
    </Step>

    <Step title="Add reference for the Kubernetes secret containing the identity credentials">
      Once the secret is created, add the `secretName` and `secretNamespace` of the secret that was just created under `authentication.universalAuth.credentialsRef` field in the InfisicalSecret resource.
    </Step>

  </Steps>

<Info>
  Make sure to also populate the `secretsScope` field with the project slug
  _`projectSlug`_, environment slug _`envSlug`_, and secrets path
  _`secretsPath`_ that you want to fetch secrets from. Please see the example
  below.
</Info>

## Example

```yaml
apiVersion: secrets.infisical.com/v1alpha1
kind: InfisicalSecret
metadata:
  name: infisicalsecret-sample-crd
spec:
  authentication:
      universalAuth:
          secretsScope:
              projectSlug: <project-slug> # <-- project slug
              envSlug: <env-slug> # "dev", "staging", "prod", etc..
              secretsPath: "<secrets-path>" # Root is "/"
          credentialsRef:
              secretName: universal-auth-credentials # <-- name of the Kubernetes secret that stores our machine identity credentials
              secretNamespace: default # <-- namespace of the Kubernetes secret that stores our machine identity credentials
  ...
```

</Accordion>

<Accordion title="authentication.kubernetesAuth">
  The Kubernetes machine identity authentication method is used to authenticate with Infisical. The identity ID is stored in a field in the InfisicalSecret resource. This authentication method can only be used within a Kubernetes environment.

  <Steps>
    <Step title="Obtaining the token reviewer JWT for Infisical">
        1.1. Start by creating a service account in your Kubernetes cluster that will be used by Infisical to authenticate with the Kubernetes API Server.

        ```yaml infisical-service-account.yaml
        apiVersion: v1
        kind: ServiceAccount
        metadata:
          name: infisical-auth
          namespace: default

        ```

        ```
        kubectl apply -f infisical-service-account.yaml
        ```

        1.2. Bind the service account to the `system:auth-delegator` cluster role. As described [here](https://kubernetes.io/docs/reference/access-authn-authz/rbac/#other-component-roles), this role allows delegated authentication and authorization checks, specifically for Infisical to access the [TokenReview API](https://kubernetes.io/docs/reference/kubernetes-api/authentication-resources/token-review-v1/). You can apply the following configuration file:

        ```yaml cluster-role-binding.yaml
        apiVersion: rbac.authorization.k8s.io/v1
        kind: ClusterRoleBinding
        metadata:
          name: role-tokenreview-binding
          namespace: default
        roleRef:
          apiGroup: rbac.authorization.k8s.io
          kind: ClusterRole
          name: system:auth-delegator
        subjects:
          - kind: ServiceAccount
            name: infisical-auth
            namespace: default
        ```

        ```
        kubectl apply -f cluster-role-binding.yaml
        ```

        1.3. Next, create a long-lived service account JWT token (i.e. the token reviewer JWT token) for the service account using this configuration file for a new `Secret` resource:

        ```yaml service-account-token.yaml
        apiVersion: v1
        kind: Secret
        type: kubernetes.io/service-account-token
        metadata:
          name: infisical-auth-token
          annotations:
            kubernetes.io/service-account.name: "infisical-auth"
        ```


        ```
        kubectl apply -f service-account-token.yaml
        ```

        1.4. Link the secret in step 1.3 to the service account in step 1.1:

        ```bash
        kubectl patch serviceaccount infisical-auth -p '{"secrets": [{"name": "infisical-auth-token"}]}' -n default
        ```

        1.5. Finally, retrieve the token reviewer JWT token from the secret.

        ```bash
        kubectl get secret infisical-auth-token -n default -o=jsonpath='{.data.token}' | base64 --decode
        ```

        Keep this JWT token handy as you will need it for the **Token Reviewer JWT** field when configuring the Kubernetes Auth authentication method for the identity in step 2.

    </Step>

    <Step title="Creating an identity">
      To create an identity, head to your Organization Settings > Access Control > Machine Identities and press **Create identity**.

      ![identities organization](/images/platform/identities/identities-org.png)

      When creating an identity, you specify an organization level [role](/documentation/platform/role-based-access-controls) for it to assume; you can configure roles in Organization Settings > Access Control > Organization Roles.

      ![identities organization create](/images/platform/identities/identities-org-create.png)

      Now input a few details for your new identity. Here's some guidance for each field:

      - Name (required): A friendly name for the identity.
      - Role (required): A role from the **Organization Roles** tab for the identity to assume. The organization role assigned will determine what organization level resources this identity can have access to.

      Once you've created an identity, you'll be prompted to configure the authentication method for it. Here, select **Kubernetes Auth**.

      <Info>
        To learn more about each field of the Kubernetes native authentication method, see step 2 of [guide](/documentation/platform/identities/kubernetes-auth#guide).
      </Info>

      ![identities organization create auth method](/images/platform/identities/identities-org-create-kubernetes-auth-method.png)


    </Step>
    <Step title="Adding an identity to a project">
      To allow the operator to use the given identity to access secrets, you will need to add the identity to project(s) that you would like  to grant it access to.

      To do this, head over to the project you want to add the identity to and go to Project Settings > Access Control > Machine Identities and press **Add identity**.

      Next, select the identity you want to add to the project and the project level role you want to allow it to assume. The project role assigned will determine what project level resources this identity can have access to.

      ![identities project](/images/platform/identities/identities-project.png)

      ![identities project create](/images/platform/identities/identities-project-create.png)

    </Step>
    <Step title="Add your identity ID & service account to your InfisicalSecret resource">
      Once you have created your machine identity and added it to your project(s), you will need to add the identity ID to your InfisicalSecret resource.
      In the `authentication.kubernetesAuth.identityId` field, add the identity ID of the machine identity you created.
      See the example below for more details.
    </Step>
    <Step title="Add your Kubernetes service account token to the InfisicalSecret resource">
      Add the service account details from the previous steps under `authentication.kubernetesAuth.serviceAccountRef`.
      Here you will need to enter the name and namespace of the service account.
      The example below shows a complete InfisicalSecret resource with all required fields defined.
    </Step>

  </Steps>

<Info>
  Make sure to also populate the `secretsScope` field with the project slug
  _`projectSlug`_, environment slug _`envSlug`_, and secrets path
  _`secretsPath`_ that you want to fetch secrets from. Please see the example
  below.
</Info>

## Example

```yaml example-kubernetes-auth.yaml
apiVersion: secrets.infisical.com/v1alpha1
kind: InfisicalSecret
metadata:
  name: infisicalsecret-sample-crd
spec:
  authentication:
      kubernetesAuth:
          identityId: <machine-identity-id>
          serviceAccountRef:
            name: <service-account-name>
            namespace: <service-account-namespace>

          # secretsScope is identical to the secrets scope in the universalAuth field in this sample.
          secretsScope:
              projectSlug: your-project-slug
              envSlug: prod
              secretsPath: "/path"
              recursive: true
  ...
```

</Accordion>

<Accordion title="authentication.awsIamAuth">
  The AWS IAM machine identity authentication method is used to authenticate with Infisical. The identity ID is stored in a field in the InfisicalSecret resource. This authentication method can only be used within an AWS environment like an EC2 or a Lambda function.

  <Steps>
    <Step title="Create a machine identity">
      You need to create a machine identity, and give it access to the project(s) you want to interact with. You can [read more about AWS machine identities here](/documentation/platform/identities/aws-auth).
    </Step>
    <Step title="Add your identity ID to your InfisicalSecret resource">
      Once you have created your machine identity and added it to your project(s), you will need to add the identity ID to your InfisicalSecret resource. In the `authentication.awsIamAuth.identityId` field, add the identity ID of the machine identity you created. See the example below for more details.
    </Step>

  </Steps>

<Info>
  Make sure to also populate the `secretsScope` field with the project slug
  _`projectSlug`_, environment slug _`envSlug`_, and secrets path
  _`secretsPath`_ that you want to fetch secrets from. Please see the example
  below.
</Info>

## Example

```yaml example-aws-iam-auth.yaml
apiVersion: secrets.infisical.com/v1alpha1
kind: InfisicalSecret
metadata:
  name: infisicalsecret-sample-crd
spec:
  authentication:
      awsIamAuth:
          identityId: <your-machine-identity-id>

          # secretsScope is identical to the secrets scope in the universalAuth field in this sample.
          secretsScope:
              projectSlug: your-project-slug
              envSlug: prod
              secretsPath: "/path"
              recursive: true
  ...
```

</Accordion>

<Accordion title="authentication.azureAuth">
  The Azure machine identity authentication method is used to authenticate with Infisical. The identity ID is stored in a field in the InfisicalSecret resource. This authentication method can only be used within an Azure environment.

  <Steps>
    <Step title="Create a machine identity">
      You need to create a machine identity, and give it access to the project(s) you want to interact with. You can [read more about Azure machine identities here](/documentation/platform/identities/azure-auth).
    </Step>
    <Step title="Add your identity ID to your InfisicalSecret resource">
      Once you have created your machine identity and added it to your project(s), you will need to add the identity ID to your InfisicalSecret resource. In the `authentication.azureAuth.identityId` field, add the identity ID of the machine identity you created. See the example below for more details.
    </Step>

  </Steps>

<Info>
  Make sure to also populate the `secretsScope` field with the project slug
  _`projectSlug`_, environment slug _`envSlug`_, and secrets path
  _`secretsPath`_ that you want to fetch secrets from. Please see the example
  below.
</Info>

## Example

```yaml example-azure-auth.yaml
apiVersion: secrets.infisical.com/v1alpha1
kind: InfisicalSecret
metadata:
  name: infisicalsecret-sample-crd
spec:
  authentication:
      azureAuth:
          identityId: <your-machine-identity-id>

          # secretsScope is identical to the secrets scope in the universalAuth field in this sample.
          secretsScope:
              projectSlug: your-project-slug
              envSlug: prod
              secretsPath: "/path"
              recursive: true
  ...
```

</Accordion>

<Accordion title="authentication.gcpIdTokenAuth">
  The GCP ID Token machine identity authentication method is used to authenticate with Infisical. The identity ID is stored in a field in the InfisicalSecret resource. This authentication method can only be used within GCP environments.

  <Steps>
    <Step title="Create a machine identity">
      You need to create a machine identity, and give it access to the project(s) you want to interact with. You can [read more about GCP machine identities here](/documentation/platform/identities/gcp-auth).
    </Step>
    <Step title="Add your identity ID to your InfisicalSecret resource">
      Once you have created your machine identity and added it to your project(s), you will need to add the identity ID to your InfisicalSecret resource. In the `authentication.gcpIdTokenAuth.identityId` field, add the identity ID of the machine identity you created. See the example below for more details.
    </Step>

  </Steps>

<Info>
  Make sure to also populate the `secretsScope` field with the project slug
  _`projectSlug`_, environment slug _`envSlug`_, and secrets path
  _`secretsPath`_ that you want to fetch secrets from. Please see the example
  below.
</Info>

## Example

```yaml example-gcp-id-token-auth.yaml
apiVersion: secrets.infisical.com/v1alpha1
kind: InfisicalSecret
metadata:
  name: infisicalsecret-sample-crd
spec:
  authentication:
      gcpIdTokenAuth:
          identityId: <your-machine-identity-id>

          # secretsScope is identical to the secrets scope in the universalAuth field in this sample.
          secretsScope:
              projectSlug: your-project-slug
              envSlug: prod
              secretsPath: "/path"
              recursive: true
  ...
```

</Accordion>

<Accordion title="authentication.gcpIamAuth">
  The GCP IAM machine identity authentication method is used to authenticate with Infisical. The identity ID is stored in a field in the InfisicalSecret resource. This authentication method can only be used both within and outside GCP environments.

  <Steps>
    <Step title="Create a machine identity">
      You need to create a machine identity, and give it access to the project(s) you want to interact with. You can [read more about GCP machine identities here](/documentation/platform/identities/gcp-auth).
    </Step>
    <Step title="Add your identity ID and service account token path to your InfisicalSecret resource">
      Once you have created your machine identity and added it to your project(s), you will need to add the identity ID to your InfisicalSecret resource. In the `authentication.gcpIamAuth.identityId` field, add the identity ID of the machine identity you created.
      You'll also need to add the service account key file path to your InfisicalSecret resource. In the `authentication.gcpIamAuth.serviceAccountKeyFilePath` field, add the path to your service account key file path. Please see the example below for more details.
    </Step>

  </Steps>

<Info>
  Make sure to also populate the `secretsScope` field with the project slug
  _`projectSlug`_, environment slug _`envSlug`_, and secrets path
  _`secretsPath`_ that you want to fetch secrets from. Please see the example
  below.
</Info>

## Example

```yaml example-gcp-id-token-auth.yaml
apiVersion: secrets.infisical.com/v1alpha1
kind: InfisicalSecret
metadata:
  name: infisicalsecret-sample-crd
spec:
  authentication:
      gcpIamAuth:
          identityId: <your-machine-identity-id>
          serviceAccountKeyFilePath: "/path/to-service-account-key-file-path.json"

          # secretsScope is identical to the secrets scope in the universalAuth field in this sample.
          secretsScope:
              projectSlug: your-project-slug
              envSlug: prod
              secretsPath: "/path"
              recursive: true
  ...
```

</Accordion>

<Accordion title="authentication.serviceToken">

The service token required to authenticate with Infisical needs to be stored in a Kubernetes secret. This block defines the reference to the name and namespace of secret that stores this service token.
Follow the instructions below to create and store the service token in a Kubernetes secrets and reference it in your CRD.

#### 1. Generate service token

You can generate a [service token](../../documentation/platform/token) for an Infisical project by heading over to the Infisical dashboard then to Project Settings.

#### 2. Create Kubernetes secret containing service token

Once you have generated the service token, you will need to create a Kubernetes secret containing the service token you generated.
To quickly create a Kubernetes secret containing the generated service token, you can run the command below. Make sure you replace `<your-service-token-here>` with your service token.

```bash
kubectl create secret generic service-token --from-literal=infisicalToken="<your-service-token-here>"
```

#### 3. Add reference for the Kubernetes secret containing service token

Once the secret is created, add the name and namespace of the secret that was just created under `authentication.serviceToken.serviceTokenSecretReference` field in the InfisicalSecret resource.

{" "}

<Info>
  Make sure to also populate the `secretsScope` field with the, environment slug
  _`envSlug`_, and secrets path _`secretsPath`_ that you want to fetch secrets
  from. Please see the example below.
</Info>

## Example

```yaml
apiVersion: secrets.infisical.com/v1alpha1
kind: InfisicalSecret
metadata:
  name: infisicalsecret-sample-crd
spec:
  authentication:
    serviceToken:
      serviceTokenSecretReference:
        secretName: service-token # <-- name of the Kubernetes secret that stores our service token
        secretNamespace: option # <-- namespace of the Kubernetes secret that stores our service token
      secretsScope:
        envSlug: <env-slug> # "dev", "staging", "prod", etc..
        secretsPath: <secrets-path> # Root is "/"
  ...
```

</Accordion>

<Accordion title="managedSecretReference">
The `managedSecretReference` field is used to define the target location for storing secrets retrieved from an Infisical project. 
This field requires specifying both the name and namespace of the Kubernetes secret that will hold these secrets. 
The Infisical operator will automatically create the Kubernetes secret with the specified name/namespace and keep it continuously updated.

Note: The managed secret be should be created in the same namespace as the deployment that will use it.

</Accordion>
<Accordion title="managedSecretReference.secretName">
The name of the managed Kubernetes secret to be created
</Accordion>
<Accordion title="managedSecretReference.secretNamespace">
The namespace of the managed Kubernetes secret to be created. 
</Accordion>
<Accordion title="managedSecretReference.secretType">
Override the default Opaque type for managed secrets with this field. Useful for creating kubernetes.io/dockerconfigjson secrets.
</Accordion>
<Accordion title="managedSecretReference.template">
Templates enable you to transform data from Infisical before storing it as a Kubernetes Secret.
</Accordion>
<Accordion title="managedSecretReference.template.includeAllSecrets">
When set to true, this option injects all secrets retrieved from Infisical into your configuration. 
Secrets defined in the template will override the automatically injected secrets.
</Accordion>
<Accordion title="managedSecretReference.template.data">
Define secret keys and their corresponding templates. 
Each data value uses a Golang template with access to all secrets retrieved from the specified scope.

Secrets are structured as follows:

```golang
type TemplateSecret struct {
    Value      string `json:"value"`
    SecretPath string `json:"secretPath"`
}
```

#### Example template configuration:

```golang
  managedSecretReference:
    secretName: managed-secret
    secretNamespace: default
    template:
      includeAllSecrets: true
      data:
        NEW_KEY: "{{ .KEY1.SecretPath }} {{ .KEY1.Value }}"
```

When you run the following command:

```bash
kubectl get secret managed-secret -o jsonpath='{.data}'
```

You'll receive Kubernetes secrets output that includes the NEW_KEY:

```bash
{... "KEY":"d29ybGQ=","NEW_KEY":"LyBoZWxsbw=="}
```

When you set `includeAllSecrets` as `false` the Kubernetes secrets outputs will be:

```bash
{"NEW_KEY":"LyBoZWxsbw=="}
```

</Accordion>
<Accordion title="managedSecretReference.creationPolicy">
Creation polices allow you to control whether or not owner references should be added to the managed Kubernetes secret that is generated by the Infisical operator. 
This is useful for tools such as ArgoCD, where every resource requires an owner reference; otherwise, it will be pruned automatically.

#### Available options

- `Orphan` (default)
- `Owner`

<Tip>
  When creation policy is set to `Owner`, the `InfisicalSecret` CRD must be in
  the same namespace as where the managed kubernetes secret.
</Tip>

</Accordion>

### Propagating labels & annotations

The operator will transfer all labels & annotations present on the `InfisicalSecret` CRD to the managed Kubernetes secret to be created.
Thus, if a specific label is required on the resulting secret, it can be applied as demonstrated in the following example:

<Accordion title="Example propagation">
```yaml
apiVersion: secrets.infisical.com/v1alpha1
kind: InfisicalSecret
metadata:
  name: infisicalsecret-sample
  labels:
    label-to-be-passed-to-managed-secret: sample-value
  annotations:
    example.com/annotation-to-be-passed-to-managed-secret: "sample-value"
spec:
  ..
  authentication:
    ...
  managedSecretReference:
    ...
```

This would result in the following managed secret to be created:

```yaml
apiVersion: v1
data: ...
kind: Secret
metadata:
  annotations:
    example.com/annotation-to-be-passed-to-managed-secret: sample-value
    secrets.infisical.com/version: W/"3f1-ZyOSsrCLGSkAhhCkY2USPu2ivRw"
  labels:
    label-to-be-passed-to-managed-secret: sample-value
  name: managed-token
  namespace: default
type: Opaque
```

</Accordion>

### Apply the InfisicalSecret CRD to your cluster

Once you have configured the InfisicalSecret CRD with the required fields, you can apply it to your cluster.
After applying, you should notice that the managed secret has been created in the desired namespace your specified.

```
kubectl apply -f example-infisical-secret-crd.yaml
```

### Verify managed secret creation

To verify that the operator has successfully created the managed secret, you can check the secrets in the namespace that was specified.

```bash
# Verify managed secret is created
kubectl get secrets -n <namespace of managed secret>
```

<Info>
  The Infisical secrets will be synced and stored into the managed secret every
  1 minutes.
</Info>

### Using managed secret in your deployment

Incorporating the managed secret created by the operator into your deployment can be achieved through several methods.
Here, we will highlight three of the most common ways to utilize it. Learn more about Kubernetes secrets [here](https://kubernetes.io/docs/concepts/configuration/secret/)

<Accordion title="envFrom">
  This will take all the secrets from your managed secret and expose them to your container

````yaml
  envFrom:
    - secretRef:
        name: managed-secret # managed secret name
  ```

  Example usage in a deployment
  ```yaml
  apiVersion: apps/v1
kind: Deployment
metadata:
  name: nginx-deployment
  labels:
    app: nginx
spec:
  replicas: 1
  selector:
    matchLabels:
      app: nginx
  template:
    metadata:
      labels:
        app: nginx
    spec:
      containers:
      - name: nginx
        image: nginx:1.14.2
        envFrom:
        - secretRef:
            name: managed-secret # <- name of managed secret
        ports:
        - containerPort: 80
````

</Accordion>

<Accordion title="env"> 
  This will allow you to select individual secrets by key name from your managed secret and expose them to your container 
  
  ```yaml
  env:
    - name: SECRET_NAME # The environment variable's name which is made available in the container
      valueFrom:
        secretKeyRef:
          name: managed-secret # managed secret name
          key: SOME_SECRET_KEY # The name of the key which  exists in the managed secret
  ```

Example usage in a deployment

```yaml
apiVersion: apps/v1
kind: Deployment
metadata:
name: nginx-deployment
labels:
app: nginx
spec:
replicas: 1
selector:
matchLabels:
app: nginx
template:
metadata:
labels:
app: nginx
spec:
containers: - name: nginx
image: nginx:1.14.2
env: - name: STRIPE_API_SECRET
valueFrom:
secretKeyRef:
name: managed-secret # <- name of managed secret
key: STRIPE_API_SECRET
ports: - containerPort: 80

```

</Accordion>

<Accordion title="volumes">
This will allow you to create a volume on your container which comprises of files holding the secrets in your managed kubernetes secret
```yaml
volumes:
  - name: secrets-volume-name # The name of the volume under which secrets will be stored
    secret:
      secretName: managed-secret # managed secret name
````

You can then mount this volume to the container's filesystem so that your deployment can access the files containing the managed secrets

```yaml
volumeMounts:
  - name: secrets-volume-name
    mountPath: /etc/secrets
    readOnly: true
```

Example usage in a deployment

```yaml
apiVersion: apps/v1
kind: Deployment
metadata:
  name: nginx-deployment
  labels:
    app: nginx
spec:
  replicas: 1
  selector:
    matchLabels:
      app: nginx
  template:
    metadata:
      labels:
        app: nginx
    spec:
      containers:
        - name: nginx
          image: nginx:1.14.2
          volumeMounts:
            - name: secrets-volume-name
              mountPath: /etc/secrets
              readOnly: true
          ports:
            - containerPort: 80
      volumes:
        - name: secrets-volume-name
          secret:
            secretName: managed-secret # <- managed secrets
```

</Accordion>

The definition file of the Kubernetes secret for the CA certificate can be structured like the following:

```yaml
apiVersion: v1
kind: Secret
metadata:
  name: custom-ca-certificate
type: Opaque
stringData:
  ca.crt: |
    -----BEGIN CERTIFICATE-----
    MIIEZzCCA0+gAwIBAgIUDk9+HZcMHppiNy0TvoBg8/aMEqIwDQYJKoZIhvcNAQEL
    ...
    BQAwDTELMAkGA1UEChMCUEgwHhcNMjQxMDI1MTU0MjAzWhcNMjUxMDI1MjE0MjAz
    -----END CERTIFICATE-----
```

### Auto redeployment

Deployments using managed secrets don't reload automatically on updates, so they may use outdated secrets unless manually redeployed.
To address this, we added functionality to automatically redeploy your deployment when its managed secret updates.

#### Enabling auto redeploy

To enable auto redeployment you simply have to add the following annotation to the deployment that consumes a managed secret

```yaml
secrets.infisical.com/auto-reload: "true"
```

<Accordion title="Deployment example with auto redeploy enabled">
```yaml
apiVersion: apps/v1
kind: Deployment
metadata:
  name: nginx-deployment
  labels:
    app: nginx
  annotations: 
    secrets.infisical.com/auto-reload: "true" # <- redeployment annotation
spec:
  replicas: 1
  selector:
    matchLabels:
      app: nginx
  template:
    metadata:
      labels:
        app: nginx
    spec:
      containers:
      - name: nginx
        image: nginx:1.14.2
        envFrom:
        - secretRef:
            name: managed-secret
        ports:
        - containerPort: 80
```
</Accordion>
<Info>
  #### How it works 
  When a secret change occurs, the operator will check to see which deployments are using the operator-managed Kubernetes secret that received the update. 
  Then, for each deployment that has this annotation present, a rolling update will be triggered.
</Info>

## Push Secrets to Infisical


### Example usage

Below is a sample InfisicalPushSecret CRD that pushes secrets defined in a Kubernetes secret to Infisical.

After filling out the fields in the InfisicalPushSecret CRD, you can apply it directly to your cluster.

Before applying the InfisicalPushSecret CRD, you need to create a Kubernetes secret containing the secrets you want to push to Infisical. An example can be seen below the InfisicalPushSecret CRD.

<<<<<<< HEAD
=======
```bash
  kubectl apply -f source-secret.yaml
```

After applying the soruce-secret.yaml file, you are ready to apply the InfisicalPushSecret CRD.

```bash
  kubectl apply -f infisical-push-secret.yaml
```

After applying the InfisicalPushSecret CRD, you should notice that the secrets you have defined in your source-secret.yaml file have been pushed to your specified destination in Infisical.

>>>>>>> 96b8e7fd
```yaml infisical-push-secret.yaml
  apiVersion: secrets.infisical.com/v1alpha1
  kind: InfisicalPushSecret
  metadata:
    name: infisical-push-secret-demo
  spec:
    resyncInterval: 1m
    hostAPI: https://app.infisical.com/api

    # Optional, defaults to no replacement.
    updatePolicy: Replace # If set to replace, existing secrets inside Infisical will be replaced by the value of the PushSecret on sync.

    # Optional, defaults to no deletion.
    deletionPolicy: Delete # If set to delete, the secret(s) inside Infisical managed by the operator, will be deleted if the InfisicalPushSecret CRD is deleted.

    destination:
      projectId: <project-id>
      environmentSlug: <env-slug>
      secretsPath: <secret-path>

    push:
      secret:
        secretName: push-secret-demo # Secret CRD
        secretNamespace: default

    # Only have one authentication method defined or you are likely to run into authentication issues.
    # Remove all except one authentication method.
    authentication:
      awsIamAuth:
        identityId: <machine-identity-id>
      azureAuth:
        identityId: <machine-identity-id>
      gcpIamAuth:
        identityId: <machine-identity-id>
        serviceAccountKeyFilePath: </path-to-service-account-key-file.json>
      gcpIdTokenAuth:
        identityId: <machine-identity-id>
      kubernetesAuth:
        identityId: <machine-identity-id>
        serviceAccountRef:
          name: <secret-name>
          namespace: <secret-namespace>
      universalAuth:
        credentialsRef:
          secretName: <secret-name> # universal-auth-credentials
          secretNamespace: <secret-namespace> # default
```

```yaml source-secret.yaml
  apiVersion: v1
  kind: Secret
  metadata:
    name: push-secret-demo
    namespace: default
  stringData: # can also be "data", but needs to be base64 encoded
    API_KEY: some-api-key
    DATABASE_URL: postgres://127.0.0.1:5432
    ENCRYPTION_KEY: fabcc12-a22-facbaa4-11aa568aab
```

<<<<<<< HEAD
```bash
  kubectl apply -f source-secret.yaml
```

After applying the soruce-secret.yaml file, you are ready to apply the InfisicalPushSecret CRD.

```bash
  kubectl apply -f infisical-push-secret.yaml
```

After applying the InfisicalPushSecret CRD, you should notice that the secrets you have defined in your source-secret.yaml file have been pushed to your specified destination in Infisical.


=======
>>>>>>> 96b8e7fd
### InfisicalPushSecret CRD properties

<Accordion title="hostAPI">
  If you are fetching secrets from a self-hosted instance of Infisical set the value of `hostAPI` to 
  ` https://your-self-hosted-instace.com/api`

  When `hostAPI` is not defined the operator fetches secrets from Infisical Cloud.

  <Accordion title="Advanced use case">
    If you have installed your Infisical instance within the same cluster as the Infisical operator, you can optionally access the Infisical backend's service directly without having to route through the public internet. 
    To achieve this, use the following address for the hostAPI field:
    
    ``` bash
    http://<backend-svc-name>.<namespace>.svc.cluster.local:4000/api
    ```

    Make sure to replace `<backend-svc-name>` and `<namespace>` with the appropriate values for your backend service and namespace.

  </Accordion>
</Accordion>

<Accordion title="resyncInterval">

  The `resyncInterval` is a string-formatted duration that defines the time between each resync.

  The format of the field is `[duration][unit]` where `duration` is a number and `unit` is a string representing the unit of time.

  The following units are supported:
  - `s` for seconds (must be at least 5 seconds)
  - `m` for minutes
  - `h` for hours
  - `d` for days
  - `w` for weeks

  The default value is `1m` (1 minute).

  Valid intervals examples:
  ```yaml
  resyncInterval: 5s # 10 seconds
  resyncInterval: 10s # 10 seconds
  resyncInterval: 5m # 5 minutes
  resyncInterval: 1h # 1 hour
  resyncInterval: 1d # 1 day
  ```
</Accordion>

<Accordion title="updatePolicy">

  The field is optional and will default to `None` if not defined.

  The update policy defines how the operator should handle conflicting secrets when pushing secrets to Infisical.

  Valid values are `None` and `Replace`.

  Behavior of each policy:
  - `None`: The operator will not override existing secrets in Infisical. If a secret with the same key already exists, the operator will skip pushing that secret, and the secret will not be managed by the operator.
  - `Replace`: The operator will replace existing secrets in Infisical with the new secrets. If a secret with the same key already exists, the operator will update the secret with the new value.

  ```yaml
  spec:
    updatePolicy: Replace
  ```
</Accordion>

<Accordion title="deletionPolicy">

  This field is optional and will default to `None` if not defined.

  The deletion policy defines what the operator should do in case the InfisicalPushSecret CRD is deleted.

  Valid values are `None` and `Delete`.

  Behavior of each policy:
  - `None`: The operator will not delete the secrets in Infisical when the InfisicalPushSecret CRD is deleted.
  - `Delete`: The operator will delete the secrets in Infisical that are managed by the operator when the InfisicalPushSecret CRD is deleted.

  ```yaml
  spec:
    deletionPolicy: Delete
  ```
</Accordion>

<Accordion title="destination">
  The `destination` field is used to specify where you want to create the secrets in Infisical. The required fields are `projectId`, `environmentSlug`, and `secretsPath`.
  
  ```yaml
  spec:
    destination:
      projectId: <project-id>
      environmentSlug: <env-slug>
      secretsPath: <secrets-path>
  ```

  <Accordion title="destination.projectId">
    The project ID where you want to create the secrets in Infisical.
  </Accordion>

  <Accordion title="destination.environmentSlug">
    The environment slug where you want to create the secrets in Infisical.
  </Accordion>

  <Accordion title="destination.secretsPath">
    The path where you want to create the secrets in Infisical. The root path is `/`.
  </Accordion>

</Accordion>

<Accordion title="push">
  The `push` field is used to define what you want to push to Infisical. Currently the operator only supports pushing Kubernetes secrets to Infisical. An example of the `push` field is shown below.
  


  <Accordion title="secret">
    The `secret` field is used to define the Kubernetes secret you want to push to Infisical. The required fields are `secretName` and `secretNamespace`.



    Example usage of the `push.secret` field: 

    ```yaml infisical-push-secret.yaml
      push:
        secret:
          secretName: push-secret-demo
          secretNamespace: default
    ```

    ```yaml push-secret-demo.yaml
      apiVersion: v1
      kind: Secret
      metadata:
        name: push-secret-demo
        namespace: default
      # Pass in the secrets you wish to push to Infisical
      stringData:
        API_KEY: some-api-key
        DATABASE_URL: postgres://127.0.0.1:5432
        ENCRYPTION_KEY: fabcc12-a22-facbaa4-11aa568aab
    ```

  </Accordion>
</Accordion>

<Accordion title="authentication">

  The `authentication` field dictates which authentication method to use when pushing secrets to Infisical.
  The available authentication methods are `universalAuth`, `kubernetesAuth`, `awsIamAuth`, `azureAuth`, `gcpIdTokenAuth`, and `gcpIamAuth`.


  <Accordion title="universalAuth">
    The universal authentication method is one of the easiest ways to get started with Infisical. Universal Auth works anywhere and is not tied to any specific cloud provider.
    [Read more about Universal Auth](/documentation/platform/identities/universal-auth).

    Valid fields:
    - `identityId`: The identity ID of the machine identity you created.
    - `credentialsRef`: The name and namespace of the Kubernetes secret that stores the service token.
    - `credentialsRef.secretName`: The name of the Kubernetes secret.
    - `credentialsRef.secretNamespace`: The namespace of the Kubernetes secret.

    Example:

    ```yaml
      # infisical-push-secret.yaml
      spec:
        universalAuth:
          credentialsRef:
            secretName: <secret-name> 
            secretNamespace: <secret-namespace>
    ```

    ```yaml
      # machine-identity-credentials.yaml
      apiVersion: v1
      kind: Secret
      metadata:
        name: universal-auth-credentials
      type: Opaque
      stringData:
        clientId: <machine-identity-client-id>
        clientSecret: <machine-identity-client-secret>
    ```

  </Accordion>
  <Accordion title="kubernetesAuth">
    The Kubernetes machine identity authentication method is used to authenticate with Infisical. The identity ID is stored in a field in the InfisicalSecret resource. This authentication method can only be used within a Kubernetes environment.
    [Read more about Kubernetes Auth](/documentation/platform/identities/kubernetes-auth).
    Valid fields:
    - `identityId`: The identity ID of the machine identity you created.
    - `serviceAccountRef`: The name and namespace of the service account that will be used to authenticate with Infisical.
    - `serviceAccountRef.name`: The name of the service account.
    - `serviceAccountRef.namespace`: The namespace of the service account.

    Example:

    ```yaml
      spec:
        kubernetesAuth:
          identityId: <machine-identity-id>
          serviceAccountRef:
            name: <secret-name>
            namespace: <secret-namespace>
    ```
  </Accordion>

  <Accordion title="awsIamAuth">
    The AWS IAM machine identity authentication method is used to authenticate with Infisical.
    [Read more about AWS IAM Auth](/documentation/platform/identities/aws-auth).

    Valid fields:
    - `identityId`: The identity ID of the machine identity you created.

    Example:

    ```yaml
      spec:
        authentication:
          awsIamAuth:
            identityId: <machine-identity-id>
    ```

  </Accordion>
  <Accordion title="azureAuth">
    The AWS IAM machine identity authentication method is used to authenticate with Infisical. Azure Auth can only be used from within an Azure environment.
    [Read more about Azure Auth](/documentation/platform/identities/azure-auth).

    Valid fields:
    - `identityId`: The identity ID of the machine identity you created.

    Example:

    ```yaml
      spec:
        authentication:
          azureAuth:
            identityId: <machine-identity-id>
    ```
  </Accordion>
  <Accordion title="gcpIamAuth">
    The GCP IAM machine identity authentication method is used to authenticate with Infisical. The identity ID is stored in a field in the InfisicalSecret resource. This authentication method can only be used both within and outside GCP environments.
    [Read more about Azure Auth](/documentation/platform/identities/gcp-auth).


    Valid fields:
    - `identityId`: The identity ID of the machine identity you created.
    - `serviceAccountKeyFilePath`: The path to the GCP service account key file.

    Example:

    ```yaml
      spec:
        gcpIamAuth:
          identityId: <machine-identity-id>
          serviceAccountKeyFilePath: </path-to-service-account-key-file.json>
    ```
  </Accordion>
  <Accordion title="gcpIdTokenAuth">
    The GCP ID Token machine identity authentication method is used to authenticate with Infisical. The identity ID is stored in a field in the InfisicalSecret resource. This authentication method can only be used within GCP environments.
    [Read more about Azure Auth](/documentation/platform/identities/gcp-auth).

    Valid fields:
    - `identityId`: The identity ID of the machine identity you created.

    Example:

    ```yaml
      spec:
        gcpIdTokenAuth:
          identityId: <machine-identity-id>
    ```
  </Accordion>

</Accordion>


<Accordion title="tls">
  This block defines the TLS settings to use for connecting to the Infisical
  instance.
  
  Fields:
  <Accordion title="caRef">
    This block defines the reference to the CA certificate to use for connecting to the Infisical instance with SSL/TLS.

    Valid fields:
    - `secretName`: The name of the Kubernetes secret containing the CA certificate to use for connecting to the Infisical instance with SSL/TLS.
    - `secretNamespace`: The namespace of the Kubernetes secret containing the CA certificate to use for connecting to the Infisical instance with SSL/TLS.
    - `key`: The name of the key in the Kubernetes secret which contains the value of the CA certificate to use for connecting to the Infisical instance with SSL/TLS.

    Example:

    ```yaml
      tls:
        caRef:
          secretName: custom-ca-certificate
          secretNamespace: default
          key: ca.crt
    ```
  </Accordion>

</Accordion>


### Applying the InfisicalPushSecret CRD to your cluster

Once you have configured the `InfisicalPushSecret` CRD with the required fields, you can apply it to your cluster.
After applying, you should notice that the secrets have been pushed to Infisical.

```bash
  kubectl apply -f source-push-secret.yaml # The secret that you're referencing in the InfisicalPushSecret CRD push.secret field
  kubectl apply -f example-infisical-push-secret-crd.yaml # The InfisicalPushSecret CRD itself
```

<<<<<<< HEAD
## Sync Dynamic Secrets to your cluster

### Example usage

The example below demonstrates a sample InfisicalDynamicSecret CRD that creates a dynamic secret lease in Infisical, and syncs the lease to your Kubernetes cluster.

```yaml dynamic-secret-crd.yaml
apiVersion: secrets.infisical.com/v1alpha1
kind: InfisicalDynamicSecret
metadata:
  name: infisicaldynamicsecret
spec:
  hostAPI: https://app.infisical.com/api # Optional, defaults to https://app.infisical.com/api

  dynamicSecret:
    secretName: <dynamic-secret-name>
    projectId: <project-id>
    secretsPath: <path/to/dynamic-secret> # Root directory is /
    environmentSlug: <env-slug>

  # Lease revocation policy defines what should happen to leases created by the operator if the CRD is deleted.
  # If set to "Revoke", leases will be revoked when the InfisicalDynamicSecret CRD is deleted.
  leaseRevocationPolicy: Revoke

  # Lease TTL defines how long the lease should last for the dynamic secret.
  # This value must be less than 1 day, and if a max TTL is defined on the dynamic secret, it must be below the max TTL.
  leaseTTL: 1m

  # A reference to the secret that the dynamic secret lease should be stored in.
  # If the secret doesn't exist, it will automatically be created.
  managedSecretReference:
    secretName: <secret-name>
    secretNamespace: default # Must be the same namespace as the InfisicalDynamicSecret CRD.
    creationPolicy: Orphan

  # Only have one authentication method defined or you are likely to run into authentication issues.
  # Remove all except one authentication method.
  authentication:
    awsIamAuth:
      identityId: <machine-identity-id>
    azureAuth:
      identityId: <machine-identity-id>
    gcpIamAuth:
      identityId: <machine-identity-id>
      serviceAccountKeyFilePath: </path-to-service-account-key-file.json>
    gcpIdTokenAuth:
      identityId: <machine-identity-id>
    kubernetesAuth:
      identityId: <machine-identity-id>
      serviceAccountRef:
        name: <secret-name>
        namespace: <secret-namespace>
    universalAuth:
      credentialsRef:
        secretName: <secret-name> # universal-auth-credentials
        secretNamespace: <secret-namespace> # default
```

Apply the InfisicalDynamicSecret CRD to your cluster.
```bash
kubectl apply -f dynamic-secret-crd.yaml
```

After applying the InfisicalDynamicSecret CRD, you should notice that the dynamic secret lease has been created in Infisical and synced to your Kubernetes cluster. You can verify that the lease has been created by doing:
```bash
kubectl get secret <managed-secret-name> -o yaml
```

After getting the secret, you should should see that the secret has data that contains the lease credentials.
```yaml
apiVersion: v1
data:
  DB_PASSWORD: VHhETjZ4c2xsTXpOSWdPYW5LLlRyNEc2alVKYml6WiQjQS0tNTdodyREM3ZLZWtYSi4hTkdyS0F+TVFsLU9CSA==
  DB_USERNAME: cHg4Z0dJTUVBcHdtTW1aYnV3ZWRsekJRRll6cW4wFEE=
kind: Secret
# .....
```

### InfisicalDynamicSecret CRD properties

<Accordion title="hostAPI">
  If you are fetching secrets from a self-hosted instance of Infisical set the value of `hostAPI` to 
  ` https://your-self-hosted-instace.com/api`

  When `hostAPI` is not defined the operator fetches secrets from Infisical Cloud.

  <Accordion title="Advanced use case">
    If you have installed your Infisical instance within the same cluster as the Infisical operator, you can optionally access the Infisical backend's service directly without having to route through the public internet. 
    To achieve this, use the following address for the hostAPI field:
    
    ``` bash
    http://<backend-svc-name>.<namespace>.svc.cluster.local:4000/api
    ```

    Make sure to replace `<backend-svc-name>` and `<namespace>` with the appropriate values for your backend service and namespace.

  </Accordion>
</Accordion>

<Accordion title="leaseTTL">
  The `leaseTTL` is a string-formatted duration that defines the time the lease should last for the dynamic secret.

  The format of the field is `[duration][unit]` where `duration` is a number and `unit` is a string representing the unit of time.

  The following units are supported:
  - `s` for seconds (must be at least 5 seconds)
  - `m` for minutes
  - `h` for hours
  - `d` for days

  <Note>
    The lease duration at most be 1 day (24 hours). And the TTL must be less than the max TTL defined on the dynamic secret.
  </Note>
</Accordion>

<Accordion title="managedSecretReference">
  The `managedSecretReference` field is used to define the Kubernetes secret where the dynamic secret lease should be stored. The required fields are `secretName` and `secretNamespace`.

  ```yaml
  spec:
    managedSecretReference:
      secretName: <secret-name>
      secretNamespace: default
  ```

  <Accordion title="managedSecretReference.secretName">
    The name of the Kubernetes secret where the dynamic secret lease should be stored.
  </Accordion>

  <Accordion title="managedSecretReference.secretNamespace">
    The namespace of the Kubernetes secret where the dynamic secret lease should be stored.
  </Accordion>

  <Accordion title="managedSecretReference.creationPolicy">
    Creation polices allow you to control whether or not owner references should be added to the managed Kubernetes secret that is generated by the Infisical operator. 
    This is useful for tools such as ArgoCD, where every resource requires an owner reference; otherwise, it will be pruned automatically.

    #### Available options
    - `Orphan` (default)
    - `Owner`

    <Tip>
      When creation policy is set to `Owner`, the `InfisicalSecret` CRD must be in
      the same namespace as where the managed kubernetes secret.
    </Tip>

    This field is optional.
  </Accordion>

  <Accordion title="managedSecretReference.secretType">
    Override the default Opaque type for managed secrets with this field. Useful for creating kubernetes.io/dockerconfigjson secrets.

    This field is optional.
  </Accordion>

</Accordion>

<Accordion title="leaseRevocationPolicy">

  The field is optional and will default to `None` if not defined.

  The lease revocation policy defines what the operator should do with the leases created by the operator, when the InfisicalDynamicSecret CRD is deleted.

  Valid values are `None` and `Revoke`.

  Behavior of each policy:
  - `None`: The operator will not override existing secrets in Infisical. If a secret with the same key already exists, the operator will skip pushing that secret, and the secret will not be managed by the operator.
  - `Revoke`: The operator will revoke the leases created by the operator when the InfisicalDynamicSecret CRD is deleted.

  ```yaml
  spec:
    leaseRevocationPolicy: Revoke
  ```
</Accordion>

<Accordion title="dynamicSecret">
  The `dynamicSecret` field is used to specify which dynamic secret to create leases for. The required fields are `secretName`, `projectId`, `secretsPath`, and `environmentSlug`.
  
  ```yaml
  spec:
    dynamicSecret:
      secretName: <dynamic-secret-name>
      projectId: <project-id>
      environmentSlug: <env-slug>
      secretsPath: <secrets-path>
  ```

  <Accordion title="dynamicSecret.secretName">
    The name of the dynamic secret.
  </Accordion>

  <Accordion title="dynamicSecret.projectId">
    The project ID of where the dynamic secret is stored in Infisical.
  </Accordion>

  <Accordion title="dynamicSecret.environmentSlug">
    The environment slug of where the dynamic secret is stored in Infisical.
  </Accordion>

  <Accordion title="dynamicSecret.secretsPath">
    The path of where the dynamic secret is stored in Infisical. The root path is `/`.
  </Accordion>

</Accordion>

<Accordion title="authentication">

  The `authentication` field dictates which authentication method to use when pushing secrets to Infisical.
  The available authentication methods are `universalAuth`, `kubernetesAuth`, `awsIamAuth`, `azureAuth`, `gcpIdTokenAuth`, and `gcpIamAuth`.


  <Accordion title="universalAuth">
    The universal authentication method is one of the easiest ways to get started with Infisical. Universal Auth works anywhere and is not tied to any specific cloud provider.
    [Read more about Universal Auth](/documentation/platform/identities/universal-auth).

    Valid fields:
    - `identityId`: The identity ID of the machine identity you created.
    - `credentialsRef`: The name and namespace of the Kubernetes secret that stores the service token.
    - `credentialsRef.secretName`: The name of the Kubernetes secret.
    - `credentialsRef.secretNamespace`: The namespace of the Kubernetes secret.

    Example:

    ```yaml
      # infisical-push-secret.yaml
      spec:
        universalAuth:
          credentialsRef:
            secretName: <secret-name> 
            secretNamespace: <secret-namespace>
    ```

    ```yaml
      # machine-identity-credentials.yaml
      apiVersion: v1
      kind: Secret
      metadata:
        name: universal-auth-credentials
      type: Opaque
      stringData:
        clientId: <machine-identity-client-id>
        clientSecret: <machine-identity-client-secret>
    ```

  </Accordion>
  <Accordion title="kubernetesAuth">
    The Kubernetes machine identity authentication method is used to authenticate with Infisical. The identity ID is stored in a field in the InfisicalSecret resource. This authentication method can only be used within a Kubernetes environment.
    [Read more about Kubernetes Auth](/documentation/platform/identities/kubernetes-auth).
    Valid fields:
    - `identityId`: The identity ID of the machine identity you created.
    - `serviceAccountRef`: The name and namespace of the service account that will be used to authenticate with Infisical.
    - `serviceAccountRef.name`: The name of the service account.
    - `serviceAccountRef.namespace`: The namespace of the service account.

    Example:

    ```yaml
      spec:
        kubernetesAuth:
          identityId: <machine-identity-id>
          serviceAccountRef:
            name: <secret-name>
            namespace: <secret-namespace>
    ```
  </Accordion>

  <Accordion title="awsIamAuth">
    The AWS IAM machine identity authentication method is used to authenticate with Infisical.
    [Read more about AWS IAM Auth](/documentation/platform/identities/aws-auth).

    Valid fields:
    - `identityId`: The identity ID of the machine identity you created.

    Example:

    ```yaml
      spec:
        authentication:
          awsIamAuth:
            identityId: <machine-identity-id>
    ```

  </Accordion>
  <Accordion title="azureAuth">
    The AWS IAM machine identity authentication method is used to authenticate with Infisical. Azure Auth can only be used from within an Azure environment.
    [Read more about Azure Auth](/documentation/platform/identities/azure-auth).

    Valid fields:
    - `identityId`: The identity ID of the machine identity you created.

    Example:

    ```yaml
      spec:
        authentication:
          azureAuth:
            identityId: <machine-identity-id>
    ```
  </Accordion>
  <Accordion title="gcpIamAuth">
    The GCP IAM machine identity authentication method is used to authenticate with Infisical. The identity ID is stored in a field in the InfisicalSecret resource. This authentication method can only be used both within and outside GCP environments.
    [Read more about Azure Auth](/documentation/platform/identities/gcp-auth).


    Valid fields:
    - `identityId`: The identity ID of the machine identity you created.
    - `serviceAccountKeyFilePath`: The path to the GCP service account key file.

    Example:

    ```yaml
      spec:
        gcpIamAuth:
          identityId: <machine-identity-id>
          serviceAccountKeyFilePath: </path-to-service-account-key-file.json>
    ```
  </Accordion>
  <Accordion title="gcpIdTokenAuth">
    The GCP ID Token machine identity authentication method is used to authenticate with Infisical. The identity ID is stored in a field in the InfisicalSecret resource. This authentication method can only be used within GCP environments.
    [Read more about Azure Auth](/documentation/platform/identities/gcp-auth).

    Valid fields:
    - `identityId`: The identity ID of the machine identity you created.

    Example:

    ```yaml
      spec:
        gcpIdTokenAuth:
          identityId: <machine-identity-id>
    ```
  </Accordion>

</Accordion>


<Accordion title="tls">
  This block defines the TLS settings to use for connecting to the Infisical
  instance.
  
  Fields:
  <Accordion title="caRef">
    This block defines the reference to the CA certificate to use for connecting to the Infisical instance with SSL/TLS.

    Valid fields:
    - `secretName`: The name of the Kubernetes secret containing the CA certificate to use for connecting to the Infisical instance with SSL/TLS.
    - `secretNamespace`: The namespace of the Kubernetes secret containing the CA certificate to use for connecting to the Infisical instance with SSL/TLS.
    - `key`: The name of the key in the Kubernetes secret which contains the value of the CA certificate to use for connecting to the Infisical instance with SSL/TLS.

    Example:

    ```yaml
      tls:
        caRef:
          secretName: custom-ca-certificate
          secretNamespace: default
          key: ca.crt
    ```
  </Accordion>

</Accordion>


### Applying the InfisicalDynamicSecret CRD to your cluster

Once you have configured the `InfisicalDynamicSecret` CRD with the required fields, you can apply it to your cluster. After applying, you should notice that a lease has been created in Infisical and synced to your Kubernetes cluster.

```bash
kubectl apply -f dynamic-secret-crd.yaml
```

### Auto redeployment

Deployments using managed secrets don't reload automatically on updates, so they may use outdated secrets unless manually redeployed.
To address this, we added functionality to automatically redeploy your deployment when its managed secret updates.

#### Enabling auto redeploy

To enable auto redeployment you simply have to add the following annotation to the deployment that consumes a managed secret

```yaml
secrets.infisical.com/auto-reload: "true"
```

<Accordion title="Deployment example with auto redeploy enabled">
```yaml
apiVersion: apps/v1
kind: Deployment
metadata:
  name: nginx-deployment
  labels:
    app: nginx
  annotations: 
    secrets.infisical.com/auto-reload: "true" # <- redeployment annotation
spec:
  replicas: 1
  selector:
    matchLabels:
      app: nginx
  template:
    metadata:
      labels:
        app: nginx
    spec:
      containers:
      - name: nginx
        image: nginx:1.14.2
        envFrom:
        - secretRef:
            name: managed-secret # The name of your managed secret, the same that you're using in your InfisicalDynamicSecret CRD (spec.managedSecretReference.secretName)
        ports:
        - containerPort: 80
```
</Accordion>
<Info>
  #### How it works 
  When the lease changes, the operator will check to see which deployments are using the operator-managed Kubernetes secret that received the update. 
  Then, for each deployment that has this annotation present, a rolling update will be triggered. A redeployment won't happen if the lease is renewed, only if it's recreated.
</Info>


## Connecting to instances with private/self-signed certificate

To connect to Infisical instances behind a private/self-signed certificate, you can configure the TLS settings in the CRD
to point to a CA certificate stored in a Kubernetes secret resource.

```yaml
---
spec:
  hostAPI: https://app.infisical.com/api
=======
### Connecting to instances with private/self-signed certificate

To connect to Infisical instances behind a private/self-signed certificate, you can configure the TLS settings in the `InfisicalPushSecret` CRD
to point to a CA certificate stored in a Kubernetes secret resource.

```yaml
spec:
  hostAPI: https://app.infisical.com/api
  resyncInterval: 30s
>>>>>>> 96b8e7fd
  tls:
    caRef:
      secretName: custom-ca-certificate
      secretNamespace: default
      key: ca.crt
<<<<<<< HEAD
---
=======
  authentication:
    # ... 
>>>>>>> 96b8e7fd
```


## Global configuration

To configure global settings that will apply to all instances of `InfisicalSecret`, you can define these configurations in a Kubernetes ConfigMap.
For example, you can configure all `InfisicalSecret` instances to fetch secrets from a single backend API without specifying the `hostAPI` parameter for each instance.

### Available global properties

| Property | Description                                                                       | Default value                 |
| -------- | --------------------------------------------------------------------------------- | ----------------------------- |
| hostAPI  | If `hostAPI` in `InfisicalSecret` instance is left empty, this value will be used | https://app.infisical.com/api |

### Applying global configurations

All global configurations must reside in a Kubernetes ConfigMap named `infisical-config` in the namespace `infisical-operator-system`.
To apply global configuration to the operator, copy the following yaml into `infisical-config.yaml` file.

```yaml infisical-config.yaml
apiVersion: v1
kind: Namespace
metadata:
  name: infisical-operator-system
---
apiVersion: v1
kind: ConfigMap
metadata:
  name: infisical-config
  namespace: infisical-operator-system
data:
  hostAPI: https://example.com/api # <-- global hostAPI
```

Then apply this change via kubectl by running the following

```bash
kubectl apply -f infisical-config.yaml
```

## Troubleshoot operator

If the operator is unable to fetch secrets from the API, it will not affect the managed Kubernetes secret.
It will continue attempting to reconnect to the API indefinitely.
The InfisicalSecret resource uses the `status.conditions` field to report its current state and any errors encountered.

```yaml
$ kubectl get infisicalSecrets
NAME                     AGE
infisicalsecret-sample   12s

$ kubectl describe infisicalSecret infisicalsecret-sample
...
Spec:
...
Status:
  Conditions:
    Last Transition Time:  2022-12-18T04:29:09Z
    Message:               Infisical controller has located the Infisical token in provided Kubernetes secret
    Reason:                OK
    Status:                True
    Type:                  secrets.infisical.com/LoadedInfisicalToken
    Last Transition Time:  2022-12-18T04:29:10Z
    Message:               Failed to update secret because: 400 Bad Request
    Reason:                Error
    Status:                False
    Type:                  secrets.infisical.com/ReadyToSyncSecrets
Events:                    <none>
```

## Uninstall Operator

The managed secret created by the operator will not be deleted when the operator is uninstalled.

<Tabs>
	 <Tab title="Helm">
		Install Infisical Helm repository 
    ```bash
    helm uninstall <release name>
    ```
   </Tab>
	 <Tab title="Kubectl">
		```
    kubectl delete -f https://raw.githubusercontent.com/Infisical/infisical/main/k8-operator/kubectl-install/install-secrets-operator.yaml
		```
   </Tab>
</Tabs>

## Useful Articles

- [Managing secrets in OpenShift with Infisical](https://xphyr.net/post/infisical_ocp/)<|MERGE_RESOLUTION|>--- conflicted
+++ resolved
@@ -1083,21 +1083,6 @@
 
 Before applying the InfisicalPushSecret CRD, you need to create a Kubernetes secret containing the secrets you want to push to Infisical. An example can be seen below the InfisicalPushSecret CRD.
 
-<<<<<<< HEAD
-=======
-```bash
-  kubectl apply -f source-secret.yaml
-```
-
-After applying the soruce-secret.yaml file, you are ready to apply the InfisicalPushSecret CRD.
-
-```bash
-  kubectl apply -f infisical-push-secret.yaml
-```
-
-After applying the InfisicalPushSecret CRD, you should notice that the secrets you have defined in your source-secret.yaml file have been pushed to your specified destination in Infisical.
-
->>>>>>> 96b8e7fd
 ```yaml infisical-push-secret.yaml
   apiVersion: secrets.infisical.com/v1alpha1
   kind: InfisicalPushSecret
@@ -1158,7 +1143,6 @@
     ENCRYPTION_KEY: fabcc12-a22-facbaa4-11aa568aab
 ```
 
-<<<<<<< HEAD
 ```bash
   kubectl apply -f source-secret.yaml
 ```
@@ -1172,8 +1156,6 @@
 After applying the InfisicalPushSecret CRD, you should notice that the secrets you have defined in your source-secret.yaml file have been pushed to your specified destination in Infisical.
 
 
-=======
->>>>>>> 96b8e7fd
 ### InfisicalPushSecret CRD properties
 
 <Accordion title="hostAPI">
@@ -1484,7 +1466,6 @@
   kubectl apply -f example-infisical-push-secret-crd.yaml # The InfisicalPushSecret CRD itself
 ```
 
-<<<<<<< HEAD
 ## Sync Dynamic Secrets to your cluster
 
 ### Example usage
@@ -1915,28 +1896,12 @@
 ---
 spec:
   hostAPI: https://app.infisical.com/api
-=======
-### Connecting to instances with private/self-signed certificate
-
-To connect to Infisical instances behind a private/self-signed certificate, you can configure the TLS settings in the `InfisicalPushSecret` CRD
-to point to a CA certificate stored in a Kubernetes secret resource.
-
-```yaml
-spec:
-  hostAPI: https://app.infisical.com/api
-  resyncInterval: 30s
->>>>>>> 96b8e7fd
   tls:
     caRef:
       secretName: custom-ca-certificate
       secretNamespace: default
       key: ca.crt
-<<<<<<< HEAD
 ---
-=======
-  authentication:
-    # ... 
->>>>>>> 96b8e7fd
 ```
 
 
