{
  "name": "Infisical",
  "openapi": "https://app.infisical.com/api/docs/json",
  "logo": {
    "dark": "/logo/dark.svg",
    "light": "/logo/light.svg",
    "href": "https://infisical.com"
  },
  "favicon": "/favicon.png",
  "colors": {
    "primary": "#26272b",
    "light": "#97b31d",
    "dark": "#A1B659",
    "ultraLight": "#E7F256",
    "ultraDark": "#8D9F4C",
    "background": {
      "light": "#ffffff",
      "dark": "#0D1117"
    },
    "anchors": {
      "from": "#000000",
      "to": "#707174"
    }
  },
  "modeToggle": {
    "default": "light",
    "isHidden": true
  },
  "feedback": {
    "suggestEdit": true,
    "raiseIssue": true,
    "thumbsRating": true
  },
  "api": {
    "baseUrl": ["https://app.infisical.com", "http://localhost:8080"]
  },
  "topbarLinks": [
    {
      "name": "Log In",
      "url": "https://app.infisical.com/login"
    }
  ],
  "topbarCtaButton": {
    "name": "Start for Free",
    "url": "https://app.infisical.com/signup"
  },
  "tabs": [
    {
      "name": "Integrations",
      "url": "integrations"
    },
    {
      "name": "CLI",
      "url": "cli"
    },
    {
      "name": "API Reference",
      "url": "api-reference"
    },
    {
      "name": "SDKs",
      "url": "sdks"
    },
    {
      "name": "Changelog",
      "url": "changelog"
    }
  ],
  "navigation": [
    {
      "group": "Getting Started",
      "pages": [
        "documentation/getting-started/introduction",
        {
          "group": "Quickstart",
          "pages": ["documentation/guides/local-development"]
        },
        {
          "group": "Guides",
          "pages": [
            "documentation/guides/introduction",
            "documentation/guides/node",
            "documentation/guides/python",
            "documentation/guides/nextjs-vercel",
            "documentation/guides/microsoft-power-apps",
            "documentation/guides/organization-structure"
          ]
        },
        {
          "group": "Setup",
          "pages": ["documentation/setup/networking"]
        }
      ]
    },
    {
      "group": "Platform",
      "pages": [
        "documentation/platform/organization",
        "documentation/platform/project",
        "documentation/platform/folder",
        {
          "group": "Secrets",
          "pages": [
            "documentation/platform/secret-versioning",
            "documentation/platform/pit-recovery",
            "documentation/platform/secret-reference",
            "documentation/platform/webhooks"
          ]
        },
        {
          "group": "Internal PKI",
          "pages": [
            "documentation/platform/pki/overview",
            "documentation/platform/pki/private-ca",
            "documentation/platform/pki/certificates",
            "documentation/platform/pki/pki-issuer",
            "documentation/platform/pki/est",
            "documentation/platform/pki/alerting"
          ]
        },
        "documentation/platform/ssh",
        {
          "group": "Key Management (KMS)",
          "pages": [
            "documentation/platform/kms/overview",
            "documentation/platform/kms/hsm-integration",
            "documentation/platform/kms/kubernetes-encryption",
            "documentation/platform/kms/kmip"
          ]
        },
        {
          "group": "KMS Configuration",
          "pages": [
            "documentation/platform/kms-configuration/overview",
            "documentation/platform/kms-configuration/aws-kms",
            "documentation/platform/kms-configuration/aws-hsm",
            "documentation/platform/kms-configuration/gcp-kms"
          ]
        },
        {
          "group": "Identities",
          "pages": [
            "documentation/platform/identities/overview",
            "documentation/platform/identities/user-identities",
            "documentation/platform/identities/machine-identities"
          ]
        },
        {
          "group": "Access Control",
          "pages": [
            "documentation/platform/access-controls/overview",
            "documentation/platform/access-controls/role-based-access-controls",
            {
              "group": "Attribute based access controls",
              "pages": [
                "documentation/platform/access-controls/abac/overview",
                "documentation/platform/access-controls/abac/managing-user-metadata",
                "documentation/platform/access-controls/abac/managing-machine-identity-attributes"
              ]
            },
            "documentation/platform/access-controls/additional-privileges",
            "documentation/platform/access-controls/temporary-access",
            "documentation/platform/access-controls/access-requests",
            "documentation/platform/access-controls/project-access-requests",
            "documentation/platform/pr-workflows",
            "documentation/platform/groups"
          ]
        },
        {
          "group": "Audit Logs",
          "pages": [
            "documentation/platform/audit-logs",
            "documentation/platform/audit-log-streams/audit-log-streams",
            "documentation/platform/audit-log-streams/audit-log-streams-with-fluentbit"
          ]
        },
        {
          "group": "Secret Rotation",
          "pages": [
            "documentation/platform/secret-rotation/overview",
            "documentation/platform/secret-rotation/postgres",
            "documentation/platform/secret-rotation/mssql"
          ]
        },
        {
          "group": "Dynamic Secrets",
          "pages": [
            "documentation/platform/dynamic-secrets/overview",
            "documentation/platform/dynamic-secrets/postgresql",
            "documentation/platform/dynamic-secrets/mysql",
            "documentation/platform/dynamic-secrets/mssql",
            "documentation/platform/dynamic-secrets/oracle",
            "documentation/platform/dynamic-secrets/cassandra",
            "documentation/platform/dynamic-secrets/redis",
            "documentation/platform/dynamic-secrets/aws-elasticache",
            "documentation/platform/dynamic-secrets/elastic-search",
            "documentation/platform/dynamic-secrets/rabbit-mq",
            "documentation/platform/dynamic-secrets/aws-iam",
            "documentation/platform/dynamic-secrets/mongo-atlas",
            "documentation/platform/dynamic-secrets/mongo-db",
            "documentation/platform/dynamic-secrets/azure-entra-id",
            "documentation/platform/dynamic-secrets/ldap",
            "documentation/platform/dynamic-secrets/sap-ase",
            "documentation/platform/dynamic-secrets/sap-hana",
            "documentation/platform/dynamic-secrets/snowflake",
            "documentation/platform/dynamic-secrets/totp"
          ]
        },
        {
          "group": "Gateway",
          "pages": [
            "documentation/platform/gateways/overview",
            "documentation/platform/gateways/gateway-security"
          ]
        },
        "documentation/platform/project-templates",
        {
          "group": "Workflow Integrations",
          "pages": [
            "documentation/platform/workflow-integrations/slack-integration"
          ]
        },
        {
          "group": "Admin Consoles",
          "pages": [
            "documentation/platform/admin-panel/overview",
            "documentation/platform/admin-panel/server-admin",
            "documentation/platform/admin-panel/org-admin-console"
          ]
        },
        "documentation/platform/secret-sharing",
        "documentation/platform/secret-scanning"
      ]
    },
    {
      "group": "Authentication Methods",
      "pages": [
        "documentation/platform/auth-methods/email-password",
        "documentation/platform/token",
        "documentation/platform/identities/token-auth",
        "documentation/platform/identities/universal-auth",
        "documentation/platform/identities/kubernetes-auth",
        "documentation/platform/identities/gcp-auth",
        "documentation/platform/identities/azure-auth",
        "documentation/platform/identities/aws-auth",
        "documentation/platform/identities/jwt-auth",
        {
          "group": "OIDC Auth",
          "pages": [
            "documentation/platform/identities/oidc-auth/general",
            "documentation/platform/identities/oidc-auth/github",
            "documentation/platform/identities/oidc-auth/circleci",
            "documentation/platform/identities/oidc-auth/gitlab",
            "documentation/platform/identities/oidc-auth/terraform-cloud"
          ]
        },
        "documentation/platform/mfa",
        {
          "group": "SSO",
          "pages": [
            "documentation/platform/sso/overview",
            "documentation/platform/sso/google",
            "documentation/platform/sso/github",
            "documentation/platform/sso/gitlab",
            "documentation/platform/sso/okta",
            "documentation/platform/sso/azure",
            "documentation/platform/sso/jumpcloud",
            "documentation/platform/sso/keycloak-saml",
            "documentation/platform/sso/google-saml",
            "documentation/platform/sso/auth0-saml",
            {
              "group": "Keycloak OIDC",
              "pages": [
                "documentation/platform/sso/keycloak-oidc/overview",
                "documentation/platform/sso/keycloak-oidc/group-membership-mapping"
              ]
            },
            "documentation/platform/sso/auth0-oidc",
            "documentation/platform/sso/general-oidc"
          ]
        },
        {
          "group": "LDAP",
          "pages": [
            "documentation/platform/ldap/overview",
            "documentation/platform/ldap/jumpcloud",
            "documentation/platform/ldap/general"
          ]
        },
        {
          "group": "SCIM",
          "pages": [
            "documentation/platform/scim/overview",
            "documentation/platform/scim/okta",
            "documentation/platform/scim/azure",
            "documentation/platform/scim/jumpcloud",
            "documentation/platform/scim/group-mappings"
          ]
        }
      ]
    },
    {
      "group": "Self-host Infisical",
      "pages": [
        "self-hosting/overview",
        {
          "group": "Installation methods",
          "pages": [
            "self-hosting/deployment-options/standalone-infisical",
            "self-hosting/deployment-options/docker-swarm",
            "self-hosting/deployment-options/docker-compose",
            "self-hosting/deployment-options/kubernetes-helm"
          ]
        },
        "self-hosting/guides/upgrading-infisical",
        "self-hosting/configuration/envars",
        "self-hosting/configuration/requirements",
        {
          "group": "Guides",
          "pages": [
            "self-hosting/guides/mongo-to-postgres",
            "self-hosting/guides/custom-certificates",
            "self-hosting/guides/automated-bootstrapping"
          ]
        },
        {
          "group": "Reference architectures",
          "pages": [
            "self-hosting/reference-architectures/aws-ecs",
            "self-hosting/reference-architectures/linux-deployment-ha",
            "self-hosting/reference-architectures/on-prem-k8s-ha"
          ]
        },
        "self-hosting/ee",
        "self-hosting/faq"
      ]
    },
    {
      "group": "Command line",
      "pages": [
        "cli/overview",
        "cli/usage",
        {
          "group": "Core commands",
          "pages": [
            "cli/commands/login",
            "cli/commands/init",
            "cli/commands/run",
            "cli/commands/secrets",
            "cli/commands/dynamic-secrets",
            "cli/commands/ssh",
            "cli/commands/gateway",
            "cli/commands/bootstrap",
            "cli/commands/export",
            "cli/commands/token",
            "cli/commands/service-token",
            "cli/commands/vault",
            "cli/commands/user",
            "cli/commands/reset",
            {
              "group": "infisical scan",
              "pages": [
                "cli/commands/scan",
                "cli/commands/scan-git-changes",
                "cli/commands/scan-install"
              ]
            }
          ]
        },
        "cli/scanning-overview",
        "cli/project-config",
        "cli/faq"
      ]
    },
    {
      "group": "Infrastructure Integrations",
      "pages": [
        {
          "group": "Container orchestrators",
          "pages": [
            {
              "group": "Kubernetes",
              "pages": [
                "integrations/platforms/kubernetes/overview",
                "integrations/platforms/kubernetes/infisical-secret-crd",
                "integrations/platforms/kubernetes/infisical-push-secret-crd",
                "integrations/platforms/kubernetes/infisical-dynamic-secret-crd"
              ]
            },
            "integrations/platforms/kubernetes-csi",
            "integrations/platforms/docker-swarm-with-agent",
            "integrations/platforms/ecs-with-agent"
          ]
        },
        "integrations/platforms/infisical-agent",
        {
          "group": "Docker",
          "pages": [
            "integrations/platforms/docker-intro",
            "integrations/platforms/docker",
            "integrations/platforms/docker-pass-envs",
            "integrations/platforms/docker-compose"
          ]
        },
        "integrations/frameworks/terraform",
        "integrations/platforms/ansible",
        "integrations/platforms/apache-airflow"
      ]
    },
    {
      "group": "App Connections",
      "pages": [
        "integrations/app-connections/overview",
        {
          "group": "Connections",
          "pages": [
            "integrations/app-connections/aws",
            "integrations/app-connections/azure-app-configuration",
            "integrations/app-connections/azure-key-vault",
            "integrations/app-connections/databricks",
            "integrations/app-connections/gcp",
            "integrations/app-connections/github",
            "integrations/app-connections/humanitec",
<<<<<<< HEAD
            "integrations/app-connections/terraform-cloud",
=======
            "integrations/app-connections/vercel",
>>>>>>> 1ce155e2
            "integrations/app-connections/mssql",
            "integrations/app-connections/postgres"
          ]
        }
      ]
    },
    {
      "group": "Secret Syncs",
      "pages": [
        "integrations/secret-syncs/overview",
        {
          "group": "Syncs",
          "pages": [
            "integrations/secret-syncs/aws-parameter-store",
            "integrations/secret-syncs/aws-secrets-manager",
            "integrations/secret-syncs/azure-app-configuration",
            "integrations/secret-syncs/azure-key-vault",
            "integrations/secret-syncs/databricks",
            "integrations/secret-syncs/gcp-secret-manager",
            "integrations/secret-syncs/github",
            "integrations/secret-syncs/humanitec",
<<<<<<< HEAD
            "integrations/secret-syncs/terraform-cloud"
=======
            "integrations/secret-syncs/vercel"
>>>>>>> 1ce155e2
          ]
        }
      ]
    },
    {
      "group": "Native Integrations",
      "pages": [
        {
          "group": "AWS",
          "pages": [
            "integrations/cloud/aws-parameter-store",
            "integrations/cloud/aws-secret-manager",
            "integrations/cloud/aws-amplify"
          ]
        },
        "integrations/cloud/vercel",
        "integrations/cloud/azure-key-vault",
        "integrations/cloud/azure-app-configuration",
        "integrations/cloud/azure-devops",
        "integrations/cloud/gcp-secret-manager",
        {
          "group": "Cloudflare",
          "pages": [
            "integrations/cloud/cloudflare-pages",
            "integrations/cloud/cloudflare-workers"
          ]
        },
        "integrations/cloud/terraform-cloud",
        "integrations/cloud/databricks",
        {
          "group": "View more",
          "pages": [
            "integrations/cloud/digital-ocean-app-platform",
            "integrations/cloud/heroku",
            "integrations/cloud/netlify",
            "integrations/cloud/railway",
            "integrations/cloud/flyio",
            "integrations/cloud/render",
            "integrations/cloud/laravel-forge",
            "integrations/cloud/supabase",
            "integrations/cloud/northflank",
            "integrations/cloud/hasura-cloud",
            "integrations/cloud/qovery",
            "integrations/cloud/hashicorp-vault",
            "integrations/cloud/cloud-66",
            "integrations/cloud/windmill"
          ]
        }
      ]
    },
    {
      "group": "CI/CD Integrations",
      "pages": [
        "integrations/cicd/jenkins",
        "integrations/cicd/githubactions",
        "integrations/cicd/gitlab",
        "integrations/cicd/bitbucket",
        "integrations/cloud/teamcity",
        {
          "group": "View more",
          "pages": [
            "integrations/cicd/circleci",
            "integrations/cicd/travisci",
            "integrations/cicd/rundeck",
            "integrations/cicd/codefresh",
            "integrations/cloud/checkly",
            "integrations/cicd/octopus-deploy"
          ]
        }
      ]
    },
    {
      "group": "Framework Integrations",
      "pages": [
        "integrations/frameworks/spring-boot-maven",
        "integrations/frameworks/react",
        "integrations/frameworks/vue",
        "integrations/frameworks/express",
        {
          "group": "View more",
          "pages": [
            "integrations/frameworks/nextjs",
            "integrations/frameworks/nestjs",
            "integrations/frameworks/sveltekit",
            "integrations/frameworks/nuxt",
            "integrations/frameworks/gatsby",
            "integrations/frameworks/remix",
            "integrations/frameworks/vite",
            "integrations/frameworks/fiber",
            "integrations/frameworks/django",
            "integrations/frameworks/flask",
            "integrations/frameworks/laravel",
            "integrations/frameworks/rails",
            "integrations/frameworks/dotnet",
            "integrations/platforms/pm2",
            "integrations/frameworks/ab-initio"
          ]
        }
      ]
    },
    {
      "group": "Build Tool Integrations",
      "pages": ["integrations/build-tools/gradle"]
    },
    {
      "group": "",
      "pages": ["sdks/overview"]
    },
    {
      "group": "SDK's",
      "pages": [
        "sdks/languages/node",
        "sdks/languages/python",
        "sdks/languages/java",
        "sdks/languages/go",
        "sdks/languages/ruby",
        "sdks/languages/csharp"
      ]
    },
    {
      "group": "Overview",
      "pages": [
        "api-reference/overview/introduction",
        "api-reference/overview/authentication",
        {
          "group": "Examples",
          "pages": ["api-reference/overview/examples/integration"]
        }
      ]
    },
    {
      "group": "Endpoints",
      "pages": [
        {
          "group": "Identities",
          "pages": [
            "api-reference/endpoints/identities/create",
            "api-reference/endpoints/identities/update",
            "api-reference/endpoints/identities/delete",
            "api-reference/endpoints/identities/get-by-id",
            "api-reference/endpoints/identities/list",
            "api-reference/endpoints/identities/search"
          ]
        },
        {
          "group": "Token Auth",
          "pages": [
            "api-reference/endpoints/token-auth/attach",
            "api-reference/endpoints/token-auth/retrieve",
            "api-reference/endpoints/token-auth/update",
            "api-reference/endpoints/token-auth/revoke",
            "api-reference/endpoints/token-auth/get-tokens",
            "api-reference/endpoints/token-auth/create-token",
            "api-reference/endpoints/token-auth/update-token",
            "api-reference/endpoints/token-auth/revoke-token"
          ]
        },
        {
          "group": "Universal Auth",
          "pages": [
            "api-reference/endpoints/universal-auth/login",
            "api-reference/endpoints/universal-auth/attach",
            "api-reference/endpoints/universal-auth/retrieve",
            "api-reference/endpoints/universal-auth/update",
            "api-reference/endpoints/universal-auth/revoke",
            "api-reference/endpoints/universal-auth/create-client-secret",
            "api-reference/endpoints/universal-auth/list-client-secrets",
            "api-reference/endpoints/universal-auth/revoke-client-secret",
            "api-reference/endpoints/universal-auth/get-client-secret-by-id",
            "api-reference/endpoints/universal-auth/renew-access-token",
            "api-reference/endpoints/universal-auth/revoke-access-token"
          ]
        },
        {
          "group": "GCP Auth",
          "pages": [
            "api-reference/endpoints/gcp-auth/login",
            "api-reference/endpoints/gcp-auth/attach",
            "api-reference/endpoints/gcp-auth/retrieve",
            "api-reference/endpoints/gcp-auth/update",
            "api-reference/endpoints/gcp-auth/revoke"
          ]
        },
        {
          "group": "AWS Auth",
          "pages": [
            "api-reference/endpoints/aws-auth/login",
            "api-reference/endpoints/aws-auth/attach",
            "api-reference/endpoints/aws-auth/retrieve",
            "api-reference/endpoints/aws-auth/update",
            "api-reference/endpoints/aws-auth/revoke"
          ]
        },
        {
          "group": "Azure Auth",
          "pages": [
            "api-reference/endpoints/azure-auth/login",
            "api-reference/endpoints/azure-auth/attach",
            "api-reference/endpoints/azure-auth/retrieve",
            "api-reference/endpoints/azure-auth/update",
            "api-reference/endpoints/azure-auth/revoke"
          ]
        },
        {
          "group": "Kubernetes Auth",
          "pages": [
            "api-reference/endpoints/kubernetes-auth/login",
            "api-reference/endpoints/kubernetes-auth/attach",
            "api-reference/endpoints/kubernetes-auth/retrieve",
            "api-reference/endpoints/kubernetes-auth/update",
            "api-reference/endpoints/kubernetes-auth/revoke"
          ]
        },
        {
          "group": "OIDC Auth",
          "pages": [
            "api-reference/endpoints/oidc-auth/login",
            "api-reference/endpoints/oidc-auth/attach",
            "api-reference/endpoints/oidc-auth/retrieve",
            "api-reference/endpoints/oidc-auth/update",
            "api-reference/endpoints/oidc-auth/revoke"
          ]
        },
        {
          "group": "JWT Auth",
          "pages": [
            "api-reference/endpoints/jwt-auth/login",
            "api-reference/endpoints/jwt-auth/attach",
            "api-reference/endpoints/jwt-auth/retrieve",
            "api-reference/endpoints/jwt-auth/update",
            "api-reference/endpoints/jwt-auth/revoke"
          ]
        },
        {
          "group": "Groups",
          "pages": [
            "api-reference/endpoints/groups/create",
            "api-reference/endpoints/groups/update",
            "api-reference/endpoints/groups/delete",
            "api-reference/endpoints/groups/get",
            "api-reference/endpoints/groups/get-by-id",
            "api-reference/endpoints/groups/add-group-user",
            "api-reference/endpoints/groups/remove-group-user",
            "api-reference/endpoints/groups/list-group-users"
          ]
        },
        {
          "group": "Organizations",
          "pages": [
            "api-reference/endpoints/organizations/memberships",
            "api-reference/endpoints/organizations/update-membership",
            "api-reference/endpoints/organizations/delete-membership",
            "api-reference/endpoints/organizations/list-identity-memberships",
            "api-reference/endpoints/organizations/workspaces"
          ]
        },
        {
          "group": "Projects",
          "pages": [
            "api-reference/endpoints/workspaces/create-workspace",
            "api-reference/endpoints/workspaces/delete-workspace",
            "api-reference/endpoints/workspaces/get-workspace",
            "api-reference/endpoints/workspaces/update-workspace",
            "api-reference/endpoints/workspaces/secret-snapshots",
            "api-reference/endpoints/workspaces/rollback-snapshot"
          ]
        },
        {
          "group": "Project Users",
          "pages": [
            "api-reference/endpoints/project-users/invite-member-to-workspace",
            "api-reference/endpoints/project-users/remove-member-from-workspace",
            "api-reference/endpoints/project-users/memberships",
            "api-reference/endpoints/project-users/get-by-username",
            "api-reference/endpoints/project-users/update-membership"
          ]
        },
        {
          "group": "Project Groups",
          "pages": [
            "api-reference/endpoints/project-groups/create",
            "api-reference/endpoints/project-groups/delete",
            "api-reference/endpoints/project-groups/get-by-id",
            "api-reference/endpoints/project-groups/list",
            "api-reference/endpoints/project-groups/update"
          ]
        },
        {
          "group": "Project Identities",
          "pages": [
            "api-reference/endpoints/project-identities/add-identity-membership",
            "api-reference/endpoints/project-identities/list-identity-memberships",
            "api-reference/endpoints/project-identities/get-by-id",
            "api-reference/endpoints/project-identities/update-identity-membership",
            "api-reference/endpoints/project-identities/delete-identity-membership"
          ]
        },
        {
          "group": "Project Roles",
          "pages": [
            "api-reference/endpoints/project-roles/create",
            "api-reference/endpoints/project-roles/update",
            "api-reference/endpoints/project-roles/delete",
            "api-reference/endpoints/project-roles/get-by-slug",
            "api-reference/endpoints/project-roles/list"
          ]
        },
        {
          "group": "Project Templates",
          "pages": [
            "api-reference/endpoints/project-templates/create",
            "api-reference/endpoints/project-templates/update",
            "api-reference/endpoints/project-templates/delete",
            "api-reference/endpoints/project-templates/get-by-id",
            "api-reference/endpoints/project-templates/list"
          ]
        },
        {
          "group": "Environments",
          "pages": [
            "api-reference/endpoints/environments/create",
            "api-reference/endpoints/environments/update",
            "api-reference/endpoints/environments/delete"
          ]
        },
        {
          "group": "Folders",
          "pages": [
            "api-reference/endpoints/folders/list",
            "api-reference/endpoints/folders/get-by-id",
            "api-reference/endpoints/folders/create",
            "api-reference/endpoints/folders/update",
            "api-reference/endpoints/folders/delete"
          ]
        },
        {
          "group": "Secret Tags",
          "pages": [
            "api-reference/endpoints/secret-tags/list",
            "api-reference/endpoints/secret-tags/get-by-id",
            "api-reference/endpoints/secret-tags/get-by-slug",
            "api-reference/endpoints/secret-tags/create",
            "api-reference/endpoints/secret-tags/update",
            "api-reference/endpoints/secret-tags/delete"
          ]
        },
        {
          "group": "Secrets",
          "pages": [
            "api-reference/endpoints/secrets/list",
            "api-reference/endpoints/secrets/create",
            "api-reference/endpoints/secrets/read",
            "api-reference/endpoints/secrets/update",
            "api-reference/endpoints/secrets/delete",
            "api-reference/endpoints/secrets/create-many",
            "api-reference/endpoints/secrets/update-many",
            "api-reference/endpoints/secrets/delete-many",
            "api-reference/endpoints/secrets/attach-tags",
            "api-reference/endpoints/secrets/detach-tags"
          ]
        },
        {
          "group": "Dynamic Secrets",
          "pages": [
            "api-reference/endpoints/dynamic-secrets/create",
            "api-reference/endpoints/dynamic-secrets/update",
            "api-reference/endpoints/dynamic-secrets/delete",
            "api-reference/endpoints/dynamic-secrets/get",
            "api-reference/endpoints/dynamic-secrets/list",
            "api-reference/endpoints/dynamic-secrets/list-leases",
            "api-reference/endpoints/dynamic-secrets/create-lease",
            "api-reference/endpoints/dynamic-secrets/delete-lease",
            "api-reference/endpoints/dynamic-secrets/renew-lease",
            "api-reference/endpoints/dynamic-secrets/get-lease"
          ]
        },
        {
          "group": "Secret Imports",
          "pages": [
            "api-reference/endpoints/secret-imports/list",
            "api-reference/endpoints/secret-imports/create",
            "api-reference/endpoints/secret-imports/update",
            "api-reference/endpoints/secret-imports/delete"
          ]
        },
        {
          "group": "Secret Rotations",
          "pages": [
            "api-reference/endpoints/secret-rotations/list",
            "api-reference/endpoints/secret-rotations/options",
            {
              "group": "Microsoft SQL Server Credentials",
              "pages": [
                "api-reference/endpoints/secret-rotations/mssql-credentials/create",
                "api-reference/endpoints/secret-rotations/mssql-credentials/delete",
                "api-reference/endpoints/secret-rotations/mssql-credentials/get-by-id",
                "api-reference/endpoints/secret-rotations/mssql-credentials/get-by-name",
                "api-reference/endpoints/secret-rotations/mssql-credentials/get-generated-credentials-by-id",
                "api-reference/endpoints/secret-rotations/mssql-credentials/list",
                "api-reference/endpoints/secret-rotations/mssql-credentials/rotate-secrets",
                "api-reference/endpoints/secret-rotations/mssql-credentials/update"
              ]
            },
            {
              "group": "PostgreSQL Credentials",
              "pages": [
                "api-reference/endpoints/secret-rotations/postgres-credentials/create",
                "api-reference/endpoints/secret-rotations/postgres-credentials/delete",
                "api-reference/endpoints/secret-rotations/postgres-credentials/get-by-id",
                "api-reference/endpoints/secret-rotations/postgres-credentials/get-by-name",
                "api-reference/endpoints/secret-rotations/postgres-credentials/get-generated-credentials-by-id",
                "api-reference/endpoints/secret-rotations/postgres-credentials/list",
                "api-reference/endpoints/secret-rotations/postgres-credentials/rotate-secrets",
                "api-reference/endpoints/secret-rotations/postgres-credentials/update"
              ]
            }
          ]
        },
        {
          "group": "Identity Specific Privilege",
          "pages": [
            "api-reference/endpoints/identity-specific-privilege/create-permanent",
            "api-reference/endpoints/identity-specific-privilege/create-temporary",
            "api-reference/endpoints/identity-specific-privilege/update",
            "api-reference/endpoints/identity-specific-privilege/delete",
            "api-reference/endpoints/identity-specific-privilege/find-by-slug",
            "api-reference/endpoints/identity-specific-privilege/list"
          ]
        },
        {
          "group": "App Connections",
          "pages": [
            "api-reference/endpoints/app-connections/list",
            "api-reference/endpoints/app-connections/options",
            {
              "group": "AWS",
              "pages": [
                "api-reference/endpoints/app-connections/aws/list",
                "api-reference/endpoints/app-connections/aws/available",
                "api-reference/endpoints/app-connections/aws/get-by-id",
                "api-reference/endpoints/app-connections/aws/get-by-name",
                "api-reference/endpoints/app-connections/aws/create",
                "api-reference/endpoints/app-connections/aws/update",
                "api-reference/endpoints/app-connections/aws/delete"
              ]
            },
            {
              "group": "Azure App Configuration",
              "pages": [
                "api-reference/endpoints/app-connections/azure-app-configuration/list",
                "api-reference/endpoints/app-connections/azure-app-configuration/available",
                "api-reference/endpoints/app-connections/azure-app-configuration/get-by-id",
                "api-reference/endpoints/app-connections/azure-app-configuration/get-by-name",
                "api-reference/endpoints/app-connections/azure-app-configuration/create",
                "api-reference/endpoints/app-connections/azure-app-configuration/update",
                "api-reference/endpoints/app-connections/azure-app-configuration/delete"
              ]
            },
            {
              "group": "Azure Key Vault",
              "pages": [
                "api-reference/endpoints/app-connections/azure-key-vault/list",
                "api-reference/endpoints/app-connections/azure-key-vault/available",
                "api-reference/endpoints/app-connections/azure-key-vault/get-by-id",
                "api-reference/endpoints/app-connections/azure-key-vault/get-by-name",
                "api-reference/endpoints/app-connections/azure-key-vault/create",
                "api-reference/endpoints/app-connections/azure-key-vault/update",
                "api-reference/endpoints/app-connections/azure-key-vault/delete"
              ]
            },
            {
              "group": "Databricks",
              "pages": [
                "api-reference/endpoints/app-connections/databricks/list",
                "api-reference/endpoints/app-connections/databricks/available",
                "api-reference/endpoints/app-connections/databricks/get-by-id",
                "api-reference/endpoints/app-connections/databricks/get-by-name",
                "api-reference/endpoints/app-connections/databricks/create",
                "api-reference/endpoints/app-connections/databricks/update",
                "api-reference/endpoints/app-connections/databricks/delete"
              ]
            },
            {
              "group": "GCP",
              "pages": [
                "api-reference/endpoints/app-connections/gcp/list",
                "api-reference/endpoints/app-connections/gcp/available",
                "api-reference/endpoints/app-connections/gcp/get-by-id",
                "api-reference/endpoints/app-connections/gcp/get-by-name",
                "api-reference/endpoints/app-connections/gcp/create",
                "api-reference/endpoints/app-connections/gcp/update",
                "api-reference/endpoints/app-connections/gcp/delete"
              ]
            },
            {
              "group": "GitHub",
              "pages": [
                "api-reference/endpoints/app-connections/github/list",
                "api-reference/endpoints/app-connections/github/available",
                "api-reference/endpoints/app-connections/github/get-by-id",
                "api-reference/endpoints/app-connections/github/get-by-name",
                "api-reference/endpoints/app-connections/github/create",
                "api-reference/endpoints/app-connections/github/update",
                "api-reference/endpoints/app-connections/github/delete"
              ]
            },
            {
              "group": "Humanitec",
              "pages": [
                "api-reference/endpoints/app-connections/humanitec/list",
                "api-reference/endpoints/app-connections/humanitec/available",
                "api-reference/endpoints/app-connections/humanitec/get-by-id",
                "api-reference/endpoints/app-connections/humanitec/get-by-name",
                "api-reference/endpoints/app-connections/humanitec/create",
                "api-reference/endpoints/app-connections/humanitec/update",
                "api-reference/endpoints/app-connections/humanitec/delete"
              ]
            },
            {
<<<<<<< HEAD
              "group": "Terraform Cloud",
              "pages": [
                "api-reference/endpoints/app-connections/terraform-cloud/list",
                "api-reference/endpoints/app-connections/terraform-cloud/available",
                "api-reference/endpoints/app-connections/terraform-cloud/get-by-id",
                "api-reference/endpoints/app-connections/terraform-cloud/get-by-name",
                "api-reference/endpoints/app-connections/terraform-cloud/create",
                "api-reference/endpoints/app-connections/terraform-cloud/update",
                "api-reference/endpoints/app-connections/terraform-cloud/delete"
=======
              "group": "Vercel",
              "pages": [
                "api-reference/endpoints/app-connections/vercel/list",
                "api-reference/endpoints/app-connections/vercel/available",
                "api-reference/endpoints/app-connections/vercel/get-by-id",
                "api-reference/endpoints/app-connections/vercel/get-by-name",
                "api-reference/endpoints/app-connections/vercel/create",
                "api-reference/endpoints/app-connections/vercel/update",
                "api-reference/endpoints/app-connections/vercel/delete"
>>>>>>> 1ce155e2
              ]
            },
            {
              "group": "Microsoft SQL Server",
              "pages": [
                "api-reference/endpoints/app-connections/mssql/list",
                "api-reference/endpoints/app-connections/mssql/available",
                "api-reference/endpoints/app-connections/mssql/get-by-id",
                "api-reference/endpoints/app-connections/mssql/get-by-name",
                "api-reference/endpoints/app-connections/mssql/create",
                "api-reference/endpoints/app-connections/mssql/update",
                "api-reference/endpoints/app-connections/mssql/delete"
              ]
            },
            {
              "group": "PostgreSQL",
              "pages": [
                "api-reference/endpoints/app-connections/postgres/list",
                "api-reference/endpoints/app-connections/postgres/available",
                "api-reference/endpoints/app-connections/postgres/get-by-id",
                "api-reference/endpoints/app-connections/postgres/get-by-name",
                "api-reference/endpoints/app-connections/postgres/create",
                "api-reference/endpoints/app-connections/postgres/update",
                "api-reference/endpoints/app-connections/postgres/delete"
              ]
            }
          ]
        },
        {
          "group": "Secret Syncs",
          "pages": [
            "api-reference/endpoints/secret-syncs/list",
            "api-reference/endpoints/secret-syncs/options",
            {
              "group": "AWS Parameter Store",
              "pages": [
                "api-reference/endpoints/secret-syncs/aws-parameter-store/list",
                "api-reference/endpoints/secret-syncs/aws-parameter-store/get-by-id",
                "api-reference/endpoints/secret-syncs/aws-parameter-store/get-by-name",
                "api-reference/endpoints/secret-syncs/aws-parameter-store/create",
                "api-reference/endpoints/secret-syncs/aws-parameter-store/update",
                "api-reference/endpoints/secret-syncs/aws-parameter-store/delete",
                "api-reference/endpoints/secret-syncs/aws-parameter-store/sync-secrets",
                "api-reference/endpoints/secret-syncs/aws-parameter-store/import-secrets",
                "api-reference/endpoints/secret-syncs/aws-parameter-store/remove-secrets"
              ]
            },
            {
              "group": "AWS Secrets Manager",
              "pages": [
                "api-reference/endpoints/secret-syncs/aws-secrets-manager/list",
                "api-reference/endpoints/secret-syncs/aws-secrets-manager/get-by-id",
                "api-reference/endpoints/secret-syncs/aws-secrets-manager/get-by-name",
                "api-reference/endpoints/secret-syncs/aws-secrets-manager/create",
                "api-reference/endpoints/secret-syncs/aws-secrets-manager/update",
                "api-reference/endpoints/secret-syncs/aws-secrets-manager/delete",
                "api-reference/endpoints/secret-syncs/aws-secrets-manager/sync-secrets",
                "api-reference/endpoints/secret-syncs/aws-secrets-manager/import-secrets",
                "api-reference/endpoints/secret-syncs/aws-secrets-manager/remove-secrets"
              ]
            },
            {
              "group": "Azure App Configuration",
              "pages": [
                "api-reference/endpoints/secret-syncs/azure-app-configuration/list",
                "api-reference/endpoints/secret-syncs/azure-app-configuration/get-by-id",
                "api-reference/endpoints/secret-syncs/azure-app-configuration/get-by-name",
                "api-reference/endpoints/secret-syncs/azure-app-configuration/create",
                "api-reference/endpoints/secret-syncs/azure-app-configuration/update",
                "api-reference/endpoints/secret-syncs/azure-app-configuration/delete",
                "api-reference/endpoints/secret-syncs/azure-app-configuration/sync-secrets",
                "api-reference/endpoints/secret-syncs/azure-app-configuration/import-secrets",
                "api-reference/endpoints/secret-syncs/azure-app-configuration/remove-secrets"
              ]
            },
            {
              "group": "Azure Key Vault",
              "pages": [
                "api-reference/endpoints/secret-syncs/azure-key-vault/list",
                "api-reference/endpoints/secret-syncs/azure-key-vault/get-by-id",
                "api-reference/endpoints/secret-syncs/azure-key-vault/get-by-name",
                "api-reference/endpoints/secret-syncs/azure-key-vault/create",
                "api-reference/endpoints/secret-syncs/azure-key-vault/update",
                "api-reference/endpoints/secret-syncs/azure-key-vault/delete",
                "api-reference/endpoints/secret-syncs/azure-key-vault/sync-secrets",
                "api-reference/endpoints/secret-syncs/azure-key-vault/import-secrets",
                "api-reference/endpoints/secret-syncs/azure-key-vault/remove-secrets"
              ]
            },
            {
              "group": "Databricks",
              "pages": [
                "api-reference/endpoints/secret-syncs/databricks/list",
                "api-reference/endpoints/secret-syncs/databricks/get-by-id",
                "api-reference/endpoints/secret-syncs/databricks/get-by-name",
                "api-reference/endpoints/secret-syncs/databricks/create",
                "api-reference/endpoints/secret-syncs/databricks/update",
                "api-reference/endpoints/secret-syncs/databricks/delete",
                "api-reference/endpoints/secret-syncs/databricks/sync-secrets",
                "api-reference/endpoints/secret-syncs/databricks/remove-secrets"
              ]
            },
            {
              "group": "GCP Secret Manager",
              "pages": [
                "api-reference/endpoints/secret-syncs/gcp-secret-manager/list",
                "api-reference/endpoints/secret-syncs/gcp-secret-manager/get-by-id",
                "api-reference/endpoints/secret-syncs/gcp-secret-manager/get-by-name",
                "api-reference/endpoints/secret-syncs/gcp-secret-manager/create",
                "api-reference/endpoints/secret-syncs/gcp-secret-manager/update",
                "api-reference/endpoints/secret-syncs/gcp-secret-manager/delete",
                "api-reference/endpoints/secret-syncs/gcp-secret-manager/sync-secrets",
                "api-reference/endpoints/secret-syncs/gcp-secret-manager/import-secrets",
                "api-reference/endpoints/secret-syncs/gcp-secret-manager/remove-secrets"
              ]
            },
            {
              "group": "GitHub",
              "pages": [
                "api-reference/endpoints/secret-syncs/github/list",
                "api-reference/endpoints/secret-syncs/github/get-by-id",
                "api-reference/endpoints/secret-syncs/github/get-by-name",
                "api-reference/endpoints/secret-syncs/github/create",
                "api-reference/endpoints/secret-syncs/github/update",
                "api-reference/endpoints/secret-syncs/github/delete",
                "api-reference/endpoints/secret-syncs/github/sync-secrets",
                "api-reference/endpoints/secret-syncs/github/remove-secrets"
              ]
            },
            {
              "group": "Humanitec",
              "pages": [
                "api-reference/endpoints/secret-syncs/humanitec/list",
                "api-reference/endpoints/secret-syncs/humanitec/get-by-id",
                "api-reference/endpoints/secret-syncs/humanitec/get-by-name",
                "api-reference/endpoints/secret-syncs/humanitec/create",
                "api-reference/endpoints/secret-syncs/humanitec/update",
                "api-reference/endpoints/secret-syncs/humanitec/delete",
                "api-reference/endpoints/secret-syncs/humanitec/sync-secrets",
                "api-reference/endpoints/secret-syncs/humanitec/remove-secrets"
              ]
            },
            {
<<<<<<< HEAD
              "group": "Terraform Cloud",
              "pages": [
                "api-reference/endpoints/secret-syncs/terraform-cloud/list",
                "api-reference/endpoints/secret-syncs/terraform-cloud/get-by-id",
                "api-reference/endpoints/secret-syncs/terraform-cloud/get-by-name",
                "api-reference/endpoints/secret-syncs/terraform-cloud/create",
                "api-reference/endpoints/secret-syncs/terraform-cloud/update",
                "api-reference/endpoints/secret-syncs/terraform-cloud/delete",
                "api-reference/endpoints/secret-syncs/terraform-cloud/sync-secrets",
                "api-reference/endpoints/secret-syncs/terraform-cloud/remove-secrets"
=======
              "group": "Vercel",
              "pages": [
                "api-reference/endpoints/secret-syncs/vercel/list",
                "api-reference/endpoints/secret-syncs/vercel/get-by-id",
                "api-reference/endpoints/secret-syncs/vercel/get-by-name",
                "api-reference/endpoints/secret-syncs/vercel/create",
                "api-reference/endpoints/secret-syncs/vercel/update",
                "api-reference/endpoints/secret-syncs/vercel/delete",
                "api-reference/endpoints/secret-syncs/vercel/sync-secrets",
                "api-reference/endpoints/secret-syncs/vercel/remove-secrets",
                "api-reference/endpoints/secret-syncs/vercel/import-secrets"
>>>>>>> 1ce155e2
              ]
            }
          ]
        },
        {
          "group": "Integrations",
          "pages": [
            "api-reference/endpoints/integrations/create-auth",
            "api-reference/endpoints/integrations/list-auth",
            "api-reference/endpoints/integrations/find-auth",
            "api-reference/endpoints/integrations/delete-auth",
            "api-reference/endpoints/integrations/delete-auth-by-id",
            "api-reference/endpoints/integrations/create",
            "api-reference/endpoints/integrations/update",
            "api-reference/endpoints/integrations/delete",
            "api-reference/endpoints/integrations/list-project-integrations"
          ]
        },
        {
          "group": "Service Tokens",
          "pages": ["api-reference/endpoints/service-tokens/get"]
        },
        {
          "group": "Audit Logs",
          "pages": ["api-reference/endpoints/audit-logs/export-audit-log"]
        }
      ]
    },
    {
      "group": "Infisical PKI",
      "pages": [
        {
          "group": "Certificate Authorities",
          "pages": [
            "api-reference/endpoints/certificate-authorities/list",
            "api-reference/endpoints/certificate-authorities/create",
            "api-reference/endpoints/certificate-authorities/read",
            "api-reference/endpoints/certificate-authorities/update",
            "api-reference/endpoints/certificate-authorities/delete",
            "api-reference/endpoints/certificate-authorities/renew",
            "api-reference/endpoints/certificate-authorities/list-ca-certs",
            "api-reference/endpoints/certificate-authorities/csr",
            "api-reference/endpoints/certificate-authorities/cert",
            "api-reference/endpoints/certificate-authorities/sign-intermediate",
            "api-reference/endpoints/certificate-authorities/import-cert",
            "api-reference/endpoints/certificate-authorities/issue-cert",
            "api-reference/endpoints/certificate-authorities/sign-cert",
            "api-reference/endpoints/certificate-authorities/crl"
          ]
        },
        {
          "group": "Certificates",
          "pages": [
            "api-reference/endpoints/certificates/list",
            "api-reference/endpoints/certificates/read",
            "api-reference/endpoints/certificates/revoke",
            "api-reference/endpoints/certificates/delete",
            "api-reference/endpoints/certificates/cert-body",
            "api-reference/endpoints/certificates/issue-certificate",
            "api-reference/endpoints/certificates/sign-certificate"
          ]
        },
        {
          "group": "Certificate Templates",
          "pages": [
            "api-reference/endpoints/certificate-templates/create",
            "api-reference/endpoints/certificate-templates/update",
            "api-reference/endpoints/certificate-templates/get-by-id",
            "api-reference/endpoints/certificate-templates/delete"
          ]
        },
        {
          "group": "Certificate Collections",
          "pages": [
            "api-reference/endpoints/pki-collections/create",
            "api-reference/endpoints/pki-collections/read",
            "api-reference/endpoints/pki-collections/update",
            "api-reference/endpoints/pki-collections/delete",
            "api-reference/endpoints/pki-collections/add-item",
            "api-reference/endpoints/pki-collections/list-items",
            "api-reference/endpoints/pki-collections/delete-item"
          ]
        },
        {
          "group": "PKI Alerting",
          "pages": [
            "api-reference/endpoints/pki-alerts/create",
            "api-reference/endpoints/pki-alerts/read",
            "api-reference/endpoints/pki-alerts/update",
            "api-reference/endpoints/pki-alerts/delete"
          ]
        }
      ]
    },
    {
      "group": "Infisical SSH",
      "pages": [
        {
          "group": "Certificates",
          "pages": [
            "api-reference/endpoints/ssh/certificates/issue-credentials",
            "api-reference/endpoints/ssh/certificates/sign-key"
          ]
        },
        {
          "group": "Certificate Authorities",
          "pages": [
            "api-reference/endpoints/ssh/ca/list",
            "api-reference/endpoints/ssh/ca/create",
            "api-reference/endpoints/ssh/ca/read",
            "api-reference/endpoints/ssh/ca/update",
            "api-reference/endpoints/ssh/ca/delete",
            "api-reference/endpoints/ssh/ca/public-key",
            "api-reference/endpoints/ssh/ca/list-certificate-templates"
          ]
        },
        {
          "group": "Certificate Templates",
          "pages": [
            "api-reference/endpoints/ssh/certificate-templates/list",
            "api-reference/endpoints/ssh/certificate-templates/create",
            "api-reference/endpoints/ssh/certificate-templates/read",
            "api-reference/endpoints/ssh/certificate-templates/update",
            "api-reference/endpoints/ssh/certificate-templates/delete"
          ]
        }
      ]
    },
    {
      "group": "Infisical KMS",
      "pages": [
        {
          "group": "Keys",
          "pages": [
            "api-reference/endpoints/kms/keys/list",
            "api-reference/endpoints/kms/keys/get-by-id",
            "api-reference/endpoints/kms/keys/get-by-name",
            "api-reference/endpoints/kms/keys/create",
            "api-reference/endpoints/kms/keys/update",
            "api-reference/endpoints/kms/keys/delete",
            "api-reference/endpoints/kms/keys/encrypt",
            "api-reference/endpoints/kms/keys/decrypt"
          ]
        }
      ]
    },
    {
      "group": "Internals",
      "pages": [
        "internals/overview",
        {
          "group": "Permissions",
          "pages": [
            "internals/permissions/overview",
            "internals/permissions/project-permissions",
            "internals/permissions/organization-permissions",
            "internals/permissions/migration"
          ]
        },
        "internals/components",
        "internals/security",
        "internals/service-tokens"
      ]
    },
    {
      "group": "",
      "pages": ["changelog/overview"]
    },
    {
      "group": "Contributing",
      "pages": [
        {
          "group": "Getting Started",
          "pages": [
            "contributing/getting-started/overview",
            "contributing/getting-started/code-of-conduct",
            "contributing/getting-started/pull-requests",
            "contributing/getting-started/faq"
          ]
        },
        {
          "group": "Contributing to platform",
          "pages": [
            "contributing/platform/developing",
            "contributing/platform/backend/how-to-create-a-feature",
            "contributing/platform/backend/folder-structure"
          ]
        },
        {
          "group": "Contributing to SDK",
          "pages": ["contributing/sdk/developing"]
        }
      ]
    }
  ],
  "analytics": {
    "koala": {
      "publicApiKey": "pk_b50d7184e0e39ddd5cdb43cf6abeadd9b97d"
    }
  },
  "footer": {
    "socials": {
      "x": "https://www.twitter.com/infisical/",
      "linkedin": "https://www.linkedin.com/company/infisical/",
      "github": "https://github.com/Infisical/infisical-cli",
      "slack": "https://infisical.com/slack"
    },
    "links": [
      {
        "title": "PRODUCT",
        "links": [
          {
            "label": "Secret Management",
            "url": "https://infisical.com/"
          },
          {
            "label": "Secret Scanning",
            "url": "https://infisical.com/radar"
          },
          {
            "label": "Share Secrets",
            "url": "https://app.infisical.com/share-secret"
          },
          {
            "label": "Pricing",
            "url": "https://infisical.com/pricing"
          },
          {
            "label": "Security",
            "url": "https://infisical.com/docs/internals/security"
          },
          {
            "label": "Blog",
            "url": "https://infisical.com/blog"
          },
          {
            "label": "Infisical vs Vault",
            "url": "https://infisical.com/infisical-vs-hashicorp-vault"
          },
          {
            "label": "Forum",
            "url": "https://questions.infisical.com/"
          }
        ]
      },
      {
        "title": "USE CASES",
        "links": [
          {
            "label": "Infisical Agent",
            "url": "https://infisical.com/docs/documentation/getting-started/introduction"
          },
          {
            "label": "Kubernetes",
            "url": "https://infisical.com/docs/integrations/platforms/kubernetes"
          },
          {
            "label": "Dynamic Secrets",
            "url": "https://infisical.com/docs/documentation/platform/dynamic-secrets/overview"
          },
          {
            "label": "Terraform",
            "url": "https://infisical.com/docs/integrations/frameworks/terraform"
          },
          {
            "label": "Ansible",
            "url": "https://infisical.com/docs/integrations/platforms/ansible"
          },
          {
            "label": "Jenkins",
            "url": "https://infisical.com/docs/integrations/cicd/jenkins"
          },
          {
            "label": "Docker",
            "url": "https://infisical.com/docs/integrations/platforms/docker-intro"
          },
          {
            "label": "AWS ECS",
            "url": "https://infisical.com/docs/integrations/platforms/ecs-with-agent"
          },
          {
            "label": "GitLab",
            "url": "https://infisical.com/docs/integrations/cicd/gitlab"
          },
          {
            "label": "GitHub",
            "url": "https://infisical.com/docs/integrations/cicd/githubactions"
          },
          {
            "label": "SDK",
            "url": "https://infisical.com/docs/sdks/overview"
          }
        ]
      },
      {
        "title": "DEVELOPERS",
        "links": [
          {
            "label": "Changelog",
            "url": "https://www.infisical.com/docs/changelog"
          },
          {
            "label": "Status",
            "url": "https://status.infisical.com/"
          },
          {
            "label": "Feedback & Requests",
            "url": "https://github.com/Infisical/infisical/issues"
          },
          {
            "label": "Trust of Center",
            "url": "https://app.vanta.com/infisical.com/trust/hoop8cr78cuarxo9sztvs"
          },
          {
            "label": "Open Source Friends",
            "url": "https://infisical.com/infisical-friends"
          },
          {
            "label": "How to contribute",
            "url": "https://www.infisical.com/infisical-heroes"
          }
        ]
      },
      {
        "title": "OTHERS",
        "links": [
          {
            "label": "Customers",
            "url": "https://infisical.com/customers/traba"
          },
          {
            "label": "Company Handbook",
            "url": "https://infisical.com/wiki/handbook/overview"
          },
          {
            "label": "Careers",
            "url": "https://infisical.com/careers"
          },
          {
            "label": "Terms of Service",
            "url": "https://infisical.com/terms"
          },
          {
            "label": "Privacy Policy",
            "url": "https://infisical.com/privacy"
          },
          {
            "label": "Subprocessors",
            "url": "https://infisical.com/subprocessors"
          },
          {
            "label": "SLA",
            "url": "https://infisical.com/sla"
          },
          {
            "label": "Team Email",
            "url": "mailto:team@infisical.com"
          },
          {
            "label": "Sales",
            "url": "mailto:sales@infisical.com"
          },
          {
            "label": "Support",
            "url": "https://infisical.com/slack"
          }
        ]
      }
    ]
  }
}<|MERGE_RESOLUTION|>--- conflicted
+++ resolved
@@ -421,11 +421,8 @@
             "integrations/app-connections/gcp",
             "integrations/app-connections/github",
             "integrations/app-connections/humanitec",
-<<<<<<< HEAD
             "integrations/app-connections/terraform-cloud",
-=======
             "integrations/app-connections/vercel",
->>>>>>> 1ce155e2
             "integrations/app-connections/mssql",
             "integrations/app-connections/postgres"
           ]
@@ -447,11 +444,8 @@
             "integrations/secret-syncs/gcp-secret-manager",
             "integrations/secret-syncs/github",
             "integrations/secret-syncs/humanitec",
-<<<<<<< HEAD
-            "integrations/secret-syncs/terraform-cloud"
-=======
+            "integrations/secret-syncs/terraform-cloud",
             "integrations/secret-syncs/vercel"
->>>>>>> 1ce155e2
           ]
         }
       ]
@@ -971,7 +965,6 @@
               ]
             },
             {
-<<<<<<< HEAD
               "group": "Terraform Cloud",
               "pages": [
                 "api-reference/endpoints/app-connections/terraform-cloud/list",
@@ -981,7 +974,9 @@
                 "api-reference/endpoints/app-connections/terraform-cloud/create",
                 "api-reference/endpoints/app-connections/terraform-cloud/update",
                 "api-reference/endpoints/app-connections/terraform-cloud/delete"
-=======
+              ]
+            },
+            {
               "group": "Vercel",
               "pages": [
                 "api-reference/endpoints/app-connections/vercel/list",
@@ -991,7 +986,6 @@
                 "api-reference/endpoints/app-connections/vercel/create",
                 "api-reference/endpoints/app-connections/vercel/update",
                 "api-reference/endpoints/app-connections/vercel/delete"
->>>>>>> 1ce155e2
               ]
             },
             {
@@ -1135,7 +1129,6 @@
               ]
             },
             {
-<<<<<<< HEAD
               "group": "Terraform Cloud",
               "pages": [
                 "api-reference/endpoints/secret-syncs/terraform-cloud/list",
@@ -1146,7 +1139,9 @@
                 "api-reference/endpoints/secret-syncs/terraform-cloud/delete",
                 "api-reference/endpoints/secret-syncs/terraform-cloud/sync-secrets",
                 "api-reference/endpoints/secret-syncs/terraform-cloud/remove-secrets"
-=======
+              ]
+            },
+            {
               "group": "Vercel",
               "pages": [
                 "api-reference/endpoints/secret-syncs/vercel/list",
@@ -1158,7 +1153,6 @@
                 "api-reference/endpoints/secret-syncs/vercel/sync-secrets",
                 "api-reference/endpoints/secret-syncs/vercel/remove-secrets",
                 "api-reference/endpoints/secret-syncs/vercel/import-secrets"
->>>>>>> 1ce155e2
               ]
             }
           ]
