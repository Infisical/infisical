{
  "name": "Infisical",
  "openapi": "https://app.infisical.com/api/docs/json",
  "logo": {
    "dark": "/logo/dark.svg",
    "light": "/logo/light.svg",
    "href": "https://infisical.com"
  },
  "favicon": "/favicon.png",
  "colors": {
    "primary": "#26272b",
    "light": "#97b31d",
    "dark": "#A1B659",
    "ultraLight": "#E7F256",
    "ultraDark": "#8D9F4C",
    "background": {
      "light": "#ffffff",
      "dark": "#0D1117"
    },
    "anchors": {
      "from": "#000000",
      "to": "#707174"
    }
  },
  "modeToggle": {
    "default": "light",
    "isHidden": true
  },
  "feedback": {
    "suggestEdit": true,
    "raiseIssue": true,
    "thumbsRating": true
  },
  "api": {
    "baseUrl": ["https://app.infisical.com", "http://localhost:8080"]
  },
  "topbarLinks": [
    {
      "name": "Log In",
      "url": "https://app.infisical.com/login"
    }
  ],
  "topbarCtaButton": {
    "name": "Start for Free",
    "url": "https://app.infisical.com/signup"
  },
  "tabs": [
    {
      "name": "Integrations",
      "url": "integrations"
    },
    {
      "name": "CLI",
      "url": "cli"
    },
    {
      "name": "API Reference",
      "url": "api-reference"
    },
    {
      "name": "SDKs",
      "url": "sdks"
    },
    {
      "name": "Changelog",
      "url": "changelog"
    }
  ],
  "navigation": [
    {
      "group": "Getting Started",
      "pages": [
        "documentation/getting-started/introduction",
        {
          "group": "Quickstart",
          "pages": ["documentation/guides/local-development"]
        },
        {
          "group": "Guides",
          "pages": [
            "documentation/guides/introduction",
            "documentation/guides/node",
            "documentation/guides/python",
            "documentation/guides/nextjs-vercel",
            "documentation/guides/microsoft-power-apps",
            "documentation/guides/organization-structure"
          ]
        },
        {
          "group": "Setup",
          "pages": ["documentation/setup/networking"]
        }
      ]
    },
    {
      "group": "Platform",
      "pages": [
        "documentation/platform/organization",
        "documentation/platform/project",
        "documentation/platform/folder",
        {
          "group": "Secrets",
          "pages": [
            "documentation/platform/secret-versioning",
            "documentation/platform/pit-recovery",
            "documentation/platform/secret-reference",
            "documentation/platform/webhooks"
          ]
        },
        {
          "group": "Internal PKI",
          "pages": [
            "documentation/platform/pki/overview",
            "documentation/platform/pki/private-ca",
            "documentation/platform/pki/certificates",
            "documentation/platform/pki/pki-issuer",
            "documentation/platform/pki/est",
            "documentation/platform/pki/alerting"
          ]
        },
        "documentation/platform/ssh",
        {
          "group": "Key Management (KMS)",
          "pages": [
            "documentation/platform/kms/overview",
            "documentation/platform/kms/hsm-integration",
            "documentation/platform/kms/kubernetes-encryption",
            "documentation/platform/kms/kmip"
          ]
        },
        {
          "group": "KMS Configuration",
          "pages": [
            "documentation/platform/kms-configuration/overview",
            "documentation/platform/kms-configuration/aws-kms",
            "documentation/platform/kms-configuration/aws-hsm",
            "documentation/platform/kms-configuration/gcp-kms"
          ]
        },
        {
          "group": "Identities",
          "pages": [
            "documentation/platform/identities/overview",
            "documentation/platform/identities/user-identities",
            "documentation/platform/identities/machine-identities"
          ]
        },
        {
          "group": "Access Control",
          "pages": [
            "documentation/platform/access-controls/overview",
            "documentation/platform/access-controls/role-based-access-controls",
            {
              "group": "Attribute based access controls",
              "pages": [
                "documentation/platform/access-controls/abac/overview",
                "documentation/platform/access-controls/abac/managing-user-metadata",
                "documentation/platform/access-controls/abac/managing-machine-identity-attributes"
              ]
            },
            "documentation/platform/access-controls/additional-privileges",
            "documentation/platform/access-controls/temporary-access",
            "documentation/platform/access-controls/access-requests",
            "documentation/platform/access-controls/project-access-requests",
            "documentation/platform/pr-workflows",
            "documentation/platform/groups"
          ]
        },
        {
          "group": "Audit Logs",
          "pages": [
            "documentation/platform/audit-logs",
            "documentation/platform/audit-log-streams/audit-log-streams",
            "documentation/platform/audit-log-streams/audit-log-streams-with-fluentbit"
          ]
        },
        {
          "group": "Secret Rotation",
          "pages": [
            "documentation/platform/secret-rotation/overview",
            "documentation/platform/secret-rotation/auth0-client-secret",
<<<<<<< HEAD
            "documentation/platform/secret-rotation/ldap-password",
            "documentation/platform/secret-rotation/mssql-credentials",
            "documentation/platform/secret-rotation/postgres-credentials"
=======
            "documentation/platform/secret-rotation/aws-iam-user-secret",
            "documentation/platform/secret-rotation/postgres-credentials",
            "documentation/platform/secret-rotation/mssql-credentials"
>>>>>>> f93edbb3
          ]
        },
        {
          "group": "Dynamic Secrets",
          "pages": [
            "documentation/platform/dynamic-secrets/overview",
            "documentation/platform/dynamic-secrets/postgresql",
            "documentation/platform/dynamic-secrets/mysql",
            "documentation/platform/dynamic-secrets/mssql",
            "documentation/platform/dynamic-secrets/oracle",
            "documentation/platform/dynamic-secrets/cassandra",
            "documentation/platform/dynamic-secrets/redis",
            "documentation/platform/dynamic-secrets/aws-elasticache",
            "documentation/platform/dynamic-secrets/elastic-search",
            "documentation/platform/dynamic-secrets/rabbit-mq",
            "documentation/platform/dynamic-secrets/aws-iam",
            "documentation/platform/dynamic-secrets/mongo-atlas",
            "documentation/platform/dynamic-secrets/mongo-db",
            "documentation/platform/dynamic-secrets/azure-entra-id",
            "documentation/platform/dynamic-secrets/ldap",
            "documentation/platform/dynamic-secrets/sap-ase",
            "documentation/platform/dynamic-secrets/sap-hana",
            "documentation/platform/dynamic-secrets/snowflake",
            "documentation/platform/dynamic-secrets/totp"
          ]
        },
        {
          "group": "Gateway",
          "pages": [
            "documentation/platform/gateways/overview",
            "documentation/platform/gateways/gateway-security"
          ]
        },
        "documentation/platform/project-templates",
        {
          "group": "Workflow Integrations",
          "pages": [
            "documentation/platform/workflow-integrations/slack-integration"
          ]
        },
        {
          "group": "Admin Consoles",
          "pages": [
            "documentation/platform/admin-panel/overview",
            "documentation/platform/admin-panel/server-admin",
            "documentation/platform/admin-panel/org-admin-console"
          ]
        },
        "documentation/platform/secret-sharing",
        "documentation/platform/secret-scanning"
      ]
    },
    {
      "group": "Authentication Methods",
      "pages": [
        "documentation/platform/auth-methods/email-password",
        "documentation/platform/token",
        "documentation/platform/identities/token-auth",
        "documentation/platform/identities/universal-auth",
        "documentation/platform/identities/kubernetes-auth",
        "documentation/platform/identities/gcp-auth",
        "documentation/platform/identities/azure-auth",
        "documentation/platform/identities/aws-auth",
        "documentation/platform/identities/jwt-auth",
        {
          "group": "OIDC Auth",
          "pages": [
            "documentation/platform/identities/oidc-auth/general",
            "documentation/platform/identities/oidc-auth/github",
            "documentation/platform/identities/oidc-auth/circleci",
            "documentation/platform/identities/oidc-auth/gitlab",
            "documentation/platform/identities/oidc-auth/terraform-cloud"
          ]
        },
        "documentation/platform/mfa",
        {
          "group": "SSO",
          "pages": [
            "documentation/platform/sso/overview",
            "documentation/platform/sso/google",
            "documentation/platform/sso/github",
            "documentation/platform/sso/gitlab",
            "documentation/platform/sso/okta",
            "documentation/platform/sso/azure",
            "documentation/platform/sso/jumpcloud",
            "documentation/platform/sso/keycloak-saml",
            "documentation/platform/sso/google-saml",
            "documentation/platform/sso/auth0-saml",
            {
              "group": "Keycloak OIDC",
              "pages": [
                "documentation/platform/sso/keycloak-oidc/overview",
                "documentation/platform/sso/keycloak-oidc/group-membership-mapping"
              ]
            },
            "documentation/platform/sso/auth0-oidc",
            "documentation/platform/sso/general-oidc"
          ]
        },
        {
          "group": "LDAP",
          "pages": [
            "documentation/platform/ldap/overview",
            "documentation/platform/ldap/jumpcloud",
            "documentation/platform/ldap/general"
          ]
        },
        {
          "group": "SCIM",
          "pages": [
            "documentation/platform/scim/overview",
            "documentation/platform/scim/okta",
            "documentation/platform/scim/azure",
            "documentation/platform/scim/jumpcloud",
            "documentation/platform/scim/group-mappings"
          ]
        }
      ]
    },
    {
      "group": "Self-host Infisical",
      "pages": [
        "self-hosting/overview",
        {
          "group": "Installation methods",
          "pages": [
            "self-hosting/deployment-options/standalone-infisical",
            "self-hosting/deployment-options/docker-swarm",
            "self-hosting/deployment-options/docker-compose",
            "self-hosting/deployment-options/kubernetes-helm"
          ]
        },
        {
          "group": "Linux Package",
          "pages": [
            "self-hosting/deployment-options/native/linux-package/installation",
            "self-hosting/deployment-options/native/linux-package/commands-configuration"
          ]
        },
        "self-hosting/guides/upgrading-infisical",
        "self-hosting/configuration/envars",
        "self-hosting/configuration/requirements",
        {
          "group": "Guides",
          "pages": [
            "self-hosting/guides/mongo-to-postgres",
            "self-hosting/guides/custom-certificates",
            "self-hosting/guides/automated-bootstrapping"
          ]
        },
        {
          "group": "Reference architectures",
          "pages": [
            "self-hosting/reference-architectures/aws-ecs",
            "self-hosting/reference-architectures/linux-deployment-ha",
            "self-hosting/reference-architectures/on-prem-k8s-ha",
            "self-hosting/reference-architectures/google-cloud-run"
          ]
        },
        "self-hosting/ee",
        "self-hosting/faq"
      ]
    },
    {
      "group": "Command line",
      "pages": [
        "cli/overview",
        "cli/usage",
        {
          "group": "Core commands",
          "pages": [
            "cli/commands/login",
            "cli/commands/init",
            "cli/commands/run",
            "cli/commands/secrets",
            "cli/commands/dynamic-secrets",
            "cli/commands/ssh",
            "cli/commands/gateway",
            "cli/commands/bootstrap",
            "cli/commands/export",
            "cli/commands/token",
            "cli/commands/service-token",
            "cli/commands/vault",
            "cli/commands/user",
            "cli/commands/reset",
            {
              "group": "infisical scan",
              "pages": [
                "cli/commands/scan",
                "cli/commands/scan-git-changes",
                "cli/commands/scan-install"
              ]
            }
          ]
        },
        "cli/scanning-overview",
        "cli/project-config",
        "cli/faq"
      ]
    },
    {
      "group": "Infrastructure Integrations",
      "pages": [
        {
          "group": "Container orchestrators",
          "pages": [
            {
              "group": "Kubernetes",
              "pages": [
                "integrations/platforms/kubernetes/overview",
                "integrations/platforms/kubernetes/infisical-secret-crd",
                "integrations/platforms/kubernetes/infisical-push-secret-crd",
                "integrations/platforms/kubernetes/infisical-dynamic-secret-crd"
              ]
            },
            "integrations/platforms/kubernetes-csi",
            "integrations/platforms/docker-swarm-with-agent",
            "integrations/platforms/ecs-with-agent"
          ]
        },
        "integrations/platforms/infisical-agent",
        {
          "group": "Docker",
          "pages": [
            "integrations/platforms/docker-intro",
            "integrations/platforms/docker",
            "integrations/platforms/docker-pass-envs",
            "integrations/platforms/docker-compose"
          ]
        },
        "integrations/frameworks/terraform",
        "integrations/platforms/ansible",
        "integrations/platforms/apache-airflow"
      ]
    },
    {
      "group": "App Connections",
      "pages": [
        "integrations/app-connections/overview",
        {
          "group": "Connections",
          "pages": [
            "integrations/app-connections/auth0",
            "integrations/app-connections/aws",
            "integrations/app-connections/azure-app-configuration",
            "integrations/app-connections/azure-key-vault",
            "integrations/app-connections/camunda",
            "integrations/app-connections/databricks",
            "integrations/app-connections/gcp",
            "integrations/app-connections/github",
            "integrations/app-connections/humanitec",
            "integrations/app-connections/ldap",
            "integrations/app-connections/mssql",
            "integrations/app-connections/postgres",
            "integrations/app-connections/teamcity",
            "integrations/app-connections/terraform-cloud",
            "integrations/app-connections/vercel",
            "integrations/app-connections/windmill"
          ]
        }
      ]
    },
    {
      "group": "Secret Syncs",
      "pages": [
        "integrations/secret-syncs/overview",
        {
          "group": "Syncs",
          "pages": [
            "integrations/secret-syncs/aws-parameter-store",
            "integrations/secret-syncs/aws-secrets-manager",
            "integrations/secret-syncs/azure-app-configuration",
            "integrations/secret-syncs/azure-key-vault",
            "integrations/secret-syncs/camunda",
            "integrations/secret-syncs/databricks",
            "integrations/secret-syncs/gcp-secret-manager",
            "integrations/secret-syncs/github",
            "integrations/secret-syncs/humanitec",
            "integrations/secret-syncs/teamcity",
            "integrations/secret-syncs/terraform-cloud",
            "integrations/secret-syncs/vercel",
            "integrations/secret-syncs/windmill"
          ]
        }
      ]
    },
    {
      "group": "Native Integrations",
      "pages": [
        {
          "group": "AWS",
          "pages": [
            "integrations/cloud/aws-parameter-store",
            "integrations/cloud/aws-secret-manager",
            "integrations/cloud/aws-amplify"
          ]
        },
        "integrations/cloud/vercel",
        "integrations/cloud/azure-key-vault",
        "integrations/cloud/azure-app-configuration",
        "integrations/cloud/azure-devops",
        "integrations/cloud/gcp-secret-manager",
        {
          "group": "Cloudflare",
          "pages": [
            "integrations/cloud/cloudflare-pages",
            "integrations/cloud/cloudflare-workers"
          ]
        },
        "integrations/cloud/terraform-cloud",
        "integrations/cloud/databricks",
        {
          "group": "View more",
          "pages": [
            "integrations/cloud/digital-ocean-app-platform",
            "integrations/cloud/heroku",
            "integrations/cloud/netlify",
            "integrations/cloud/railway",
            "integrations/cloud/flyio",
            "integrations/cloud/render",
            "integrations/cloud/laravel-forge",
            "integrations/cloud/supabase",
            "integrations/cloud/northflank",
            "integrations/cloud/hasura-cloud",
            "integrations/cloud/qovery",
            "integrations/cloud/hashicorp-vault",
            "integrations/cloud/cloud-66",
            "integrations/cloud/windmill"
          ]
        }
      ]
    },
    {
      "group": "CI/CD Integrations",
      "pages": [
        "integrations/cicd/jenkins",
        "integrations/cicd/githubactions",
        "integrations/cicd/gitlab",
        "integrations/cicd/bitbucket",
        "integrations/cloud/teamcity",
        {
          "group": "View more",
          "pages": [
            "integrations/cicd/circleci",
            "integrations/cicd/travisci",
            "integrations/cicd/rundeck",
            "integrations/cicd/codefresh",
            "integrations/cloud/checkly",
            "integrations/cicd/octopus-deploy"
          ]
        }
      ]
    },
    {
      "group": "Framework Integrations",
      "pages": [
        "integrations/frameworks/spring-boot-maven",
        "integrations/frameworks/react",
        "integrations/frameworks/vue",
        "integrations/frameworks/express",
        {
          "group": "View more",
          "pages": [
            "integrations/frameworks/nextjs",
            "integrations/frameworks/nestjs",
            "integrations/frameworks/sveltekit",
            "integrations/frameworks/nuxt",
            "integrations/frameworks/gatsby",
            "integrations/frameworks/remix",
            "integrations/frameworks/vite",
            "integrations/frameworks/fiber",
            "integrations/frameworks/django",
            "integrations/frameworks/flask",
            "integrations/frameworks/laravel",
            "integrations/frameworks/rails",
            "integrations/frameworks/dotnet",
            "integrations/platforms/pm2",
            "integrations/frameworks/ab-initio"
          ]
        }
      ]
    },
    {
      "group": "Build Tool Integrations",
      "pages": ["integrations/build-tools/gradle"]
    },
    {
      "group": "Others",
      "pages": ["integrations/external/backstage"]
    },
    {
      "group": "",
      "pages": ["sdks/overview"]
    },
    {
      "group": "SDK's",
      "pages": [
        "sdks/languages/node",
        "sdks/languages/python",
        "sdks/languages/java",
        "sdks/languages/go",
        "sdks/languages/ruby",
        "sdks/languages/csharp"
      ]
    },
    {
      "group": "Overview",
      "pages": [
        "api-reference/overview/introduction",
        "api-reference/overview/authentication",
        {
          "group": "Examples",
          "pages": ["api-reference/overview/examples/integration"]
        }
      ]
    },
    {
      "group": "Endpoints",
      "pages": [
        {
          "group": "Identities",
          "pages": [
            "api-reference/endpoints/identities/create",
            "api-reference/endpoints/identities/update",
            "api-reference/endpoints/identities/delete",
            "api-reference/endpoints/identities/get-by-id",
            "api-reference/endpoints/identities/list",
            "api-reference/endpoints/identities/search"
          ]
        },
        {
          "group": "Token Auth",
          "pages": [
            "api-reference/endpoints/token-auth/attach",
            "api-reference/endpoints/token-auth/retrieve",
            "api-reference/endpoints/token-auth/update",
            "api-reference/endpoints/token-auth/revoke",
            "api-reference/endpoints/token-auth/get-tokens",
            "api-reference/endpoints/token-auth/create-token",
            "api-reference/endpoints/token-auth/update-token",
            "api-reference/endpoints/token-auth/revoke-token"
          ]
        },
        {
          "group": "Universal Auth",
          "pages": [
            "api-reference/endpoints/universal-auth/login",
            "api-reference/endpoints/universal-auth/attach",
            "api-reference/endpoints/universal-auth/retrieve",
            "api-reference/endpoints/universal-auth/update",
            "api-reference/endpoints/universal-auth/revoke",
            "api-reference/endpoints/universal-auth/create-client-secret",
            "api-reference/endpoints/universal-auth/list-client-secrets",
            "api-reference/endpoints/universal-auth/revoke-client-secret",
            "api-reference/endpoints/universal-auth/get-client-secret-by-id",
            "api-reference/endpoints/universal-auth/renew-access-token",
            "api-reference/endpoints/universal-auth/revoke-access-token"
          ]
        },
        {
          "group": "GCP Auth",
          "pages": [
            "api-reference/endpoints/gcp-auth/login",
            "api-reference/endpoints/gcp-auth/attach",
            "api-reference/endpoints/gcp-auth/retrieve",
            "api-reference/endpoints/gcp-auth/update",
            "api-reference/endpoints/gcp-auth/revoke"
          ]
        },
        {
          "group": "AWS Auth",
          "pages": [
            "api-reference/endpoints/aws-auth/login",
            "api-reference/endpoints/aws-auth/attach",
            "api-reference/endpoints/aws-auth/retrieve",
            "api-reference/endpoints/aws-auth/update",
            "api-reference/endpoints/aws-auth/revoke"
          ]
        },
        {
          "group": "Azure Auth",
          "pages": [
            "api-reference/endpoints/azure-auth/login",
            "api-reference/endpoints/azure-auth/attach",
            "api-reference/endpoints/azure-auth/retrieve",
            "api-reference/endpoints/azure-auth/update",
            "api-reference/endpoints/azure-auth/revoke"
          ]
        },
        {
          "group": "Kubernetes Auth",
          "pages": [
            "api-reference/endpoints/kubernetes-auth/login",
            "api-reference/endpoints/kubernetes-auth/attach",
            "api-reference/endpoints/kubernetes-auth/retrieve",
            "api-reference/endpoints/kubernetes-auth/update",
            "api-reference/endpoints/kubernetes-auth/revoke"
          ]
        },
        {
          "group": "OIDC Auth",
          "pages": [
            "api-reference/endpoints/oidc-auth/login",
            "api-reference/endpoints/oidc-auth/attach",
            "api-reference/endpoints/oidc-auth/retrieve",
            "api-reference/endpoints/oidc-auth/update",
            "api-reference/endpoints/oidc-auth/revoke"
          ]
        },
        {
          "group": "JWT Auth",
          "pages": [
            "api-reference/endpoints/jwt-auth/login",
            "api-reference/endpoints/jwt-auth/attach",
            "api-reference/endpoints/jwt-auth/retrieve",
            "api-reference/endpoints/jwt-auth/update",
            "api-reference/endpoints/jwt-auth/revoke"
          ]
        },
        {
          "group": "Groups",
          "pages": [
            "api-reference/endpoints/groups/create",
            "api-reference/endpoints/groups/update",
            "api-reference/endpoints/groups/delete",
            "api-reference/endpoints/groups/get",
            "api-reference/endpoints/groups/get-by-id",
            "api-reference/endpoints/groups/add-group-user",
            "api-reference/endpoints/groups/remove-group-user",
            "api-reference/endpoints/groups/list-group-users"
          ]
        },
        {
          "group": "Organizations",
          "pages": [
            "api-reference/endpoints/organizations/memberships",
            "api-reference/endpoints/organizations/update-membership",
            "api-reference/endpoints/organizations/delete-membership",
            "api-reference/endpoints/organizations/list-identity-memberships",
            "api-reference/endpoints/organizations/workspaces"
          ]
        },
        {
          "group": "Projects",
          "pages": [
            "api-reference/endpoints/workspaces/create-workspace",
            "api-reference/endpoints/workspaces/delete-workspace",
            "api-reference/endpoints/workspaces/get-workspace",
            "api-reference/endpoints/workspaces/update-workspace",
            "api-reference/endpoints/workspaces/secret-snapshots",
            "api-reference/endpoints/workspaces/rollback-snapshot"
          ]
        },
        {
          "group": "Project Users",
          "pages": [
            "api-reference/endpoints/project-users/invite-member-to-workspace",
            "api-reference/endpoints/project-users/remove-member-from-workspace",
            "api-reference/endpoints/project-users/memberships",
            "api-reference/endpoints/project-users/get-by-username",
            "api-reference/endpoints/project-users/update-membership"
          ]
        },
        {
          "group": "Project Groups",
          "pages": [
            "api-reference/endpoints/project-groups/create",
            "api-reference/endpoints/project-groups/delete",
            "api-reference/endpoints/project-groups/get-by-id",
            "api-reference/endpoints/project-groups/list",
            "api-reference/endpoints/project-groups/update"
          ]
        },
        {
          "group": "Project Identities",
          "pages": [
            "api-reference/endpoints/project-identities/add-identity-membership",
            "api-reference/endpoints/project-identities/list-identity-memberships",
            "api-reference/endpoints/project-identities/get-by-id",
            "api-reference/endpoints/project-identities/update-identity-membership",
            "api-reference/endpoints/project-identities/delete-identity-membership"
          ]
        },
        {
          "group": "Project Roles",
          "pages": [
            "api-reference/endpoints/project-roles/create",
            "api-reference/endpoints/project-roles/update",
            "api-reference/endpoints/project-roles/delete",
            "api-reference/endpoints/project-roles/get-by-slug",
            "api-reference/endpoints/project-roles/list"
          ]
        },
        {
          "group": "Project Templates",
          "pages": [
            "api-reference/endpoints/project-templates/create",
            "api-reference/endpoints/project-templates/update",
            "api-reference/endpoints/project-templates/delete",
            "api-reference/endpoints/project-templates/get-by-id",
            "api-reference/endpoints/project-templates/list"
          ]
        },
        {
          "group": "Environments",
          "pages": [
            "api-reference/endpoints/environments/create",
            "api-reference/endpoints/environments/update",
            "api-reference/endpoints/environments/delete"
          ]
        },
        {
          "group": "Folders",
          "pages": [
            "api-reference/endpoints/folders/list",
            "api-reference/endpoints/folders/get-by-id",
            "api-reference/endpoints/folders/create",
            "api-reference/endpoints/folders/update",
            "api-reference/endpoints/folders/delete"
          ]
        },
        {
          "group": "Secret Tags",
          "pages": [
            "api-reference/endpoints/secret-tags/list",
            "api-reference/endpoints/secret-tags/get-by-id",
            "api-reference/endpoints/secret-tags/get-by-slug",
            "api-reference/endpoints/secret-tags/create",
            "api-reference/endpoints/secret-tags/update",
            "api-reference/endpoints/secret-tags/delete"
          ]
        },
        {
          "group": "Secrets",
          "pages": [
            "api-reference/endpoints/secrets/list",
            "api-reference/endpoints/secrets/create",
            "api-reference/endpoints/secrets/read",
            "api-reference/endpoints/secrets/update",
            "api-reference/endpoints/secrets/delete",
            "api-reference/endpoints/secrets/create-many",
            "api-reference/endpoints/secrets/update-many",
            "api-reference/endpoints/secrets/delete-many",
            "api-reference/endpoints/secrets/attach-tags",
            "api-reference/endpoints/secrets/detach-tags"
          ]
        },
        {
          "group": "Dynamic Secrets",
          "pages": [
            "api-reference/endpoints/dynamic-secrets/create",
            "api-reference/endpoints/dynamic-secrets/update",
            "api-reference/endpoints/dynamic-secrets/delete",
            "api-reference/endpoints/dynamic-secrets/get",
            "api-reference/endpoints/dynamic-secrets/list",
            "api-reference/endpoints/dynamic-secrets/list-leases",
            "api-reference/endpoints/dynamic-secrets/create-lease",
            "api-reference/endpoints/dynamic-secrets/delete-lease",
            "api-reference/endpoints/dynamic-secrets/renew-lease",
            "api-reference/endpoints/dynamic-secrets/get-lease"
          ]
        },
        {
          "group": "Secret Imports",
          "pages": [
            "api-reference/endpoints/secret-imports/list",
            "api-reference/endpoints/secret-imports/create",
            "api-reference/endpoints/secret-imports/update",
            "api-reference/endpoints/secret-imports/delete"
          ]
        },
        {
          "group": "Secret Rotations",
          "pages": [
            "api-reference/endpoints/secret-rotations/list",
            "api-reference/endpoints/secret-rotations/options",
            {
              "group": "Auth0 Client Secret",
              "pages": [
                "api-reference/endpoints/secret-rotations/auth0-client-secret/create",
                "api-reference/endpoints/secret-rotations/auth0-client-secret/delete",
                "api-reference/endpoints/secret-rotations/auth0-client-secret/get-by-id",
                "api-reference/endpoints/secret-rotations/auth0-client-secret/get-by-name",
                "api-reference/endpoints/secret-rotations/auth0-client-secret/get-generated-credentials-by-id",
                "api-reference/endpoints/secret-rotations/auth0-client-secret/list",
                "api-reference/endpoints/secret-rotations/auth0-client-secret/rotate-secrets",
                "api-reference/endpoints/secret-rotations/auth0-client-secret/update"
              ]
            },
            {
<<<<<<< HEAD
              "group": "LDAP Password",
              "pages": [
                "api-reference/endpoints/secret-rotations/ldap-password/create",
                "api-reference/endpoints/secret-rotations/ldap-password/delete",
                "api-reference/endpoints/secret-rotations/ldap-password/get-by-id",
                "api-reference/endpoints/secret-rotations/ldap-password/get-by-name",
                "api-reference/endpoints/secret-rotations/ldap-password/get-generated-credentials-by-id",
                "api-reference/endpoints/secret-rotations/ldap-password/list",
                "api-reference/endpoints/secret-rotations/ldap-password/rotate-secrets",
                "api-reference/endpoints/secret-rotations/ldap-password/update"
=======
              "group": "AWS IAM User Secret",
              "pages": [
                "api-reference/endpoints/secret-rotations/aws-iam-user-secret/create",
                "api-reference/endpoints/secret-rotations/aws-iam-user-secret/delete",
                "api-reference/endpoints/secret-rotations/aws-iam-user-secret/get-by-id",
                "api-reference/endpoints/secret-rotations/aws-iam-user-secret/get-by-name",
                "api-reference/endpoints/secret-rotations/aws-iam-user-secret/get-generated-credentials-by-id",
                "api-reference/endpoints/secret-rotations/aws-iam-user-secret/list",
                "api-reference/endpoints/secret-rotations/aws-iam-user-secret/rotate-secrets",
                "api-reference/endpoints/secret-rotations/aws-iam-user-secret/update"
>>>>>>> f93edbb3
              ]
            },
            {
              "group": "Microsoft SQL Server Credentials",
              "pages": [
                "api-reference/endpoints/secret-rotations/mssql-credentials/create",
                "api-reference/endpoints/secret-rotations/mssql-credentials/delete",
                "api-reference/endpoints/secret-rotations/mssql-credentials/get-by-id",
                "api-reference/endpoints/secret-rotations/mssql-credentials/get-by-name",
                "api-reference/endpoints/secret-rotations/mssql-credentials/get-generated-credentials-by-id",
                "api-reference/endpoints/secret-rotations/mssql-credentials/list",
                "api-reference/endpoints/secret-rotations/mssql-credentials/rotate-secrets",
                "api-reference/endpoints/secret-rotations/mssql-credentials/update"
              ]
            },
            {
              "group": "PostgreSQL Credentials",
              "pages": [
                "api-reference/endpoints/secret-rotations/postgres-credentials/create",
                "api-reference/endpoints/secret-rotations/postgres-credentials/delete",
                "api-reference/endpoints/secret-rotations/postgres-credentials/get-by-id",
                "api-reference/endpoints/secret-rotations/postgres-credentials/get-by-name",
                "api-reference/endpoints/secret-rotations/postgres-credentials/get-generated-credentials-by-id",
                "api-reference/endpoints/secret-rotations/postgres-credentials/list",
                "api-reference/endpoints/secret-rotations/postgres-credentials/rotate-secrets",
                "api-reference/endpoints/secret-rotations/postgres-credentials/update"
              ]
            }
          ]
        },
        {
          "group": "Identity Specific Privilege",
          "pages": [
            "api-reference/endpoints/identity-specific-privilege/create-permanent",
            "api-reference/endpoints/identity-specific-privilege/create-temporary",
            "api-reference/endpoints/identity-specific-privilege/update",
            "api-reference/endpoints/identity-specific-privilege/delete",
            "api-reference/endpoints/identity-specific-privilege/find-by-slug",
            "api-reference/endpoints/identity-specific-privilege/list"
          ]
        },
        {
          "group": "App Connections",
          "pages": [
            "api-reference/endpoints/app-connections/list",
            "api-reference/endpoints/app-connections/options",
            {
              "group": "Auth0",
              "pages": [
                "api-reference/endpoints/app-connections/auth0/list",
                "api-reference/endpoints/app-connections/auth0/available",
                "api-reference/endpoints/app-connections/auth0/get-by-id",
                "api-reference/endpoints/app-connections/auth0/get-by-name",
                "api-reference/endpoints/app-connections/auth0/create",
                "api-reference/endpoints/app-connections/auth0/update",
                "api-reference/endpoints/app-connections/auth0/delete"
              ]
            },
            {
              "group": "AWS",
              "pages": [
                "api-reference/endpoints/app-connections/aws/list",
                "api-reference/endpoints/app-connections/aws/available",
                "api-reference/endpoints/app-connections/aws/get-by-id",
                "api-reference/endpoints/app-connections/aws/get-by-name",
                "api-reference/endpoints/app-connections/aws/create",
                "api-reference/endpoints/app-connections/aws/update",
                "api-reference/endpoints/app-connections/aws/delete"
              ]
            },
            {
              "group": "Azure App Configuration",
              "pages": [
                "api-reference/endpoints/app-connections/azure-app-configuration/list",
                "api-reference/endpoints/app-connections/azure-app-configuration/available",
                "api-reference/endpoints/app-connections/azure-app-configuration/get-by-id",
                "api-reference/endpoints/app-connections/azure-app-configuration/get-by-name",
                "api-reference/endpoints/app-connections/azure-app-configuration/create",
                "api-reference/endpoints/app-connections/azure-app-configuration/update",
                "api-reference/endpoints/app-connections/azure-app-configuration/delete"
              ]
            },
            {
              "group": "Azure Key Vault",
              "pages": [
                "api-reference/endpoints/app-connections/azure-key-vault/list",
                "api-reference/endpoints/app-connections/azure-key-vault/available",
                "api-reference/endpoints/app-connections/azure-key-vault/get-by-id",
                "api-reference/endpoints/app-connections/azure-key-vault/get-by-name",
                "api-reference/endpoints/app-connections/azure-key-vault/create",
                "api-reference/endpoints/app-connections/azure-key-vault/update",
                "api-reference/endpoints/app-connections/azure-key-vault/delete"
              ]
            },
            {
              "group": "Camunda",
              "pages": [
                "api-reference/endpoints/app-connections/camunda/list",
                "api-reference/endpoints/app-connections/camunda/available",
                "api-reference/endpoints/app-connections/camunda/get-by-id",
                "api-reference/endpoints/app-connections/camunda/get-by-name",
                "api-reference/endpoints/app-connections/camunda/create",
                "api-reference/endpoints/app-connections/camunda/update",
                "api-reference/endpoints/app-connections/camunda/delete"
              ]
            },
            {
              "group": "Databricks",
              "pages": [
                "api-reference/endpoints/app-connections/databricks/list",
                "api-reference/endpoints/app-connections/databricks/available",
                "api-reference/endpoints/app-connections/databricks/get-by-id",
                "api-reference/endpoints/app-connections/databricks/get-by-name",
                "api-reference/endpoints/app-connections/databricks/create",
                "api-reference/endpoints/app-connections/databricks/update",
                "api-reference/endpoints/app-connections/databricks/delete"
              ]
            },
            {
              "group": "GCP",
              "pages": [
                "api-reference/endpoints/app-connections/gcp/list",
                "api-reference/endpoints/app-connections/gcp/available",
                "api-reference/endpoints/app-connections/gcp/get-by-id",
                "api-reference/endpoints/app-connections/gcp/get-by-name",
                "api-reference/endpoints/app-connections/gcp/create",
                "api-reference/endpoints/app-connections/gcp/update",
                "api-reference/endpoints/app-connections/gcp/delete"
              ]
            },
            {
              "group": "GitHub",
              "pages": [
                "api-reference/endpoints/app-connections/github/list",
                "api-reference/endpoints/app-connections/github/available",
                "api-reference/endpoints/app-connections/github/get-by-id",
                "api-reference/endpoints/app-connections/github/get-by-name",
                "api-reference/endpoints/app-connections/github/create",
                "api-reference/endpoints/app-connections/github/update",
                "api-reference/endpoints/app-connections/github/delete"
              ]
            },
            {
              "group": "Humanitec",
              "pages": [
                "api-reference/endpoints/app-connections/humanitec/list",
                "api-reference/endpoints/app-connections/humanitec/available",
                "api-reference/endpoints/app-connections/humanitec/get-by-id",
                "api-reference/endpoints/app-connections/humanitec/get-by-name",
                "api-reference/endpoints/app-connections/humanitec/create",
                "api-reference/endpoints/app-connections/humanitec/update",
                "api-reference/endpoints/app-connections/humanitec/delete"
              ]
            },
            {
              "group": "LDAP",
              "pages": [
                "api-reference/endpoints/app-connections/ldap/list",
                "api-reference/endpoints/app-connections/ldap/available",
                "api-reference/endpoints/app-connections/ldap/get-by-id",
                "api-reference/endpoints/app-connections/ldap/get-by-name",
                "api-reference/endpoints/app-connections/ldap/create",
                "api-reference/endpoints/app-connections/ldap/update",
                "api-reference/endpoints/app-connections/ldap/delete"
              ]
            },
            {
              "group": "Microsoft SQL Server",
              "pages": [
                "api-reference/endpoints/app-connections/mssql/list",
                "api-reference/endpoints/app-connections/mssql/available",
                "api-reference/endpoints/app-connections/mssql/get-by-id",
                "api-reference/endpoints/app-connections/mssql/get-by-name",
                "api-reference/endpoints/app-connections/mssql/create",
                "api-reference/endpoints/app-connections/mssql/update",
                "api-reference/endpoints/app-connections/mssql/delete"
              ]
            },
            {
              "group": "PostgreSQL",
              "pages": [
                "api-reference/endpoints/app-connections/postgres/list",
                "api-reference/endpoints/app-connections/postgres/available",
                "api-reference/endpoints/app-connections/postgres/get-by-id",
                "api-reference/endpoints/app-connections/postgres/get-by-name",
                "api-reference/endpoints/app-connections/postgres/create",
                "api-reference/endpoints/app-connections/postgres/update",
                "api-reference/endpoints/app-connections/postgres/delete"
              ]
            },
            {
              "group": "TeamCity",
              "pages": [
                "api-reference/endpoints/app-connections/teamcity/list",
                "api-reference/endpoints/app-connections/teamcity/available",
                "api-reference/endpoints/app-connections/teamcity/get-by-id",
                "api-reference/endpoints/app-connections/teamcity/get-by-name",
                "api-reference/endpoints/app-connections/teamcity/create",
                "api-reference/endpoints/app-connections/teamcity/update",
                "api-reference/endpoints/app-connections/teamcity/delete"
              ]
            },
            {
              "group": "Terraform Cloud",
              "pages": [
                "api-reference/endpoints/app-connections/terraform-cloud/list",
                "api-reference/endpoints/app-connections/terraform-cloud/available",
                "api-reference/endpoints/app-connections/terraform-cloud/get-by-id",
                "api-reference/endpoints/app-connections/terraform-cloud/get-by-name",
                "api-reference/endpoints/app-connections/terraform-cloud/create",
                "api-reference/endpoints/app-connections/terraform-cloud/update",
                "api-reference/endpoints/app-connections/terraform-cloud/delete"
              ]
            },
            {
              "group": "Vercel",
              "pages": [
                "api-reference/endpoints/app-connections/vercel/list",
                "api-reference/endpoints/app-connections/vercel/available",
                "api-reference/endpoints/app-connections/vercel/get-by-id",
                "api-reference/endpoints/app-connections/vercel/get-by-name",
                "api-reference/endpoints/app-connections/vercel/create",
                "api-reference/endpoints/app-connections/vercel/update",
                "api-reference/endpoints/app-connections/vercel/delete"
              ]
            },
            {
              "group": "Windmill",
              "pages": [
                "api-reference/endpoints/app-connections/windmill/list",
                "api-reference/endpoints/app-connections/windmill/available",
                "api-reference/endpoints/app-connections/windmill/get-by-id",
                "api-reference/endpoints/app-connections/windmill/get-by-name",
                "api-reference/endpoints/app-connections/windmill/create",
                "api-reference/endpoints/app-connections/windmill/update",
                "api-reference/endpoints/app-connections/windmill/delete"
              ]
            }
          ]
        },
        {
          "group": "Secret Syncs",
          "pages": [
            "api-reference/endpoints/secret-syncs/list",
            "api-reference/endpoints/secret-syncs/options",
            {
              "group": "AWS Parameter Store",
              "pages": [
                "api-reference/endpoints/secret-syncs/aws-parameter-store/list",
                "api-reference/endpoints/secret-syncs/aws-parameter-store/get-by-id",
                "api-reference/endpoints/secret-syncs/aws-parameter-store/get-by-name",
                "api-reference/endpoints/secret-syncs/aws-parameter-store/create",
                "api-reference/endpoints/secret-syncs/aws-parameter-store/update",
                "api-reference/endpoints/secret-syncs/aws-parameter-store/delete",
                "api-reference/endpoints/secret-syncs/aws-parameter-store/sync-secrets",
                "api-reference/endpoints/secret-syncs/aws-parameter-store/import-secrets",
                "api-reference/endpoints/secret-syncs/aws-parameter-store/remove-secrets"
              ]
            },
            {
              "group": "AWS Secrets Manager",
              "pages": [
                "api-reference/endpoints/secret-syncs/aws-secrets-manager/list",
                "api-reference/endpoints/secret-syncs/aws-secrets-manager/get-by-id",
                "api-reference/endpoints/secret-syncs/aws-secrets-manager/get-by-name",
                "api-reference/endpoints/secret-syncs/aws-secrets-manager/create",
                "api-reference/endpoints/secret-syncs/aws-secrets-manager/update",
                "api-reference/endpoints/secret-syncs/aws-secrets-manager/delete",
                "api-reference/endpoints/secret-syncs/aws-secrets-manager/sync-secrets",
                "api-reference/endpoints/secret-syncs/aws-secrets-manager/import-secrets",
                "api-reference/endpoints/secret-syncs/aws-secrets-manager/remove-secrets"
              ]
            },
            {
              "group": "Azure App Configuration",
              "pages": [
                "api-reference/endpoints/secret-syncs/azure-app-configuration/list",
                "api-reference/endpoints/secret-syncs/azure-app-configuration/get-by-id",
                "api-reference/endpoints/secret-syncs/azure-app-configuration/get-by-name",
                "api-reference/endpoints/secret-syncs/azure-app-configuration/create",
                "api-reference/endpoints/secret-syncs/azure-app-configuration/update",
                "api-reference/endpoints/secret-syncs/azure-app-configuration/delete",
                "api-reference/endpoints/secret-syncs/azure-app-configuration/sync-secrets",
                "api-reference/endpoints/secret-syncs/azure-app-configuration/import-secrets",
                "api-reference/endpoints/secret-syncs/azure-app-configuration/remove-secrets"
              ]
            },
            {
              "group": "Azure Key Vault",
              "pages": [
                "api-reference/endpoints/secret-syncs/azure-key-vault/list",
                "api-reference/endpoints/secret-syncs/azure-key-vault/get-by-id",
                "api-reference/endpoints/secret-syncs/azure-key-vault/get-by-name",
                "api-reference/endpoints/secret-syncs/azure-key-vault/create",
                "api-reference/endpoints/secret-syncs/azure-key-vault/update",
                "api-reference/endpoints/secret-syncs/azure-key-vault/delete",
                "api-reference/endpoints/secret-syncs/azure-key-vault/sync-secrets",
                "api-reference/endpoints/secret-syncs/azure-key-vault/import-secrets",
                "api-reference/endpoints/secret-syncs/azure-key-vault/remove-secrets"
              ]
            },
            {
              "group": "Camunda",
              "pages": [
                "api-reference/endpoints/secret-syncs/camunda/list",
                "api-reference/endpoints/secret-syncs/camunda/get-by-id",
                "api-reference/endpoints/secret-syncs/camunda/get-by-name",
                "api-reference/endpoints/secret-syncs/camunda/create",
                "api-reference/endpoints/secret-syncs/camunda/update",
                "api-reference/endpoints/secret-syncs/camunda/delete",
                "api-reference/endpoints/secret-syncs/camunda/sync-secrets",
                "api-reference/endpoints/secret-syncs/camunda/remove-secrets"
              ]
            },
            {
              "group": "Databricks",
              "pages": [
                "api-reference/endpoints/secret-syncs/databricks/list",
                "api-reference/endpoints/secret-syncs/databricks/get-by-id",
                "api-reference/endpoints/secret-syncs/databricks/get-by-name",
                "api-reference/endpoints/secret-syncs/databricks/create",
                "api-reference/endpoints/secret-syncs/databricks/update",
                "api-reference/endpoints/secret-syncs/databricks/delete",
                "api-reference/endpoints/secret-syncs/databricks/sync-secrets",
                "api-reference/endpoints/secret-syncs/databricks/remove-secrets"
              ]
            },
            {
              "group": "GCP Secret Manager",
              "pages": [
                "api-reference/endpoints/secret-syncs/gcp-secret-manager/list",
                "api-reference/endpoints/secret-syncs/gcp-secret-manager/get-by-id",
                "api-reference/endpoints/secret-syncs/gcp-secret-manager/get-by-name",
                "api-reference/endpoints/secret-syncs/gcp-secret-manager/create",
                "api-reference/endpoints/secret-syncs/gcp-secret-manager/update",
                "api-reference/endpoints/secret-syncs/gcp-secret-manager/delete",
                "api-reference/endpoints/secret-syncs/gcp-secret-manager/sync-secrets",
                "api-reference/endpoints/secret-syncs/gcp-secret-manager/import-secrets",
                "api-reference/endpoints/secret-syncs/gcp-secret-manager/remove-secrets"
              ]
            },
            {
              "group": "GitHub",
              "pages": [
                "api-reference/endpoints/secret-syncs/github/list",
                "api-reference/endpoints/secret-syncs/github/get-by-id",
                "api-reference/endpoints/secret-syncs/github/get-by-name",
                "api-reference/endpoints/secret-syncs/github/create",
                "api-reference/endpoints/secret-syncs/github/update",
                "api-reference/endpoints/secret-syncs/github/delete",
                "api-reference/endpoints/secret-syncs/github/sync-secrets",
                "api-reference/endpoints/secret-syncs/github/remove-secrets"
              ]
            },
            {
              "group": "Humanitec",
              "pages": [
                "api-reference/endpoints/secret-syncs/humanitec/list",
                "api-reference/endpoints/secret-syncs/humanitec/get-by-id",
                "api-reference/endpoints/secret-syncs/humanitec/get-by-name",
                "api-reference/endpoints/secret-syncs/humanitec/create",
                "api-reference/endpoints/secret-syncs/humanitec/update",
                "api-reference/endpoints/secret-syncs/humanitec/delete",
                "api-reference/endpoints/secret-syncs/humanitec/sync-secrets",
                "api-reference/endpoints/secret-syncs/humanitec/remove-secrets"
              ]
            },
            {
              "group": "TeamCity",
              "pages": [
                "api-reference/endpoints/secret-syncs/teamcity/list",
                "api-reference/endpoints/secret-syncs/teamcity/get-by-id",
                "api-reference/endpoints/secret-syncs/teamcity/get-by-name",
                "api-reference/endpoints/secret-syncs/teamcity/create",
                "api-reference/endpoints/secret-syncs/teamcity/update",
                "api-reference/endpoints/secret-syncs/teamcity/delete",
                "api-reference/endpoints/secret-syncs/teamcity/sync-secrets",
                "api-reference/endpoints/secret-syncs/teamcity/import-secrets",
                "api-reference/endpoints/secret-syncs/teamcity/remove-secrets"
              ]
            },
            {
              "group": "Terraform Cloud",
              "pages": [
                "api-reference/endpoints/secret-syncs/terraform-cloud/list",
                "api-reference/endpoints/secret-syncs/terraform-cloud/get-by-id",
                "api-reference/endpoints/secret-syncs/terraform-cloud/get-by-name",
                "api-reference/endpoints/secret-syncs/terraform-cloud/create",
                "api-reference/endpoints/secret-syncs/terraform-cloud/update",
                "api-reference/endpoints/secret-syncs/terraform-cloud/delete",
                "api-reference/endpoints/secret-syncs/terraform-cloud/sync-secrets",
                "api-reference/endpoints/secret-syncs/terraform-cloud/remove-secrets"
              ]
            },
            {
              "group": "Vercel",
              "pages": [
                "api-reference/endpoints/secret-syncs/vercel/list",
                "api-reference/endpoints/secret-syncs/vercel/get-by-id",
                "api-reference/endpoints/secret-syncs/vercel/get-by-name",
                "api-reference/endpoints/secret-syncs/vercel/create",
                "api-reference/endpoints/secret-syncs/vercel/update",
                "api-reference/endpoints/secret-syncs/vercel/delete",
                "api-reference/endpoints/secret-syncs/vercel/sync-secrets",
                "api-reference/endpoints/secret-syncs/vercel/import-secrets",
                "api-reference/endpoints/secret-syncs/vercel/remove-secrets"
              ]
            },
            {
              "group": "Windmill",
              "pages": [
                "api-reference/endpoints/secret-syncs/windmill/list",
                "api-reference/endpoints/secret-syncs/windmill/get-by-id",
                "api-reference/endpoints/secret-syncs/windmill/get-by-name",
                "api-reference/endpoints/secret-syncs/windmill/create",
                "api-reference/endpoints/secret-syncs/windmill/update",
                "api-reference/endpoints/secret-syncs/windmill/delete",
                "api-reference/endpoints/secret-syncs/windmill/sync-secrets",
                "api-reference/endpoints/secret-syncs/windmill/import-secrets",
                "api-reference/endpoints/secret-syncs/windmill/remove-secrets"
              ]
            }
          ]
        },
        {
          "group": "Integrations",
          "pages": [
            "api-reference/endpoints/integrations/create-auth",
            "api-reference/endpoints/integrations/list-auth",
            "api-reference/endpoints/integrations/find-auth",
            "api-reference/endpoints/integrations/delete-auth",
            "api-reference/endpoints/integrations/delete-auth-by-id",
            "api-reference/endpoints/integrations/create",
            "api-reference/endpoints/integrations/update",
            "api-reference/endpoints/integrations/delete",
            "api-reference/endpoints/integrations/list-project-integrations"
          ]
        },
        {
          "group": "Service Tokens",
          "pages": ["api-reference/endpoints/service-tokens/get"]
        },
        {
          "group": "Audit Logs",
          "pages": ["api-reference/endpoints/audit-logs/export-audit-log"]
        }
      ]
    },
    {
      "group": "Infisical PKI",
      "pages": [
        {
          "group": "Certificate Authorities",
          "pages": [
            "api-reference/endpoints/certificate-authorities/list",
            "api-reference/endpoints/certificate-authorities/create",
            "api-reference/endpoints/certificate-authorities/read",
            "api-reference/endpoints/certificate-authorities/update",
            "api-reference/endpoints/certificate-authorities/delete",
            "api-reference/endpoints/certificate-authorities/renew",
            "api-reference/endpoints/certificate-authorities/list-ca-certs",
            "api-reference/endpoints/certificate-authorities/csr",
            "api-reference/endpoints/certificate-authorities/cert",
            "api-reference/endpoints/certificate-authorities/sign-intermediate",
            "api-reference/endpoints/certificate-authorities/import-cert",
            "api-reference/endpoints/certificate-authorities/issue-cert",
            "api-reference/endpoints/certificate-authorities/sign-cert",
            "api-reference/endpoints/certificate-authorities/crl"
          ]
        },
        {
          "group": "Certificates",
          "pages": [
            "api-reference/endpoints/certificates/list",
            "api-reference/endpoints/certificates/read",
            "api-reference/endpoints/certificates/revoke",
            "api-reference/endpoints/certificates/delete",
            "api-reference/endpoints/certificates/cert-body",
            "api-reference/endpoints/certificates/issue-certificate",
            "api-reference/endpoints/certificates/sign-certificate"
          ]
        },
        {
          "group": "Certificate Templates",
          "pages": [
            "api-reference/endpoints/certificate-templates/create",
            "api-reference/endpoints/certificate-templates/update",
            "api-reference/endpoints/certificate-templates/get-by-id",
            "api-reference/endpoints/certificate-templates/delete"
          ]
        },
        {
          "group": "Certificate Collections",
          "pages": [
            "api-reference/endpoints/pki-collections/create",
            "api-reference/endpoints/pki-collections/read",
            "api-reference/endpoints/pki-collections/update",
            "api-reference/endpoints/pki-collections/delete",
            "api-reference/endpoints/pki-collections/add-item",
            "api-reference/endpoints/pki-collections/list-items",
            "api-reference/endpoints/pki-collections/delete-item"
          ]
        },
        {
          "group": "PKI Alerting",
          "pages": [
            "api-reference/endpoints/pki-alerts/create",
            "api-reference/endpoints/pki-alerts/read",
            "api-reference/endpoints/pki-alerts/update",
            "api-reference/endpoints/pki-alerts/delete"
          ]
        }
      ]
    },
    {
      "group": "Infisical SSH",
      "pages": [
        {
          "group": "Certificates",
          "pages": [
            "api-reference/endpoints/ssh/certificates/issue-credentials",
            "api-reference/endpoints/ssh/certificates/sign-key"
          ]
        },
        {
          "group": "Certificate Authorities",
          "pages": [
            "api-reference/endpoints/ssh/ca/list",
            "api-reference/endpoints/ssh/ca/create",
            "api-reference/endpoints/ssh/ca/read",
            "api-reference/endpoints/ssh/ca/update",
            "api-reference/endpoints/ssh/ca/delete",
            "api-reference/endpoints/ssh/ca/public-key",
            "api-reference/endpoints/ssh/ca/list-certificate-templates"
          ]
        },
        {
          "group": "Certificate Templates",
          "pages": [
            "api-reference/endpoints/ssh/certificate-templates/list",
            "api-reference/endpoints/ssh/certificate-templates/create",
            "api-reference/endpoints/ssh/certificate-templates/read",
            "api-reference/endpoints/ssh/certificate-templates/update",
            "api-reference/endpoints/ssh/certificate-templates/delete"
          ]
        }
      ]
    },
    {
      "group": "Infisical KMS",
      "pages": [
        {
          "group": "Keys",
          "pages": [
            "api-reference/endpoints/kms/keys/list",
            "api-reference/endpoints/kms/keys/get-by-id",
            "api-reference/endpoints/kms/keys/get-by-name",
            "api-reference/endpoints/kms/keys/create",
            "api-reference/endpoints/kms/keys/update",
            "api-reference/endpoints/kms/keys/delete"
          ]
        },
        {
          "group": "Encryption",
          "pages": [
            "api-reference/endpoints/kms/encryption/encrypt",
            "api-reference/endpoints/kms/encryption/decrypt"
          ]
        },
        {
          "group": "Signing",
          "pages": [
            "api-reference/endpoints/kms/signing/sign",
            "api-reference/endpoints/kms/signing/verify",
            "api-reference/endpoints/kms/signing/public-key",
            "api-reference/endpoints/kms/signing/signing-algorithms"
          ]
        }
      ]
    },
    {
      "group": "Internals",
      "pages": [
        "internals/overview",
        {
          "group": "Permissions",
          "pages": [
            "internals/permissions/overview",
            "internals/permissions/project-permissions",
            "internals/permissions/organization-permissions",
            "internals/permissions/migration"
          ]
        },
        "internals/components",
        "internals/security",
        "internals/service-tokens"
      ]
    },
    {
      "group": "",
      "pages": ["changelog/overview"]
    },
    {
      "group": "Contributing",
      "pages": [
        {
          "group": "Getting Started",
          "pages": [
            "contributing/getting-started/overview",
            "contributing/getting-started/code-of-conduct",
            "contributing/getting-started/pull-requests",
            "contributing/getting-started/faq"
          ]
        },
        {
          "group": "Contributing to platform",
          "pages": [
            "contributing/platform/developing",
            "contributing/platform/backend/how-to-create-a-feature",
            "contributing/platform/backend/folder-structure"
          ]
        },
        {
          "group": "Contributing to SDK",
          "pages": ["contributing/sdk/developing"]
        }
      ]
    }
  ],
  "analytics": {
    "koala": {
      "publicApiKey": "pk_b50d7184e0e39ddd5cdb43cf6abeadd9b97d"
    }
  },
  "footer": {
    "socials": {
      "x": "https://www.twitter.com/infisical/",
      "linkedin": "https://www.linkedin.com/company/infisical/",
      "github": "https://github.com/Infisical/infisical-cli",
      "slack": "https://infisical.com/slack"
    },
    "links": [
      {
        "title": "PRODUCT",
        "links": [
          {
            "label": "Secret Management",
            "url": "https://infisical.com/"
          },
          {
            "label": "Secret Scanning",
            "url": "https://infisical.com/radar"
          },
          {
            "label": "Share Secrets",
            "url": "https://app.infisical.com/share-secret"
          },
          {
            "label": "Pricing",
            "url": "https://infisical.com/pricing"
          },
          {
            "label": "Security",
            "url": "https://infisical.com/docs/internals/security"
          },
          {
            "label": "Blog",
            "url": "https://infisical.com/blog"
          },
          {
            "label": "Infisical vs Vault",
            "url": "https://infisical.com/infisical-vs-hashicorp-vault"
          },
          {
            "label": "Forum",
            "url": "https://questions.infisical.com/"
          }
        ]
      },
      {
        "title": "USE CASES",
        "links": [
          {
            "label": "Infisical Agent",
            "url": "https://infisical.com/docs/documentation/getting-started/introduction"
          },
          {
            "label": "Kubernetes",
            "url": "https://infisical.com/docs/integrations/platforms/kubernetes"
          },
          {
            "label": "Dynamic Secrets",
            "url": "https://infisical.com/docs/documentation/platform/dynamic-secrets/overview"
          },
          {
            "label": "Terraform",
            "url": "https://infisical.com/docs/integrations/frameworks/terraform"
          },
          {
            "label": "Ansible",
            "url": "https://infisical.com/docs/integrations/platforms/ansible"
          },
          {
            "label": "Jenkins",
            "url": "https://infisical.com/docs/integrations/cicd/jenkins"
          },
          {
            "label": "Docker",
            "url": "https://infisical.com/docs/integrations/platforms/docker-intro"
          },
          {
            "label": "AWS ECS",
            "url": "https://infisical.com/docs/integrations/platforms/ecs-with-agent"
          },
          {
            "label": "GitLab",
            "url": "https://infisical.com/docs/integrations/cicd/gitlab"
          },
          {
            "label": "GitHub",
            "url": "https://infisical.com/docs/integrations/cicd/githubactions"
          },
          {
            "label": "SDK",
            "url": "https://infisical.com/docs/sdks/overview"
          }
        ]
      },
      {
        "title": "DEVELOPERS",
        "links": [
          {
            "label": "Changelog",
            "url": "https://www.infisical.com/docs/changelog"
          },
          {
            "label": "Status",
            "url": "https://status.infisical.com/"
          },
          {
            "label": "Feedback & Requests",
            "url": "https://github.com/Infisical/infisical/issues"
          },
          {
            "label": "Trust of Center",
            "url": "https://app.vanta.com/infisical.com/trust/hoop8cr78cuarxo9sztvs"
          },
          {
            "label": "Open Source Friends",
            "url": "https://infisical.com/infisical-friends"
          },
          {
            "label": "How to contribute",
            "url": "https://www.infisical.com/infisical-heroes"
          }
        ]
      },
      {
        "title": "OTHERS",
        "links": [
          {
            "label": "Customers",
            "url": "https://infisical.com/customers/traba"
          },
          {
            "label": "Company Handbook",
            "url": "https://infisical.com/wiki/handbook/overview"
          },
          {
            "label": "Careers",
            "url": "https://infisical.com/careers"
          },
          {
            "label": "Terms of Service",
            "url": "https://infisical.com/terms"
          },
          {
            "label": "Privacy Policy",
            "url": "https://infisical.com/privacy"
          },
          {
            "label": "Subprocessors",
            "url": "https://infisical.com/subprocessors"
          },
          {
            "label": "SLA",
            "url": "https://infisical.com/sla"
          },
          {
            "label": "Team Email",
            "url": "mailto:team@infisical.com"
          },
          {
            "label": "Sales",
            "url": "mailto:sales@infisical.com"
          },
          {
            "label": "Support",
            "url": "https://infisical.com/slack"
          }
        ]
      }
    ]
  }
}<|MERGE_RESOLUTION|>--- conflicted
+++ resolved
@@ -179,15 +179,10 @@
           "pages": [
             "documentation/platform/secret-rotation/overview",
             "documentation/platform/secret-rotation/auth0-client-secret",
-<<<<<<< HEAD
+            "documentation/platform/secret-rotation/aws-iam-user-secret",
             "documentation/platform/secret-rotation/ldap-password",
             "documentation/platform/secret-rotation/mssql-credentials",
             "documentation/platform/secret-rotation/postgres-credentials"
-=======
-            "documentation/platform/secret-rotation/aws-iam-user-secret",
-            "documentation/platform/secret-rotation/postgres-credentials",
-            "documentation/platform/secret-rotation/mssql-credentials"
->>>>>>> f93edbb3
           ]
         },
         {
@@ -878,9 +873,21 @@
               ]
             },
             {
-<<<<<<< HEAD
-              "group": "LDAP Password",
-              "pages": [
+              "group": "AWS IAM User Secret",
+              "pages": [
+                "api-reference/endpoints/secret-rotations/aws-iam-user-secret/create",
+                "api-reference/endpoints/secret-rotations/aws-iam-user-secret/delete",
+                "api-reference/endpoints/secret-rotations/aws-iam-user-secret/get-by-id",
+                "api-reference/endpoints/secret-rotations/aws-iam-user-secret/get-by-name",
+                "api-reference/endpoints/secret-rotations/aws-iam-user-secret/get-generated-credentials-by-id",
+                "api-reference/endpoints/secret-rotations/aws-iam-user-secret/list",
+                "api-reference/endpoints/secret-rotations/aws-iam-user-secret/rotate-secrets",
+                "api-reference/endpoints/secret-rotations/aws-iam-user-secret/update"
+              ]
+            },
+            {
+            "group": "LDAP Password",
+            "pages": [
                 "api-reference/endpoints/secret-rotations/ldap-password/create",
                 "api-reference/endpoints/secret-rotations/ldap-password/delete",
                 "api-reference/endpoints/secret-rotations/ldap-password/get-by-id",
@@ -889,18 +896,6 @@
                 "api-reference/endpoints/secret-rotations/ldap-password/list",
                 "api-reference/endpoints/secret-rotations/ldap-password/rotate-secrets",
                 "api-reference/endpoints/secret-rotations/ldap-password/update"
-=======
-              "group": "AWS IAM User Secret",
-              "pages": [
-                "api-reference/endpoints/secret-rotations/aws-iam-user-secret/create",
-                "api-reference/endpoints/secret-rotations/aws-iam-user-secret/delete",
-                "api-reference/endpoints/secret-rotations/aws-iam-user-secret/get-by-id",
-                "api-reference/endpoints/secret-rotations/aws-iam-user-secret/get-by-name",
-                "api-reference/endpoints/secret-rotations/aws-iam-user-secret/get-generated-credentials-by-id",
-                "api-reference/endpoints/secret-rotations/aws-iam-user-secret/list",
-                "api-reference/endpoints/secret-rotations/aws-iam-user-secret/rotate-secrets",
-                "api-reference/endpoints/secret-rotations/aws-iam-user-secret/update"
->>>>>>> f93edbb3
               ]
             },
             {
