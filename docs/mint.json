--- conflicted
+++ resolved
@@ -179,10 +179,7 @@
           "pages": [
             "documentation/platform/secret-rotation/overview",
             "documentation/platform/secret-rotation/auth0-client-secret",
-<<<<<<< HEAD
             "documentation/platform/secret-rotation/azure-client-secret",
-=======
->>>>>>> eba12912
             "documentation/platform/secret-rotation/postgres-credentials",
             "documentation/platform/secret-rotation/mssql-credentials"
           ]
@@ -867,7 +864,6 @@
               ]
             },
             {
-<<<<<<< HEAD
               "group": "Azure Client Secret",
               "pages": [
                 "api-reference/endpoints/secret-rotations/azure-client-secret/create",
@@ -881,8 +877,6 @@
               ]
             },
             {
-=======
->>>>>>> eba12912
               "group": "Microsoft SQL Server Credentials",
               "pages": [
                 "api-reference/endpoints/secret-rotations/mssql-credentials/create",
