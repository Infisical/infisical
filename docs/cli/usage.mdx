--- conflicted
+++ resolved
@@ -136,7 +136,6 @@
 ```
 </Accordion>
 
-<<<<<<< HEAD
 ## Telemetry
 
 Infisical collects non-sensitive aggregated CLI usage data to improve its products. Infisical collects this information by default, but you can disable this data collection at any time.
@@ -150,15 +149,6 @@
 ```
 
 #### Globally
-=======
-## History
-
-Your terminal keeps a history with the commands you run. When you create Infisical secrets directly from your terminal, they'll stay there for a while.
-
-For security and privacy concerns, we recommend you to configure your terminal to ignore those specific Infisical commands.
-
-<Accordion title="Ignore commands">
->>>>>>> 90b55a94
 
 <Tabs>
    <Tab title="Unix/Linux">
@@ -169,47 +159,64 @@
       ```bash
       cat <<EOF >> $HOME/.profile && source $HOME/.profile
 
-<<<<<<< HEAD
       # Disabling Infisical CLI telemetry
       export INFISICAL_DISABLE_TELEMETRY=true
-=======
+      EOF
+      ```
+
+   </Tab>
+   <Tab title="Windows">
+      <Warning>
+        You might need to open the console as **administrator** !
+      </Warning>
+
+      ```bash
+      # Default terminal or Windows Powershell
+      setx INFISICAL_DISABLE_TELEMETRY "true"
+      ```
+
+      ```powershell
+      # Windows Powershell
+      [System.Environment]::SetEnvironmentVariable('INFISICAL_DISABLE_TELEMETRY','true', 'User')
+      ```
+
+   </Tab>
+</Tabs>
+
+</Accordion>
+
+More about telemetry usage and data [here](./telemetry)
+
+## History
+
+Your terminal keeps a history with the commands you run. When you create Infisical secrets directly from your terminal, they'll stay there for a while.
+
+For security and privacy concerns, we recommend you to configure your terminal to ignore those specific Infisical commands.
+
+<Accordion title="Ignore commands">
+
+<Tabs>
+   <Tab title="Unix/Linux">
+      <Tip>
+        `$HOME/.profile` is pretty common but, you could place it under `$HOME/.profile.d/infisical.sh` or any profile file run at login 
+      </Tip>
+
+      ```bash
+      cat <<EOF >> $HOME/.profile && source $HOME/.profile
       # Ignoring specific Infisical CLI commands
       DEFAULT_HISTIGNORE=$HISTIGNORE
       export HISTIGNORE="*infisical secrets set*:$DEFAULT_HISTIGNORE"
->>>>>>> 90b55a94
       EOF
       ```
 
    </Tab>
    <Tab title="Windows">
-<<<<<<< HEAD
-      <Warning>
-        You might need to open the console as **administrator** !
-      </Warning>
-
-      ```bash
-      # Default terminal or Windows Powershell
-      setx INFISICAL_DISABLE_TELEMETRY "true"
-      ```
-
-      ```powershell
-      # Windows Powershell
-      [System.Environment]::SetEnvironmentVariable('INFISICAL_DISABLE_TELEMETRY','true', 'User')
-      ```
-
-   </Tab>
-</Tabs>
-</Accordion>
-
-More about telemetry usage and data [here](./telemetry)
-=======
       If you're on WSL, then you can use the Unix/Linux method.
 
       <Tip>
         Here's some [documentation](https://superuser.com/a/1658331) about how to clear the terminal history, in PowerShell and CMD
       </Tip>
-
-   </Tab>
-</Tabs>
-</Accordion>
->>>>>>> 90b55a94
+   </Tab>
+</Tabs>
+
+</Accordion>