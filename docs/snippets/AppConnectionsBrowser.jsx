import React, { useState, useMemo } from 'react';

export const AppConnectionsBrowser = () => {
  const [searchTerm, setSearchTerm] = useState('');
  const [selectedCategory, setSelectedCategory] = useState('All');

  const categories = ['All', 'Cloud Providers', 'Databases', 'CI/CD', 'Monitoring', 'Directory Services', 'Identity & Auth', 'Data Analytics', 'Hosting', 'DevOps Tools', 'Security'];

  const connections = [
    {"name": "AWS", "slug": "aws", "path": "/integrations/app-connections/aws", "description": "Learn how to connect your AWS applications to pull secrets from Infisical.", "category": "Cloud Providers"},
    {"name": "Azure Key Vault", "slug": "azure-key-vault", "path": "/integrations/app-connections/azure-key-vault", "description": "Learn how to connect your Azure Key Vault to pull secrets from Infisical.", "category": "Cloud Providers"},
    {"name": "Azure App Configuration", "slug": "azure-app-configuration", "path": "/integrations/app-connections/azure-app-configuration", "description": "Learn how to connect your Azure App Configuration to pull secrets from Infisical.", "category": "Cloud Providers"},
    {"name": "Azure Client Secrets", "slug": "azure-client-secrets", "path": "/integrations/app-connections/azure-client-secrets", "description": "Learn how to connect your Azure Client Secrets to pull secrets from Infisical.", "category": "Cloud Providers"},
    {"name": "Azure DevOps", "slug": "azure-devops", "path": "/integrations/app-connections/azure-devops", "description": "Learn how to connect your Azure DevOps to pull secrets from Infisical.", "category": "CI/CD"},
    {"name": "Azure ADCS", "slug": "azure-adcs", "path": "/integrations/app-connections/azure-adcs", "description": "Learn how to connect your Azure ADCS to pull secrets from Infisical.", "category": "Cloud Providers"},
    {"name": "GCP", "slug": "gcp", "path": "/integrations/app-connections/gcp", "description": "Learn how to connect your GCP applications to pull secrets from Infisical.", "category": "Cloud Providers"},
    {"name": "HashiCorp Vault", "slug": "hashicorp-vault", "path": "/integrations/app-connections/hashicorp-vault", "description": "Learn how to connect your HashiCorp Vault to pull secrets from Infisical.", "category": "Security"},
    {"name": "1Password", "slug": "1password", "path": "/integrations/app-connections/1password", "description": "Learn how to connect your 1Password to pull secrets from Infisical.", "category": "Security"},
    {"name": "Vercel", "slug": "vercel", "path": "/integrations/app-connections/vercel", "description": "Learn how to connect your Vercel application to pull secrets from Infisical.", "category": "Hosting"},
    {"name": "Netlify", "slug": "netlify", "path": "/integrations/app-connections/netlify", "description": "Learn how to connect your Netlify application to pull secrets from Infisical.", "category": "Hosting"},
    {"name": "Railway", "slug": "railway", "path": "/integrations/app-connections/railway", "description": "Learn how to connect your Railway application to pull secrets from Infisical.", "category": "Hosting"},
    {"name": "Fly.io", "slug": "flyio", "path": "/integrations/app-connections/flyio", "description": "Learn how to connect your Fly.io application to pull secrets from Infisical.", "category": "Hosting"},
    {"name": "Render", "slug": "render", "path": "/integrations/app-connections/render", "description": "Learn how to connect your Render application to pull secrets from Infisical.", "category": "Hosting"},
    {"name": "Heroku", "slug": "heroku", "path": "/integrations/app-connections/heroku", "description": "Learn how to connect your Heroku application to pull secrets from Infisical.", "category": "Hosting"},
    {"name": "DigitalOcean", "slug": "digital-ocean", "path": "/integrations/app-connections/digital-ocean", "description": "Learn how to connect your DigitalOcean application to pull secrets from Infisical.", "category": "Hosting"},
    {"name": "Supabase", "slug": "supabase", "path": "/integrations/app-connections/supabase", "description": "Learn how to connect your Supabase application to pull secrets from Infisical.", "category": "Databases"},
    {"name": "Checkly", "slug": "checkly", "path": "/integrations/app-connections/checkly", "description": "Learn how to connect your Checkly application to pull secrets from Infisical.", "category": "Monitoring"},
    {"name": "GitHub", "slug": "github", "path": "/integrations/app-connections/github", "description": "Learn how to connect your GitHub application to pull secrets from Infisical.", "category": "CI/CD"},
    {"name": "GitHub Radar", "slug": "github-radar", "path": "/integrations/app-connections/github-radar", "description": "Learn how to connect your GitHub Radar to pull secrets from Infisical.", "category": "CI/CD"},
    {"name": "GitLab", "slug": "gitlab", "path": "/integrations/app-connections/gitlab", "description": "Learn how to connect your GitLab application to pull secrets from Infisical.", "category": "CI/CD"},
    {"name": "TeamCity", "slug": "teamcity", "path": "/integrations/app-connections/teamcity", "description": "Learn how to connect your TeamCity to pull secrets from Infisical.", "category": "CI/CD"},
    {"name": "Bitbucket", "slug": "bitbucket", "path": "/integrations/app-connections/bitbucket", "description": "Learn how to connect your Bitbucket to pull secrets from Infisical.", "category": "CI/CD"},
    {"name": "Terraform Cloud", "slug": "terraform-cloud", "path": "/integrations/app-connections/terraform-cloud", "description": "Learn how to connect your Terraform Cloud to pull secrets from Infisical.", "category": "DevOps Tools"},
    {"name": "Cloudflare", "slug": "cloudflare", "path": "/integrations/app-connections/cloudflare", "description": "Learn how to connect your Cloudflare application to pull secrets from Infisical.", "category": "Cloud Providers"},
    {"name": "Databricks", "slug": "databricks", "path": "/integrations/app-connections/databricks", "description": "Learn how to connect your Databricks to pull secrets from Infisical.", "category": "Data Analytics"},
    {"name": "Windmill", "slug": "windmill", "path": "/integrations/app-connections/windmill", "description": "Learn how to connect your Windmill to pull secrets from Infisical.", "category": "DevOps Tools"},
    {"name": "Camunda", "slug": "camunda", "path": "/integrations/app-connections/camunda", "description": "Learn how to connect your Camunda to pull secrets from Infisical.", "category": "DevOps Tools"},
    {"name": "Humanitec", "slug": "humanitec", "path": "/integrations/app-connections/humanitec", "description": "Learn how to connect your Humanitec to pull secrets from Infisical.", "category": "DevOps Tools"},
    {"name": "OCI", "slug": "oci", "path": "/integrations/app-connections/oci", "description": "Learn how to connect your OCI applications to pull secrets from Infisical.", "category": "Cloud Providers"},
    {"name": "Zabbix", "slug": "zabbix", "path": "/integrations/app-connections/zabbix", "description": "Learn how to connect your Zabbix to pull secrets from Infisical.", "category": "Monitoring"},
    {"name": "MySQL", "slug": "mysql", "path": "/integrations/app-connections/mysql", "description": "Learn how to connect your MySQL database to pull secrets from Infisical.", "category": "Databases"},
    {"name": "PostgreSQL", "slug": "postgres", "path": "/integrations/app-connections/postgres", "description": "Learn how to connect your PostgreSQL database to pull secrets from Infisical.", "category": "Databases"},
    {"name": "Microsoft SQL Server", "slug": "mssql", "path": "/integrations/app-connections/mssql", "description": "Learn how to connect your SQL Server database to pull secrets from Infisical.", "category": "Databases"},
    {"name": "Oracle Database", "slug": "oracledb", "path": "/integrations/app-connections/oracledb", "description": "Learn how to connect your Oracle database to pull secrets from Infisical.", "category": "Databases"},
    {"name": "Redis", "slug": "redis", "path": "/integrations/app-connections/redis", "description": "Learn how to connect Redis to pull secrets from Infisical.", "category": "Databases"},
    {"name": "LDAP", "slug": "ldap", "path": "/integrations/app-connections/ldap", "description": "Learn how to connect your LDAP to pull secrets from Infisical.", "category": "Directory Services"},
    {"name": "Auth0", "slug": "auth0", "path": "/integrations/app-connections/auth0", "description": "Learn how to connect your Auth0 to pull secrets from Infisical.", "category": "Identity & Auth"},
    {"name": "Okta", "slug": "okta", "path": "/integrations/app-connections/okta", "description": "Learn how to connect your Okta to pull secrets from Infisical.", "category": "Identity & Auth"},
    {"name": "Laravel Forge", "slug": "laravel-forge", "path": "/integrations/app-connections/laravel-forge", "description": "Learn how to connect your Laravel Forge to pull secrets from Infisical.", "category": "Hosting"},
<<<<<<< HEAD
    {"name": "Chef", "slug": "chef", "path": "/integrations/app-connections/chef", "description": "Learn how to connect your Chef to pull secrets from Infisical.", "category": "DevOps Tools"},
=======
    {"name": "Northflank", "slug": "northflank", "path": "/integrations/app-connections/northflank", "description": "Learn how to connect your Northflank projects to pull secrets from Infisical.", "category": "Hosting"}
>>>>>>> 7d8b2836
  ].sort(function(a, b) {
      return a.name.toLowerCase().localeCompare(b.name.toLowerCase());
  });

  const filteredConnections = useMemo(() => {
    let filtered = connections;
    
    if (selectedCategory !== 'All') {
      filtered = filtered.filter(connection => connection.category === selectedCategory);
    }

    if (searchTerm) {
      filtered = filtered.filter(connection =>
        connection.name.toLowerCase().includes(searchTerm.toLowerCase()) ||
        connection.description.toLowerCase().includes(searchTerm.toLowerCase()) ||
        connection.category.toLowerCase().includes(searchTerm.toLowerCase())
      );
    }

    return filtered;
  }, [searchTerm, selectedCategory]);

  return (
    <div className="max-w-none">
      {/* Search Bar */}
      <div className="mb-6">
        <div className="relative w-full">
          <div className="absolute inset-y-0 left-0 pl-3 flex items-center pointer-events-none">
            <svg className="h-4 w-4 text-gray-400" fill="none" stroke="currentColor" viewBox="0 0 24 24">
              <path strokeLinecap="round" strokeLinejoin="round" strokeWidth="2" d="M21 21l-6-6m2-5a7 7 0 11-14 0 7 7 0 0114 0z" />
            </svg>
          </div>
          <input
            type="text"
            placeholder="Search app connections..."
            className="block w-full pl-9 pr-3 py-2 text-sm border border-gray-300 rounded-lg placeholder-gray-500 focus:outline-none focus:ring-2 focus:ring-yellow-500 focus:border-yellow-500 bg-white shadow-sm"
            value={searchTerm}
            onChange={(e) => setSearchTerm(e.target.value)}
          />
        </div>
      </div>

      {/* Category Filter */}
      <div className="mb-6">
        <div className="flex flex-wrap gap-2">
          {categories.map(category => (
            <button
              key={category}
              onClick={() => setSelectedCategory(category)}
              className={`px-3 py-1.5 text-sm font-medium rounded-lg transition-colors shadow-sm ${
                selectedCategory === category
                  ? 'bg-yellow-100 text-yellow-700 border border-yellow-200'
                  : 'bg-white text-gray-700 border border-gray-200 hover:bg-yellow-50 hover:border-yellow-200'
              }`}
            >
              {category}
            </button>
          ))}
        </div>
      </div>

      {/* Results Count */}
      <div className="mb-4">
        <p className="text-sm text-gray-600">
          {filteredConnections.length} app connection{filteredConnections.length !== 1 ? 's' : ''} found
          {selectedCategory !== 'All' && ` in ${selectedCategory}`}
          {searchTerm && ` for "${searchTerm}"`}
        </p>
      </div>

      {/* Connections List */}
      {filteredConnections.length > 0 ? (
        <div className="space-y-4">
          {filteredConnections.map((connection, index) => (
            <a
              key={connection.slug}
              href={connection.path}
              className="group block px-4 py-3 border border-gray-200 rounded-xl hover:border-yellow-200 hover:bg-yellow-50/50 hover:shadow-sm transition-all duration-200 bg-white shadow-sm"
            >
              <div className="w-full">
                <div className="flex items-center justify-between mb-0.5">
                  <h3 className="text-base font-medium text-gray-900 leading-none m-0">
                    {connection.name}
                  </h3>
                  <span className="ml-3 inline-flex items-center px-3 py-1 rounded-full text-xs font-medium bg-yellow-100 text-yellow-700 flex-shrink-0">
                    {connection.category}
                  </span>
                </div>
                <p className="text-sm text-gray-600 leading-relaxed">
                  {connection.description}
                </p>
              </div>
            </a>
          ))}
        </div>
      ) : (
        <div className="text-center py-8">
          <div className="flex flex-col items-center space-y-2">
            <p className="text-gray-500">No app connections found matching your criteria</p>
            {searchTerm && (
              <p className="text-gray-400 text-sm">Try adjusting your search terms or filters</p>
            )}
          </div>
        </div>
      )}
    </div>
  );
};<|MERGE_RESOLUTION|>--- conflicted
+++ resolved
@@ -47,11 +47,8 @@
     {"name": "Auth0", "slug": "auth0", "path": "/integrations/app-connections/auth0", "description": "Learn how to connect your Auth0 to pull secrets from Infisical.", "category": "Identity & Auth"},
     {"name": "Okta", "slug": "okta", "path": "/integrations/app-connections/okta", "description": "Learn how to connect your Okta to pull secrets from Infisical.", "category": "Identity & Auth"},
     {"name": "Laravel Forge", "slug": "laravel-forge", "path": "/integrations/app-connections/laravel-forge", "description": "Learn how to connect your Laravel Forge to pull secrets from Infisical.", "category": "Hosting"},
-<<<<<<< HEAD
     {"name": "Chef", "slug": "chef", "path": "/integrations/app-connections/chef", "description": "Learn how to connect your Chef to pull secrets from Infisical.", "category": "DevOps Tools"},
-=======
     {"name": "Northflank", "slug": "northflank", "path": "/integrations/app-connections/northflank", "description": "Learn how to connect your Northflank projects to pull secrets from Infisical.", "category": "Hosting"}
->>>>>>> 7d8b2836
   ].sort(function(a, b) {
       return a.name.toLowerCase().localeCompare(b.name.toLowerCase());
   });
