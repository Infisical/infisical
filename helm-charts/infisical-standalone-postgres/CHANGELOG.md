--- conflicted
+++ resolved
@@ -1,4 +1,3 @@
-<<<<<<< HEAD
 ## 1.5.0 (March 26, 2025)
 
 Changes:
@@ -7,12 +6,11 @@
 Features:
 * `nodeSelector`: Configure pod placement on nodes with specific labels
 * `tolerations`: Enable pods to schedule on tainted nodes
-=======
+
 ## 1.4.1 (March 19, 2025)
 
 Changes:
 * Added support for supplying extra volume mounts and volumes via `infisical.extraVolumeMounts` and `infisical.extraVolumes`
->>>>>>> b6d67df9
 
 ## 1.4.0 (November 06, 2024)
 
