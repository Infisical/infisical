<<<<<<< HEAD
## 0.0.3 (June 6, 2025)

* Minor fix for handling malformed URLs for HTTP forwarding
=======
## 0.0.41 (June 10, 2025)
* Added new gateway action for fully off-loading CA certificate, cluster URL, and token management to the gateway.
* Structural improvements

## 0.0.4 (June 7th, 2025)
* Improvements to HTTP proxy error handling.

## 0.0.3 (June 6, 2025)

* Minor fix for handling malformed URLs for HTTP forwarding.
>>>>>>> dbf7ecc9

## 0.0.2 (June 6, 2025)

* Bumped default CLI image version from 0.41.1 -> 0.41.8.
   * This new image version supports using the gateway as a token reviewer for the Identity Kubernetes Auth method. 

## 0.0.1 (May 1, 2025)

* Initial helm release.<|MERGE_RESOLUTION|>--- conflicted
+++ resolved
@@ -1,8 +1,3 @@
-<<<<<<< HEAD
-## 0.0.3 (June 6, 2025)
-
-* Minor fix for handling malformed URLs for HTTP forwarding
-=======
 ## 0.0.41 (June 10, 2025)
 * Added new gateway action for fully off-loading CA certificate, cluster URL, and token management to the gateway.
 * Structural improvements
@@ -13,7 +8,6 @@
 ## 0.0.3 (June 6, 2025)
 
 * Minor fix for handling malformed URLs for HTTP forwarding.
->>>>>>> dbf7ecc9
 
 ## 0.0.2 (June 6, 2025)
 
