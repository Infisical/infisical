--- conflicted
+++ resolved
@@ -1,10 +1,6 @@
 image:
   pullPolicy: IfNotPresent
-<<<<<<< HEAD
-  tag: "0.41.83"
-=======
   tag: "0.41.84"
->>>>>>> dbf7ecc9
 
 secret:
   # The secret that contains the environment variables to be used by the gateway, such as INFISICAL_API_URL and TOKEN
