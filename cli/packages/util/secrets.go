package util

import (
	"encoding/base64"
	"encoding/json"
	"errors"
	"fmt"
	"os"
	"path"
	"regexp"
	"strings"

	"github.com/Infisical/infisical-merge/packages/api"
	"github.com/Infisical/infisical-merge/packages/crypto"
	"github.com/Infisical/infisical-merge/packages/models"
	"github.com/go-resty/resty/v2"
	"github.com/rs/zerolog/log"
)

func GetPlainTextSecretsViaServiceToken(fullServiceToken string, environment string, secretPath string, includeImports bool, allowOverrideInImports bool) ([]models.SingleEnvironmentVariable, api.GetServiceTokenDetailsResponse, error) {
	serviceTokenParts := strings.SplitN(fullServiceToken, ".", 4)
	if len(serviceTokenParts) < 4 {
		return nil, api.GetServiceTokenDetailsResponse{}, fmt.Errorf("invalid service token entered. Please double check your service token and try again")
	}

	serviceToken := fmt.Sprintf("%v.%v.%v", serviceTokenParts[0], serviceTokenParts[1], serviceTokenParts[2])

	httpClient := resty.New()

	httpClient.SetAuthToken(serviceToken).
		SetHeader("Accept", "application/json")

	serviceTokenDetails, err := api.CallGetServiceTokenDetailsV2(httpClient)
	if err != nil {
		return nil, api.GetServiceTokenDetailsResponse{}, fmt.Errorf("unable to get service token details. [err=%v]", err)
	}

	// if multiple scopes are there then user needs to specify which environment and secret path
	if environment == "" {
		if len(serviceTokenDetails.Scopes) != 1 {
			return nil, api.GetServiceTokenDetailsResponse{}, fmt.Errorf("you need to provide the --env for multiple environment scoped token")
		} else {
			environment = serviceTokenDetails.Scopes[0].Environment
		}
	}

	encryptedSecrets, err := api.CallGetSecretsV3(httpClient, api.GetEncryptedSecretsV3Request{
		WorkspaceId:            serviceTokenDetails.Workspace,
		Environment:            environment,
		SecretPath:             secretPath,
		IncludeImport:          includeImports,
		AllowOverrideInImports: allowOverrideInImports,
	})

	if err != nil {
		return nil, api.GetServiceTokenDetailsResponse{}, err
	}

	decodedSymmetricEncryptionDetails, err := GetBase64DecodedSymmetricEncryptionDetails(serviceTokenParts[3], serviceTokenDetails.EncryptedKey, serviceTokenDetails.Iv, serviceTokenDetails.Tag)
	if err != nil {
		return nil, api.GetServiceTokenDetailsResponse{}, fmt.Errorf("unable to decode symmetric encryption details [err=%v]", err)
	}

	plainTextWorkspaceKey, err := crypto.DecryptSymmetric([]byte(serviceTokenParts[3]), decodedSymmetricEncryptionDetails.Cipher, decodedSymmetricEncryptionDetails.Tag, decodedSymmetricEncryptionDetails.IV)
	if err != nil {
		return nil, api.GetServiceTokenDetailsResponse{}, fmt.Errorf("unable to decrypt the required workspace key")
	}

	plainTextSecrets, err := GetPlainTextSecrets(plainTextWorkspaceKey, encryptedSecrets.Secrets)
	if err != nil {
		return nil, api.GetServiceTokenDetailsResponse{}, fmt.Errorf("unable to decrypt your secrets [err=%v]", err)
	}

	if includeImports {
		plainTextSecrets, err = InjectImportedSecret(plainTextWorkspaceKey, plainTextSecrets, encryptedSecrets.ImportedSecrets, allowOverrideInImports)
		if err != nil {
			return nil, api.GetServiceTokenDetailsResponse{}, err
		}
	}

	return plainTextSecrets, serviceTokenDetails, nil
}

func GetPlainTextSecretsViaJTW(JTWToken string, receiversPrivateKey string, workspaceId string, environmentName string, tagSlugs string, secretsPath string, includeImports bool, allowOverrideInImports bool) ([]models.SingleEnvironmentVariable, error) {
	httpClient := resty.New()
	httpClient.SetAuthToken(JTWToken).
		SetHeader("Accept", "application/json")

	request := api.GetEncryptedWorkspaceKeyRequest{
		WorkspaceId: workspaceId,
	}

	workspaceKeyResponse, err := api.CallGetEncryptedWorkspaceKey(httpClient, request)
	if err != nil {
		return nil, fmt.Errorf("unable to get your encrypted workspace key. [err=%v]", err)
	}

	encryptedWorkspaceKey, err := base64.StdEncoding.DecodeString(workspaceKeyResponse.EncryptedKey)
	if err != nil {
		HandleError(err, "Unable to get bytes represented by the base64 for encryptedWorkspaceKey")
	}

	encryptedWorkspaceKeySenderPublicKey, err := base64.StdEncoding.DecodeString(workspaceKeyResponse.Sender.PublicKey)
	if err != nil {
		HandleError(err, "Unable to get bytes represented by the base64 for encryptedWorkspaceKeySenderPublicKey")
	}

	encryptedWorkspaceKeyNonce, err := base64.StdEncoding.DecodeString(workspaceKeyResponse.Nonce)
	if err != nil {
		HandleError(err, "Unable to get bytes represented by the base64 for encryptedWorkspaceKeyNonce")
	}

	currentUsersPrivateKey, err := base64.StdEncoding.DecodeString(receiversPrivateKey)
	if err != nil {
		HandleError(err, "Unable to get bytes represented by the base64 for currentUsersPrivateKey")
	}

	if len(currentUsersPrivateKey) == 0 || len(encryptedWorkspaceKeySenderPublicKey) == 0 {
		log.Debug().Msgf("Missing credentials for generating plainTextEncryptionKey: [currentUsersPrivateKey=%s] [encryptedWorkspaceKeySenderPublicKey=%s]", currentUsersPrivateKey, encryptedWorkspaceKeySenderPublicKey)
		PrintErrorMessageAndExit("Some required user credentials are missing to generate your [plainTextEncryptionKey]. Please run [infisical login] then try again")
	}

	plainTextWorkspaceKey := crypto.DecryptAsymmetric(encryptedWorkspaceKey, encryptedWorkspaceKeyNonce, encryptedWorkspaceKeySenderPublicKey, currentUsersPrivateKey)

	getSecretsRequest := api.GetEncryptedSecretsV3Request{
		WorkspaceId:            workspaceId,
		Environment:            environmentName,
		IncludeImport:          includeImports,
		AllowOverrideInImports: allowOverrideInImports,
		// TagSlugs:    tagSlugs,
	}

	if secretsPath != "" {
		getSecretsRequest.SecretPath = secretsPath
	}

	encryptedSecrets, err := api.CallGetSecretsV3(httpClient, getSecretsRequest)
	if err != nil {
		return nil, err
	}

	plainTextSecrets, err := GetPlainTextSecrets(plainTextWorkspaceKey, encryptedSecrets.Secrets)
	if err != nil {
		return nil, fmt.Errorf("unable to decrypt your secrets [err=%v]", err)
	}

	if includeImports {
		plainTextSecrets, err = InjectImportedSecret(plainTextWorkspaceKey, plainTextSecrets, encryptedSecrets.ImportedSecrets, allowOverrideInImports)
		if err != nil {
			return nil, err
		}
	}

	return plainTextSecrets, nil
}

func GetPlainTextSecretsViaMachineIdentity(accessToken string, workspaceId string, environmentName string, secretsPath string, includeImports bool, allowOverrideInImports bool) (models.PlaintextSecretResult, error) {

	httpClient := resty.New()
	httpClient.SetAuthToken(accessToken).
		SetHeader("Accept", "application/json")

	getSecretsRequest := api.GetEncryptedSecretsV3Request{
		WorkspaceId:            workspaceId,
		Environment:            environmentName,
		IncludeImport:          includeImports,
		AllowOverrideInImports: allowOverrideInImports,
		// TagSlugs:    tagSlugs,
	}

	if secretsPath != "" {
		getSecretsRequest.SecretPath = secretsPath
	}

	rawSecrets, err := api.CallGetRawSecretsV3(httpClient, api.GetRawSecretsV3Request{WorkspaceId: workspaceId, SecretPath: secretsPath, Environment: environmentName})
	if err != nil {
		return models.PlaintextSecretResult{}, err
	}

	plainTextSecrets := []models.SingleEnvironmentVariable{}
	if err != nil {
		return models.PlaintextSecretResult{}, fmt.Errorf("unable to decrypt your secrets [err=%v]", err)
	}

	for _, secret := range rawSecrets.Secrets {
		plainTextSecrets = append(plainTextSecrets, models.SingleEnvironmentVariable{Key: secret.SecretKey, Value: secret.SecretValue, WorkspaceId: secret.Workspace})
	}

	// if includeImports {
	// 	plainTextSecrets, err = InjectImportedSecret(plainTextWorkspaceKey, plainTextSecrets, encryptedSecrets.ImportedSecrets)
	// 	if err != nil {
	// 		return nil, err
	// 	}
	// }

	return models.PlaintextSecretResult{
		Secrets: plainTextSecrets,
		Etag:    rawSecrets.ETag,
	}, nil
}

func InjectImportedSecret(plainTextWorkspaceKey []byte, secrets []models.SingleEnvironmentVariable, importedSecrets []api.ImportedSecretV3, allowOverrideInImports bool) ([]models.SingleEnvironmentVariable, error) {
	if importedSecrets == nil {
		return secrets, nil
	}

	hasOverridden := make(map[string]bool)
	for _, sec := range secrets {
		hasOverridden[sec.Key] = true
	}

	for i := len(importedSecrets) - 1; i >= 0; i-- {
		importSec := importedSecrets[i]
		plainTextImportedSecrets, err := GetPlainTextSecrets(plainTextWorkspaceKey, importSec.Secrets)

		if err != nil {
			return nil, fmt.Errorf("unable to decrypt your imported secrets [err=%v]", err)
		}

		for _, sec := range plainTextImportedSecrets {
			if _, ok := hasOverridden[sec.Key]; !ok || (allowOverrideInImports && sec.Type == SECRET_TYPE_PERSONAL) {
				secrets = append(secrets, sec)
				hasOverridden[sec.Key] = true
			}
		}
	}
	return secrets, nil
}

func FilterSecretsByTag(plainTextSecrets []models.SingleEnvironmentVariable, tagSlugs string) []models.SingleEnvironmentVariable {
	if tagSlugs == "" {
		return plainTextSecrets
	}

	tagSlugsMap := make(map[string]bool)
	tagSlugsList := strings.Split(tagSlugs, ",")
	for _, slug := range tagSlugsList {
		tagSlugsMap[slug] = true
	}

	filteredSecrets := []models.SingleEnvironmentVariable{}
	for _, secret := range plainTextSecrets {
		for _, tag := range secret.Tags {
			if tagSlugsMap[tag.Slug] {
				filteredSecrets = append(filteredSecrets, secret)
				break
			}
		}
	}

	return filteredSecrets
}

func GetAllEnvironmentVariables(params models.GetAllSecretsParameters, projectConfigFilePath string) ([]models.SingleEnvironmentVariable, error) {
	if params.InfisicalToken == "" {
		params.InfisicalToken = os.Getenv(INFISICAL_TOKEN_NAME)
	}

	isConnected := CheckIsConnectedToInternet()
	var secretsToReturn []models.SingleEnvironmentVariable
	// var serviceTokenDetails api.GetServiceTokenDetailsResponse
	var errorToReturn error

	if params.InfisicalToken == "" && params.UniversalAuthAccessToken == "" {
		if isConnected {
			log.Debug().Msg("GetAllEnvironmentVariables: Connected to internet, checking logged in creds")

			if projectConfigFilePath == "" {
				RequireLocalWorkspaceFile()
			} else {
				ValidateWorkspaceFile(projectConfigFilePath)
			}

			RequireLogin()
		}

		log.Debug().Msg("GetAllEnvironmentVariables: Trying to fetch secrets using logged in details")

		loggedInUserDetails, err := GetCurrentLoggedInUserDetails()
		if err != nil {
			return nil, err
		}

		if loggedInUserDetails.LoginExpired {
			PrintErrorMessageAndExit("Your login session has expired, please run [infisical login] and try again")
		}

		var infisicalDotJson models.WorkspaceConfigFile

		if projectConfigFilePath == "" {
			projectConfig, err := GetWorkSpaceFromFile()
			if err != nil {
				return nil, err
			}

			infisicalDotJson = projectConfig
		} else {
			projectConfig, err := GetWorkSpaceFromFilePath(projectConfigFilePath)
			if err != nil {
				return nil, err
			}

			infisicalDotJson = projectConfig
		}

		if params.WorkspaceId != "" {
			infisicalDotJson.WorkspaceId = params.WorkspaceId
		}

		secretsToReturn, errorToReturn = GetPlainTextSecretsViaJTW(loggedInUserDetails.UserCredentials.JTWToken, loggedInUserDetails.UserCredentials.PrivateKey, infisicalDotJson.WorkspaceId,
			params.Environment, params.TagSlugs, params.SecretsPath, params.IncludeImport, params.AllowOverrideInImports)
		log.Debug().Msgf("GetAllEnvironmentVariables: Trying to fetch secrets JTW token [err=%s]", errorToReturn)

		backupSecretsEncryptionKey := []byte(loggedInUserDetails.UserCredentials.PrivateKey)[0:32]
		if errorToReturn == nil {
			WriteBackupSecrets(infisicalDotJson.WorkspaceId, params.Environment, backupSecretsEncryptionKey, secretsToReturn)
		}

		// only attempt to serve cached secrets if no internet connection and if at least one secret cached
		if !isConnected {
			backedSecrets, err := ReadBackupSecrets(infisicalDotJson.WorkspaceId, params.Environment, backupSecretsEncryptionKey)
			if len(backedSecrets) > 0 {
				PrintWarning("Unable to fetch latest secret(s) due to connection error, serving secrets from last successful fetch. For more info, run with --debug")
				secretsToReturn = backedSecrets
				errorToReturn = err
			}
		}

	} else {
<<<<<<< HEAD
		log.Debug().Msg("Trying to fetch secrets using service token")
		secretsToReturn, _, errorToReturn = GetPlainTextSecretsViaServiceToken(infisicalToken, params.Environment, params.SecretsPath, params.IncludeImport, params.AllowOverrideInImports)
	}

	return secretsToReturn, errorToReturn
}

// func ValidateEnvironmentName(environmentName string, workspaceId string, userLoggedInDetails models.UserCredentials) error {
// 	httpClient := resty.New()
// 	httpClient.SetAuthToken(userLoggedInDetails.JTWToken).
// 		SetHeader("Accept", "application/json")

// 	response, err := api.CallGetAccessibleEnvironments(httpClient, api.GetAccessibleEnvironmentsRequest{WorkspaceId: workspaceId})
// 	if err != nil {
// 		return err
// 	}

// 	listOfEnvSlugs := []string{}
// 	mapOfEnvSlugs := make(map[string]interface{})

// 	for _, environment := range response.AccessibleEnvironments {
// 		listOfEnvSlugs = append(listOfEnvSlugs, environment.Slug)
// 		mapOfEnvSlugs[environment.Slug] = environment
// 	}

// 	_, exists := mapOfEnvSlugs[environmentName]
// 	if !exists {
// 		HandleError(fmt.Errorf("the environment [%s] does not exist in project with [id=%s]. Only [%s] are available", environmentName, workspaceId, strings.Join(listOfEnvSlugs, ",")))
// 	}

// 	return nil

// }

func getExpandedEnvVariable(secrets []models.SingleEnvironmentVariable, variableWeAreLookingFor string, hashMapOfCompleteVariables map[string]string, hashMapOfSelfRefs map[string]string) string {
	if value, found := hashMapOfCompleteVariables[variableWeAreLookingFor]; found {
		return value
	}

	for _, secret := range secrets {
		if secret.Key == variableWeAreLookingFor {
			regex := regexp.MustCompile(`\${([^\}]*)}`)
			variablesToPopulate := regex.FindAllString(secret.Value, -1)
=======
		if params.InfisicalToken != "" {
			log.Debug().Msg("Trying to fetch secrets using service token")
			secretsToReturn, _, errorToReturn = GetPlainTextSecretsViaServiceToken(params.InfisicalToken, params.Environment, params.SecretsPath, params.IncludeImport)
		} else if params.UniversalAuthAccessToken != "" {
			log.Debug().Msg("Trying to fetch secrets using universal auth")
			res, err := GetPlainTextSecretsViaMachineIdentity(params.UniversalAuthAccessToken, params.WorkspaceId, params.Environment, params.SecretsPath, params.IncludeImport)
>>>>>>> f1b7653a

			errorToReturn = err
			secretsToReturn = res.Secrets
		}
	}

	return secretsToReturn, errorToReturn
}

var secRefRegex = regexp.MustCompile(`\${([^\}]*)}`)

func recursivelyExpandSecret(expandedSecs map[string]string, interpolatedSecs map[string]string, crossSecRefFetch func(env string, path []string, key string) string, key string) string {
	if v, ok := expandedSecs[key]; ok {
		return v
	}

	interpolatedVal, ok := interpolatedSecs[key]
	if !ok {
		HandleError(fmt.Errorf("could not find refered secret -  %s", key), "Kindly check whether its provided")
	}

	refs := secRefRegex.FindAllStringSubmatch(interpolatedVal, -1)
	for _, val := range refs {
		// key: "${something}" val: [${something},something]
		interpolatedExp, interpolationKey := val[0], val[1]
		ref := strings.Split(interpolationKey, ".")

		// ${KEY1} => [key1]
		if len(ref) == 1 {
			val := recursivelyExpandSecret(expandedSecs, interpolatedSecs, crossSecRefFetch, interpolationKey)
			interpolatedVal = strings.ReplaceAll(interpolatedVal, interpolatedExp, val)
			continue
		}

		// cross board reference ${env.folder.key1} => [env folder key1]
		if len(ref) > 1 {
			secEnv, tmpSecPath, secKey := ref[0], ref[1:len(ref)-1], ref[len(ref)-1]
			interpolatedSecs[interpolationKey] = crossSecRefFetch(secEnv, tmpSecPath, secKey) // get the reference value
			val := recursivelyExpandSecret(expandedSecs, interpolatedSecs, crossSecRefFetch, interpolationKey)
			interpolatedVal = strings.ReplaceAll(interpolatedVal, interpolatedExp, val)
		}

	}
	expandedSecs[key] = interpolatedVal
	return interpolatedVal
}

func getSecretsByKeys(secrets []models.SingleEnvironmentVariable) map[string]models.SingleEnvironmentVariable {
	secretMapByName := make(map[string]models.SingleEnvironmentVariable, len(secrets))

	for _, secret := range secrets {
		secretMapByName[secret.Key] = secret
	}

	return secretMapByName
}

func ExpandSecrets(secrets []models.SingleEnvironmentVariable, auth models.ExpandSecretsAuthentication, projectConfigPathDir string) []models.SingleEnvironmentVariable {
	expandedSecs := make(map[string]string)
	interpolatedSecs := make(map[string]string)
	// map[env.secret-path][keyname]Secret
	crossEnvRefSecs := make(map[string]map[string]models.SingleEnvironmentVariable) // a cache to hold all cross board reference secrets

	for _, sec := range secrets {
		// get all references in a secret
		refs := secRefRegex.FindAllStringSubmatch(sec.Value, -1)
		// nil means its a secret without reference
		if refs == nil {
			expandedSecs[sec.Key] = sec.Value // atomic secrets without any interpolation
		} else {
			interpolatedSecs[sec.Key] = sec.Value
		}
	}

	for i, sec := range secrets {
		// already present pick that up
		if expandedVal, ok := expandedSecs[sec.Key]; ok {
			secrets[i].Value = expandedVal
			continue
		}

		expandedVal := recursivelyExpandSecret(expandedSecs, interpolatedSecs, func(env string, secPaths []string, secKey string) string {
			secPaths = append([]string{"/"}, secPaths...)
			secPath := path.Join(secPaths...)

			secPathDot := strings.Join(secPaths, ".")
			uniqKey := fmt.Sprintf("%s.%s", env, secPathDot)

			if crossRefSec, ok := crossEnvRefSecs[uniqKey]; !ok {

				var refSecs []models.SingleEnvironmentVariable
				var err error

				// if not in cross reference cache, fetch it from server
				if auth.InfisicalToken != "" {
					refSecs, err = GetAllEnvironmentVariables(models.GetAllSecretsParameters{Environment: env, InfisicalToken: auth.InfisicalToken, SecretsPath: secPath}, projectConfigPathDir)
				} else if auth.UniversalAuthAccessToken != "" {
					refSecs, err = GetAllEnvironmentVariables((models.GetAllSecretsParameters{Environment: env, UniversalAuthAccessToken: auth.UniversalAuthAccessToken, SecretsPath: secPath, WorkspaceId: sec.WorkspaceId}), projectConfigPathDir)
				} else {
					HandleError(errors.New("no authentication provided"), "Please provide authentication to fetch secrets")
				}
				if err != nil {
					HandleError(err, fmt.Sprintf("Could not fetch secrets in environment: %s secret-path: %s", env, secPath), "If you are using a service token to fetch secrets, please ensure it is valid")
				}
				refSecsByKey := getSecretsByKeys(refSecs)
				// save it to avoid calling api again for same environment and folder path
				crossEnvRefSecs[uniqKey] = refSecsByKey
				return refSecsByKey[secKey].Value

			} else {
				return crossRefSec[secKey].Value
			}
		}, sec.Key)

		secrets[i].Value = expandedVal
	}
	return secrets
}

func OverrideSecrets(secrets []models.SingleEnvironmentVariable, secretType string) []models.SingleEnvironmentVariable {
	personalSecrets := make(map[string]models.SingleEnvironmentVariable)
	sharedSecrets := make(map[string]models.SingleEnvironmentVariable)
	secretsToReturn := []models.SingleEnvironmentVariable{}
	secretsToReturnMap := make(map[string]models.SingleEnvironmentVariable)

	for _, secret := range secrets {
		if secret.Type == PERSONAL_SECRET_TYPE_NAME {
			personalSecrets[secret.Key] = secret
		}
		if secret.Type == SHARED_SECRET_TYPE_NAME {
			sharedSecrets[secret.Key] = secret
		}
	}

	if secretType == PERSONAL_SECRET_TYPE_NAME {
		for _, secret := range secrets {
			if personalSecret, exists := personalSecrets[secret.Key]; exists {
				secretsToReturnMap[secret.Key] = personalSecret
			} else {
				if _, exists = secretsToReturnMap[secret.Key]; !exists {
					secretsToReturnMap[secret.Key] = secret
				}
			}
		}
	} else if secretType == SHARED_SECRET_TYPE_NAME {
		for _, secret := range secrets {
			if sharedSecret, exists := sharedSecrets[secret.Key]; exists {
				secretsToReturnMap[secret.Key] = sharedSecret
			} else {
				if _, exists := secretsToReturnMap[secret.Key]; !exists {
					secretsToReturnMap[secret.Key] = secret
				}
			}
		}
	}

	for _, secret := range secretsToReturnMap {
		secretsToReturn = append(secretsToReturn, secret)
	}
	return secretsToReturn
}

func GetPlainTextSecrets(key []byte, encryptedSecrets []api.EncryptedSecretV3) ([]models.SingleEnvironmentVariable, error) {
	plainTextSecrets := []models.SingleEnvironmentVariable{}
	for _, secret := range encryptedSecrets {
		// Decrypt key
		key_iv, err := base64.StdEncoding.DecodeString(secret.SecretKeyIV)
		if err != nil {
			return nil, fmt.Errorf("unable to decode secret IV for secret key")
		}

		key_tag, err := base64.StdEncoding.DecodeString(secret.SecretKeyTag)
		if err != nil {
			return nil, fmt.Errorf("unable to decode secret authentication tag for secret key")
		}

		key_ciphertext, err := base64.StdEncoding.DecodeString(secret.SecretKeyCiphertext)
		if err != nil {
			return nil, fmt.Errorf("unable to decode secret cipher text for secret key")
		}

		plainTextKey, err := crypto.DecryptSymmetric(key, key_ciphertext, key_tag, key_iv)
		if err != nil {
			return nil, fmt.Errorf("unable to symmetrically decrypt secret key")
		}

		// Decrypt value
		value_iv, err := base64.StdEncoding.DecodeString(secret.SecretValueIV)
		if err != nil {
			return nil, fmt.Errorf("unable to decode secret IV for secret value")
		}

		value_tag, err := base64.StdEncoding.DecodeString(secret.SecretValueTag)
		if err != nil {
			return nil, fmt.Errorf("unable to decode secret authentication tag for secret value")
		}

		value_ciphertext, _ := base64.StdEncoding.DecodeString(secret.SecretValueCiphertext)
		if err != nil {
			return nil, fmt.Errorf("unable to decode secret cipher text for secret key")
		}

		plainTextValue, err := crypto.DecryptSymmetric(key, value_ciphertext, value_tag, value_iv)
		if err != nil {
			return nil, fmt.Errorf("unable to symmetrically decrypt secret value")
		}

		// Decrypt comment
		comment_iv, err := base64.StdEncoding.DecodeString(secret.SecretCommentIV)
		if err != nil {
			return nil, fmt.Errorf("unable to decode secret IV for secret value")
		}

		comment_tag, err := base64.StdEncoding.DecodeString(secret.SecretCommentTag)
		if err != nil {
			return nil, fmt.Errorf("unable to decode secret authentication tag for secret value")
		}

		comment_ciphertext, _ := base64.StdEncoding.DecodeString(secret.SecretCommentCiphertext)
		if err != nil {
			return nil, fmt.Errorf("unable to decode secret cipher text for secret key")
		}

		plainTextComment, err := crypto.DecryptSymmetric(key, comment_ciphertext, comment_tag, comment_iv)
		if err != nil {
			return nil, fmt.Errorf("unable to symmetrically decrypt secret comment")
		}

		plainTextSecret := models.SingleEnvironmentVariable{
			Key:     string(plainTextKey),
			Value:   string(plainTextValue),
			Type:    string(secret.Type),
			ID:      secret.ID,
			Tags:    secret.Tags,
			Comment: string(plainTextComment),
		}

		plainTextSecrets = append(plainTextSecrets, plainTextSecret)
	}

	return plainTextSecrets, nil
}

func WriteBackupSecrets(workspace string, environment string, encryptionKey []byte, secrets []models.SingleEnvironmentVariable) error {
	fileName := fmt.Sprintf("secrets_%s_%s", workspace, environment)
	secrets_backup_folder_name := "secrets-backup"

	_, fullConfigFileDirPath, err := GetFullConfigFilePath()
	if err != nil {
		return fmt.Errorf("WriteBackupSecrets: unable to get full config folder path [err=%s]", err)
	}

	// create secrets backup directory
	fullPathToSecretsBackupFolder := fmt.Sprintf("%s/%s", fullConfigFileDirPath, secrets_backup_folder_name)
	if _, err := os.Stat(fullPathToSecretsBackupFolder); errors.Is(err, os.ErrNotExist) {
		err := os.Mkdir(fullPathToSecretsBackupFolder, os.ModePerm)
		if err != nil {
			return err
		}
	}

	var encryptedSecrets []models.SymmetricEncryptionResult
	for _, secret := range secrets {
		marshaledSecrets, _ := json.Marshal(secret)
		result, err := crypto.EncryptSymmetric(marshaledSecrets, encryptionKey)
		if err != nil {
			return err
		}

		encryptedSecrets = append(encryptedSecrets, result)
	}

	listOfSecretsMarshalled, _ := json.Marshal(encryptedSecrets)
	err = os.WriteFile(fmt.Sprintf("%s/%s", fullPathToSecretsBackupFolder, fileName), listOfSecretsMarshalled, 0600)
	if err != nil {
		return fmt.Errorf("WriteBackupSecrets: Unable to write backup secrets to file [err=%s]", err)
	}

	return nil
}

func ReadBackupSecrets(workspace string, environment string, encryptionKey []byte) ([]models.SingleEnvironmentVariable, error) {
	fileName := fmt.Sprintf("secrets_%s_%s", workspace, environment)
	secrets_backup_folder_name := "secrets-backup"

	_, fullConfigFileDirPath, err := GetFullConfigFilePath()
	if err != nil {
		return nil, fmt.Errorf("ReadBackupSecrets: unable to write config file because an error occurred when getting config file path [err=%s]", err)
	}

	fullPathToSecretsBackupFolder := fmt.Sprintf("%s/%s", fullConfigFileDirPath, secrets_backup_folder_name)
	if _, err := os.Stat(fullPathToSecretsBackupFolder); errors.Is(err, os.ErrNotExist) {
		return nil, nil
	}

	encryptedBackupSecretsFilePath := fmt.Sprintf("%s/%s", fullPathToSecretsBackupFolder, fileName)

	encryptedBackupSecretsAsBytes, err := os.ReadFile(encryptedBackupSecretsFilePath)
	if err != nil {
		return nil, err
	}

	var listOfEncryptedBackupSecrets []models.SymmetricEncryptionResult

	_ = json.Unmarshal(encryptedBackupSecretsAsBytes, &listOfEncryptedBackupSecrets)

	var plainTextSecrets []models.SingleEnvironmentVariable
	for _, encryptedSecret := range listOfEncryptedBackupSecrets {
		result, err := crypto.DecryptSymmetric(encryptionKey, encryptedSecret.CipherText, encryptedSecret.AuthTag, encryptedSecret.Nonce)
		if err != nil {
			return nil, err
		}

		var plainTextSecret models.SingleEnvironmentVariable

		err = json.Unmarshal(result, &plainTextSecret)
		if err != nil {
			return nil, err
		}

		plainTextSecrets = append(plainTextSecrets, plainTextSecret)
	}

	return plainTextSecrets, nil

}

func DeleteBackupSecrets() error {
	secrets_backup_folder_name := "secrets-backup"

	_, fullConfigFileDirPath, err := GetFullConfigFilePath()
	if err != nil {
		return fmt.Errorf("ReadBackupSecrets: unable to write config file because an error occurred when getting config file path [err=%s]", err)
	}

	fullPathToSecretsBackupFolder := fmt.Sprintf("%s/%s", fullConfigFileDirPath, secrets_backup_folder_name)

	return os.RemoveAll(fullPathToSecretsBackupFolder)
}

func GetEnvFromWorkspaceFile() string {
	workspaceFile, err := GetWorkSpaceFromFile()
	if err != nil {
		log.Debug().Msgf("getEnvFromWorkspaceFile: [err=%s]", err)
		return ""
	}

	if env := GetEnvelopmentBasedOnGitBranch(workspaceFile); env != "" {
		return env
	}

	return workspaceFile.DefaultEnvironment
}

func GetEnvelopmentBasedOnGitBranch(workspaceFile models.WorkspaceConfigFile) string {
	branch, err := getCurrentBranch()
	if err != nil {
		log.Debug().Msgf("getEnvelopmentBasedOnGitBranch: [err=%s]", err)
	}

	envBasedOnGitBranch, ok := workspaceFile.GitBranchToEnvironmentMapping[branch]

	log.Debug().Msgf("GetEnvelopmentBasedOnGitBranch: [envBasedOnGitBranch=%s] [ok=%t]", envBasedOnGitBranch, ok)

	if err == nil && ok {
		return envBasedOnGitBranch
	} else {
		log.Debug().Msgf("getEnvelopmentBasedOnGitBranch: [err=%s]", err)
		return ""
	}
}

func GetPlainTextWorkspaceKey(authenticationToken string, receiverPrivateKey string, workspaceId string) ([]byte, error) {
	httpClient := resty.New()
	httpClient.SetAuthToken(authenticationToken).
		SetHeader("Accept", "application/json")

	request := api.GetEncryptedWorkspaceKeyRequest{
		WorkspaceId: workspaceId,
	}

	workspaceKeyResponse, err := api.CallGetEncryptedWorkspaceKey(httpClient, request)
	if err != nil {
		return nil, fmt.Errorf("GetPlainTextWorkspaceKey: unable to retrieve your encrypted workspace key. [err=%v]", err)
	}

	encryptedWorkspaceKey, err := base64.StdEncoding.DecodeString(workspaceKeyResponse.EncryptedKey)
	if err != nil {
		return nil, fmt.Errorf("GetPlainTextWorkspaceKey: Unable to get bytes represented by the base64 for encryptedWorkspaceKey [err=%v]", err)
	}

	encryptedWorkspaceKeySenderPublicKey, err := base64.StdEncoding.DecodeString(workspaceKeyResponse.Sender.PublicKey)
	if err != nil {
		return nil, fmt.Errorf("GetPlainTextWorkspaceKey: Unable to get bytes represented by the base64 for encryptedWorkspaceKeySenderPublicKey [err=%v]", err)
	}

	encryptedWorkspaceKeyNonce, err := base64.StdEncoding.DecodeString(workspaceKeyResponse.Nonce)
	if err != nil {
		return nil, fmt.Errorf("GetPlainTextWorkspaceKey: Unable to get bytes represented by the base64 for encryptedWorkspaceKeyNonce [err=%v]", err)
	}

	currentUsersPrivateKey, err := base64.StdEncoding.DecodeString(receiverPrivateKey)
	if err != nil {
		return nil, fmt.Errorf("GetPlainTextWorkspaceKey: Unable to get bytes represented by the base64 for currentUsersPrivateKey [err=%v]", err)
	}

	if len(currentUsersPrivateKey) == 0 || len(encryptedWorkspaceKeySenderPublicKey) == 0 {
		return nil, fmt.Errorf("GetPlainTextWorkspaceKey: Missing credentials for generating plainTextEncryptionKey")
	}

	return crypto.DecryptAsymmetric(encryptedWorkspaceKey, encryptedWorkspaceKeyNonce, encryptedWorkspaceKeySenderPublicKey, currentUsersPrivateKey), nil
}<|MERGE_RESOLUTION|>--- conflicted
+++ resolved
@@ -327,58 +327,12 @@
 		}
 
 	} else {
-<<<<<<< HEAD
-		log.Debug().Msg("Trying to fetch secrets using service token")
-		secretsToReturn, _, errorToReturn = GetPlainTextSecretsViaServiceToken(infisicalToken, params.Environment, params.SecretsPath, params.IncludeImport, params.AllowOverrideInImports)
-	}
-
-	return secretsToReturn, errorToReturn
-}
-
-// func ValidateEnvironmentName(environmentName string, workspaceId string, userLoggedInDetails models.UserCredentials) error {
-// 	httpClient := resty.New()
-// 	httpClient.SetAuthToken(userLoggedInDetails.JTWToken).
-// 		SetHeader("Accept", "application/json")
-
-// 	response, err := api.CallGetAccessibleEnvironments(httpClient, api.GetAccessibleEnvironmentsRequest{WorkspaceId: workspaceId})
-// 	if err != nil {
-// 		return err
-// 	}
-
-// 	listOfEnvSlugs := []string{}
-// 	mapOfEnvSlugs := make(map[string]interface{})
-
-// 	for _, environment := range response.AccessibleEnvironments {
-// 		listOfEnvSlugs = append(listOfEnvSlugs, environment.Slug)
-// 		mapOfEnvSlugs[environment.Slug] = environment
-// 	}
-
-// 	_, exists := mapOfEnvSlugs[environmentName]
-// 	if !exists {
-// 		HandleError(fmt.Errorf("the environment [%s] does not exist in project with [id=%s]. Only [%s] are available", environmentName, workspaceId, strings.Join(listOfEnvSlugs, ",")))
-// 	}
-
-// 	return nil
-
-// }
-
-func getExpandedEnvVariable(secrets []models.SingleEnvironmentVariable, variableWeAreLookingFor string, hashMapOfCompleteVariables map[string]string, hashMapOfSelfRefs map[string]string) string {
-	if value, found := hashMapOfCompleteVariables[variableWeAreLookingFor]; found {
-		return value
-	}
-
-	for _, secret := range secrets {
-		if secret.Key == variableWeAreLookingFor {
-			regex := regexp.MustCompile(`\${([^\}]*)}`)
-			variablesToPopulate := regex.FindAllString(secret.Value, -1)
-=======
 		if params.InfisicalToken != "" {
 			log.Debug().Msg("Trying to fetch secrets using service token")
-			secretsToReturn, _, errorToReturn = GetPlainTextSecretsViaServiceToken(params.InfisicalToken, params.Environment, params.SecretsPath, params.IncludeImport)
+			secretsToReturn, _, errorToReturn = GetPlainTextSecretsViaServiceToken(params.InfisicalToken, params.Environment, params.SecretsPath, params.IncludeImport, params.AllowOverrideInImports)
 		} else if params.UniversalAuthAccessToken != "" {
 			log.Debug().Msg("Trying to fetch secrets using universal auth")
-			res, err := GetPlainTextSecretsViaMachineIdentity(params.UniversalAuthAccessToken, params.WorkspaceId, params.Environment, params.SecretsPath, params.IncludeImport)
->>>>>>> f1b7653a
+			res, err := GetPlainTextSecretsViaMachineIdentity(params.UniversalAuthAccessToken, params.WorkspaceId, params.Environment, params.SecretsPath, params.IncludeImport, params.AllowOverrideInImports)
 
 			errorToReturn = err
 			secretsToReturn = res.Secrets
