package models

import "time"

type UserCredentials struct {
	Email        string `json:"email"`
	PrivateKey   string `json:"privateKey"`
	JTWToken     string `json:"JTWToken"`
	RefreshToken string `json:"RefreshToken"`
}

// The file struct for Infisical config file
type ConfigFile struct {
	LoggedInUserEmail  string         `json:"loggedInUserEmail"`
	LoggedInUserDomain string         `json:"LoggedInUserDomain,omitempty"`
	LoggedInUsers      []LoggedInUser `json:"loggedInUsers,omitempty"`
	VaultBackendType   string         `json:"vaultBackendType,omitempty"`
}

type LoggedInUser struct {
	Email  string `json:"email"`
	Domain string `json:"domain"`
}

type SingleEnvironmentVariable struct {
	Key         string `json:"key"`
	WorkspaceId string `json:"workspace"`
	Value       string `json:"value"`
	Type        string `json:"type"`
	ID          string `json:"_id"`
	Tags        []struct {
		ID        string `json:"_id"`
		Name      string `json:"name"`
		Slug      string `json:"slug"`
		Workspace string `json:"workspace"`
	} `json:"tags"`
	Comment string `json:"comment"`
}

type PlaintextSecretResult struct {
	Secrets []SingleEnvironmentVariable
	Etag    string
}

type DynamicSecret struct {
	Id         string `json:"id"`
	DefaultTTL string `json:"defaultTTL"`
	MaxTTL     string `json:"maxTTL"`
	Type       string `json:"type"`
}

type DynamicSecretLease struct {
	Lease struct {
		Id       string    `json:"id"`
		ExpireAt time.Time `json:"expireAt"`
	} `json:"lease"`
	DynamicSecret DynamicSecret `json:"dynamicSecret"`
	// this is a varying dict based on provider
	Data map[string]interface{} `json:"data"`
}

type TokenDetails struct {
	Type  string
	Token string
}

type SingleFolder struct {
	ID   string `json:"_id"`
	Name string `json:"name"`
}

type Workspace struct {
	ID             string `json:"_id"`
	Name           string `json:"name"`
	Plan           string `json:"plan,omitempty"`
	V              int    `json:"__v"`
	OrganizationId string `json:"orgId"`
}

type WorkspaceConfigFile struct {
	WorkspaceId                   string            `json:"workspaceId"`
	DefaultEnvironment            string            `json:"defaultEnvironment"`
	GitBranchToEnvironmentMapping map[string]string `json:"gitBranchToEnvironmentMapping"`
}

type SymmetricEncryptionResult struct {
	CipherText []byte `json:"CipherText"`
	Nonce      []byte `json:"Nonce"`
	AuthTag    []byte `json:"AuthTag"`
}

type GetAllSecretsParameters struct {
	Environment              string
	EnvironmentPassedViaFlag bool
	InfisicalToken           string
	UniversalAuthAccessToken string
	TagSlugs                 string
	WorkspaceId              string
	SecretsPath              string
	IncludeImport            bool
<<<<<<< HEAD
	Recursive                bool
}

type GetAllFoldersParameters struct {
	WorkspaceId              string
	Environment              string
	FoldersPath              string
	InfisicalToken           string
	UniversalAuthAccessToken string
}

type CreateFolderParameters struct {
	FolderName     string
	WorkspaceId    string
	Environment    string
	FolderPath     string
	InfisicalToken string
}

type DeleteFolderParameters struct {
	FolderName     string
	WorkspaceId    string
	Environment    string
	FolderPath     string
	InfisicalToken string
}

type ExpandSecretsAuthentication struct {
	InfisicalToken           string
	UniversalAuthAccessToken string
}

type MachineIdentityCredentials struct {
	ClientId     string
	ClientSecret string
=======
>>>>>>> a3e6656e
}

type SetAllSecretsParameters struct {
	SecretsToSet           []string
	Environment              string
	EnvironmentPassedViaFlag bool
	InfisicalToken           string
	WorkspaceId              string
	SecretsPath              string
}

type SecretSetOperation struct {
	SecretKey       string
	SecretValue     string
	SecretOperation string
}<|MERGE_RESOLUTION|>--- conflicted
+++ resolved
@@ -98,7 +98,6 @@
 	WorkspaceId              string
 	SecretsPath              string
 	IncludeImport            bool
-<<<<<<< HEAD
 	Recursive                bool
 }
 
@@ -134,12 +133,10 @@
 type MachineIdentityCredentials struct {
 	ClientId     string
 	ClientSecret string
-=======
->>>>>>> a3e6656e
 }
 
 type SetAllSecretsParameters struct {
-	SecretsToSet           []string
+	SecretsToSet             []string
 	Environment              string
 	EnvironmentPassedViaFlag bool
 	InfisicalToken           string
