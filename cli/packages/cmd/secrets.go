/*
Copyright (c) 2023 Infisical Inc.
*/
package cmd

import (
	"fmt"
	"regexp"
	"sort"
	"strings"

	"github.com/Infisical/infisical-merge/packages/api"
	"github.com/Infisical/infisical-merge/packages/models"
	"github.com/Infisical/infisical-merge/packages/util"
	"github.com/Infisical/infisical-merge/packages/visualize"
	"github.com/go-resty/resty/v2"
	"github.com/posthog/posthog-go"
	"github.com/spf13/cobra"
)

var secretsCmd = &cobra.Command{
	Example:               `infisical secrets`,
	Short:                 "Used to create, read update and delete secrets",
	Use:                   "secrets",
	DisableFlagsInUseLine: true,
	Args:                  cobra.NoArgs,
	Run: func(cmd *cobra.Command, args []string) {
		environmentName, _ := cmd.Flags().GetString("env")
		if !cmd.Flags().Changed("env") {
			environmentFromWorkspace := util.GetEnvFromWorkspaceFile()
			if environmentFromWorkspace != "" {
				environmentName = environmentFromWorkspace
			}
		}

		token, err := util.GetInfisicalToken(cmd)
		if err != nil {
			util.HandleError(err, "Unable to parse flag")
		}

		projectId, err := cmd.Flags().GetString("projectId")
		if err != nil {
			util.HandleError(err, "Unable to parse flag")
		}

		secretsPath, err := cmd.Flags().GetString("path")
		if err != nil {
			util.HandleError(err, "Unable to parse flag")
		}

		shouldExpandSecrets, err := cmd.Flags().GetBool("expand")
		if err != nil {
			util.HandleError(err)
		}

		includeImports, err := cmd.Flags().GetBool("include-imports")
		if err != nil {
			util.HandleError(err)
		}

		recursive, err := cmd.Flags().GetBool("recursive")
		if err != nil {
			util.HandleError(err)
		}

		tagSlugs, err := cmd.Flags().GetString("tags")
		if err != nil {
			util.HandleError(err, "Unable to parse flag")
		}

		secretOverriding, err := cmd.Flags().GetBool("secret-overriding")
		if err != nil {
			util.HandleError(err, "Unable to parse flag")
		}

		request := models.GetAllSecretsParameters{
			Environment:   environmentName,
			WorkspaceId:   projectId,
			TagSlugs:      tagSlugs,
			SecretsPath:   secretsPath,
			IncludeImport: includeImports,
			Recursive:     recursive,
		}

		if token != nil && token.Type == util.SERVICE_TOKEN_IDENTIFIER {
			request.InfisicalToken = token.Token
		} else if token != nil && token.Type == util.UNIVERSAL_AUTH_TOKEN_IDENTIFIER {
			request.UniversalAuthAccessToken = token.Token
		}

		secrets, err := util.GetAllEnvironmentVariables(request, "")
		if err != nil {
			util.HandleError(err)
		}

		if secretOverriding {
			secrets = util.OverrideSecrets(secrets, util.SECRET_TYPE_PERSONAL)
		} else {
			secrets = util.OverrideSecrets(secrets, util.SECRET_TYPE_SHARED)
		}

		if shouldExpandSecrets {

			authParams := models.ExpandSecretsAuthentication{}
			if token != nil && token.Type == util.SERVICE_TOKEN_IDENTIFIER {
				authParams.InfisicalToken = token.Token
			} else if token != nil && token.Type == util.UNIVERSAL_AUTH_TOKEN_IDENTIFIER {
				authParams.UniversalAuthAccessToken = token.Token
			}

			secrets = util.ExpandSecrets(secrets, authParams, "")
		}

		// Sort the secrets by key so we can create a consistent output
		secrets = util.SortSecretsByKeys(secrets)

		visualize.PrintAllSecretDetails(secrets)
		Telemetry.CaptureEvent("cli-command:secrets", posthog.NewProperties().Set("secretCount", len(secrets)).Set("version", util.CLI_VERSION))
	},
}

var secretsGetCmd = &cobra.Command{
	Example:               `secrets get <secret name A> <secret name B>..."`,
	Short:                 "Used to retrieve secrets by name",
	Use:                   "get [secrets]",
	DisableFlagsInUseLine: true,
	Args:                  cobra.MinimumNArgs(1),
	Run:                   getSecretsByNames,
}

var secretsGenerateExampleEnvCmd = &cobra.Command{
	Example:               `secrets generate-example-env > .example-env`,
	Short:                 "Used to generate a example .env file",
	Use:                   "generate-example-env",
	DisableFlagsInUseLine: true,
	Args:                  cobra.NoArgs,
	Run:                   generateExampleEnv,
}

var secretsSetCmd = &cobra.Command{
	Example:               `secrets set <secretName=secretValue> <secretName=secretValue>..."`,
	Short:                 "Used set secrets",
	Use:                   "set [secrets]",
	DisableFlagsInUseLine: true,
	Args:                  cobra.MinimumNArgs(1),
	Run: func(cmd *cobra.Command, args []string) {
		environmentName, _ := cmd.Flags().GetString("env")
		if !cmd.Flags().Changed("env") {
			environmentFromWorkspace := util.GetEnvFromWorkspaceFile()
			if environmentFromWorkspace != "" {
				environmentName = environmentFromWorkspace
			}
		}
<<<<<<< HEAD

=======
	
>>>>>>> a3e6656e
		infisicalToken, err := cmd.Flags().GetString("token")
		if err != nil {
			util.HandleError(err, "Unable to parse flag")
		}
<<<<<<< HEAD

=======
	
>>>>>>> a3e6656e
		secretsPath, err := cmd.Flags().GetString("path")
		if err != nil {
			util.HandleError(err, "Unable to parse path flag")
		}

		secretOperations, err := util.SetAllEnvironmentVariables(models.SetAllSecretsParameters{SecretsToSet: args, Environment: environmentName, InfisicalToken: infisicalToken, SecretsPath: secretsPath})
		if err != nil {
			util.HandleError(err)
		}

		// Print secret operations
		headers := [...]string{"SECRET NAME", "SECRET VALUE", "STATUS"}
		rows := [][3]string{}
		for _, secretOperation := range secretOperations {
			rows = append(rows, [...]string{secretOperation.SecretKey, secretOperation.SecretValue, secretOperation.SecretOperation})
		}

		visualize.Table(headers, rows)

		Telemetry.CaptureEvent("cli-command:secrets set", posthog.NewProperties().Set("version", util.CLI_VERSION))
	},
}

var secretsDeleteCmd = &cobra.Command{
	Example:               `secrets delete <secret name A> <secret name B>..."`,
	Short:                 "Used to delete secrets by name",
	Use:                   "delete [secrets]",
	DisableFlagsInUseLine: true,
	Args:                  cobra.MinimumNArgs(1),
	Run: func(cmd *cobra.Command, args []string) {
		environmentName, _ := cmd.Flags().GetString("env")
		if !cmd.Flags().Changed("env") {
			environmentFromWorkspace := util.GetEnvFromWorkspaceFile()
			if environmentFromWorkspace != "" {
				environmentName = environmentFromWorkspace
			}
		}

		secretsPath, err := cmd.Flags().GetString("path")
		if err != nil {
			util.HandleError(err, "Unable to parse flag")
		}

		secretType, err := cmd.Flags().GetString("type")
		if err != nil {
			util.HandleError(err, "Unable to parse flag")
		}

		loggedInUserDetails, err := util.GetCurrentLoggedInUserDetails()
		if err != nil {
			util.HandleError(err, "Unable to authenticate")
		}

		if loggedInUserDetails.LoginExpired {
			util.PrintErrorMessageAndExit("Your login session has expired, please run [infisical login] and try again")
		}

		workspaceFile, err := util.GetWorkSpaceFromFile()
		if err != nil {
			util.HandleError(err, "Unable to get local project details")
		}

		for _, secretName := range args {
			request := api.DeleteSecretV3Request{
				WorkspaceId: workspaceFile.WorkspaceId,
				Environment: environmentName,
				SecretName:  secretName,
				Type:        secretType,
				SecretPath:  secretsPath,
			}

			httpClient := resty.New().
				SetAuthToken(loggedInUserDetails.UserCredentials.JTWToken).
				SetHeader("Accept", "application/json")

			err = api.CallDeleteSecretsV3(httpClient, request)
			if err != nil {
				util.HandleError(err, "Unable to complete your delete request")
			}
		}

		fmt.Printf("secret name(s) [%v] have been deleted from your project \n", strings.Join(args, ", "))

		Telemetry.CaptureEvent("cli-command:secrets delete", posthog.NewProperties().Set("secretCount", len(args)).Set("version", util.CLI_VERSION))
	},
}

func getSecretsByNames(cmd *cobra.Command, args []string) {
	environmentName, _ := cmd.Flags().GetString("env")
	if !cmd.Flags().Changed("env") {
		environmentFromWorkspace := util.GetEnvFromWorkspaceFile()
		if environmentFromWorkspace != "" {
			environmentName = environmentFromWorkspace
		}
	}

	token, err := util.GetInfisicalToken(cmd)
	if err != nil {
		util.HandleError(err, "Unable to parse flag")
	}

	shouldExpand, err := cmd.Flags().GetBool("expand")
	if err != nil {
		util.HandleError(err, "Unable to parse flag")
	}

	tagSlugs, err := cmd.Flags().GetString("tags")
	if err != nil {
		util.HandleError(err, "Unable to parse flag")
	}

	projectId, err := cmd.Flags().GetString("projectId")
	if err != nil {
		util.HandleError(err, "Unable to parse flag")
	}

	secretsPath, err := cmd.Flags().GetString("path")
	if err != nil {
		util.HandleError(err, "Unable to parse path flag")
	}

	recursive, err := cmd.Flags().GetBool("recursive")
	if err != nil {
		util.HandleError(err, "Unable to parse recursive flag")
	}

	showOnlyValue, err := cmd.Flags().GetBool("raw-value")
	if err != nil {
		util.HandleError(err, "Unable to parse path flag")
	}

	request := models.GetAllSecretsParameters{
		Environment:   environmentName,
		WorkspaceId:   projectId,
		TagSlugs:      tagSlugs,
		SecretsPath:   secretsPath,
		IncludeImport: true,
		Recursive:     recursive,
	}

	if token != nil && token.Type == util.SERVICE_TOKEN_IDENTIFIER {
		request.InfisicalToken = token.Token
	} else if token != nil && token.Type == util.UNIVERSAL_AUTH_TOKEN_IDENTIFIER {
		request.UniversalAuthAccessToken = token.Token
	}

	secrets, err := util.GetAllEnvironmentVariables(request, "")
	if err != nil {
		util.HandleError(err, "To fetch all secrets")
	}

	if shouldExpand {
		authParams := models.ExpandSecretsAuthentication{}
		if token != nil && token.Type == util.SERVICE_TOKEN_IDENTIFIER {
			authParams.InfisicalToken = token.Token
		} else if token != nil && token.Type == util.UNIVERSAL_AUTH_TOKEN_IDENTIFIER {
			authParams.UniversalAuthAccessToken = token.Token
		}

		secrets = util.ExpandSecrets(secrets, authParams, "")
	}

	requestedSecrets := []models.SingleEnvironmentVariable{}

	secretsMap := getSecretsByKeys(secrets)

	for _, secretKeyFromArg := range args {
		if value, ok := secretsMap[secretKeyFromArg]; ok {
			requestedSecrets = append(requestedSecrets, value)
		} else {
			requestedSecrets = append(requestedSecrets, models.SingleEnvironmentVariable{
				Key:   secretKeyFromArg,
				Type:  "*not found*",
				Value: "*not found*",
			})
		}
	}

	if showOnlyValue && len(requestedSecrets) > 1 {
		util.PrintErrorMessageAndExit("--raw-value only works with one secret.")
	}

	if showOnlyValue {
		fmt.Printf(requestedSecrets[0].Value)
	} else {
		visualize.PrintAllSecretDetails(requestedSecrets)
	}
	Telemetry.CaptureEvent("cli-command:secrets get", posthog.NewProperties().Set("secretCount", len(secrets)).Set("version", util.CLI_VERSION))
}

func generateExampleEnv(cmd *cobra.Command, args []string) {
	environmentName, _ := cmd.Flags().GetString("env")
	if !cmd.Flags().Changed("env") {
		environmentFromWorkspace := util.GetEnvFromWorkspaceFile()
		if environmentFromWorkspace != "" {
			environmentName = environmentFromWorkspace
		}
	}

	secretsPath, err := cmd.Flags().GetString("path")
	if err != nil {
		util.HandleError(err, "Unable to parse flag")
	}

	token, err := util.GetInfisicalToken(cmd)
	if err != nil {
		util.HandleError(err, "Unable to parse flag")
	}

	projectId, err := cmd.Flags().GetString("projectId")
	if err != nil {
		util.HandleError(err, "Unable to parse flag")
	}

	tagSlugs, err := cmd.Flags().GetString("tags")
	if err != nil {
		util.HandleError(err, "Unable to parse flag")
	}

	request := models.GetAllSecretsParameters{
		Environment:   environmentName,
		WorkspaceId:   projectId,
		TagSlugs:      tagSlugs,
		SecretsPath:   secretsPath,
		IncludeImport: true,
	}

	if token != nil && token.Type == util.SERVICE_TOKEN_IDENTIFIER {
		request.InfisicalToken = token.Token
	} else if token != nil && token.Type == util.UNIVERSAL_AUTH_TOKEN_IDENTIFIER {
		request.UniversalAuthAccessToken = token.Token
	}

	secrets, err := util.GetAllEnvironmentVariables(request, "")
	if err != nil {
		util.HandleError(err, "To fetch all secrets")
	}

	tagsHashToSecretKey := make(map[string]int)
	slugsToFilerBy := make(map[string]int)

	for _, slug := range strings.Split(tagSlugs, ",") {
		slugsToFilerBy[slug] = 1
	}

	type TagsAndSecrets struct {
		Secrets []models.SingleEnvironmentVariable
		Tags    []struct {
			ID        string `json:"_id"`
			Name      string `json:"name"`
			Slug      string `json:"slug"`
			Workspace string `json:"workspace"`
		}
	}

	// sort secrets by associated tags (most number of tags to least tags)
	sort.Slice(secrets, func(i, j int) bool {
		return len(secrets[i].Tags) > len(secrets[j].Tags)
	})

	for i, secret := range secrets {
		filteredTag := []struct {
			ID        string "json:\"_id\""
			Name      string "json:\"name\""
			Slug      string "json:\"slug\""
			Workspace string "json:\"workspace\""
		}{}

		for _, secretTag := range secret.Tags {
			_, exists := slugsToFilerBy[secretTag.Slug]
			if !exists {
				filteredTag = append(filteredTag, secretTag)
			}
		}

		secret.Tags = filteredTag
		secrets[i] = secret
	}

	for _, secret := range secrets {
		listOfTagSlugs := []string{}

		for _, tag := range secret.Tags {
			listOfTagSlugs = append(listOfTagSlugs, tag.Slug)
		}
		sort.Strings(listOfTagSlugs)

		tagsHash := util.GetHashFromStringList(listOfTagSlugs)

		tagsHashToSecretKey[tagsHash] += 1
	}

	finalTagHashToSecretKey := make(map[string]TagsAndSecrets)

	for _, secret := range secrets {
		listOfTagSlugs := []string{}
		for _, tag := range secret.Tags {
			listOfTagSlugs = append(listOfTagSlugs, tag.Slug)
		}

		// sort the slug so we get the same hash each time
		sort.Strings(listOfTagSlugs)

		tagsHash := util.GetHashFromStringList(listOfTagSlugs)
		occurrence, exists := tagsHashToSecretKey[tagsHash]
		if exists && occurrence > 0 {

			value, exists2 := finalTagHashToSecretKey[tagsHash]
			allSecretsForTags := append(value.Secrets, secret)

			// sort the the secrets by keys so that they can later be sorted by the first item in the secrets array
			sort.Slice(allSecretsForTags, func(i, j int) bool {
				return allSecretsForTags[i].Key < allSecretsForTags[j].Key
			})

			if exists2 {
				finalTagHashToSecretKey[tagsHash] = TagsAndSecrets{
					Tags:    secret.Tags,
					Secrets: allSecretsForTags,
				}
			} else {
				finalTagHashToSecretKey[tagsHash] = TagsAndSecrets{
					Tags:    secret.Tags,
					Secrets: []models.SingleEnvironmentVariable{secret},
				}
			}

			tagsHashToSecretKey[tagsHash] -= 1
		}
	}

	// sort the fianl result by secret key fo consistent print order
	listOfsecretDetails := make([]TagsAndSecrets, 0, len(finalTagHashToSecretKey))
	for _, secretDetails := range finalTagHashToSecretKey {
		listOfsecretDetails = append(listOfsecretDetails, secretDetails)
	}

	// sort the order of the headings by the order of the secrets
	sort.Slice(listOfsecretDetails, func(i, j int) bool {
		return len(listOfsecretDetails[i].Tags) < len(listOfsecretDetails[j].Tags)
	})

	tableOfContents := []string{}
	fullyGeneratedDocuments := []string{}
	for _, secretDetails := range listOfsecretDetails {
		listOfKeyValue := []string{}

		for _, secret := range secretDetails.Secrets {
			re := regexp.MustCompile(`(?s)(.*)DEFAULT:(.*)`)
			match := re.FindStringSubmatch(secret.Comment)
			defaultValue := ""
			comment := secret.Comment

			// Case: Only has default value
			if len(match) == 2 {
				defaultValue = strings.TrimSpace(match[1])
			}

			// Case: has a comment and a default value
			if len(match) == 3 {
				comment = match[1]
				defaultValue = match[2]
			}

			row := ""
			if comment != "" {
				comment = addHash(comment)
				row = fmt.Sprintf("%s \n%s=%s", strings.TrimSpace(comment), strings.TrimSpace(secret.Key), strings.TrimSpace(defaultValue))
			} else {
				row = fmt.Sprintf("%s=%s", strings.TrimSpace(secret.Key), strings.TrimSpace(defaultValue))
			}

			// each secret row to be added to the file
			listOfKeyValue = append(listOfKeyValue, row)
		}

		listOfTagNames := []string{}
		for _, tag := range secretDetails.Tags {
			listOfTagNames = append(listOfTagNames, tag.Name)
		}

		heading := CenterString(strings.Join(listOfTagNames, " & "), 80)

		if len(listOfTagNames) == 0 {
			fullyGeneratedDocuments = append(fullyGeneratedDocuments, fmt.Sprintf("\n%s \n", strings.Join(listOfKeyValue, "\n")))
		} else {
			fullyGeneratedDocuments = append(fullyGeneratedDocuments, fmt.Sprintf("\n\n\n%s \n%s \n", heading, strings.Join(listOfKeyValue, "\n")))
			tableOfContents = append(tableOfContents, strings.ToUpper(strings.Join(listOfTagNames, " & ")))
		}
	}

	dashedList := []string{}
	for _, item := range tableOfContents {
		dashedList = append(dashedList, fmt.Sprintf("# - %s \n", item))
	}
	if len(dashedList) > 0 {
		fmt.Println(CenterString("TABLE OF CONTENTS", 80))
		fmt.Println(strings.Join(dashedList, ""))
	}
	fmt.Println(strings.Join(fullyGeneratedDocuments, ""))

	Telemetry.CaptureEvent("cli-command:generate-example-env", posthog.NewProperties().Set("secretCount", len(secrets)).Set("version", util.CLI_VERSION))
}

func CenterString(s string, numStars int) string {
	stars := strings.Repeat("*", numStars)
	padding := (numStars - len(s)) / 2
	cenetredTextWithStar := stars[:padding] + " " + s + " " + stars[padding:]

	hashes := strings.Repeat("#", len(cenetredTextWithStar)+2)
	return fmt.Sprintf("%s \n# %s \n%s", hashes, cenetredTextWithStar, hashes)
}

func addHash(input string) string {
	lines := strings.Split(input, "\n")
	for i, line := range lines {
		lines[i] = "# " + line
	}
	return strings.Join(lines, "\n")
}

func getSecretsByKeys(secrets []models.SingleEnvironmentVariable) map[string]models.SingleEnvironmentVariable {
	secretMapByName := make(map[string]models.SingleEnvironmentVariable, len(secrets))

	for _, secret := range secrets {
		secretMapByName[secret.Key] = secret
	}

	return secretMapByName
}

func init() {
	secretsGenerateExampleEnvCmd.Flags().String("token", "", "Fetch secrets using the Infisical Token")
	secretsGenerateExampleEnvCmd.Flags().String("projectId", "", "manually set the projectId to fetch folders from for machine identity")
	secretsGenerateExampleEnvCmd.Flags().String("path", "/", "Fetch secrets from within a folder path")
	secretsCmd.AddCommand(secretsGenerateExampleEnvCmd)

	secretsGetCmd.Flags().String("token", "", "Fetch secrets using the Infisical Token")
	secretsGetCmd.Flags().String("projectId", "", "manually set the projectId to fetch folders from for machine identity")
	secretsGetCmd.Flags().String("path", "/", "get secrets within a folder path")
	secretsGetCmd.Flags().Bool("expand", true, "Parse shell parameter expansions in your secrets")
	secretsGetCmd.Flags().Bool("raw-value", false, "Returns only the value of secret, only works with one secret")
	secretsGetCmd.Flags().Bool("recursive", false, "Fetch secrets from all sub-folders")
	secretsCmd.AddCommand(secretsGetCmd)

	secretsCmd.Flags().Bool("secret-overriding", true, "Prioritizes personal secrets, if any, with the same name over shared secrets")
	secretsCmd.AddCommand(secretsSetCmd)
	secretsSetCmd.Flags().String("path", "/", "set secrets within a folder path")
	secretsSetCmd.Flags().String("token", "", "Fetch secrets using the Infisical Token")

	secretsDeleteCmd.Flags().String("type", "personal", "the type of secret to delete: personal or shared  (default: personal)")
	secretsDeleteCmd.Flags().String("path", "/", "get secrets within a folder path")
	secretsCmd.AddCommand(secretsDeleteCmd)

	// Only supports logged in users (JWT auth)
	secretsDeleteCmd.PersistentPreRun = func(cmd *cobra.Command, args []string) {
		util.RequireLogin()
		util.RequireLocalWorkspaceFile()
	}

	// *** Folders sub command ***
	folderCmd.PersistentFlags().String("env", "dev", "Used to select the environment name on which actions should be taken on")

	// Add getCmd, createCmd and deleteCmd flags here
	getCmd.Flags().StringP("path", "p", "/", "The path from where folders should be fetched from")
	getCmd.Flags().String("token", "", "Fetch folders using the infisical token")
	getCmd.Flags().String("projectId", "", "manually set the projectId to fetch folders from for machine identity")
	folderCmd.AddCommand(getCmd)

	// Add createCmd flags here
	createCmd.Flags().StringP("path", "p", "/", "Path to where the folder should be created")
	createCmd.Flags().StringP("name", "n", "", "Name of the folder to be created in selected `--path`")
	folderCmd.AddCommand(createCmd)

	// Add deleteCmd flags here
	deleteCmd.Flags().StringP("path", "p", "/", "Path to the folder to be deleted")
	deleteCmd.Flags().StringP("name", "n", "", "Name of the folder to be deleted within selected `--path`")
	folderCmd.AddCommand(deleteCmd)

	secretsCmd.AddCommand(folderCmd)

	// ** End of folders sub command

	secretsCmd.Flags().String("token", "", "Fetch secrets using the Infisical Token")
	secretsCmd.Flags().String("projectId", "", "manually set the projectId to fetch folders from for machine identity")
	secretsCmd.PersistentFlags().String("env", "dev", "Used to select the environment name on which actions should be taken on")
	secretsCmd.Flags().Bool("expand", true, "Parse shell parameter expansions in your secrets")
	secretsCmd.Flags().Bool("include-imports", true, "Imported linked secrets ")
	secretsCmd.Flags().Bool("recursive", false, "Fetch secrets from all sub-folders")
	secretsCmd.PersistentFlags().StringP("tags", "t", "", "filter secrets by tag slugs")
	secretsCmd.Flags().String("path", "/", "get secrets within a folder path")
	rootCmd.AddCommand(secretsCmd)
}<|MERGE_RESOLUTION|>--- conflicted
+++ resolved
@@ -151,20 +151,10 @@
 				environmentName = environmentFromWorkspace
 			}
 		}
-<<<<<<< HEAD
-
-=======
-	
->>>>>>> a3e6656e
 		infisicalToken, err := cmd.Flags().GetString("token")
 		if err != nil {
 			util.HandleError(err, "Unable to parse flag")
 		}
-<<<<<<< HEAD
-
-=======
-	
->>>>>>> a3e6656e
 		secretsPath, err := cmd.Flags().GetString("path")
 		if err != nil {
 			util.HandleError(err, "Unable to parse path flag")
