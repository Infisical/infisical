--- conflicted
+++ resolved
@@ -195,13 +195,6 @@
 			util.HandleError(err, "Unable to parse secret type")
 		}
 
-<<<<<<< HEAD
-		secretsToCreate := []api.Secret{}
-		secretsToModify := []api.Secret{}
-		secretOperations := []SecretSetOperation{}
-
-		secretByKey := getSecretsByKeys(secrets)
-
 		// check if user wants to upload secrets from a file
 		if envFilePath!="" {
 			secretsFromFile, err := util.ParseSecretsFromDotEnvFile(envFilePath)
@@ -211,16 +204,11 @@
 			args = secretsFromFile
 		}
 
-		for _, arg := range args {
-			splitKeyValueFromArg := strings.SplitN(arg, "=", 2)
-			if splitKeyValueFromArg[0] == "" || splitKeyValueFromArg[1] == "" {
-				util.PrintErrorMessageAndExit("ensure that each secret has a none empty key and value. Modify the input and try again")
-=======
+
 		var secretOperations []models.SecretSetOperation
 		if token != nil && (token.Type == util.SERVICE_TOKEN_IDENTIFIER || token.Type == util.UNIVERSAL_AUTH_TOKEN_IDENTIFIER) {
 			if projectId == "" {
 				util.PrintErrorMessageAndExit("When using service tokens or machine identities, you must set the --projectId flag")
->>>>>>> cf3b2ebb
 			}
 
 			secretOperations, err = util.SetRawSecrets(args, secretType, environmentName, secretsPath, projectId, token)
@@ -246,7 +234,7 @@
 			secretOperations, err = util.SetRawSecrets(args, secretType, environmentName, secretsPath, projectId, &models.TokenDetails{
 				Type:  "",
 				Token: loggedInUserDetails.UserCredentials.JTWToken,
-			})
+			}) 
 		}
 
 		if err != nil {
@@ -740,7 +728,6 @@
 	secretsSetCmd.Flags().String("token", "", "Fetch secrets using service token or machine identity access token")
 	secretsSetCmd.Flags().String("projectId", "", "manually set the project ID to for setting secrets when using machine identity based auth")
 	secretsSetCmd.Flags().String("path", "/", "set secrets within a folder path")
-<<<<<<< HEAD
 	secretsSetCmd.Flags().String("file","","Path to env file containing secrets")
 
 	// Only supports logged in users (JWT auth)
@@ -748,9 +735,7 @@
 		util.RequireLogin()
 		util.RequireLocalWorkspaceFile()
 	}
-=======
 	secretsSetCmd.Flags().String("type", util.SECRET_TYPE_SHARED, "the type of secret to create: personal or shared")
->>>>>>> cf3b2ebb
 
 	secretsDeleteCmd.Flags().String("type", "personal", "the type of secret to delete: personal or shared  (default: personal)")
 	secretsDeleteCmd.Flags().String("token", "", "Fetch secrets using service token or machine identity access token")
