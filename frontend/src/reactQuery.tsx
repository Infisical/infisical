--- conflicted
+++ resolved
@@ -28,45 +28,16 @@
       if (axios.isAxiosError(error)) {
         const serverResponse = error.response?.data as TApiErrors;
         if (serverResponse?.error === ApiErrorTypes.ValidationError) {
-<<<<<<< HEAD
-          createNotification({
-            title: "Validation Error",
-            type: "error",
-            text: (
-              <div>
-                {serverResponse.message?.map(({ message, path }) => (
-                  <div className="flex space-y-2" key={path.join(".")}>
-                    <div>
-                      Field <i>{path.join(".")}</i> {message.toLowerCase()}
-                    </div>
-                  </div>
-                ))}
-                <div className="mt-2">Request ID: {serverResponse.requestId}</div>
-              </div>
-            )
-          });
-          return;
-        }
-
-        const title =
-          // eslint-disable-next-line no-nested-ternary
-          serverResponse.statusCode === 403
-            ? "Forbidden Access"
-            : serverResponse.statusCode === 401
-            ? "Unauthorized Access"
-            : "Bad Request";
-
-        createNotification({
-          title,
-          type: "error",
-          text: `${serverResponse.message} [requestId=${serverResponse.requestId}]`
-        });
-=======
           createNotification(
             {
               title: "Validation Error",
               type: "error",
-              text: "Please check the input and try again.",
+              text: (
+                <div>
+                  <p>Please check the input and try again.</p>
+                  <p className="mt-2 text-xs">Request ID: {serverResponse.requestId}</p>
+                </div>
+              ),
               children: (
                 <Modal>
                   <ModalTrigger>
@@ -106,7 +77,8 @@
             {
               title: "Forbidden Access",
               type: "error",
-              text: serverResponse.message,
+
+              text: `${serverResponse.message} [requestId=${serverResponse.requestId}]`,
               children: serverResponse?.details?.length ? (
                 <Modal>
                   <ModalTrigger>
@@ -199,8 +171,11 @@
           );
           return;
         }
-        createNotification({ title: "Bad Request", type: "error", text: serverResponse.message });
->>>>>>> d7b494c6
+        createNotification({
+          title: "Bad Request",
+          type: "error",
+          text: `${serverResponse.message} [requestId=${serverResponse.requestId}]`
+        });
       }
     }
   }),
