--- conflicted
+++ resolved
@@ -303,38 +303,24 @@
                     </Select>
                   </div>
                 ) : (
-<<<<<<< HEAD
                   hasOrganizations && 
                     <div className="mt-3 mb-4 w-full p-4">
                       <Button
                         className="w-full bg-mineshaft-500 py-2 text-bunker-200 hover:bg-primary/90 hover:text-black"
                         color="mineshaft"
                         size="sm"
-                        onClick={() => handlePopUpOpen('addNewWs')}
-                        leftIcon={<FontAwesomeIcon icon={faPlus} />}
-                      >
-                        Add Project
-                      </Button>
-                    </div>
-=======
-                  <div className="mt-3 mb-4 w-full p-4">
-                    <Button
-                      className="w-full bg-mineshaft-500 py-2 text-bunker-200 hover:bg-primary/90 hover:text-black"
-                      color="mineshaft"
-                      size="sm"
-                      onClick={() => {
+                        onClick={() => {
                         if (isAddingProjectsAllowed) {
                           handlePopUpOpen('addNewWs')
                         } else {
                           handlePopUpOpen('upgradePlan');
                         }
                       }}
-                      leftIcon={<FontAwesomeIcon icon={faPlus} />}
-                    >
-                      Add Project
-                    </Button>
-                  </div>
->>>>>>> abbf1918
+                        leftIcon={<FontAwesomeIcon icon={faPlus} />}
+                      >
+                        Add Project
+                      </Button>
+                    </div>
                 )}
                 <div className={`${currentWorkspace ? 'block' : 'hidden'}`}>
                   <Menu>
