/* eslint-disable no-nested-ternary */
/* eslint-disable no-unexpected-multiline */
/* eslint-disable react-hooks/exhaustive-deps */
/* eslint-disable vars-on-top */
/* eslint-disable no-var */
/* eslint-disable func-names */

import { useEffect, useState } from "react";
import { useTranslation } from "react-i18next";
import Link from "next/link";
import { useRouter } from "next/router";
import { faGithub, faSlack } from "@fortawesome/free-brands-svg-icons";
import {
  faAngleDown,
  faArrowLeft,
  faArrowUpRightFromSquare,
  faBook,
  faCheck,
  faEnvelope,
  faInfinity,
  faInfo,
  faMobile,
  faPlus,
  faQuestion
} from "@fortawesome/free-solid-svg-icons";
import { FontAwesomeIcon } from "@fortawesome/react-fontawesome";
import { DropdownMenuTrigger } from "@radix-ui/react-dropdown-menu";

import { tempLocalStorage } from "@app/components/utilities/checks/tempLocalStorage";
import SecurityClient from "@app/components/utilities/SecurityClient";
import {
  Button,
  DropdownMenu,
  DropdownMenuContent,
  DropdownMenuItem,
  Menu,
  MenuItem
} from "@app/components/v2";
import { useOrganization, useSubscription, useUser, useWorkspace } from "@app/context";
import { usePopUp, useToggle } from "@app/hooks";
import { useGetOrgTrialUrl, useLogoutUser, useSelectOrganization } from "@app/hooks/api";
import { MfaMethod } from "@app/hooks/api/auth/types";
import { AuthMethod } from "@app/hooks/api/users/types";
import { ProjectType } from "@app/hooks/api/workspace/types";
import { InsecureConnectionBanner } from "@app/layouts/AppLayout/components/InsecureConnectionBanner";
import { ProjectSelect } from "@app/layouts/AppLayout/components/ProjectSelect";
import { navigateUserToOrg } from "@app/views/Login/Login.utils";
import { Mfa } from "@app/views/Login/Mfa";
import { CreateOrgModal } from "@app/views/Org/components";

import { ProjectSidebarItem } from "./components/ProjectSidebarItems";
import { WishForm } from "./components/WishForm/WishForm";

interface LayoutProps {
  children: React.ReactNode;
}

const supportOptions = [
  [
    <FontAwesomeIcon key={1} className="pr-4 text-sm" icon={faSlack} />,
    "Support Forum",
    "https://infisical.com/slack"
  ],
  [
    <FontAwesomeIcon key={2} className="pr-4 text-sm" icon={faBook} />,
    "Read Docs",
    "https://infisical.com/docs/documentation/getting-started/introduction"
  ],
  [
    <FontAwesomeIcon key={3} className="pr-4 text-sm" icon={faGithub} />,
    "GitHub Issues",
    "https://github.com/Infisical/infisical/issues"
  ],
  [
    <FontAwesomeIcon key={4} className="pr-4 text-sm" icon={faEnvelope} />,
    "Email Support",
    "mailto:support@infisical.com"
  ]
];

export const AppLayout = ({ children }: LayoutProps) => {
  const router = useRouter();

  const { mutateAsync } = useGetOrgTrialUrl();

  const { currentWorkspace } = useWorkspace();
  const { orgs, currentOrg } = useOrganization();

  const [shouldShowMfa, toggleShowMfa] = useToggle(false);
  const [requiredMfaMethod, setRequiredMfaMethod] = useState(MfaMethod.EMAIL);
  const [mfaSuccessCallback, setMfaSuccessCallback] = useState<() => void>(() => {});

  const { user } = useUser();
  const { subscription } = useSubscription();

  const infisicalPlatformVersion = process.env.NEXT_PUBLIC_INFISICAL_PLATFORM_VERSION;

  const { popUp, handlePopUpToggle } = usePopUp(["createOrg"] as const);

  const { t } = useTranslation();

  const { mutateAsync: selectOrganization } = useSelectOrganization();

  const logout = useLogoutUser();
  const logOutUser = async () => {
    try {
      console.log("Logging out...");
      await logout.mutateAsync();
      router.push("/login");
    } catch (error) {
      console.error(error);
    }
  };

  const changeOrg = async (orgId: string) => {
    const { token, isMfaEnabled, mfaMethod } = await selectOrganization({
      organizationId: orgId
    });

    if (isMfaEnabled) {
      SecurityClient.setMfaToken(token);
      if (mfaMethod) {
        setRequiredMfaMethod(mfaMethod);
      }
      toggleShowMfa.on();
      setMfaSuccessCallback(() => () => changeOrg(orgId));
      return;
    }

    await navigateUserToOrg(router, orgId);
  };

  // TODO(akhilmhdh): This entire logic will be rechecked and will try to avoid
  // Placing the localstorage as much as possible
  // Wait till tony integrates the azure and its launched
  useEffect(() => {
    // Put a user in an org if they're not in one yet
    const putUserInOrg = async () => {
      if (tempLocalStorage("orgData.id") === "" && orgs?.[0]?.id) {
        localStorage.setItem("orgData.id", orgs?.[0]?.id);
      }
    };
    putUserInOrg();
  }, [router.query.id]);

  if (shouldShowMfa) {
    return (
      <div className="flex max-h-screen min-h-screen flex-col items-center justify-center gap-2 overflow-y-auto bg-gradient-to-tr from-mineshaft-600 via-mineshaft-800 to-bunker-700">
        <Mfa
          email={user.email as string}
          method={requiredMfaMethod}
          successCallback={mfaSuccessCallback}
          closeMfa={() => toggleShowMfa.off()}
        />
      </div>
    );
  }

  return (
    <>
      <div className="dark hidden h-screen w-full flex-col overflow-x-hidden md:flex">
        {!window.isSecureContext && <InsecureConnectionBanner />}
        <div className="flex flex-grow flex-col overflow-y-hidden md:flex-row">
          <aside className="dark w-full border-r border-mineshaft-600 bg-gradient-to-tr from-mineshaft-700 via-mineshaft-800 to-mineshaft-900 md:w-60">
            <nav className="items-between flex h-full flex-col justify-between overflow-y-auto dark:[color-scheme:dark]">
              <div>
                {!router.asPath.includes("personal") && (
                  <div className="flex h-12 cursor-default items-center px-3 pt-6">
                    {(currentWorkspace || router.asPath.includes("integrations")) && (
                      <Link href={`/org/${currentOrg?.id}/${currentWorkspace?.type}/overview`}>
                        <div className="pl-1 pr-2 text-mineshaft-400 duration-200 hover:text-mineshaft-100">
                          <FontAwesomeIcon icon={faArrowLeft} />
                        </div>
                      </Link>
                    )}
                    <DropdownMenu>
                      <DropdownMenuTrigger
                        asChild
                        className="max-w-[160px] data-[state=open]:bg-mineshaft-600"
                      >
                        <div className="mr-auto flex items-center rounded-md py-1.5 pl-1.5 pr-2 hover:bg-mineshaft-600">
                          <div className="flex h-5 w-5 min-w-[20px] items-center justify-center rounded-md bg-primary text-sm">
                            {currentOrg?.name.charAt(0)}
                          </div>
                          <div
                            className="overflow-hidden truncate text-ellipsis pl-2 text-sm text-mineshaft-100"
                            style={{ maxWidth: "140px" }}
                          >
                            {currentOrg?.name}
                          </div>
                          <FontAwesomeIcon
                            icon={faAngleDown}
                            className="pl-1 pt-1 text-xs text-mineshaft-300"
                          />
                        </div>
                      </DropdownMenuTrigger>
                      <DropdownMenuContent align="start" className="p-1">
                        <div className="px-2 py-1 text-xs text-mineshaft-400">{user?.username}</div>
                        {orgs?.map((org) => {
                          return (
                            <DropdownMenuItem key={org.id}>
                              <Button
                                onClick={async () => {
                                  if (currentOrg?.id === org.id) return;

                                  if (org.authEnforced) {
                                    // org has an org-level auth method enabled (e.g. SAML)
                                    // -> logout + redirect to SAML SSO

                                    await logout.mutateAsync();
                                    if (org.orgAuthMethod === AuthMethod.OIDC) {
                                      window.open(`/api/v1/sso/oidc/login?orgSlug=${org.slug}`);
                                    } else {
                                      window.open(
                                        `/api/v1/sso/redirect/saml2/organizations/${org.slug}`
                                      );
                                    }
                                    window.close();
                                    return;
                                  }

                                  changeOrg(org?.id);
                                }}
                                variant="plain"
                                colorSchema="secondary"
                                size="xs"
                                className="flex w-full items-center justify-start p-0 font-normal"
                                leftIcon={
                                  currentOrg?.id === org.id && (
                                    <FontAwesomeIcon icon={faCheck} className="mr-3 text-primary" />
                                  )
                                }
                              >
                                <div className="flex w-full max-w-[150px] items-center justify-between truncate">
                                  {org.name}
                                </div>
                              </Button>
                            </DropdownMenuItem>
                          );
                        })}
                        {/* <DropdownMenuItem key="add-org">
                          <Button
                            onClick={() => handlePopUpOpen("createOrg")}
                            variant="plain"
                            colorSchema="secondary"
                            size="xs"
                            className="flex w-full items-center justify-start p-0 font-normal"
                            leftIcon={
                              <FontAwesomeIcon icon={faPlus} className="mr-3 text-primary" />
                            }
                          >
                            <div className="flex w-full items-center justify-between">
                              Create New Organization
                            </div>
                          </Button>
                        </DropdownMenuItem> */}
                        <div className="mt-1 h-1 border-t border-mineshaft-600" />
                        <button type="button" onClick={logOutUser} className="w-full">
                          <DropdownMenuItem>Log Out</DropdownMenuItem>
                        </button>
                      </DropdownMenuContent>
                    </DropdownMenu>
                    <DropdownMenu>
                      <DropdownMenuTrigger
                        asChild
                        className="p-1 hover:bg-primary-400 hover:text-black data-[state=open]:bg-primary-400 data-[state=open]:text-black"
                      >
                        <div
                          className="child flex items-center justify-center rounded-full bg-mineshaft pr-1 text-mineshaft-300 hover:bg-mineshaft-500"
                          style={{ fontSize: "11px", width: "26px", height: "26px" }}
                        >
                          {user?.firstName?.charAt(0)}
                          {user?.lastName && user?.lastName?.charAt(0)}
                        </div>
                      </DropdownMenuTrigger>
                      <DropdownMenuContent align="start" className="p-1">
                        <div className="px-2 py-1 text-xs text-mineshaft-400">{user?.username}</div>
                        <Link href="/personal-settings">
                          <DropdownMenuItem>Personal Settings</DropdownMenuItem>
                        </Link>
                        <a
                          href="https://infisical.com/docs/documentation/getting-started/introduction"
                          target="_blank"
                          rel="noopener noreferrer"
                          className="mt-3 w-full text-sm font-normal leading-[1.2rem] text-mineshaft-300 hover:text-mineshaft-100"
                        >
                          <DropdownMenuItem>
                            Documentation
                            <FontAwesomeIcon
                              icon={faArrowUpRightFromSquare}
                              className="mb-[0.06rem] pl-1.5 text-xxs"
                            />
                          </DropdownMenuItem>
                        </a>
                        <a
                          href="https://infisical.com/slack"
                          target="_blank"
                          rel="noopener noreferrer"
                          className="mt-3 w-full text-sm font-normal leading-[1.2rem] text-mineshaft-300 hover:text-mineshaft-100"
                        >
                          <DropdownMenuItem>
                            Join Slack Community
                            <FontAwesomeIcon
                              icon={faArrowUpRightFromSquare}
                              className="mb-[0.06rem] pl-1.5 text-xxs"
                            />
                          </DropdownMenuItem>
                        </a>
                        {user?.superAdmin && (
                          <Link href="/admin" legacyBehavior>
                            <DropdownMenuItem className="mt-1 border-t border-mineshaft-600">
                              Server Admin Console
                            </DropdownMenuItem>
                          </Link>
                        )}
                        <Link href={`/org/${currentOrg?.id}/admin`} legacyBehavior>
                          <DropdownMenuItem className="mt-1 border-t border-mineshaft-600">
                            Organization Admin Console
                          </DropdownMenuItem>
                        </Link>
                        <div className="mt-1 h-1 border-t border-mineshaft-600" />
                        <button type="button" onClick={logOutUser} className="w-full">
                          <DropdownMenuItem>Log Out</DropdownMenuItem>
                        </button>
                      </DropdownMenuContent>
                    </DropdownMenu>
                  </div>
                )}
                {!router.asPath.includes("org") &&
                  (!router.asPath.includes("personal") && currentWorkspace ? (
                    <ProjectSelect />
                  ) : (
                    <Link href={`/org/${currentOrg?.id}/${currentWorkspace?.type}/overview`}>
                      <div className="my-6 flex cursor-default items-center justify-center pr-2 text-sm text-mineshaft-300 hover:text-mineshaft-100">
                        <FontAwesomeIcon icon={faArrowLeft} className="pr-3" />
                        Back to organization
                      </div>
                    </Link>
                  ))}
                <div className={`px-1 ${!router.asPath.includes("personal") ? "block" : "hidden"}`}>
                  <ProjectSidebarItem />
                  {router.pathname.startsWith("/org") && (
                    <Menu className="mt-4">
                      <Link
                        href={`/org/${currentOrg?.id}/${ProjectType.SecretManager}/overview`}
                        passHref
                      >
                        <a>
                          <MenuItem
                            isSelected={router.asPath.includes(
                              `/${ProjectType.SecretManager}/overview`
                            )}
<<<<<<< HEAD
                            icon="system-outline-90-lock-closed"
                          >
                            {t("nav.menu.secrets")}
                          </MenuItem>
                        </a>
                      </Link>
                      <Link href={`/project/${currentWorkspace?.id}/certificates`} passHref>
                        <a>
                          <MenuItem
                            isSelected={
                              router.asPath === `/project/${currentWorkspace?.id}/certificates`
                            }
                            icon="system-outline-90-lock-closed"
                          >
                            Internal PKI
                          </MenuItem>
                        </a>
                      </Link>
                      <Link href={`/project/${currentWorkspace?.id}/kms`} passHref>
                        <a>
                          <MenuItem
                            isSelected={router.asPath === `/project/${currentWorkspace?.id}/kms`}
                            icon="system-outline-90-lock-closed"
                          >
                            Key Management
                          </MenuItem>
                        </a>
                      </Link>
                      <Link href={`/project/${currentWorkspace?.id}/ssh`} passHref>
                        <a>
                          <MenuItem
                            isSelected={router.asPath === `/project/${currentWorkspace?.id}/ssh`}
                            icon="system-outline-90-lock-closed"
                          >
                            SSH
                          </MenuItem>
                        </a>
                      </Link>
                      <Link href={`/project/${currentWorkspace?.id}/members`} passHref>
                        <a>
                          <MenuItem
                            isSelected={
                              router.asPath === `/project/${currentWorkspace?.id}/members`
                            }
                            icon="system-outline-96-groups"
=======
                            icon="system-outline-165-view-carousel"
>>>>>>> 64a982d5
                          >
                            Secret Management
                          </MenuItem>
                        </a>
                      </Link>
                      <Link
                        href={`/org/${currentOrg?.id}/${ProjectType.CertificateManager}/overview`}
                        passHref
                      >
                        <a>
                          <MenuItem
                            isSelected={router.asPath.includes(
                              `/${ProjectType.CertificateManager}/overview`
                            )}
                            icon="note"
                          >
                            Cert Management
                          </MenuItem>
                        </a>
                      </Link>
                      <Link href={`/org/${currentOrg?.id}/${ProjectType.KMS}/overview`} passHref>
                        <a>
                          <MenuItem
                            isSelected={router.asPath.includes(`/${ProjectType.KMS}/overview`)}
                            icon="unlock"
                          >
                            Key Management
                          </MenuItem>
                        </a>
                      </Link>
                      <Link href={`/org/${currentOrg?.id}/members`} passHref>
                        <a>
                          <MenuItem
                            isSelected={router.asPath === `/org/${currentOrg?.id}/members`}
                            icon="system-outline-96-groups"
                          >
                            Access Control
                          </MenuItem>
                        </a>
                      </Link>
                      <Link href={`/org/${currentOrg?.id}/secret-scanning`} passHref>
                        <a>
                          <MenuItem
                            isSelected={router.asPath === `/org/${currentOrg?.id}/secret-scanning`}
                            icon="system-outline-69-document-scan"
                          >
                            Secret Scanning
                          </MenuItem>
                        </a>
                      </Link>
                      <Link href={`/org/${currentOrg?.id}/secret-sharing`} passHref>
                        <a>
                          <MenuItem
                            isSelected={router.asPath === `/org/${currentOrg?.id}/secret-sharing`}
                            icon="system-outline-90-lock-closed"
                          >
                            Secret Sharing
                          </MenuItem>
                        </a>
                      </Link>
                      {(window.location.origin.includes("https://app.infisical.com") ||
                        window.location.origin.includes("https://eu.infisical.com") ||
                        window.location.origin.includes("https://gamma.infisical.com")) && (
                        <Link href={`/org/${currentOrg?.id}/billing`} passHref>
                          <a>
                            <MenuItem
                              isSelected={router.asPath === `/org/${currentOrg?.id}/billing`}
                              icon="system-outline-103-coin-cash-monetization"
                            >
                              Usage & Billing
                            </MenuItem>
                          </a>
                        </Link>
                      )}
                      <Link href={`/org/${currentOrg?.id}/audit-logs`} passHref>
                        <a>
                          <MenuItem
                            isSelected={router.asPath === `/org/${currentOrg?.id}/audit-logs`}
                            icon="system-outline-168-view-headline"
                          >
                            Audit Logs
                          </MenuItem>
                        </a>
                      </Link>
                      <Link href={`/org/${currentOrg?.id}/settings`} passHref>
                        <a>
                          <MenuItem
                            isSelected={router.asPath === `/org/${currentOrg?.id}/settings`}
                            icon="system-outline-109-slider-toggle-settings"
                          >
                            Organization Settings
                          </MenuItem>
                        </a>
                      </Link>
                    </Menu>
                  )}
                </div>
              </div>
              <div
                className={`relative mt-10 ${
                  subscription && subscription.slug === "starter" && !subscription.has_used_trial
                    ? "mb-2"
                    : "mb-4"
                } flex w-full cursor-default flex-col items-center px-3 text-sm text-mineshaft-400`}
              >
                {(window.location.origin.includes("https://app.infisical.com") ||
                  window.location.origin.includes("https://gamma.infisical.com")) && <WishForm />}
                {router.asPath.includes("org") && (
                  <div
                    onKeyDown={() => null}
                    role="button"
                    tabIndex={0}
                    onClick={() => router.push(`/org/${router.query.id}/members?action=invite`)}
                    className="w-full"
                  >
                    <div className="mb-3 w-full pl-5 duration-200 hover:text-mineshaft-200">
                      <FontAwesomeIcon icon={faPlus} className="mr-3" />
                      Invite people
                    </div>
                  </div>
                )}
                <DropdownMenu>
                  <DropdownMenuTrigger asChild>
                    <div className="mb-2 w-full pl-5 duration-200 hover:text-mineshaft-200">
                      <FontAwesomeIcon icon={faQuestion} className="mr-3 px-[0.1rem]" />
                      Help & Support
                    </div>
                  </DropdownMenuTrigger>
                  <DropdownMenuContent align="start" className="p-1">
                    {supportOptions.map(([icon, text, url]) => (
                      <DropdownMenuItem key={url as string}>
                        <a
                          target="_blank"
                          rel="noopener noreferrer"
                          href={String(url)}
                          className="flex w-full items-center rounded-md font-normal text-mineshaft-300 duration-200"
                        >
                          <div className="relative flex w-full cursor-pointer select-none items-center justify-start rounded-md">
                            {icon}
                            <div className="text-sm">{text}</div>
                          </div>
                        </a>
                      </DropdownMenuItem>
                    ))}
                    {infisicalPlatformVersion && (
                      <div className="mb-2 mt-2 w-full cursor-default pl-5 text-sm duration-200 hover:text-mineshaft-200">
                        <FontAwesomeIcon icon={faInfo} className="mr-4 px-[0.1rem]" />
                        Version: {infisicalPlatformVersion}
                      </div>
                    )}
                  </DropdownMenuContent>
                </DropdownMenu>
                {subscription &&
                  subscription.slug === "starter" &&
                  !subscription.has_used_trial && (
                    <button
                      type="button"
                      onClick={async () => {
                        if (!subscription || !currentOrg) return;

                        // direct user to start pro trial
                        const url = await mutateAsync({
                          orgId: currentOrg.id,
                          success_url: window.location.href
                        });

                        window.location.href = url;
                      }}
                      className="mt-1.5 w-full"
                    >
                      <div className="justify-left mb-1.5 mt-1.5 flex w-full items-center rounded-md bg-mineshaft-600 py-1 pl-4 text-mineshaft-300 duration-200 hover:bg-mineshaft-500 hover:text-primary-400">
                        <FontAwesomeIcon
                          icon={faInfinity}
                          className="mr-3 ml-0.5 py-2 text-primary"
                        />
                        Start Free Pro Trial
                      </div>
                    </button>
                  )}
              </div>
            </nav>
          </aside>
          <CreateOrgModal
            isOpen={popUp?.createOrg?.isOpen}
            onClose={() => handlePopUpToggle("createOrg", false)}
          />
          <main className="flex-1 overflow-y-auto overflow-x-hidden bg-bunker-800 dark:[color-scheme:dark]">
            {children}
          </main>
        </div>
      </div>
      <div className="z-[200] flex h-screen w-screen flex-col items-center justify-center bg-bunker-800 md:hidden">
        <FontAwesomeIcon icon={faMobile} className="mb-8 text-7xl text-gray-300" />
        <p className="max-w-sm px-6 text-center text-lg text-gray-200">
          {` ${t("common.no-mobile")} `}
        </p>
      </div>
    </>
  );
};<|MERGE_RESOLUTION|>--- conflicted
+++ resolved
@@ -350,55 +350,7 @@
                             isSelected={router.asPath.includes(
                               `/${ProjectType.SecretManager}/overview`
                             )}
-<<<<<<< HEAD
-                            icon="system-outline-90-lock-closed"
-                          >
-                            {t("nav.menu.secrets")}
-                          </MenuItem>
-                        </a>
-                      </Link>
-                      <Link href={`/project/${currentWorkspace?.id}/certificates`} passHref>
-                        <a>
-                          <MenuItem
-                            isSelected={
-                              router.asPath === `/project/${currentWorkspace?.id}/certificates`
-                            }
-                            icon="system-outline-90-lock-closed"
-                          >
-                            Internal PKI
-                          </MenuItem>
-                        </a>
-                      </Link>
-                      <Link href={`/project/${currentWorkspace?.id}/kms`} passHref>
-                        <a>
-                          <MenuItem
-                            isSelected={router.asPath === `/project/${currentWorkspace?.id}/kms`}
-                            icon="system-outline-90-lock-closed"
-                          >
-                            Key Management
-                          </MenuItem>
-                        </a>
-                      </Link>
-                      <Link href={`/project/${currentWorkspace?.id}/ssh`} passHref>
-                        <a>
-                          <MenuItem
-                            isSelected={router.asPath === `/project/${currentWorkspace?.id}/ssh`}
-                            icon="system-outline-90-lock-closed"
-                          >
-                            SSH
-                          </MenuItem>
-                        </a>
-                      </Link>
-                      <Link href={`/project/${currentWorkspace?.id}/members`} passHref>
-                        <a>
-                          <MenuItem
-                            isSelected={
-                              router.asPath === `/project/${currentWorkspace?.id}/members`
-                            }
-                            icon="system-outline-96-groups"
-=======
                             icon="system-outline-165-view-carousel"
->>>>>>> 64a982d5
                           >
                             Secret Management
                           </MenuItem>
@@ -426,6 +378,18 @@
                             icon="unlock"
                           >
                             Key Management
+                          </MenuItem>
+                        </a>
+                      </Link>
+                      <Link href={`/org/${currentOrg?.id}/ssh/overview`} passHref>
+                        <a>
+                          <MenuItem
+                            isSelected={
+                              router.asPath === `/org/${currentWorkspace?.id}/ssh/overview`
+                            }
+                            icon="system-regular-126-verified-hover-verified"
+                          >
+                            SSH
                           </MenuItem>
                         </a>
                       </Link>
