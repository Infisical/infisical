/* eslint-disable no-nested-ternary */
/* eslint-disable no-unexpected-multiline */
/* eslint-disable react-hooks/exhaustive-deps */
/* eslint-disable vars-on-top */
/* eslint-disable no-var */
/* eslint-disable func-names */
// @ts-nocheck
import crypto from "crypto";

import { useEffect } from "react";
import { Controller, useForm } from "react-hook-form";
import { useTranslation } from "react-i18next";
import Link from "next/link";
import { useRouter } from "next/router";
import { faGithub, faSlack } from "@fortawesome/free-brands-svg-icons";
import { faAngleDown, faArrowLeft, faArrowUpRightFromSquare, faBook, faCheck, faEnvelope, faInfinity, faMobile, faPlus, faQuestion } from "@fortawesome/free-solid-svg-icons";
import { FontAwesomeIcon } from "@fortawesome/react-fontawesome";
import { yupResolver } from "@hookform/resolvers/yup";
import { DropdownMenuTrigger } from "@radix-ui/react-dropdown-menu";
import * as yup from "yup";

import { useNotificationContext } from "@app/components/context/Notifications/NotificationProvider";
import onboardingCheck from "@app/components/utilities/checks/OnboardingCheck";
import { tempLocalStorage } from "@app/components/utilities/checks/tempLocalStorage";
import { encryptAssymmetric } from "@app/components/utilities/cryptography/crypto";
import {
  Button,
  Checkbox,
  DropdownMenu,
  DropdownMenuContent,
  DropdownMenuItem,
  FormControl,
  Input,
  Menu,
  MenuItem,
  Modal,
  ModalContent,
  Select,
  SelectItem,
  UpgradePlanModal
} from "@app/components/v2";
import { useOrganization, useSubscription, useUser, useWorkspace } from "@app/context";
import { usePopUp } from "@app/hooks";
import { fetchOrgUsers, useAddUserToWs, useCreateWorkspace, useGetOrgTrialUrl, useLogoutUser, useUploadWsKey } from "@app/hooks/api";

interface LayoutProps {
  children: React.ReactNode;
}

const supportOptions = [
  [
    <FontAwesomeIcon key={1} className="pr-4 text-sm" icon={faSlack} />,
    "Support Forum",
    "https://infisical.com/slack"
  ],
  [
    <FontAwesomeIcon key={2} className="pr-4 text-sm" icon={faBook} />,
    "Read Docs",
    "https://infisical.com/docs/documentation/getting-started/introduction"
  ],
  [
    <FontAwesomeIcon key={3} className="pr-4 text-sm" icon={faGithub} />,
    "GitHub Issues",
    "https://github.com/Infisical/infisical/issues"
  ],
  [
    <FontAwesomeIcon key={4} className="pr-4 text-sm" icon={faEnvelope} />,
    "Email Support",
    "mailto:support@infisical.com"
  ]
];

const formSchema = yup.object({
  name: yup.string().required().label("Project Name").trim(),
  addMembers: yup.bool().required().label("Add Members")
});

type TAddProjectFormData = yup.InferType<typeof formSchema>;

export const AppLayout = ({ children }: LayoutProps) => {
  const router = useRouter();
  const { createNotification } = useNotificationContext();
  const { mutateTrialAsync } = useGetOrgTrialUrl();

  // eslint-disable-next-line prefer-const
  const { workspaces, currentWorkspace } = useWorkspace();
  const { orgs, currentOrg } = useOrganization();
  const { user } = useUser();
  const { subscription } = useSubscription();
  // const [ isLearningNoteOpen, setIsLearningNoteOpen ] = useState(true);

  const isAddingProjectsAllowed = subscription?.workspaceLimit ? (subscription.workspacesUsed < subscription.workspaceLimit) : true;

  const createWs = useCreateWorkspace();
  const uploadWsKey = useUploadWsKey();
  const addWsUser = useAddUserToWs();

  const { popUp, handlePopUpOpen, handlePopUpClose, handlePopUpToggle } = usePopUp([
    "addNewWs",
    "upgradePlan"
  ] as const);
  const {
    control,
    formState: { isSubmitting },
    reset,
    handleSubmit
  } = useForm<TAddProjectFormData>({
    resolver: yupResolver(formSchema)
  });

  const { t } = useTranslation();

	useEffect(() => {
		const handleRouteChange = () => {
			(window).Intercom("update");
		};
		
		router.events.on("routeChangeComplete", handleRouteChange);
		
		return () => {
		  router.events.off("routeChangeComplete", handleRouteChange);
		};
	}, []);

  const logout = useLogoutUser();
  const logOutUser = async () => {
    try {
      console.log("Logging out...")
      await logout.mutateAsync();
      localStorage.removeItem("protectedKey");
      localStorage.removeItem("protectedKeyIV");
      localStorage.removeItem("protectedKeyTag");
      localStorage.removeItem("publicKey");
      localStorage.removeItem("encryptedPrivateKey");
      localStorage.removeItem("iv");
      localStorage.removeItem("tag");
      localStorage.removeItem("PRIVATE_KEY");
      localStorage.removeItem("orgData.id");
      localStorage.removeItem("projectData.id");
      router.push("/login");
    } catch (error) {
      console.error(error);
    }
  };

  const changeOrg = async (orgId) => {
    localStorage.setItem("orgData.id", orgId);
    router.push(`/org/${orgId}/overview`)
  }

  // TODO(akhilmhdh): This entire logic will be rechecked and will try to avoid
  // Placing the localstorage as much as possible
  // Wait till tony integrates the azure and its launched
  useEffect(() => {

    // Put a user in an org if they're not in one yet
    const putUserInOrg = async () => {
      if (tempLocalStorage("orgData.id") === "") {
        localStorage.setItem("orgData.id", orgs[0]?._id);
      }

      if (currentOrg && (
        (workspaces?.length === 0 && router.asPath.includes("project")) 
        || router.asPath.includes("/project/undefined")
        || (!orgs?.map(org => org._id)?.includes(router.query.id) && !router.asPath.includes("project") && !router.asPath.includes("personal") && !router.asPath.includes("integration"))
      )) {
        router.push(`/org/${currentOrg?._id}/overview`);
      } 
      // else if (!router.asPath.includes("org") && !router.asPath.includes("project") && !router.asPath.includes("integrations") && !router.asPath.includes("personal-settings")) {

      //   const pathSegments = router.asPath.split("/").filter((segment) => segment.length > 0);

      //   let intendedWorkspaceId;
      //   if (pathSegments.length >= 2 && pathSegments[0] === "dashboard") {
      //     [, intendedWorkspaceId] = pathSegments;
      //   } else if (pathSegments.length >= 3 && pathSegments[0] === "settings") {
      //     [, , intendedWorkspaceId] = pathSegments;
      //   } else {
      //     const lastPathSegments = router.asPath.split("/").pop();
      //     if (lastPathSegments !== undefined) {
      //       [intendedWorkspaceId] = lastPathSegments.split("?");
      //     }
      //   }

      //   if (!intendedWorkspaceId) return;

      //   if (!["callback", "create", "authorize"].includes(intendedWorkspaceId)) {
      //     localStorage.setItem("projectData.id", intendedWorkspaceId);
      //   }
      // }
    };
    putUserInOrg();
    onboardingCheck({});
  }, [router.query.id]);

  const onCreateProject = async ({ name, addMembers }: TAddProjectFormData) => {
    // type check
    if (!currentOrg?._id) return;
    try {
      const {
        data: {
          workspace: { _id: newWorkspaceId }
        }
      } = await createWs.mutateAsync({
        organizationId: currentOrg?._id,
        workspaceName: name
      });

      const randomBytes = crypto.randomBytes(16).toString("hex");
      const PRIVATE_KEY = String(localStorage.getItem("PRIVATE_KEY"));
      const { ciphertext, nonce } = encryptAssymmetric({
        plaintext: randomBytes,
        publicKey: user.publicKey,
        privateKey: PRIVATE_KEY
      });

      await uploadWsKey.mutateAsync({
        encryptedKey: ciphertext,
        nonce,
        userId: user?._id,
        workspaceId: newWorkspaceId
      });

      if (addMembers) {
        // not using hooks because need at this point only
        const orgUsers = await fetchOrgUsers(currentOrg._id);
        orgUsers.forEach(({ status, user: orgUser }) => {
          // skip if status of org user is not accepted
          // this orgUser is the person who created the ws
          if (status !== "accepted" || user.email === orgUser.email) return;
          addWsUser.mutate({ email: orgUser.email, workspaceId: newWorkspaceId });
        });
      }
      createNotification({ text: "Workspace created", type: "success" });
      handlePopUpClose("addNewWs");
      router.push(`/project/${newWorkspaceId}/secrets`);
    } catch (err) {
      console.error(err);
      createNotification({ text: "Failed to create workspace", type: "error" });
    }
  };

  return (
    <>
      <div className="dark hidden h-screen w-full flex-col overflow-x-hidden md:flex">
        <div className="flex flex-grow flex-col overflow-y-hidden md:flex-row">
          <aside className="w-full border-r border-mineshaft-600 bg-gradient-to-tr from-mineshaft-700 via-mineshaft-800 to-mineshaft-900 md:w-60 dark">
            <nav className="items-between flex h-full flex-col justify-between overflow-y-auto dark:[color-scheme:dark]">
              <div>
                {!router.asPath.includes("personal") && <div className="h-12 px-3 flex items-center pt-6 cursor-default">
                  {(router.asPath.includes("project") || router.asPath.includes("integrations")) && <Link href={`/org/${currentOrg?._id}/overview`}><div className="pl-1 pr-2 text-mineshaft-400 hover:text-mineshaft-100 duration-200">
                    <FontAwesomeIcon icon={faArrowLeft} />
                  </div></Link>}
                  <DropdownMenu>
                    <DropdownMenuTrigger asChild className="data-[state=open]:bg-mineshaft-600">
                      <div className="mr-auto flex items-center hover:bg-mineshaft-600 py-1.5 pl-1.5 pr-2 rounded-md">
                        <div className="w-5 h-5 rounded-md bg-primary flex justify-center items-center text-sm">{currentOrg?.name.charAt(0)}</div>
                        <div className="pl-3 text-mineshaft-100 text-sm">{currentOrg?.name} <FontAwesomeIcon icon={faAngleDown} className="text-xs pl-1 pt-1 text-mineshaft-300" /></div>
                      </div>
                    </DropdownMenuTrigger>
                    <DropdownMenuContent align="start" className="p-1">
                      <div className="text-xs text-mineshaft-400 px-2 py-1">{user?.email}</div>
                      {orgs?.map(org => <DropdownMenuItem key={org._id}>
                          <Button
                            onClick={() => changeOrg(org?._id)}
                            variant="plain"
                            colorSchema="secondary"
                            size="xs"
                            className="w-full flex items-center justify-start p-0 font-normal"
                            leftIcon={currentOrg._id === org._id && <FontAwesomeIcon icon={faCheck} className="mr-3 text-primary"/>}
                          >
                            <div className="w-full flex justify-between items-center">{org.name}</div>
                          </Button>
                        </DropdownMenuItem>
                      )}
                      <div className="h-1 mt-1 border-t border-mineshaft-600"/>
                      <button
                        type="button"
                        onClick={logOutUser}
                        className="w-full"
                      >
                        <DropdownMenuItem>Log Out</DropdownMenuItem>
                      </button>
                    </DropdownMenuContent>
                  </DropdownMenu>
                  <DropdownMenu>
                    <DropdownMenuTrigger asChild className="hover:bg-primary-400 hover:text-black data-[state=open]:text-black data-[state=open]:bg-primary-400 p-1">
                      <div className="child w-6 h-6 rounded-full bg-mineshaft hover:bg-mineshaft-500 pr-1 text-xs text-mineshaft-300 flex justify-center items-center">
                        {user?.firstName?.charAt(0)}{user?.lastName && user?.lastName?.charAt(0)}
                      </div>
                    </DropdownMenuTrigger>
                    <DropdownMenuContent align="start" className="p-1">
                      <div className="text-xs text-mineshaft-400 px-2 py-1">{user?.email}</div>
                      <Link href="/personal-settings"><DropdownMenuItem>Personal Settings</DropdownMenuItem></Link>
                      <a
                        href="https://infisical.com/docs/documentation/getting-started/introduction"
                        target="_blank"
                        rel="noopener noreferrer"
                        className="w-full mt-3 text-sm text-mineshaft-300 font-normal leading-[1.2rem] hover:text-mineshaft-100"
                      >
                        <DropdownMenuItem>Documentation<FontAwesomeIcon icon={faArrowUpRightFromSquare} className="pl-1.5 text-xxs mb-[0.06rem]" /></DropdownMenuItem>
                      </a>
                      <a
                        href="https://join.slack.com/t/infisical-users/shared_invite/zt-1ye0tm8ab-899qZ6ZbpfESuo6TEikyOQ"
                        target="_blank"
                        rel="noopener noreferrer"
                        className="w-full mt-3 text-sm text-mineshaft-300 font-normal leading-[1.2rem] hover:text-mineshaft-100"
                      >
                        <DropdownMenuItem>Join Slack Community<FontAwesomeIcon icon={faArrowUpRightFromSquare} className="pl-1.5 text-xxs mb-[0.06rem]" /></DropdownMenuItem>
                      </a>
                      <div className="h-1 mt-1 border-t border-mineshaft-600"/>
                      <button
                        type="button"
                        onClick={logOutUser}
                        className="w-full"
                      >
                        <DropdownMenuItem>Log Out</DropdownMenuItem>
                      </button>
                    </DropdownMenuContent>
                  </DropdownMenu>
                </div>}
                {!router.asPath.includes("org") && (!router.asPath.includes("personal") && currentWorkspace ? (
                  <div className="mt-5 mb-4 w-full p-3">
                    <p className="ml-1.5 mb-1 text-xs font-semibold uppercase text-gray-400">
                      Project
                    </p>
                    <Select
                      defaultValue={currentWorkspace?._id}
                      value={currentWorkspace?._id}
                      className="w-full truncate bg-mineshaft-600 py-2.5 font-medium"
                      onValueChange={(value) => {
                        router.push(`/project/${value}/secrets`);
                      }}
                      position="popper"
                      dropdownContainerClassName="text-bunker-200 bg-mineshaft-800 border border-mineshaft-600 z-50 max-h-96 border-gray-700"
                    >
                      <div className='h-full no-scrollbar no-scrollbar::-webkit-scrollbar'>
                        {workspaces
                        .filter((ws) => ws.organization === currentOrg?._id)
                        .map(({ _id, name }) => (
                          <SelectItem
                            key={`ws-layout-list-${_id}`}
                            value={_id}
                            className={`${currentWorkspace?._id === _id && "bg-mineshaft-600"}`}
                          >
                            {name}
                          </SelectItem>
                        ))}
                      </div>
                      <hr className="mt-1 mb-1 h-px border-0 bg-gray-700" />
                      <div className="w-full">
                        <Button
                          className="w-full bg-mineshaft-700 py-2 text-bunker-200"
                          colorSchema="primary"
                          variant="outline_bg"
                          size="sm"
                          onClick={() => {
                            if (isAddingProjectsAllowed) {
                              handlePopUpOpen("addNewWs")
                            } else {
                              handlePopUpOpen("upgradePlan");
                            }
                          }}
                          leftIcon={<FontAwesomeIcon icon={faPlus} />}
                        >
                          Add Project
                        </Button>
                      </div>
                    </Select>
                  </div>
                ) : <Link href={`/org/${currentOrg?._id}/overview`}><div className="pr-2 my-6 flex justify-center items-center text-mineshaft-300 hover:text-mineshaft-100 cursor-default text-sm">
                  <FontAwesomeIcon icon={faArrowLeft} className="pr-3"/>
                  Back to organization
                </div></Link>)}
                <div className={`px-1 ${!router.asPath.includes("personal") ? "block" : "hidden"}`}>
                  {((router.asPath.includes("project") || router.asPath.includes("integrations")) && currentWorkspace) ? <Menu>
                    <Link href={`/project/${currentWorkspace?._id}/secrets`} passHref>
                      <a>
                        <MenuItem
                          isSelected={router.asPath.includes(`/project/${currentWorkspace?._id}/secrets`)}
                          icon="system-outline-90-lock-closed"
                        >
                          {t("nav.menu.secrets")}
                        </MenuItem>
                      </a>
                    </Link>
                    <Link href={`/project/${currentWorkspace?._id}/members`} passHref>
                      <a>
                        <MenuItem
                          isSelected={router.asPath === `/project/${currentWorkspace?._id}/members`}
                          icon="system-outline-96-groups"
                        >
                          {t("nav.menu.members")}
                        </MenuItem>
                      </a>
                    </Link>
                    <Link href={`/integrations/${currentWorkspace?._id}`} passHref>
                      <a>
                        <MenuItem
                          isSelected={router.asPath === `/integrations/${currentWorkspace?._id}`}
                          icon="system-outline-82-extension"
                        >
                          {t("nav.menu.integrations")}
                        </MenuItem>
                      </a>
                    </Link>
<<<<<<< HEAD
                    <Link href={`/project/${currentWorkspace?._id}/audit-logs`} passHref>
                      <a>
                        <MenuItem
                          isSelected={router.asPath === `/project/${currentWorkspace?._id}/audit-logs`}
                          // icon={<FontAwesomeIcon icon={faFileLines} size="lg" />}
                          icon="system-outline-168-view-headline"
                        >
                          Audit Logs
                        </MenuItem>
                      </a>
=======
                    <Link href="/secret-scanning" passHref>
                      <a>
                        <MenuItem
                          isSelected={router.asPath === "/secret-scanning"}
                          icon="system-outline-82-extension"
                        >Secret scanning </MenuItem>
                      </a>
                    </Link>
                    <Link href={`/activity/${currentWorkspace?._id}`} passHref>
                      <MenuItem
                        isSelected={router.asPath === `/activity/${currentWorkspace?._id}`}
                        // icon={<FontAwesomeIcon icon={faFileLines} size="lg" />}
                        icon="system-outline-168-view-headline"
                      >
                        Audit Logs
                      </MenuItem>
>>>>>>> da113612
                    </Link>
                    <Link href={`/project/${currentWorkspace?._id}/settings`} passHref>
                      <a>
                        <MenuItem
                          isSelected={
                            router.asPath === `/project/${currentWorkspace?._id}/settings`
                          }
                          icon="system-outline-109-slider-toggle-settings"
                        >
                          {t("nav.menu.project-settings")}
                        </MenuItem>
                      </a>
                    </Link>
                  </Menu>
                  : <Menu className="mt-4">
                      <Link href={`/org/${currentOrg?._id}/overview`} passHref>
                        <a>
                          <MenuItem
                            isSelected={router.asPath.includes("/overview")}
                            icon="system-outline-165-view-carousel"
                          >
                            Overview
                          </MenuItem>
                        </a>
                      </Link>
                      {/* {workspaces.map(project => <Link key={project._id} href={`/project/${project?._id}/secrets`} passHref>
                        <a>
                          <SubMenuItem
                            isSelected={false}
                            icon="system-outline-44-folder"
                          >
                            {project.name}
                          </SubMenuItem>
                        </a>
                        <div className="pl-8 text-mineshaft-300 text-sm py-1 cursor-default hover:text-mineshaft-100">
                          <FontAwesomeIcon icon={faFolder} className="text-xxs pr-0.5"/> {project.name} <FontAwesomeIcon icon={faArrowRight} className="text-xs pl-0.5"/>
                        </div>
                      </Link>)} */}
                      <Link href={`/org/${currentOrg?._id}/members`} passHref>
                        <a>
                          <MenuItem
                            isSelected={router.asPath === `/org/${currentOrg?._id}/members`}
                            icon="system-outline-96-groups"
                          >
                            Members
                          </MenuItem>
                        </a>
                      </Link>
                      <Link href={`/org/${currentOrg?._id}/billing`} passHref>
                        <a>
                          <MenuItem
                            isSelected={router.asPath === `/org/${currentOrg?._id}/billing`}
                            icon="system-outline-103-coin-cash-monetization"
                          >
                            Usage & Billing
                          </MenuItem>
                        </a>
                      </Link>
                      <Link href={`/org/${currentOrg?._id}/settings`} passHref>
                        <a>
                          <MenuItem
                            isSelected={
                              router.asPath === `/org/${currentOrg?._id}/settings`
                            }
                            icon="system-outline-109-slider-toggle-settings"
                          >
                            Organization Settings
                          </MenuItem>
                        </a>
                      </Link>
                  </Menu>}
                </div>
              </div>
              <div className={`relative mt-10 ${subscription && subscription.slug === "starter" && !subscription.has_used_trial ? "mb-2" : "mb-4"} w-full px-3 text-mineshaft-400 cursor-default text-sm flex flex-col items-center`}>
              {/*   <div className={`${isLearningNoteOpen ? "block" : "hidden"} z-0 absolute h-60 w-[9.9rem] ${router.asPath.includes("org") ? "bottom-[8.4rem]" : "bottom-[5.4rem]"} bg-mineshaft-900 border border-mineshaft-600 mb-4 rounded-md opacity-30`}/>
                <div className={`${isLearningNoteOpen ? "block" : "hidden"} z-0 absolute h-60 w-[10.7rem] ${router.asPath.includes("org") ? "bottom-[8.15rem]" : "bottom-[5.15rem]"} bg-mineshaft-900 border border-mineshaft-600 mb-4 rounded-md opacity-50`}/>
                <div className={`${isLearningNoteOpen ? "block" : "hidden"} z-0 absolute h-60 w-[11.5rem] ${router.asPath.includes("org") ? "bottom-[7.9rem]" : "bottom-[4.9rem]"} bg-mineshaft-900 border border-mineshaft-600 mb-4 rounded-md opacity-70`}/>
                <div className={`${isLearningNoteOpen ? "block" : "hidden"} z-0 absolute h-60 w-[12.3rem] ${router.asPath.includes("org") ? "bottom-[7.65rem]" : "bottom-[4.65rem]"} bg-mineshaft-900 border border-mineshaft-600 mb-4 rounded-md opacity-90`}/>
                <div className={`${isLearningNoteOpen ? "block" : "hidden"} relative z-10 h-60 w-52 bg-mineshaft-900 border border-mineshaft-600 mb-6 rounded-md flex flex-col items-center justify-start px-3`}>
                  <div className="w-full mt-2 text-md text-mineshaft-100 font-semibold">Kubernetes Operator</div>
                  <div className="w-full mt-1 text-sm text-mineshaft-300 font-normal leading-[1.2rem] mb-1">Integrate Infisical into your Kubernetes infrastructure</div>
                  <div className="h-[6.8rem] w-full bg-mineshaft-200 rounded-md mt-2 rounded-md border border-mineshaft-700"> 
                    <Image src="/images/kubernetes-asset.png" height={319} width={539} alt="kubernetes image" className="rounded-sm" />
                  </div>
                  <div className="w-full flex justify-between items-center mt-3 px-0.5">
                    <button
                      type="button"
                      onClick={() => setIsLearningNoteOpen(false)}
                      className="text-mineshaft-400 hover:text-mineshaft-100 duration-200"
                    >
                      Close
                    </button>
                    <a
                      href="https://infisical.com/docs/documentation/getting-started/kubernetes"
                      target="_blank"
                      rel="noopener noreferrer"
                      className="text-sm text-mineshaft-400 font-normal leading-[1.2rem] hover:text-mineshaft-100 duration-200"
                    >
                      Learn More <FontAwesomeIcon icon={faArrowUpRightFromSquare} className="text-xs pl-0.5"/>
                    </a>
                  </div>
                </div> */}
                {router.asPath.includes("org") && <div
                  onKeyDown={() => null}
                  role="button"
                  tabIndex={0}
                  onClick={() => router.push(`/org/${router.query.id}/members?action=invite`)}
                  className="w-full"
                >
                  <div className="hover:text-mineshaft-200 duration-200 mb-3 pl-5 w-full">
                    <FontAwesomeIcon icon={faPlus} className="mr-3"/>
                    Invite people
                  </div>
                </div>}
                <DropdownMenu>
                  <DropdownMenuTrigger asChild>
                    <div className="hover:text-mineshaft-200 duration-200 mb-2 pl-5 w-full">
                      <FontAwesomeIcon icon={faQuestion} className="px-[0.1rem] mr-3"/>
                      Help & Support
                    </div>
                  </DropdownMenuTrigger>
                  <DropdownMenuContent align="start" className="p-1">
                    {supportOptions.map(([icon, text, url]) => (
                      <DropdownMenuItem key={url}>
                        <a
                          target="_blank"
                          rel="noopener noreferrer"
                          href={String(url)}
                          className="flex w-full items-center rounded-md font-normal text-mineshaft-300 duration-200"
                        >
                          <div className="relative flex w-full cursor-pointer select-none items-center justify-start rounded-md">
                            {icon}
                            <div className="text-sm">{text}</div>
                          </div>
                        </a>
                      </DropdownMenuItem>
                    ))}
                  </DropdownMenuContent>
                </DropdownMenu>
                {subscription && subscription.slug === "starter" && !subscription.has_used_trial && (
                  <button 
                    type="button"
                    onClick={async () => {
                      if (!subscription || !currentOrg) return;
              
                      // direct user to start pro trial
                      const url = await mutateTrialAsync({
                        orgId: currentOrg._id,
                        success_url: window.location.href
                      });
                      
                      window.location.href = url;
                    }}
                    className="w-full mt-1.5"
                  >
                    <div className="hover:text-primary-400 text-mineshaft-300 duration-200 flex justify-left items-center py-1 bg-mineshaft-600 rounded-md hover:bg-mineshaft-500 mb-1.5 mt-1.5 pl-4 w-full">
                      <FontAwesomeIcon icon={faInfinity} className="mr-3 ml-0.5 py-2 text-primary"/>
                      Start Free Pro Trial
                    </div>
                  </button>
                )}
              </div>
            </nav>
          </aside>
          <Modal
            isOpen={popUp.addNewWs.isOpen}
            onOpenChange={(isModalOpen) => {
              handlePopUpToggle("addNewWs", isModalOpen);
              reset();
            }}
          >
            <ModalContent
              title="Create a new project"
              subTitle="This project will contain your secrets and configurations."
            >
              <form onSubmit={handleSubmit(onCreateProject)}>
                <Controller
                  control={control}
                  name="name"
                  defaultValue=""
                  render={({ field, fieldState: { error } }) => (
                    <FormControl
                      label="Project Name"
                      isError={Boolean(error)}
                      errorText={error?.message}
                    >
                      <Input {...field} placeholder="Type your project name" />
                    </FormControl>
                  )}
                />
                <div className="mt-4 pl-1">
                  <Controller
                    control={control}
                    name="addMembers"
                    defaultValue
                    render={({ field: { onBlur, value, onChange } }) => (
                      <Checkbox
                        id="add-project-layout"
                        isChecked={value}
                        onCheckedChange={onChange}
                        onBlur={onBlur}
                      >
                        Add all members of my organization to this project
                      </Checkbox>
                    )}
                  />
                </div>
                <div className="mt-7 flex items-center">
                  <Button
                    isDisabled={isSubmitting}
                    isLoading={isSubmitting}
                    key="layout-create-project-submit"
                    className="mr-4"
                    type="submit"
                  >
                    Create Project
                  </Button>
                  <Button
                    key="layout-cancel-create-project"
                    onClick={() => handlePopUpClose("addNewWs")}
                    variant="plain"
                    colorSchema="secondary"
                  >
                    Cancel
                  </Button>
                </div>
              </form>
            </ModalContent>
          </Modal>
          <UpgradePlanModal
            isOpen={popUp.upgradePlan.isOpen}
            onOpenChange={(isOpen) => handlePopUpToggle("upgradePlan", isOpen)}
            text="You have exceeded the number of projects allowed on the free plan."
          />
          <main className="flex-1 overflow-y-auto overflow-x-hidden bg-bunker-800 dark:[color-scheme:dark]">
            {children}
          </main>
        </div>
      </div>
      <div className="z-[200] flex h-screen w-screen flex-col items-center justify-center bg-bunker-800 md:hidden">
        <FontAwesomeIcon icon={faMobile} className="mb-8 text-7xl text-gray-300" />
        <p className="max-w-sm px-6 text-center text-lg text-gray-200">
          {` ${t("common.no-mobile")} `}
        </p>
      </div>
    </>
  );
};<|MERGE_RESOLUTION|>--- conflicted
+++ resolved
@@ -404,7 +404,6 @@
                         </MenuItem>
                       </a>
                     </Link>
-<<<<<<< HEAD
                     <Link href={`/project/${currentWorkspace?._id}/audit-logs`} passHref>
                       <a>
                         <MenuItem
@@ -415,24 +414,17 @@
                           Audit Logs
                         </MenuItem>
                       </a>
-=======
-                    <Link href="/secret-scanning" passHref>
+                    </Link>
+                    <Link href={`/project/${currentWorkspace?._id}/secret-scanning`} passHref>
                       <a>
                         <MenuItem
-                          isSelected={router.asPath === "/secret-scanning"}
+                          isSelected={router.asPath === `/project/${currentWorkspace?._id}/secret-scanning`}
+                          // icon={<FontAwesomeIcon icon={faFileLines} size="lg" />}
                           icon="system-outline-82-extension"
-                        >Secret scanning </MenuItem>
-                      </a>
-                    </Link>
-                    <Link href={`/activity/${currentWorkspace?._id}`} passHref>
-                      <MenuItem
-                        isSelected={router.asPath === `/activity/${currentWorkspace?._id}`}
-                        // icon={<FontAwesomeIcon icon={faFileLines} size="lg" />}
-                        icon="system-outline-168-view-headline"
-                      >
-                        Audit Logs
-                      </MenuItem>
->>>>>>> da113612
+                        >
+                          Audit Logs
+                        </MenuItem>
+                      </a>
                     </Link>
                     <Link href={`/project/${currentWorkspace?._id}/settings`} passHref>
                       <a>
