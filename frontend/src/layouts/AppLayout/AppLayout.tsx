--- conflicted
+++ resolved
@@ -114,11 +114,6 @@
       ) {
         router.push('/noprojects');
       } else if (router.asPath !== '/noprojects') {
-<<<<<<< HEAD
-        const pathSegments = router.asPath.split('/').filter(segment => segment.length > 0);
-        let intendedWorkspaceId;
-        
-=======
         
         // const pathSegments = router.asPath.split('/').filter(segment => segment.length > 0);
 
@@ -136,18 +131,10 @@
         const pathSegments = router.asPath.split('/').filter(segment => segment.length > 0);
 
         let intendedWorkspaceId;
->>>>>>> 689ac6a8
         if (pathSegments.length >= 2 && pathSegments[0] === 'dashboard') {
           [, intendedWorkspaceId] = pathSegments;
         } else if (pathSegments.length >= 3 && pathSegments[0] === 'settings') {
           [, , intendedWorkspaceId] = pathSegments;
-<<<<<<< HEAD
-        } else if (pathSegments.length >= 2 && pathSegments[0] === 'integrations' && pathSegments[2] === 'oauth2') {
-          intendedWorkspaceId = 'callback';
-        } else {
-          const lastPathSegment = router.asPath.split('/').pop()?.split('?');
-          [intendedWorkspaceId] = lastPathSegment;
-=======
         } else {
           const lastPathSegments = router.asPath.split('/').pop();
           if (lastPathSegments !== undefined) {
@@ -156,7 +143,6 @@
 
           // const lastPathSegment = router.asPath.split('/').pop().split('?');
           // [intendedWorkspaceId] = lastPathSegment;
->>>>>>> 689ac6a8
         }
         
         if (!intendedWorkspaceId) return;
