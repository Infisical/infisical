--- conflicted
+++ resolved
@@ -4,17 +4,12 @@
 import { Link, Outlet, useLocation } from "@tanstack/react-router";
 import { motion } from "framer-motion";
 
-<<<<<<< HEAD
-import { Lottie, Menu, MenuGroup, MenuItem } from "@app/components/v2";
+import { Tab, TabList, Tabs } from "@app/components/v2";
 import { useProject, useProjectPermission, useSubscription } from "@app/context";
 import {
   useListWorkspaceCertificateTemplates,
   useListWorkspacePkiSubscribers
 } from "@app/hooks/api";
-=======
-import { Tab, TabList, Tabs } from "@app/components/v2";
-import { useProject, useProjectPermission } from "@app/context";
->>>>>>> 1a799c6a
 
 import { AssumePrivilegeModeBanner } from "../ProjectLayout/components/AssumePrivilegeModeBanner";
 
@@ -24,7 +19,6 @@
   const { subscription } = useSubscription();
   const { t } = useTranslation();
 
-<<<<<<< HEAD
   const { data: subscribers = [] } = useListWorkspacePkiSubscribers(currentProject?.id || "");
   const { data: templatesData } = useListWorkspaceCertificateTemplates({
     projectId: currentProject?.id || ""
@@ -36,9 +30,7 @@
   const showLegacySection =
     subscription.pkiLegacyTemplates || hasExistingSubscribers || hasExistingTemplates;
 
-=======
   const location = useLocation();
->>>>>>> 1a799c6a
   return (
     <>
       <div className="dark hidden h-full w-full flex-col overflow-x-hidden md:flex">
@@ -51,250 +43,16 @@
             transition={{ duration: 0.2 }}
             className="px-4"
           >
-<<<<<<< HEAD
-            <nav className="items-between flex h-full flex-col overflow-y-auto dark:scheme-dark">
-              <div className="flex items-center gap-3 border-b border-mineshaft-600 px-4 py-3.5 text-lg text-white">
-                <Lottie className="inline-block h-5 w-5 shrink-0" icon="note" />
-                PKI Manager
-              </div>
-              <div className="flex-1">
-                <Menu>
-                  <MenuGroup title="Resources">
-                    <Link
-                      to="/projects/cert-management/$projectId/policies"
-                      params={{
-                        projectId: currentProject.id
-                      }}
-                    >
-                      {({ isActive }) => (
-                        <MenuItem variant="project" isSelected={isActive}>
-                          <div className="mx-1 flex gap-2">
-                            <div className="w-6">
-                              <FontAwesomeIcon icon={faFileLines} />
-                            </div>
-                            Certificate Policies
-                          </div>
-                        </MenuItem>
-                      )}
-                    </Link>
-                    <Link
-                      to="/projects/cert-management/$projectId/certificates"
-                      params={{
-                        projectId: currentProject.id
-                      }}
-                    >
-                      {({ isActive }) => (
-                        <MenuItem variant="project" isSelected={isActive}>
-                          <div className="mx-1 flex gap-2">
-                            <div className="w-6">
-                              <FontAwesomeIcon icon={faCertificate} />
-                            </div>
-                            Certificates
-                          </div>
-                        </MenuItem>
-                      )}
-                    </Link>
-                    <Link
-                      to="/projects/cert-management/$projectId/certificate-authorities"
-                      params={{
-                        projectId: currentProject.id
-                      }}
-                    >
-                      {({ isActive }) => (
-                        <MenuItem variant="project" isSelected={isActive}>
-                          <div className="mx-1 flex gap-2">
-                            <div className="w-6">
-                              <FontAwesomeIcon icon={faStamp} />
-                            </div>
-                            Certificate Authorities
-                          </div>
-                        </MenuItem>
-                      )}
-                    </Link>
-                    <Link
-                      to="/projects/cert-management/$projectId/alerting"
-                      params={{
-                        projectId: currentProject.id
-                      }}
-                    >
-                      {({ isActive }) => (
-                        <MenuItem variant="project" isSelected={isActive}>
-                          <div className="mx-1 flex gap-2">
-                            <div className="w-6">
-                              <FontAwesomeIcon icon={faBell} />
-                            </div>
-                            Alerting
-                          </div>
-                        </MenuItem>
-                      )}
-                    </Link>
-                    <Link
-                      to="/projects/cert-management/$projectId/integrations"
-                      params={{
-                        projectId: currentProject.id
-                      }}
-                    >
-                      {({ isActive }) => (
-                        <MenuItem variant="project" isSelected={isActive}>
-                          <div className="mx-1 flex gap-2">
-                            <div className="w-6">
-                              <FontAwesomeIcon icon={faPuzzlePiece} />
-                            </div>
-                            Integrations
-                          </div>
-                        </MenuItem>
-                      )}
-                    </Link>
-                    <Link
-                      to="/projects/cert-management/$projectId/app-connections"
-                      params={{
-                        projectId: currentProject.id
-                      }}
-                    >
-                      {({ isActive }) => (
-                        <MenuItem variant="project" isSelected={isActive}>
-                          <div className="mx-1 flex gap-2">
-                            <div className="w-6">
-                              <FontAwesomeIcon icon={faPlug} />
-                            </div>
-                            App Connections
-                          </div>
-                        </MenuItem>
-                      )}
-                    </Link>
-                  </MenuGroup>
-                  {showLegacySection && (
-                    <MenuGroup title="Legacy">
-                      {(subscription.pkiLegacyTemplates || hasExistingSubscribers) && (
-                        <Link
-                          to="/projects/cert-management/$projectId/subscribers"
-                          params={{
-                            projectId: currentProject.id
-                          }}
-                        >
-                          {({ isActive }) => (
-                            <MenuItem isSelected={isActive} variant="project">
-                              <div className="mx-1 flex gap-2">
-                                <div className="w-6">
-                                  <FontAwesomeIcon icon={faSitemap} />
-                                </div>
-                                Subscribers
-                              </div>
-                            </MenuItem>
-                          )}
-                        </Link>
-                      )}
-                      {(subscription.pkiLegacyTemplates || hasExistingTemplates) && (
-                        <Link
-                          to="/projects/cert-management/$projectId/certificate-templates"
-                          params={{
-                            projectId: currentProject.id
-                          }}
-                        >
-                          {({ isActive }) => (
-                            <MenuItem isSelected={isActive} variant="project">
-                              <div className="mx-1 flex gap-2">
-                                <div className="w-6">
-                                  <FontAwesomeIcon icon={faFileLines} />
-                                </div>
-                                Certificate Templates
-                              </div>
-                            </MenuItem>
-                          )}
-                        </Link>
-                      )}
-                    </MenuGroup>
-                  )}
-                  <MenuGroup title="Others">
-                    <Link
-                      to="/projects/cert-management/$projectId/access-management"
-                      params={{
-                        projectId: currentProject.id
-                      }}
-                    >
-                      {({ isActive }) => (
-                        <MenuItem variant="project" isSelected={isActive}>
-                          <div className="mx-1 flex gap-2">
-                            <div className="w-6">
-                              <FontAwesomeIcon icon={faUsers} />
-                            </div>
-                            Project Access
-                          </div>
-                        </MenuItem>
-                      )}
-                    </Link>
-                    <Link
-                      to="/projects/cert-management/$projectId/audit-logs"
-                      params={{
-                        projectId: currentProject.id
-                      }}
-                    >
-                      {({ isActive }) => (
-                        <MenuItem variant="project" isSelected={isActive}>
-                          <div className="mx-1 flex gap-2">
-                            <div className="w-6">
-                              <FontAwesomeIcon icon={faBook} />
-                            </div>
-                            Audit Logs
-                          </div>
-                        </MenuItem>
-                      )}
-                    </Link>
-                    <Link
-                      to="/projects/cert-management/$projectId/settings"
-                      params={{
-                        projectId: currentProject.id
-                      }}
-                    >
-                      {({ isActive }) => (
-                        <MenuItem variant="project" isSelected={isActive}>
-                          <div className="mx-1 flex gap-2">
-                            <div className="w-6">
-                              <FontAwesomeIcon icon={faCog} />
-                            </div>
-                            Project Settings
-                          </div>
-                        </MenuItem>
-                      )}
-                    </Link>
-                  </MenuGroup>
-                </Menu>
-              </div>
-              <div>
-                <Menu>
-                  <Link to="/organization/projects">
-                    <MenuItem
-                      className="relative flex items-center gap-2 overflow-hidden text-sm text-mineshaft-400 hover:text-mineshaft-300"
-                      leftIcon={
-                        <div className="w-6">
-                          <FontAwesomeIcon className="mx-1 inline-block shrink-0" icon={faHome} />
-                        </div>
-                      }
-                    >
-                      Organization Home
-                    </MenuItem>
-=======
             <nav className="w-full">
               <Tabs value="selected">
                 <TabList className="border-b-0">
                   <Link
-                    to="/projects/cert-management/$projectId/subscribers"
+                    to="/projects/cert-management/$projectId/policies"
                     params={{
                       projectId: currentProject.id
                     }}
                   >
-                    {({ isActive }) => <Tab value={isActive ? "selected" : ""}>Subscribers</Tab>}
->>>>>>> 1a799c6a
-                  </Link>
-                  <Link
-                    to="/projects/cert-management/$projectId/certificate-templates"
-                    params={{
-                      projectId: currentProject.id
-                    }}
-                  >
-                    {({ isActive }) => (
-                      <Tab value={isActive ? "selected" : ""}>Certificate Templates</Tab>
-                    )}
+                    {({ isActive }) => <Tab value={isActive ? "selected" : ""}>Policies</Tab>}
                   </Link>
                   <Link
                     to="/projects/cert-management/$projectId/certificates"
@@ -352,6 +110,34 @@
                       <Tab value={isActive ? "selected" : ""}>App Connections</Tab>
                     )}
                   </Link>
+                  {showLegacySection && (
+                    <>
+                      {(subscription.pkiLegacyTemplates || hasExistingSubscribers) && (
+                        <Link
+                          to="/projects/cert-management/$projectId/subscribers"
+                          params={{
+                            projectId: currentProject.id
+                          }}
+                        >
+                          {({ isActive }) => (
+                            <Tab value={isActive ? "selected" : ""}>Subscribers (Legacy)</Tab>
+                          )}
+                        </Link>
+                      )}
+                      {(subscription.pkiLegacyTemplates || hasExistingTemplates) && (
+                        <Link
+                          to="/projects/cert-management/$projectId/certificate-templates"
+                          params={{
+                            projectId: currentProject.id
+                          }}
+                        >
+                          {({ isActive }) => (
+                            <Tab value={isActive ? "selected" : ""}>Certificate Templates (Legacy)</Tab>
+                          )}
+                        </Link>
+                      )}
+                    </>
+                  )}
                   <Link
                     to="/projects/cert-management/$projectId/access-management"
                     params={{
