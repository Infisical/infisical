import { useTranslation } from "react-i18next";
import {
  faBell,
  faBook,
  faCertificate,
  faCog,
  faFileLines,
  faHome,
  faLink,
  faMobile,
  faPlug,
  faSitemap,
  faStamp,
  faUsers
} from "@fortawesome/free-solid-svg-icons";
import { FontAwesomeIcon } from "@fortawesome/react-fontawesome";
import { Link, Outlet } from "@tanstack/react-router";
import { motion } from "framer-motion";

import { Lottie, Menu, MenuGroup, MenuItem } from "@app/components/v2";
import { useProject, useProjectPermission } from "@app/context";

import { AssumePrivilegeModeBanner } from "../ProjectLayout/components/AssumePrivilegeModeBanner";

export const PkiManagerLayout = () => {
  const { currentProject } = useProject();
  const { assumedPrivilegeDetails } = useProjectPermission();
  const { t } = useTranslation();

  return (
    <>
      <div className="dark hidden h-full w-full flex-col overflow-x-hidden md:flex">
        <div className="flex flex-grow flex-col overflow-y-hidden md:flex-row">
          <motion.div
            key="menu-project-items"
            initial={{ x: -150 }}
            animate={{ x: 0 }}
            exit={{ x: -150 }}
            transition={{ duration: 0.2 }}
            className="dark w-full border-r border-mineshaft-600 bg-gradient-to-tr from-mineshaft-700 via-mineshaft-800 to-mineshaft-900 md:w-60"
          >
            <nav className="items-between flex h-full flex-col overflow-y-auto dark:[color-scheme:dark]">
              <div className="flex items-center gap-3 border-b border-mineshaft-600 px-4 py-3.5 text-lg text-white">
                <Lottie className="inline-block h-5 w-5 shrink-0" icon="note" />
                PKI Manager
              </div>
              <div className="flex-1">
                <Menu>
                  <MenuGroup title="Resources">
                    <Link
                      to="/projects/cert-management/$projectId/subscribers"
                      params={{
                        projectId: currentProject.id
                      }}
                    >
                      {({ isActive }) => (
                        <MenuItem isSelected={isActive}>
                          <div className="mx-1 flex gap-2">
                            <div className="w-6">
                              <FontAwesomeIcon icon={faSitemap} />
                            </div>
                            Subscribers
                          </div>
                        </MenuItem>
                      )}
                    </Link>
                    <Link
                      to="/projects/cert-management/$projectId/certificate-templates"
                      params={{
                        projectId: currentProject.id
                      }}
                    >
                      {({ isActive }) => (
                        <MenuItem isSelected={isActive}>
                          <div className="mx-1 flex gap-2">
                            <div className="w-6">
                              <FontAwesomeIcon icon={faFileLines} />
                            </div>
                            Certificate Templates
                          </div>
                        </MenuItem>
                      )}
                    </Link>
                    <Link
                      to="/projects/cert-management/$projectId/certificates"
                      params={{
                        projectId: currentProject.id
                      }}
                    >
                      {({ isActive }) => (
                        <MenuItem isSelected={isActive}>
                          <div className="mx-1 flex gap-2">
                            <div className="w-6">
                              <FontAwesomeIcon icon={faCertificate} />
                            </div>
                            Certificates
                          </div>
                        </MenuItem>
                      )}
                    </Link>
                    <Link
                      to="/projects/cert-management/$projectId/certificate-authorities"
                      params={{
                        projectId: currentProject.id
                      }}
                    >
                      {({ isActive }) => (
                        <MenuItem isSelected={isActive}>
                          <div className="mx-1 flex gap-2">
                            <div className="w-6">
                              <FontAwesomeIcon icon={faStamp} />
                            </div>
                            Certificates Authority
                          </div>
                        </MenuItem>
                      )}
                    </Link>
                    <Link
                      to="/projects/cert-management/$projectId/alerting"
                      params={{
                        projectId: currentProject.id
                      }}
                    >
                      {({ isActive }) => (
                        <MenuItem isSelected={isActive}>
                          <div className="mx-1 flex gap-2">
                            <div className="w-6">
                              <FontAwesomeIcon icon={faBell} />
                            </div>
                            Alerting
                          </div>
                        </MenuItem>
                      )}
                    </Link>
                    <Link
<<<<<<< HEAD
                      to="/projects/cert-management/$projectId/integrations"
                      params={{
                        projectId: currentWorkspace.id
=======
                      to="/projects/cert-management/$projectId/app-connections"
                      params={{
                        projectId: currentProject.id
>>>>>>> d9fddb71
                      }}
                    >
                      {({ isActive }) => (
                        <MenuItem isSelected={isActive}>
                          <div className="mx-1 flex gap-2">
                            <div className="w-6">
<<<<<<< HEAD
                              <FontAwesomeIcon icon={faLink} />
                            </div>
                            Integrations
=======
                              <FontAwesomeIcon icon={faPlug} />
                            </div>
                            App Connections
>>>>>>> d9fddb71
                          </div>
                        </MenuItem>
                      )}
                    </Link>
                  </MenuGroup>
                  <MenuGroup title="Others">
                    <Link
                      to="/projects/cert-management/$projectId/access-management"
                      params={{
                        projectId: currentProject.id
                      }}
                    >
                      {({ isActive }) => (
                        <MenuItem isSelected={isActive}>
                          <div className="mx-1 flex gap-2">
                            <div className="w-6">
                              <FontAwesomeIcon icon={faUsers} />
                            </div>
                            Access Management
                          </div>
                        </MenuItem>
                      )}
                    </Link>
                    <Link
                      to="/projects/cert-management/$projectId/audit-logs"
                      params={{
                        projectId: currentProject.id
                      }}
                    >
                      {({ isActive }) => (
                        <MenuItem isSelected={isActive}>
                          <div className="mx-1 flex gap-2">
                            <div className="w-6">
                              <FontAwesomeIcon icon={faBook} />
                            </div>
                            Audit Logs
                          </div>
                        </MenuItem>
                      )}
                    </Link>
                    <Link
                      to="/projects/cert-management/$projectId/settings"
                      params={{
                        projectId: currentProject.id
                      }}
                    >
                      {({ isActive }) => (
                        <MenuItem isSelected={isActive}>
                          <div className="mx-1 flex gap-2">
                            <div className="w-6">
                              <FontAwesomeIcon icon={faCog} />
                            </div>
                            Settings
                          </div>
                        </MenuItem>
                      )}
                    </Link>
                  </MenuGroup>
                </Menu>
              </div>
              <div>
                <Menu>
                  <Link to="/organization/projects">
                    <MenuItem
                      className="relative flex items-center gap-2 overflow-hidden text-sm text-mineshaft-400 hover:text-mineshaft-300"
                      leftIcon={
                        <div className="w-6">
                          <FontAwesomeIcon className="mx-1 inline-block shrink-0" icon={faHome} />
                        </div>
                      }
                    >
                      Organization Home
                    </MenuItem>
                  </Link>
                </Menu>
              </div>
            </nav>
          </motion.div>
          <div className="flex-1 overflow-y-auto overflow-x-hidden bg-bunker-800 p-4 pt-8">
            {assumedPrivilegeDetails && <AssumePrivilegeModeBanner />}
            <Outlet />
          </div>
        </div>
      </div>
      <div className="z-[200] flex h-screen w-screen flex-col items-center justify-center bg-bunker-800 md:hidden">
        <FontAwesomeIcon icon={faMobile} className="mb-8 text-7xl text-gray-300" />
        <p className="max-w-sm px-6 text-center text-lg text-gray-200">
          {` ${t("common.no-mobile")} `}
        </p>
      </div>
    </>
  );
};<|MERGE_RESOLUTION|>--- conflicted
+++ resolved
@@ -6,9 +6,9 @@
   faCog,
   faFileLines,
   faHome,
-  faLink,
   faMobile,
   faPlug,
+  faPuzzlePiece,
   faSitemap,
   faStamp,
   faUsers
@@ -133,30 +133,35 @@
                       )}
                     </Link>
                     <Link
-<<<<<<< HEAD
                       to="/projects/cert-management/$projectId/integrations"
                       params={{
-                        projectId: currentWorkspace.id
-=======
+                        projectId: currentProject.id
+                      }}
+                    >
+                      {({ isActive }) => (
+                        <MenuItem isSelected={isActive}>
+                          <div className="mx-1 flex gap-2">
+                            <div className="w-6">
+                              <FontAwesomeIcon icon={faPuzzlePiece} />
+                            </div>
+                            Integrations
+                          </div>
+                        </MenuItem>
+                      )}
+                    </Link>
+                    <Link
                       to="/projects/cert-management/$projectId/app-connections"
                       params={{
                         projectId: currentProject.id
->>>>>>> d9fddb71
-                      }}
-                    >
-                      {({ isActive }) => (
-                        <MenuItem isSelected={isActive}>
-                          <div className="mx-1 flex gap-2">
-                            <div className="w-6">
-<<<<<<< HEAD
-                              <FontAwesomeIcon icon={faLink} />
-                            </div>
-                            Integrations
-=======
+                      }}
+                    >
+                      {({ isActive }) => (
+                        <MenuItem isSelected={isActive}>
+                          <div className="mx-1 flex gap-2">
+                            <div className="w-6">
                               <FontAwesomeIcon icon={faPlug} />
                             </div>
                             App Connections
->>>>>>> d9fddb71
                           </div>
                         </MenuItem>
                       )}
