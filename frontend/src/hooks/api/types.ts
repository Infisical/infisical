import { PureAbility } from "@casl/ability";
import { ZodIssue } from "zod";

export type { TAccessApprovalPolicy } from "./accessApproval/types";
export type { TAuditLogStream } from "./auditLogStreams/types";
export type { GetAuthTokenAPI } from "./auth/types";
export type { IncidentContact } from "./incidentContacts/types";
export type { IntegrationAuth } from "./integrationAuth/types";
export type { TCloudIntegration, TIntegration } from "./integrations/types";
export type { UserWsKeyPair } from "./keys/types";
export type { Organization } from "./organization/types";
export type { TSecretApprovalPolicy } from "./secretApproval/types";
export type {
  TGetSecretApprovalRequestDetails,
  TSecretApprovalRequest,
  TSecretApprovalSecChange
} from "./secretApprovalRequest/types";
export { ApprovalStatus, CommitType } from "./secretApprovalRequest/types";
export type { TSecretFolder } from "./secretFolders/types";
export type { TImportedSecrets, TSecretImport } from "./secretImports/types";
export type {
  TGetSecretRotationProviders,
  TSecretRotationProviderList,
  TSecretRotationProviderTemplate
} from "./secretRotation/types";
export * from "./secrets/types";
export type { CreateServiceTokenDTO, ServiceToken } from "./serviceTokens/types";
export type { SubscriptionPlan } from "./subscriptions/types";
export type { WsTag } from "./tags/types";
export type { AddUserToWsDTOE2EE, OrgUser, TWorkspaceUser, User, UserEnc } from "./users/types";
export type { TWebhook } from "./webhooks/types";
export type {
  CreateEnvironmentDTO,
  CreateWorkspaceDTO,
  DeleteEnvironmentDTO,
  DeleteWorkspaceDTO,
  RenameWorkspaceDTO,
  ToggleAutoCapitalizationDTO,
  UpdateEnvironmentDTO,
  Workspace,
  WorkspaceEnv,
  WorkspaceTag
} from "./workspace/types";

export enum ApiErrorTypes {
  ValidationError = "ValidationFailure",
  BadRequestError = "BadRequest",
  UnauthorizedError = "UnauthorizedError",
  ForbiddenError = "PermissionDenied"
}

export type TApiErrors =
  | {
      requestId: string;
      error: ApiErrorTypes.ValidationError;
      message: ZodIssue[];
      statusCode: 401;
    }
  | {
      error: ApiErrorTypes.ForbiddenError;
      message: string;
      details: PureAbility["rules"];
      statusCode: 403;
    }
<<<<<<< HEAD
  | { requestId: string; error: ApiErrorTypes.ForbiddenError; message: string; statusCode: 403 }
  | { requestId: string; error: ApiErrorTypes.UnauthorizedError; message: string; statusCode: 401 }
=======
>>>>>>> d7b494c6
  | {
      requestId: string;
      statusCode: 400;
      message: string;
      error: ApiErrorTypes.BadRequestError;
    };<|MERGE_RESOLUTION|>--- conflicted
+++ resolved
@@ -57,16 +57,18 @@
       statusCode: 401;
     }
   | {
+      requestId: string;
+      error: ApiErrorTypes.UnauthorizedError;
+      message: string;
+      statusCode: 401;
+    }
+  | {
+      requestId: string;
       error: ApiErrorTypes.ForbiddenError;
       message: string;
       details: PureAbility["rules"];
       statusCode: 403;
     }
-<<<<<<< HEAD
-  | { requestId: string; error: ApiErrorTypes.ForbiddenError; message: string; statusCode: 403 }
-  | { requestId: string; error: ApiErrorTypes.UnauthorizedError; message: string; statusCode: 401 }
-=======
->>>>>>> d7b494c6
   | {
       requestId: string;
       statusCode: 400;
