export enum SecretSync {
  AWSParameterStore = "aws-parameter-store",
  AWSSecretsManager = "aws-secrets-manager",
  GitHub = "github",
  GCPSecretManager = "gcp-secret-manager",
  AzureKeyVault = "azure-key-vault",
  AzureAppConfiguration = "azure-app-configuration",
  AzureDevOps = "azure-devops",
  Databricks = "databricks",
  Humanitec = "humanitec",
  TerraformCloud = "terraform-cloud",
  Camunda = "camunda",
  Vercel = "vercel",
  Windmill = "windmill",
  HCVault = "hashicorp-vault",
  TeamCity = "teamcity",
  OCIVault = "oci-vault",
  OnePass = "1password",
<<<<<<< HEAD
  Heroku = "heroku"
=======
  Render = "render",
  Flyio = "flyio"
>>>>>>> f385386a
}

export enum SecretSyncStatus {
  Pending = "pending",
  Running = "running",
  Succeeded = "succeeded",
  Failed = "failed"
}

export enum SecretSyncInitialSyncBehavior {
  OverwriteDestination = "overwrite-destination",
  ImportPrioritizeSource = "import-prioritize-source",
  ImportPrioritizeDestination = "import-prioritize-destination"
}

export enum SecretSyncImportBehavior {
  PrioritizeSource = "prioritize-source",
  PrioritizeDestination = "prioritize-destination"
}<|MERGE_RESOLUTION|>--- conflicted
+++ resolved
@@ -16,12 +16,9 @@
   TeamCity = "teamcity",
   OCIVault = "oci-vault",
   OnePass = "1password",
-<<<<<<< HEAD
-  Heroku = "heroku"
-=======
+  Heroku = "heroku",
   Render = "render",
   Flyio = "flyio"
->>>>>>> f385386a
 }
 
 export enum SecretSyncStatus {
