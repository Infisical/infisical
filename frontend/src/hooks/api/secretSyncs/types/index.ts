import { SecretSync, SecretSyncImportBehavior } from "@app/hooks/api/secretSyncs";
import { DiscriminativePick } from "@app/types";

import { TRenderSync } from "../render-sync";
import { TOnePassSync } from "./1password-sync";
import { TAwsParameterStoreSync } from "./aws-parameter-store-sync";
import { TAwsSecretsManagerSync } from "./aws-secrets-manager-sync";
import { TAzureAppConfigurationSync } from "./azure-app-configuration-sync";
import { TAzureDevOpsSync } from "./azure-devops-sync";
import { TAzureKeyVaultSync } from "./azure-key-vault-sync";
import { TCamundaSync } from "./camunda-sync";
import { TCloudflarePagesSync } from "./cloudflare-pages-sync";
import { TCloudflareWorkersSync } from "./cloudflare-workers-sync";
import { TDatabricksSync } from "./databricks-sync";
import { TFlyioSync } from "./flyio-sync";
import { TGcpSync } from "./gcp-sync";
import { TGitHubSync } from "./github-sync";
import { TGitLabSync } from "./gitlab-sync";
import { THCVaultSync } from "./hc-vault-sync";
import { THerokuSync } from "./heroku-sync";
import { THumanitecSync } from "./humanitec-sync";
import { TOCIVaultSync } from "./oci-vault-sync";
import { TRailwaySync } from "./railway-sync";
import { TTeamCitySync } from "./teamcity-sync";
import { TTerraformCloudSync } from "./terraform-cloud-sync";
import { TVercelSync } from "./vercel-sync";
import { TWindmillSync } from "./windmill-sync";
import { TZabbixSync } from "./zabbix-sync";

export type TSecretSyncOption = {
  name: string;
  destination: SecretSync;
  canImportSecrets: boolean;
  enterprise?: boolean;
};

export type TSecretSync =
  | TAwsParameterStoreSync
  | TAwsSecretsManagerSync
  | TGitHubSync
  | TGcpSync
  | TAzureKeyVaultSync
  | TAzureAppConfigurationSync
  | TAzureDevOpsSync
  | TDatabricksSync
  | THumanitecSync
  | TTerraformCloudSync
  | TCamundaSync
  | TVercelSync
  | TWindmillSync
  | THCVaultSync
  | TTeamCitySync
  | TOCIVaultSync
  | TOnePassSync
  | THerokuSync
  | TRenderSync
  | TFlyioSync
  | TGitLabSync
  | TCloudflarePagesSync
<<<<<<< HEAD
  | TCloudflareWorkersSync
  | TZabbixSync;
=======
  | TZabbixSync
  | TRailwaySync;
>>>>>>> 6d91297c

export type TListSecretSyncs = { secretSyncs: TSecretSync[] };

export type TListSecretSyncOptions = { secretSyncOptions: TSecretSyncOption[] };
export type TSecretSyncResponse = { secretSync: TSecretSync };

export type TCreateSecretSyncDTO = DiscriminativePick<
  TSecretSync,
  | "name"
  | "destinationConfig"
  | "description"
  | "connectionId"
  | "syncOptions"
  | "destination"
  | "isAutoSyncEnabled"
> & { environment: string; secretPath: string; projectId: string };

export type TUpdateSecretSyncDTO = Partial<
  Omit<TCreateSecretSyncDTO, "destination" | "projectId">
> & {
  destination: SecretSync;
  syncId: string;
  projectId: string;
};

export type TDeleteSecretSyncDTO = {
  destination: SecretSync;
  syncId: string;
  removeSecrets: boolean;
  projectId: string;
};

export type TTriggerSecretSyncSyncSecretsDTO = {
  destination: SecretSync;
  syncId: string;
  projectId: string;
};

export type TTriggerSecretSyncImportSecretsDTO = {
  destination: SecretSync;
  syncId: string;
  importBehavior: SecretSyncImportBehavior;
  projectId: string;
};

export type TTriggerSecretSyncRemoveSecretsDTO = {
  destination: SecretSync;
  syncId: string;
  projectId: string;
};<|MERGE_RESOLUTION|>--- conflicted
+++ resolved
@@ -57,13 +57,9 @@
   | TFlyioSync
   | TGitLabSync
   | TCloudflarePagesSync
-<<<<<<< HEAD
   | TCloudflareWorkersSync
-  | TZabbixSync;
-=======
   | TZabbixSync
   | TRailwaySync;
->>>>>>> 6d91297c
 
 export type TListSecretSyncs = { secretSyncs: TSecretSync[] };
 
