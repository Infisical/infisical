--- conflicted
+++ resolved
@@ -47,12 +47,9 @@
   | TTeamCitySync
   | TOCIVaultSync
   | TOnePassSync
-<<<<<<< HEAD
-  | THerokuSync;
-=======
+  | THerokuSync
   | TRenderSync
   | TFlyioSync;
->>>>>>> f385386a
 
 export type TListSecretSyncs = { secretSyncs: TSecretSync[] };
 
