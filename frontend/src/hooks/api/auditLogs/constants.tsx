--- conflicted
+++ resolved
@@ -191,7 +191,6 @@
   [EventType.GET_IDENTITY_LDAP_AUTH]: "Retrieved LDAP Auth for identity",
   [EventType.REVOKE_IDENTITY_LDAP_AUTH]: "Revoked LDAP Auth for identity",
 
-<<<<<<< HEAD
   [EventType.SECRET_SCANNING_DATA_SOURCE_LIST]: "List Secret Scanning Data Sources",
   [EventType.SECRET_SCANNING_DATA_SOURCE_CREATE]: "Create Secret Scanning Data Source",
   [EventType.SECRET_SCANNING_DATA_SOURCE_UPDATE]: "Update Secret Scanning Data Source",
@@ -204,8 +203,8 @@
   [EventType.SECRET_SCANNING_FINDING_LIST]: "List Secret Scanning Findings",
   [EventType.SECRET_SCANNING_FINDING_UPDATE]: "Update Secret Scanning Finding Status",
   [EventType.SECRET_SCANNING_CONFIG_GET]: "Get Secret Scanning Configuration",
-  [EventType.SECRET_SCANNING_CONFIG_UPDATE]: "Update Secret Scanning Configuration"
-=======
+  [EventType.SECRET_SCANNING_CONFIG_UPDATE]: "Update Secret Scanning Configuration",
+
   [EventType.CREATE_PKI_SUBSCRIBER]: "Create PKI subscriber",
   [EventType.UPDATE_PKI_SUBSCRIBER]: "Update PKI subscriber",
   [EventType.DELETE_PKI_SUBSCRIBER]: "Delete PKI subscriber",
@@ -219,7 +218,6 @@
   [EventType.CREATE_PROJECT]: "Create Project",
   [EventType.UPDATE_PROJECT]: "Update Project",
   [EventType.DELETE_PROJECT]: "Delete Project"
->>>>>>> 739ef8e0
 };
 
 export const userAgentTypeToNameMap: { [K in UserAgentType]: string } = {
