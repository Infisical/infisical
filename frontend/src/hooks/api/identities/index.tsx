--- conflicted
+++ resolved
@@ -1,60 +1,4 @@
 export { identityAuthToNameMap } from "./constants";
 export { IdentityAuthMethod } from "./enums";
-<<<<<<< HEAD
-export {
-  useAddIdentityAwsAuth,
-  useAddIdentityAzureAuth,
-  useAddIdentityGcpAuth,
-  useAddIdentityJwtAuth,
-  useAddIdentityKubernetesAuth,
-  useAddIdentityOciAuth,
-  useAddIdentityOidcAuth,
-  useAddIdentityTokenAuth,
-  useAddIdentityUniversalAuth,
-  useCreateIdentity,
-  useCreateIdentityUniversalAuthClientSecret,
-  useCreateTokenIdentityTokenAuth,
-  useDeleteIdentity,
-  useDeleteIdentityAwsAuth,
-  useDeleteIdentityAzureAuth,
-  useDeleteIdentityGcpAuth,
-  useDeleteIdentityJwtAuth,
-  useDeleteIdentityKubernetesAuth,
-  useDeleteIdentityOciAuth,
-  useDeleteIdentityOidcAuth,
-  useDeleteIdentityTokenAuth,
-  useDeleteIdentityUniversalAuth,
-  useRevokeIdentityTokenAuthToken,
-  useRevokeIdentityUniversalAuthClientSecret,
-  useUpdateIdentity,
-  useUpdateIdentityAwsAuth,
-  useUpdateIdentityAzureAuth,
-  useUpdateIdentityGcpAuth,
-  useUpdateIdentityJwtAuth,
-  useUpdateIdentityKubernetesAuth,
-  useUpdateIdentityOciAuth,
-  useUpdateIdentityOidcAuth,
-  useUpdateIdentityTokenAuth,
-  useUpdateIdentityTokenAuthToken,
-  useUpdateIdentityUniversalAuth
-} from "./mutations";
-export {
-  useGetIdentityAwsAuth,
-  useGetIdentityAzureAuth,
-  useGetIdentityById,
-  useGetIdentityGcpAuth,
-  useGetIdentityJwtAuth,
-  useGetIdentityKubernetesAuth,
-  useGetIdentityOciAuth,
-  useGetIdentityOidcAuth,
-  useGetIdentityProjectMemberships,
-  useGetIdentityTokenAuth,
-  useGetIdentityTokensTokenAuth,
-  useGetIdentityUniversalAuth,
-  useGetIdentityUniversalAuthClientSecrets,
-  useSearchIdentities
-} from "./queries";
-=======
 export * from "./mutations";
-export * from "./queries";
->>>>>>> 8dfc0cfb
+export * from "./queries";