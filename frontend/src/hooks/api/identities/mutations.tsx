--- conflicted
+++ resolved
@@ -9,11 +9,8 @@
   AddIdentityAzureAuthDTO,
   AddIdentityGcpAuthDTO,
   AddIdentityKubernetesAuthDTO,
-<<<<<<< HEAD
   AddIdentityOidcAuthDTO,
-=======
   AddIdentityTokenAuthDTO,
->>>>>>> ebbccdb8
   AddIdentityUniversalAuthDTO,
   ClientSecretData,
   CreateIdentityDTO,
@@ -29,17 +26,15 @@
   DeleteIdentityTokenAuthDTO,
   DeleteIdentityUniversalAuthClientSecretDTO,
   DeleteIdentityUniversalAuthDTO,
+  DeleteIdentityOidcAuthDTO,
   Identity,
   IdentityAccessToken,
   IdentityAwsAuth,
   IdentityAzureAuth,
   IdentityGcpAuth,
   IdentityKubernetesAuth,
-<<<<<<< HEAD
   IdentityOidcAuth,
-=======
   IdentityTokenAuth,
->>>>>>> ebbccdb8
   IdentityUniversalAuth,
   RevokeTokenDTO,
   RevokeTokenRes,
@@ -48,14 +43,10 @@
   UpdateIdentityDTO,
   UpdateIdentityGcpAuthDTO,
   UpdateIdentityKubernetesAuthDTO,
-<<<<<<< HEAD
   UpdateIdentityOidcAuthDTO,
-  UpdateIdentityUniversalAuthDTO
-=======
+  UpdateIdentityUniversalAuthDTO,
   UpdateIdentityTokenAuthDTO,
-  UpdateIdentityUniversalAuthDTO,
   UpdateTokenIdentityTokenAuthDTO
->>>>>>> ebbccdb8
 } from "./types";
 
 export const useCreateIdentity = () => {
@@ -458,8 +449,10 @@
 
       return identityOidcAuth;
     },
-    onSuccess: (_, { organizationId }) => {
-      queryClient.invalidateQueries(organizationKeys.getOrgIdentityMemberships(organizationId));
+    onSuccess: (_, { identityId, organizationId }) => {
+      queryClient.invalidateQueries(organizationKeys.getOrgIdentityMemberships(organizationId));
+      queryClient.invalidateQueries(identitiesKeys.getIdentityById(identityId));
+      queryClient.invalidateQueries(identitiesKeys.getIdentityOidcAuth(identityId));
     }
   });
 };
@@ -500,8 +493,27 @@
 
       return identityOidcAuth;
     },
-    onSuccess: (_, { organizationId }) => {
-      queryClient.invalidateQueries(organizationKeys.getOrgIdentityMemberships(organizationId));
+    onSuccess: (_, { identityId, organizationId }) => {
+      queryClient.invalidateQueries(organizationKeys.getOrgIdentityMemberships(organizationId));
+      queryClient.invalidateQueries(identitiesKeys.getIdentityById(identityId));
+      queryClient.invalidateQueries(identitiesKeys.getIdentityOidcAuth(identityId));
+    }
+  });
+};
+
+export const useDeleteIdentityOidcAuth = () => {
+  const queryClient = useQueryClient();
+  return useMutation<IdentityTokenAuth, {}, DeleteIdentityOidcAuthDTO>({
+    mutationFn: async ({ identityId }) => {
+      const {
+        data: { identityOidcAuth }
+      } = await apiRequest.delete(`/api/v1/auth/oidc-auth/identities/${identityId}`);
+      return identityOidcAuth;
+    },
+    onSuccess: (_, { organizationId, identityId }) => {
+      queryClient.invalidateQueries(organizationKeys.getOrgIdentityMemberships(organizationId));
+      queryClient.invalidateQueries(identitiesKeys.getIdentityById(identityId));
+      queryClient.invalidateQueries(identitiesKeys.getIdentityOidcAuth(identityId));
     }
   });
 };
