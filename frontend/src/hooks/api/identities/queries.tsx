--- conflicted
+++ resolved
@@ -2,28 +2,15 @@
 
 import { apiRequest } from "@app/config/request";
 
-<<<<<<< HEAD
-import {
-  ClientSecretData,
-  IdentityAwsIamAuth,
-  IdentityGcpAuth,
-  IdentityUniversalAuth
-} from "./types";
-=======
-import { ClientSecretData, IdentityAwsAuth, IdentityUniversalAuth } from "./types";
->>>>>>> b4a2123f
+import { ClientSecretData, IdentityAwsAuth, IdentityGcpAuth, IdentityUniversalAuth } from "./types";
 
 export const identitiesKeys = {
   getIdentityUniversalAuth: (identityId: string) =>
     [{ identityId }, "identity-universal-auth"] as const,
   getIdentityUniversalAuthClientSecrets: (identityId: string) =>
     [{ identityId }, "identity-universal-auth-client-secrets"] as const,
-<<<<<<< HEAD
   getIdentityGcpAuth: (identityId: string) => [{ identityId }, "identity-gcp-auth"] as const,
-  getIdentityAwsIamAuth: (identityId: string) => [{ identityId }, "identity-aws-iam-auth"] as const
-=======
   getIdentityAwsAuth: (identityId: string) => [{ identityId }, "identity-aws-auth"] as const
->>>>>>> b4a2123f
 };
 
 export const useGetIdentityUniversalAuth = (identityId: string) => {
@@ -56,7 +43,6 @@
   });
 };
 
-<<<<<<< HEAD
 export const useGetIdentityGcpAuth = (identityId: string) => {
   return useQuery({
     enabled: Boolean(identityId),
@@ -72,10 +58,7 @@
   });
 };
 
-export const useGetIdentityAwsIamAuth = (identityId: string) => {
-=======
 export const useGetIdentityAwsAuth = (identityId: string) => {
->>>>>>> b4a2123f
   return useQuery({
     enabled: Boolean(identityId),
     queryKey: identitiesKeys.getIdentityAwsAuth(identityId),
