--- conflicted
+++ resolved
@@ -2,9 +2,6 @@
 
 export const identityAuthToNameMap: { [I in IdentityAuthMethod]: string } = {
   [IdentityAuthMethod.UNIVERSAL_AUTH]: "Universal Auth",
-<<<<<<< HEAD
-  [IdentityAuthMethod.GCP_IAM_AUTH]: "GCP IAM Auth"
-=======
+  [IdentityAuthMethod.GCP_IAM_AUTH]: "GCP IAM Auth",
   [IdentityAuthMethod.AWS_IAM_AUTH]: "AWS IAM Auth"
->>>>>>> d200405c
 };