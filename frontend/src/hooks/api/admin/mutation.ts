import { useMutation, useQueryClient } from "@tanstack/react-query";

import { apiRequest } from "@app/config/request";
import { Organization } from "@app/hooks/api/organization/types";

import { organizationKeys } from "../organization/queries";
import { User } from "../users/types";
import { adminQueryKeys, adminStandaloneKeys } from "./queries";
import {
  RootKeyEncryptionStrategy,
  TCreateAdminUserDTO,
  TCreateOrganizationDTO,
  TInvalidateCacheDTO,
  TResendOrgInviteDTO,
  TServerConfig,
  TUpdateServerConfigDTO,
  TUsageReportResponse
} from "./types";

export const useCreateAdminUser = () => {
  const queryClient = useQueryClient();

  return useMutation<
    { user: User; token: string; organization: { id: string } },
    object,
    TCreateAdminUserDTO
  >({
    mutationFn: async (opt) => {
      const { data } = await apiRequest.post("/api/v1/admin/signup", opt);
      return data;
    },
    onSuccess: () => {
      queryClient.invalidateQueries({ queryKey: adminQueryKeys.serverConfig() });
    }
  });
};

export const useUpdateServerConfig = () => {
  const queryClient = useQueryClient();

  return useMutation<TServerConfig, object, TUpdateServerConfigDTO>({
    mutationFn: async (opt) => {
      const { data } = await apiRequest.patch<{ config: TServerConfig }>(
        "/api/v1/admin/config",
        opt
      );
      return data.config;
    },
    onSuccess: (data) => {
      queryClient.setQueryData(adminQueryKeys.serverConfig(), data);
      queryClient.invalidateQueries({ queryKey: adminQueryKeys.getAdminIntegrationsConfig() });
      queryClient.invalidateQueries({ queryKey: adminQueryKeys.serverConfig() });
      queryClient.invalidateQueries({ queryKey: organizationKeys.getUserOrganizations });
    }
  });
};

export const useAdminDeleteUser = () => {
  const queryClient = useQueryClient();
  return useMutation({
    mutationFn: async (userId: string) => {
      await apiRequest.delete(`/api/v1/admin/user-management/users/${userId}`);

      return {};
    },
    onSuccess: () => {
      queryClient.invalidateQueries({
        queryKey: [adminStandaloneKeys.getUsers]
      });
      queryClient.invalidateQueries({ queryKey: adminStandaloneKeys.getOrganizations });
    }
  });
};

export const useAdminBulkDeleteUsers = () => {
  const queryClient = useQueryClient();
  return useMutation({
    mutationFn: async (userIds: string[]) => {
      await apiRequest.delete("/api/v1/admin/user-management/users", {
        data: { userIds }
      });

      return {};
    },
    onSuccess: () => {
      queryClient.invalidateQueries({
        queryKey: [adminStandaloneKeys.getUsers]
      });
      queryClient.invalidateQueries({ queryKey: adminStandaloneKeys.getOrganizations });
    }
  });
};

export const useAdminDeleteOrganizationMembership = () => {
  const queryClient = useQueryClient();
  return useMutation<object, object, { organizationId: string; membershipId: string }>({
    mutationFn: async ({ organizationId, membershipId }) => {
      await apiRequest.delete(
        `/api/v1/admin/organization-management/organizations/${organizationId}/memberships/${membershipId}`
      );

      return {};
    },
    onSuccess: () => {
      queryClient.invalidateQueries({
        queryKey: [adminStandaloneKeys.getOrganizations]
      });
    }
  });
};

export const useAdminDeleteOrganization = () => {
  const queryClient = useQueryClient();
  return useMutation({
    mutationFn: async (organizationId: string) => {
      await apiRequest.delete(
        `/api/v1/admin/organization-management/organizations/${organizationId}`
      );
    },
    onSuccess: () => {
      queryClient.invalidateQueries({
        queryKey: [adminStandaloneKeys.getOrganizations]
      });
    }
  });
};

export const useAdminRemoveIdentitySuperAdminAccess = () => {
  const queryClient = useQueryClient();
  return useMutation({
    mutationFn: async (identityId: string) => {
      await apiRequest.delete(
        `/api/v1/admin/identity-management/identities/${identityId}/super-admin-access`
      );

      return {};
    },
    onSuccess: () => {
      queryClient.invalidateQueries({
        queryKey: [adminStandaloneKeys.getIdentities]
      });
    }
  });
};

export const useRemoveUserServerAdminAccess = () => {
  const queryClient = useQueryClient();
  return useMutation({
    mutationFn: async (userId: string) => {
      await apiRequest.delete(`/api/v1/admin/user-management/users/${userId}/admin-access`);

      return {};
    },
    onSuccess: () => {
      queryClient.invalidateQueries({
        queryKey: [adminStandaloneKeys.getUsers]
      });
    }
  });
};

export const useAdminGrantServerAdminAccess = () => {
  const queryClient = useQueryClient();
  return useMutation({
    mutationFn: async (userId: string) => {
      await apiRequest.patch(`/api/v1/admin/user-management/users/${userId}/admin-access`);
      return {};
    },
    onSuccess: () => {
      queryClient.invalidateQueries({
        queryKey: [adminStandaloneKeys.getUsers]
      });
    }
  });
};

export const useUpdateServerEncryptionStrategy = () => {
  const queryClient = useQueryClient();
  return useMutation({
    mutationFn: async (strategy: RootKeyEncryptionStrategy) => {
      await apiRequest.patch("/api/v1/admin/encryption-strategies", { strategy });
    },
    onSuccess: () => {
      queryClient.invalidateQueries({ queryKey: adminQueryKeys.getServerEncryptionStrategies() });
    }
  });
};

export const useInvalidateCache = () => {
  const queryClient = useQueryClient();
  return useMutation<void, object, TInvalidateCacheDTO>({
    mutationFn: async (dto) => {
      await apiRequest.post("/api/v1/admin/invalidate-cache", dto);
    },
    onSuccess: () => {
      queryClient.invalidateQueries({ queryKey: adminQueryKeys.getInvalidateCache() });
    }
  });
};

<<<<<<< HEAD
export const useGenerateUsageReport = () => {
  return useMutation<TUsageReportResponse, object, void>({
    mutationFn: async () => {
      const { data } = await apiRequest.post<TUsageReportResponse>(
        "/api/v1/admin/usage-report/generate"
      );
      return data;
=======
export const useServerAdminCreateOrganization = () => {
  const queryClient = useQueryClient();

  return useMutation({
    mutationFn: async (opt: TCreateOrganizationDTO) => {
      const { data } = await apiRequest.post<{ organization: Organization }>(
        "/api/v1/admin/organization-management/organizations",
        opt
      );
      return data;
    },
    onSuccess: () => {
      queryClient.invalidateQueries({ queryKey: adminQueryKeys.getOrganizations() });
    }
  });
};

export const useServerAdminResendOrgInvite = () => {
  return useMutation({
    mutationFn: async ({ organizationId, membershipId }: TResendOrgInviteDTO) => {
      await apiRequest.post(
        `/api/v1/admin/organization-management/organizations/${organizationId}/memberships/${membershipId}/resend-invite`
      );
    }
  });
};

export const useServerAdminAccessOrg = () => {
  const queryClient = useQueryClient();

  return useMutation({
    mutationFn: async (orgId: string) => {
      const { data } = await apiRequest.post(
        `/api/v1/admin/organization-management/organizations/${orgId}/access`
      );
      return data;
    },
    onSuccess: () => {
      queryClient.invalidateQueries({ queryKey: organizationKeys.getUserOrganizations });
      queryClient.invalidateQueries({ queryKey: adminQueryKeys.getOrganizations() });
>>>>>>> 735ddc11
    }
  });
};<|MERGE_RESOLUTION|>--- conflicted
+++ resolved
@@ -198,7 +198,50 @@
   });
 };
 
-<<<<<<< HEAD
+export const useServerAdminCreateOrganization = () => {
+  const queryClient = useQueryClient();
+
+  return useMutation({
+    mutationFn: async (opt: TCreateOrganizationDTO) => {
+      const { data } = await apiRequest.post<{ organization: Organization }>(
+        "/api/v1/admin/organization-management/organizations",
+        opt
+      );
+      return data;
+    },
+    onSuccess: () => {
+      queryClient.invalidateQueries({ queryKey: adminQueryKeys.getOrganizations() });
+    }
+  });
+};
+
+export const useServerAdminResendOrgInvite = () => {
+  return useMutation({
+    mutationFn: async ({ organizationId, membershipId }: TResendOrgInviteDTO) => {
+      await apiRequest.post(
+        `/api/v1/admin/organization-management/organizations/${organizationId}/memberships/${membershipId}/resend-invite`
+      );
+    }
+  });
+};
+
+export const useServerAdminAccessOrg = () => {
+  const queryClient = useQueryClient();
+
+  return useMutation({
+    mutationFn: async (orgId: string) => {
+      const { data } = await apiRequest.post(
+        `/api/v1/admin/organization-management/organizations/${orgId}/access`
+      );
+      return data;
+    },
+    onSuccess: () => {
+      queryClient.invalidateQueries({ queryKey: organizationKeys.getUserOrganizations });
+      queryClient.invalidateQueries({ queryKey: adminQueryKeys.getOrganizations() });
+    }
+  });
+};
+
 export const useGenerateUsageReport = () => {
   return useMutation<TUsageReportResponse, object, void>({
     mutationFn: async () => {
@@ -206,48 +249,6 @@
         "/api/v1/admin/usage-report/generate"
       );
       return data;
-=======
-export const useServerAdminCreateOrganization = () => {
-  const queryClient = useQueryClient();
-
-  return useMutation({
-    mutationFn: async (opt: TCreateOrganizationDTO) => {
-      const { data } = await apiRequest.post<{ organization: Organization }>(
-        "/api/v1/admin/organization-management/organizations",
-        opt
-      );
-      return data;
-    },
-    onSuccess: () => {
-      queryClient.invalidateQueries({ queryKey: adminQueryKeys.getOrganizations() });
-    }
-  });
-};
-
-export const useServerAdminResendOrgInvite = () => {
-  return useMutation({
-    mutationFn: async ({ organizationId, membershipId }: TResendOrgInviteDTO) => {
-      await apiRequest.post(
-        `/api/v1/admin/organization-management/organizations/${organizationId}/memberships/${membershipId}/resend-invite`
-      );
-    }
-  });
-};
-
-export const useServerAdminAccessOrg = () => {
-  const queryClient = useQueryClient();
-
-  return useMutation({
-    mutationFn: async (orgId: string) => {
-      const { data } = await apiRequest.post(
-        `/api/v1/admin/organization-management/organizations/${orgId}/access`
-      );
-      return data;
-    },
-    onSuccess: () => {
-      queryClient.invalidateQueries({ queryKey: organizationKeys.getUserOrganizations });
-      queryClient.invalidateQueries({ queryKey: adminQueryKeys.getOrganizations() });
->>>>>>> 735ddc11
     }
   });
 };