--- conflicted
+++ resolved
@@ -1,27 +1,4 @@
 export {
-<<<<<<< HEAD
-    useAddOrgPmtMethod,
-    useAddOrgTaxId,
-    useCreateCustomerPortalSession,
-    useCreateOrg,
-    useDeleteOrgById,
-    useDeleteOrgPmtMethod,
-    useDeleteOrgTaxId,
-    useGetIdentityMembershipOrgs,
-    useGetOrganizationGroups,
-    useGetOrganizations, 
-    useGetOrgBillingDetails,
-    useGetOrgInvoices,
-    useGetOrgLicenses,
-    useGetOrgPlanBillingInfo,
-    useGetOrgPlansTable,
-    useGetOrgPlanTable,
-    useGetOrgPmtMethods,
-    useGetOrgTaxIds,
-    useGetOrgTrialUrl,
-    useUpdateOrg,
-    useUpdateOrgBillingDetails} from "./queries";
-=======
   useAddOrgPmtMethod,
   useAddOrgTaxId,
   useCreateCustomerPortalSession,
@@ -30,7 +7,8 @@
   useDeleteOrgPmtMethod,
   useDeleteOrgTaxId,
   useGetIdentityMembershipOrgs,
-  useGetOrganizations,
+  useGetOrganizationGroups,
+  useGetOrganizations, 
   useGetOrgBillingDetails,
   useGetOrgInvoices,
   useGetOrgLicenses,
@@ -42,5 +20,4 @@
   useGetOrgTrialUrl,
   useUpdateOrg,
   useUpdateOrgBillingDetails
-} from "./queries";
->>>>>>> 4931e857
+} from "./queries";