--- conflicted
+++ resolved
@@ -17,12 +17,8 @@
   TRenewCaResponse,
   TSignIntermediateDTO,
   TSignIntermediateResponse,
-<<<<<<< HEAD
   TUpdateCaDTO,
   TUpdateCaEstConfigDTO
-=======
-  TUpdateCaDTO
->>>>>>> 04cb499f
 } from "./types";
 
 export const useCreateCa = () => {
