export enum AppConnection {
  AWS = "aws",
  GitHub = "github",
  GitHubRadar = "github-radar",
  GCP = "gcp",
  AzureKeyVault = "azure-key-vault",
  AzureAppConfiguration = "azure-app-configuration",
  AzureClientSecrets = "azure-client-secrets",
  AzureDevOps = "azure-devops",
  Databricks = "databricks",
  Humanitec = "humanitec",
  TerraformCloud = "terraform-cloud",
  Vercel = "vercel",
  Postgres = "postgres",
  MsSql = "mssql",
  MySql = "mysql",
  OracleDB = "oracledb",
  Camunda = "camunda",
  Windmill = "windmill",
  Auth0 = "auth0",
  HCVault = "hashicorp-vault",
  LDAP = "ldap",
  TeamCity = "teamcity",
  OCI = "oci",
  OnePass = "1password",
<<<<<<< HEAD
  Heroku = "heroku"
=======
  Render = "render",
  Flyio = "flyio"
>>>>>>> f385386a
}<|MERGE_RESOLUTION|>--- conflicted
+++ resolved
@@ -23,10 +23,7 @@
   TeamCity = "teamcity",
   OCI = "oci",
   OnePass = "1password",
-<<<<<<< HEAD
-  Heroku = "heroku"
-=======
+  Heroku = "heroku",
   Render = "render",
   Flyio = "flyio"
->>>>>>> f385386a
 }