export enum AppConnection {
  AWS = "aws",
  GitHub = "github",
  GCP = "gcp",
  AzureKeyVault = "azure-key-vault",
  AzureAppConfiguration = "azure-app-configuration",
  Databricks = "databricks",
  Humanitec = "humanitec",
  TerraformCloud = "terraform-cloud",
  Vercel = "vercel",
  Postgres = "postgres",
  MsSql = "mssql",
  Camunda = "camunda",
  Windmill = "windmill",
  Auth0 = "auth0",
<<<<<<< HEAD
  HCVault = "hashicorp-vault"
=======
  TeamCity = "teamcity"
>>>>>>> f93edbb3
}<|MERGE_RESOLUTION|>--- conflicted
+++ resolved
@@ -13,9 +13,6 @@
   Camunda = "camunda",
   Windmill = "windmill",
   Auth0 = "auth0",
-<<<<<<< HEAD
-  HCVault = "hashicorp-vault"
-=======
+  HCVault = "hashicorp-vault",
   TeamCity = "teamcity"
->>>>>>> f93edbb3
 }