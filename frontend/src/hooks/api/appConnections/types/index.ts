import { AppConnection } from "../enums";
import { TOnePassConnection } from "./1password-connection";
import { TAppConnectionOption } from "./app-options";
import { TAuth0Connection } from "./auth0-connection";
import { TAwsConnection } from "./aws-connection";
import { TAzureADCSConnection } from "./azure-adcs-connection";
import { TAzureAppConfigurationConnection } from "./azure-app-configuration-connection";
import { TAzureClientSecretsConnection } from "./azure-client-secrets-connection";
import { TAzureDevOpsConnection } from "./azure-devops-connection";
import { TAzureKeyVaultConnection } from "./azure-key-vault-connection";
import { TBitbucketConnection } from "./bitbucket-connection";
import { TCamundaConnection } from "./camunda-connection";
import { TChecklyConnection } from "./checkly-connection";
import { TChefConnection } from "./chef-connection";
import { TCloudflareConnection } from "./cloudflare-connection";
import { TDatabricksConnection } from "./databricks-connection";
import { TDigitalOceanConnection } from "./digital-ocean";
import { TDNSMadeEasyConnection } from "./dns-made-easy-connection";
import { TFlyioConnection } from "./flyio-connection";
import { TGcpConnection } from "./gcp-connection";
import { TGitHubConnection } from "./github-connection";
import { TGitHubRadarConnection } from "./github-radar-connection";
import { TGitLabConnection } from "./gitlab-connection";
import { THCVaultConnection } from "./hc-vault-connection";
import { THerokuConnection } from "./heroku-connection";
import { THumanitecConnection } from "./humanitec-connection";
import { TLaravelForgeConnection } from "./laravel-forge-connection";
import { TLdapConnection } from "./ldap-connection";
import { TMongoDBConnection } from "./mongodb-connection";
import { TMsSqlConnection } from "./mssql-connection";
import { TMySqlConnection } from "./mysql-connection";
import { TNetlifyConnection } from "./netlify-connection";
import { TNorthflankConnection } from "./northflank-connection";
import { TOCIConnection } from "./oci-connection";
import { TOktaConnection } from "./okta-connection";
import { TOracleDBConnection } from "./oracledb-connection";
import { TPostgresConnection } from "./postgres-connection";
import { TRailwayConnection } from "./railway-connection";
import { TRedisConnection } from "./redis-connection";
import { TRenderConnection } from "./render-connection";
import { TSupabaseConnection } from "./supabase-connection";
import { TTeamCityConnection } from "./teamcity-connection";
import { TTerraformCloudConnection } from "./terraform-cloud-connection";
import { TVercelConnection } from "./vercel-connection";
import { TWindmillConnection } from "./windmill-connection";
import { TZabbixConnection } from "./zabbix-connection";

export * from "./1password-connection";
export * from "./auth0-connection";
export * from "./aws-connection";
export * from "./azure-adcs-connection";
export * from "./azure-app-configuration-connection";
export * from "./azure-client-secrets-connection";
export * from "./azure-devops-connection";
export * from "./azure-key-vault-connection";
export * from "./bitbucket-connection";
export * from "./camunda-connection";
export * from "./checkly-connection";
export * from "./chef-connection";
export * from "./cloudflare-connection";
export * from "./databricks-connection";
export * from "./dns-made-easy-connection";
export * from "./flyio-connection";
export * from "./gcp-connection";
export * from "./github-connection";
export * from "./github-radar-connection";
export * from "./gitlab-connection";
export * from "./hc-vault-connection";
export * from "./heroku-connection";
export * from "./humanitec-connection";
export * from "./laravel-forge-connection";
export * from "./ldap-connection";
export * from "./mongodb-connection";
export * from "./mssql-connection";
export * from "./mysql-connection";
export * from "./netlify-connection";
export * from "./northflank-connection";
export * from "./oci-connection";
export * from "./okta-connection";
export * from "./oracledb-connection";
export * from "./postgres-connection";
export * from "./railway-connection";
export * from "./redis-connection";
export * from "./render-connection";
export * from "./supabase-connection";
export * from "./teamcity-connection";
export * from "./terraform-cloud-connection";
export * from "./vercel-connection";
export * from "./windmill-connection";
export * from "./zabbix-connection";

export type TAppConnection =
  | TAwsConnection
  | TGitHubConnection
  | TGitHubRadarConnection
  | TGcpConnection
  | TAzureKeyVaultConnection
  | TAzureAppConfigurationConnection
  | TAzureClientSecretsConnection
  | TAzureDevOpsConnection
  | TAzureADCSConnection
  | TDatabricksConnection
  | THumanitecConnection
  | TTerraformCloudConnection
  | TVercelConnection
  | TPostgresConnection
  | TMsSqlConnection
  | TMySqlConnection
  | TOracleDBConnection
  | TCamundaConnection
  | TWindmillConnection
  | TAuth0Connection
  | THCVaultConnection
  | TLdapConnection
  | TTeamCityConnection
  | TOCIConnection
  | TOnePassConnection
  | THerokuConnection
  | TLaravelForgeConnection
  | TRenderConnection
  | TFlyioConnection
  | TGitLabConnection
  | TCloudflareConnection
  | TBitbucketConnection
  | TZabbixConnection
  | TRailwayConnection
  | TChecklyConnection
  | TSupabaseConnection
  | TDigitalOceanConnection
  | TNetlifyConnection
  | TNorthflankConnection
  | TOktaConnection
  | TRedisConnection
<<<<<<< HEAD
  | TMongoDBConnection
  | TChefConnection;
=======
  | TChefConnection
  | TDNSMadeEasyConnection;
>>>>>>> aa9c1251

export type TAvailableAppConnection = Pick<TAppConnection, "name" | "id" | "projectId">;

export type TListAppConnections<T extends TAppConnection> = { appConnections: T[] };
// scott: we will need this once we have individual app connection page
// export type TGetAppConnection<T extends TAppConnection> = { appConnection: T };
export type TAppConnectionOptions = { appConnectionOptions: TAppConnectionOption[] };
export type TAppConnectionResponse = { appConnection: TAppConnection };
export type TAvailableAppConnectionsResponse = { appConnections: TAvailableAppConnection[] };

export type TCreateAppConnectionDTO = Pick<
  TAppConnection,
  | "name"
  | "credentials"
  | "method"
  | "app"
  | "description"
  | "isPlatformManagedCredentials"
  | "gatewayId"
  | "projectId"
>;

export type TUpdateAppConnectionDTO = Partial<
  Pick<
    TAppConnection,
    "name" | "credentials" | "description" | "isPlatformManagedCredentials" | "gatewayId"
  >
> & {
  connectionId: string;
  app: AppConnection;
};

export type TDeleteAppConnectionDTO = {
  app: AppConnection;
  connectionId: string;
};

// scott: we will need this once we have individual app connection page
// export type TAppConnectionMap = {
//   [AppConnection.AWS]: TAwsConnection;
//   [AppConnection.GitHub]: TGitHubConnection;
//   [AppConnection.GitHubRadar]: TGitHubRadarConnection;
//   [AppConnection.GCP]: TGcpConnection;
//   [AppConnection.AzureKeyVault]: TAzureKeyVaultConnection;
//   [AppConnection.AzureAppConfiguration]: TAzureAppConfigurationConnection;
//   [AppConnection.AzureClientSecrets]: TAzureClientSecretsConnection;
//   [AppConnection.AzureDevOps]: TAzureDevOpsConnection;
//   [AppConnection.AzureADCS]: TAzureADCSConnection;
//   [AppConnection.Databricks]: TDatabricksConnection;
//   [AppConnection.Humanitec]: THumanitecConnection;
//   [AppConnection.TerraformCloud]: TTerraformCloudConnection;
//   [AppConnection.Vercel]: TVercelConnection;
//   [AppConnection.Postgres]: TPostgresConnection;
//   [AppConnection.MsSql]: TMsSqlConnection;
//   [AppConnection.MySql]: TMySqlConnection;
//   [AppConnection.OracleDB]: TOracleDBConnection;
//   [AppConnection.Camunda]: TCamundaConnection;
//   [AppConnection.Windmill]: TWindmillConnection;
//   [AppConnection.Auth0]: TAuth0Connection;
//   [AppConnection.HCVault]: THCVaultConnection;
//   [AppConnection.LDAP]: TLdapConnection;
//   [AppConnection.TeamCity]: TTeamCityConnection;
//   [AppConnection.OCI]: TOCIConnection;
//   [AppConnection.OnePass]: TOnePassConnection;
//   [AppConnection.Heroku]: THerokuConnection;
//   [AppConnection.Render]: TRenderConnection;
//   [AppConnection.Flyio]: TFlyioConnection;
//   [AppConnection.GitLab]: TGitLabConnection;
//   [AppConnection.Cloudflare]: TCloudflareConnection;
//   [AppConnection.Bitbucket]: TBitbucketConnection;
//   [AppConnection.Zabbix]: TZabbixConnection;
//   [AppConnection.Railway]: TRailwayConnection;
//   [AppConnection.Checkly]: TChecklyConnection;
//   [AppConnection.Supabase]: TSupabaseConnection;
//   [AppConnection.DigitalOcean]: TDigitalOceanConnection;
//   [AppConnection.Netlify]: TNetlifyConnection;
//   [AppConnection.Okta]: TOktaConnection;
// };

// scott: we will need this once we have individual app connection page
// export type AppConnectionUsage = {
//   projects: Array<{
//     id: string;
//     name: string;
//     slug: string;
//     type: ProjectType;
//     resources: {
//       secretSyncs: Array<{ id: string; name: string }>;
//       externalCas: Array<{ id: string; name: string }>;
//       secretRotations: Array<{ id: string; name: string }>;
//       dataSources: Array<{ id: string; name: string }>;
//     };
//   }>;
// };<|MERGE_RESOLUTION|>--- conflicted
+++ resolved
@@ -131,13 +131,9 @@
   | TNorthflankConnection
   | TOktaConnection
   | TRedisConnection
-<<<<<<< HEAD
   | TMongoDBConnection
-  | TChefConnection;
-=======
   | TChefConnection
   | TDNSMadeEasyConnection;
->>>>>>> aa9c1251
 
 export type TAvailableAppConnection = Pick<TAppConnection, "name" | "id" | "projectId">;
 
