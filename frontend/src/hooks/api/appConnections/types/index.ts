--- conflicted
+++ resolved
@@ -43,11 +43,8 @@
   | TPostgresConnection
   | TMsSqlConnection
   | TCamundaConnection
-<<<<<<< HEAD
-  | TWindmillConnection;
-=======
+  | TWindmillConnection
   | TAuth0Connection;
->>>>>>> ee185cbe
 
 export type TAvailableAppConnection = Pick<TAppConnection, "name" | "id">;
 
@@ -87,9 +84,6 @@
   [AppConnection.Postgres]: TPostgresConnection;
   [AppConnection.MsSql]: TMsSqlConnection;
   [AppConnection.Camunda]: TCamundaConnection;
-<<<<<<< HEAD
   [AppConnection.Windmill]: TWindmillConnection;
-=======
   [AppConnection.Auth0]: TAuth0Connection;
->>>>>>> ee185cbe
 };