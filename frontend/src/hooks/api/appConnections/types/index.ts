--- conflicted
+++ resolved
@@ -38,6 +38,7 @@
 export * from "./azure-devops-connection";
 export * from "./azure-key-vault-connection";
 export * from "./camunda-connection";
+export * from "./cloudflare-connection";
 export * from "./databricks-connection";
 export * from "./flyio-connection";
 export * from "./gcp-connection";
@@ -58,7 +59,6 @@
 export * from "./terraform-cloud-connection";
 export * from "./vercel-connection";
 export * from "./windmill-connection";
-export * from "./cloudflare-connection";
 
 export type TAppConnection =
   | TAwsConnection
@@ -88,11 +88,8 @@
   | THerokuConnection
   | TRenderConnection
   | TFlyioConnection
-<<<<<<< HEAD
-  | TGitlabConnection;
-=======
+  | TGitlabConnection
   | TCloudflareConnection;
->>>>>>> b59fa14b
 
 export type TAvailableAppConnection = Pick<TAppConnection, "name" | "id">;
 
@@ -147,9 +144,6 @@
   [AppConnection.Heroku]: THerokuConnection;
   [AppConnection.Render]: TRenderConnection;
   [AppConnection.Flyio]: TFlyioConnection;
-<<<<<<< HEAD
   [AppConnection.Gitlab]: TGitlabConnection;
-=======
   [AppConnection.Cloudflare]: TCloudflareConnection;
->>>>>>> b59fa14b
 };