--- conflicted
+++ resolved
@@ -5,14 +5,11 @@
 import { TAzureKeyVaultConnection } from "./azure-key-vault-connection";
 import { TDatabricksConnection } from "./databricks-connection";
 import { TGcpConnection } from "./gcp-connection";
-<<<<<<< HEAD
-import { TVercelConnection } from "./vercel-connection";
-=======
 import { TGitHubConnection } from "./github-connection";
 import { THumanitecConnection } from "./humanitec-connection";
 import { TMsSqlConnection } from "./mssql-connection";
 import { TPostgresConnection } from "./postgres-connection";
->>>>>>> bfcfffba
+import { TVercelConnection } from "./vercel-connection";
 
 export * from "./aws-connection";
 export * from "./azure-app-configuration-connection";
@@ -23,6 +20,7 @@
 export * from "./humanitec-connection";
 export * from "./mssql-connection";
 export * from "./postgres-connection";
+export * from "./vercel-connection";
 
 export type TAppConnection =
   | TAwsConnection
@@ -32,12 +30,9 @@
   | TAzureAppConfigurationConnection
   | TDatabricksConnection
   | THumanitecConnection
-<<<<<<< HEAD
-  | TVercelConnection;
-=======
+  | TVercelConnection
   | TPostgresConnection
   | TMsSqlConnection;
->>>>>>> bfcfffba
 
 export type TAvailableAppConnection = Pick<TAppConnection, "name" | "id">;
 
@@ -72,10 +67,7 @@
   [AppConnection.AzureAppConfiguration]: TAzureAppConfigurationConnection;
   [AppConnection.Databricks]: TDatabricksConnection;
   [AppConnection.Humanitec]: THumanitecConnection;
-<<<<<<< HEAD
   [AppConnection.Vercel]: TVercelConnection;
-=======
   [AppConnection.Postgres]: TPostgresConnection;
   [AppConnection.MsSql]: TMsSqlConnection;
->>>>>>> bfcfffba
 };