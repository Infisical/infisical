import { AppConnection } from "../enums";
import { TOnePassConnection } from "./1password-connection";
import { TAppConnectionOption } from "./app-options";
import { TAuth0Connection } from "./auth0-connection";
import { TAwsConnection } from "./aws-connection";
import { TAzureAppConfigurationConnection } from "./azure-app-configuration-connection";
import { TAzureClientSecretsConnection } from "./azure-client-secrets-connection";
import { TAzureDevOpsConnection } from "./azure-devops-connection";
import { TAzureKeyVaultConnection } from "./azure-key-vault-connection";
import { TCamundaConnection } from "./camunda-connection";
import { TDatabricksConnection } from "./databricks-connection";
import { TFlyioConnection } from "./flyio-connection";
import { TGcpConnection } from "./gcp-connection";
import { TGitHubConnection } from "./github-connection";
import { TGitHubRadarConnection } from "./github-radar-connection";
import { THCVaultConnection } from "./hc-vault-connection";
import { THerokuConnection } from "./heroku-connection";
import { THumanitecConnection } from "./humanitec-connection";
import { TLdapConnection } from "./ldap-connection";
import { TMsSqlConnection } from "./mssql-connection";
import { TMySqlConnection } from "./mysql-connection";
import { TOCIConnection } from "./oci-connection";
import { TOracleDBConnection } from "./oracledb-connection";
import { TPostgresConnection } from "./postgres-connection";
import { TRenderConnection } from "./render-connection";
import { TTeamCityConnection } from "./teamcity-connection";
import { TTerraformCloudConnection } from "./terraform-cloud-connection";
import { TVercelConnection } from "./vercel-connection";
import { TWindmillConnection } from "./windmill-connection";

export * from "./1password-connection";
export * from "./auth0-connection";
export * from "./aws-connection";
export * from "./azure-app-configuration-connection";
export * from "./azure-client-secrets-connection";
export * from "./azure-devops-connection";
export * from "./azure-key-vault-connection";
export * from "./camunda-connection";
export * from "./databricks-connection";
export * from "./flyio-connection";
export * from "./gcp-connection";
export * from "./github-connection";
export * from "./github-radar-connection";
export * from "./hc-vault-connection";
export * from "./heroku-connection";
export * from "./humanitec-connection";
export * from "./ldap-connection";
export * from "./mssql-connection";
export * from "./mysql-connection";
export * from "./oci-connection";
export * from "./oracledb-connection";
export * from "./postgres-connection";
export * from "./render-connection";
export * from "./teamcity-connection";
export * from "./terraform-cloud-connection";
export * from "./vercel-connection";
export * from "./windmill-connection";

export type TAppConnection =
  | TAwsConnection
  | TGitHubConnection
  | TGitHubRadarConnection
  | TGcpConnection
  | TAzureKeyVaultConnection
  | TAzureAppConfigurationConnection
  | TAzureClientSecretsConnection
  | TAzureDevOpsConnection
  | TDatabricksConnection
  | THumanitecConnection
  | TTerraformCloudConnection
  | TVercelConnection
  | TPostgresConnection
  | TMsSqlConnection
  | TMySqlConnection
  | TOracleDBConnection
  | TCamundaConnection
  | TWindmillConnection
  | TAuth0Connection
  | THCVaultConnection
  | TLdapConnection
  | TTeamCityConnection
  | TOCIConnection
  | TOnePassConnection
<<<<<<< HEAD
  | THerokuConnection;
=======
  | TRenderConnection
  | TFlyioConnection;
>>>>>>> f385386a

export type TAvailableAppConnection = Pick<TAppConnection, "name" | "id">;

export type TListAppConnections<T extends TAppConnection> = { appConnections: T[] };
export type TGetAppConnection<T extends TAppConnection> = { appConnection: T };
export type TAppConnectionOptions = { appConnectionOptions: TAppConnectionOption[] };
export type TAppConnectionResponse = { appConnection: TAppConnection };
export type TAvailableAppConnectionsResponse = { appConnections: TAvailableAppConnection[] };

export type TCreateAppConnectionDTO = Pick<
  TAppConnection,
  "name" | "credentials" | "method" | "app" | "description" | "isPlatformManagedCredentials"
>;

export type TUpdateAppConnectionDTO = Partial<
  Pick<TAppConnection, "name" | "credentials" | "description" | "isPlatformManagedCredentials">
> & {
  connectionId: string;
  app: AppConnection;
};

export type TDeleteAppConnectionDTO = {
  app: AppConnection;
  connectionId: string;
};

export type TAppConnectionMap = {
  [AppConnection.AWS]: TAwsConnection;
  [AppConnection.GitHub]: TGitHubConnection;
  [AppConnection.GitHubRadar]: TGitHubRadarConnection;
  [AppConnection.GCP]: TGcpConnection;
  [AppConnection.AzureKeyVault]: TAzureKeyVaultConnection;
  [AppConnection.AzureAppConfiguration]: TAzureAppConfigurationConnection;
  [AppConnection.AzureClientSecrets]: TAzureClientSecretsConnection;
  [AppConnection.AzureDevOps]: TAzureDevOpsConnection;
  [AppConnection.Databricks]: TDatabricksConnection;
  [AppConnection.Humanitec]: THumanitecConnection;
  [AppConnection.TerraformCloud]: TTerraformCloudConnection;
  [AppConnection.Vercel]: TVercelConnection;
  [AppConnection.Postgres]: TPostgresConnection;
  [AppConnection.MsSql]: TMsSqlConnection;
  [AppConnection.MySql]: TMySqlConnection;
  [AppConnection.OracleDB]: TOracleDBConnection;
  [AppConnection.Camunda]: TCamundaConnection;
  [AppConnection.Windmill]: TWindmillConnection;
  [AppConnection.Auth0]: TAuth0Connection;
  [AppConnection.HCVault]: THCVaultConnection;
  [AppConnection.LDAP]: TLdapConnection;
  [AppConnection.TeamCity]: TTeamCityConnection;
  [AppConnection.OCI]: TOCIConnection;
  [AppConnection.OnePass]: TOnePassConnection;
<<<<<<< HEAD
  [AppConnection.Heroku]: THerokuConnection;
=======
  [AppConnection.Render]: TRenderConnection;
  [AppConnection.Flyio]: TFlyioConnection;
>>>>>>> f385386a
};<|MERGE_RESOLUTION|>--- conflicted
+++ resolved
@@ -81,12 +81,9 @@
   | TTeamCityConnection
   | TOCIConnection
   | TOnePassConnection
-<<<<<<< HEAD
-  | THerokuConnection;
-=======
+  | THerokuConnection
   | TRenderConnection
   | TFlyioConnection;
->>>>>>> f385386a
 
 export type TAvailableAppConnection = Pick<TAppConnection, "name" | "id">;
 
@@ -138,10 +135,7 @@
   [AppConnection.TeamCity]: TTeamCityConnection;
   [AppConnection.OCI]: TOCIConnection;
   [AppConnection.OnePass]: TOnePassConnection;
-<<<<<<< HEAD
   [AppConnection.Heroku]: THerokuConnection;
-=======
   [AppConnection.Render]: TRenderConnection;
   [AppConnection.Flyio]: TFlyioConnection;
->>>>>>> f385386a
 };