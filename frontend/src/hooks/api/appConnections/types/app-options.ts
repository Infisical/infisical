--- conflicted
+++ resolved
@@ -67,13 +67,12 @@
   app: AppConnection.Auth0;
 };
 
-<<<<<<< HEAD
 export type THCVaultConnectionOption = TAppConnectionOptionBase & {
   app: AppConnection.HCVault;
-=======
+};
+
 export type TTeamCityConnectionOption = TAppConnectionOptionBase & {
   app: AppConnection.TeamCity;
->>>>>>> f93edbb3
 };
 
 export type TAppConnectionOption =
@@ -91,11 +90,8 @@
   | TCamundaConnectionOption
   | TWindmillConnectionOption
   | TAuth0ConnectionOption
-<<<<<<< HEAD
-  | THCVaultConnectionOption;
-=======
+  | THCVaultConnectionOption
   | TTeamCityConnectionOption;
->>>>>>> f93edbb3
 
 export type TAppConnectionOptionMap = {
   [AppConnection.AWS]: TAwsConnectionOption;
@@ -112,9 +108,6 @@
   [AppConnection.Camunda]: TCamundaConnectionOption;
   [AppConnection.Windmill]: TWindmillConnectionOption;
   [AppConnection.Auth0]: TAuth0ConnectionOption;
-<<<<<<< HEAD
   [AppConnection.HCVault]: THCVaultConnectionOption;
-=======
   [AppConnection.TeamCity]: TTeamCityConnectionOption;
->>>>>>> f93edbb3
 };