import { AppConnection } from "@app/hooks/api/appConnections/enums";

export type TAppConnectionOptionBase = {
  name: string;
  methods: string[];
  supportsPlatformManagement?: boolean;
};

export type TAwsConnectionOption = TAppConnectionOptionBase & {
  app: AppConnection.AWS;
  accessKeyId?: string;
};

export type TGitHubConnectionOption = TAppConnectionOptionBase & {
  app: AppConnection.GitHub;
  oauthClientId?: string;
  appClientSlug?: string;
};

export type TGcpConnectionOption = TAppConnectionOptionBase & {
  app: AppConnection.GCP;
};

export type TAzureKeyVaultConnectionOption = TAppConnectionOptionBase & {
  app: AppConnection.AzureKeyVault;
  oauthClientId?: string;
};

export type TAzureAppConfigurationConnectionOption = TAppConnectionOptionBase & {
  app: AppConnection.AzureKeyVault;
  oauthClientId?: string;
};

export type TDatabricksConnectionOption = TAppConnectionOptionBase & {
  app: AppConnection.Databricks;
};

export type THumanitecConnectionOption = TAppConnectionOptionBase & {
  app: AppConnection.Humanitec;
};

export type TTerraformCloudConnectionOption = TAppConnectionOptionBase & {
  app: AppConnection.TerraformCloud;
};

export type TVercelConnectionOption = TAppConnectionOptionBase & {
  app: AppConnection.Vercel;
};

export type TPostgresConnectionOption = TAppConnectionOptionBase & {
  app: AppConnection.Postgres;
};

export type TMsSqlConnectionOption = TAppConnectionOptionBase & {
  app: AppConnection.MsSql;
};

export type TCamundaConnectionOption = TAppConnectionOptionBase & {
  app: AppConnection.Camunda;
};

export type TWindmillConnectionOption = TAppConnectionOptionBase & {
  app: AppConnection.Windmill;
};

export type TAuth0ConnectionOption = TAppConnectionOptionBase & {
  app: AppConnection.Auth0;
};

<<<<<<< HEAD
export type TLdapConnectionOption = TAppConnectionOptionBase & {
  app: AppConnection.LDAP;
=======
export type TTeamCityConnectionOption = TAppConnectionOptionBase & {
  app: AppConnection.TeamCity;
>>>>>>> f93edbb3
};

export type TAppConnectionOption =
  | TAwsConnectionOption
  | TGitHubConnectionOption
  | TGcpConnectionOption
  | TAzureAppConfigurationConnectionOption
  | TAzureKeyVaultConnectionOption
  | TDatabricksConnectionOption
  | THumanitecConnectionOption
  | TTerraformCloudConnectionOption
  | TVercelConnectionOption
  | TPostgresConnectionOption
  | TMsSqlConnectionOption
  | TCamundaConnectionOption
  | TWindmillConnectionOption
  | TAuth0ConnectionOption
  | TTeamCityConnectionOption;

export type TAppConnectionOptionMap = {
  [AppConnection.AWS]: TAwsConnectionOption;
  [AppConnection.GitHub]: TGitHubConnectionOption;
  [AppConnection.GCP]: TGcpConnectionOption;
  [AppConnection.AzureKeyVault]: TAzureKeyVaultConnectionOption;
  [AppConnection.AzureAppConfiguration]: TAzureAppConfigurationConnectionOption;
  [AppConnection.Databricks]: TDatabricksConnectionOption;
  [AppConnection.Humanitec]: THumanitecConnectionOption;
  [AppConnection.TerraformCloud]: TTerraformCloudConnectionOption;
  [AppConnection.Vercel]: TVercelConnectionOption;
  [AppConnection.Postgres]: TPostgresConnectionOption;
  [AppConnection.MsSql]: TMsSqlConnectionOption;
  [AppConnection.Camunda]: TCamundaConnectionOption;
  [AppConnection.Windmill]: TWindmillConnectionOption;
  [AppConnection.Auth0]: TAuth0ConnectionOption;
<<<<<<< HEAD
  [AppConnection.LDAP]: TLdapConnectionOption;
=======
  [AppConnection.TeamCity]: TTeamCityConnectionOption;
>>>>>>> f93edbb3
};<|MERGE_RESOLUTION|>--- conflicted
+++ resolved
@@ -67,13 +67,12 @@
   app: AppConnection.Auth0;
 };
 
-<<<<<<< HEAD
 export type TLdapConnectionOption = TAppConnectionOptionBase & {
   app: AppConnection.LDAP;
-=======
+};
+
 export type TTeamCityConnectionOption = TAppConnectionOptionBase & {
   app: AppConnection.TeamCity;
->>>>>>> f93edbb3
 };
 
 export type TAppConnectionOption =
@@ -108,9 +107,6 @@
   [AppConnection.Camunda]: TCamundaConnectionOption;
   [AppConnection.Windmill]: TWindmillConnectionOption;
   [AppConnection.Auth0]: TAuth0ConnectionOption;
-<<<<<<< HEAD
   [AppConnection.LDAP]: TLdapConnectionOption;
-=======
   [AppConnection.TeamCity]: TTeamCityConnectionOption;
->>>>>>> f93edbb3
 };