--- conflicted
+++ resolved
@@ -123,14 +123,13 @@
   app: AppConnection.Flyio;
 };
 
-<<<<<<< HEAD
 export type TGitlabConnectionOption = TAppConnectionOptionBase & {
   app: AppConnection.Gitlab;
   oauthClientId?: string;
-=======
+};
+
 export type TCloudflareConnectionOption = TAppConnectionOptionBase & {
   app: AppConnection.Cloudflare;
->>>>>>> b59fa14b
 };
 
 export type TAppConnectionOption =
@@ -159,11 +158,8 @@
   | THerokuConnectionOption
   | TRenderConnectionOption
   | TFlyioConnectionOption
-<<<<<<< HEAD
-  | TGitlabConnectionOption;
-=======
+  | TGitlabConnectionOption
   | TCloudflareConnectionOption;
->>>>>>> b59fa14b
 
 export type TAppConnectionOptionMap = {
   [AppConnection.AWS]: TAwsConnectionOption;
@@ -193,9 +189,6 @@
   [AppConnection.Heroku]: THerokuConnectionOption;
   [AppConnection.Render]: TRenderConnectionOption;
   [AppConnection.Flyio]: TFlyioConnectionOption;
-<<<<<<< HEAD
   [AppConnection.Gitlab]: TGitlabConnectionOption;
-=======
   [AppConnection.Cloudflare]: TCloudflareConnectionOption;
->>>>>>> b59fa14b
 };