import { useMemo, useState } from "react";
import {
  faBan,
  faCertificate,
  faEllipsis,
  faEye,
  faFileExport,
<<<<<<< HEAD
  faLink,
  faQuestionCircle,
=======
>>>>>>> 49e9ba90
  faRedo,
  faTrash
} from "@fortawesome/free-solid-svg-icons";
import { FontAwesomeIcon } from "@fortawesome/react-fontawesome";
import { format } from "date-fns";
import { CircleQuestionMarkIcon } from "lucide-react";
import { twMerge } from "tailwind-merge";

import { createNotification } from "@app/components/notifications";
import { ProjectPermissionCan } from "@app/components/permissions";
import {
  DropdownMenu,
  DropdownMenuContent,
  DropdownMenuItem,
  DropdownMenuTrigger,
  EmptyState,
  Pagination,
  Table,
  TableContainer,
  TableSkeleton,
  TBody,
  Td,
  Th,
  THead,
  Tooltip,
  Tr
} from "@app/components/v2";
import { Badge } from "@app/components/v3";
import {
  ProjectPermissionCertificateActions,
  ProjectPermissionSub,
  useProject,
  useSubscription
} from "@app/context";
import { useUpdateRenewalConfig } from "@app/hooks/api";
import { caSupportsCapability } from "@app/hooks/api/ca/constants";
import { CaCapability, CaType } from "@app/hooks/api/ca/enums";
import { useListCasByProjectId } from "@app/hooks/api/ca/queries";
import { CertStatus } from "@app/hooks/api/certificates/enums";
import { TCertificate } from "@app/hooks/api/certificates/types";
import { useListWorkspaceCertificates } from "@app/hooks/api/projects";
import { UsePopUpState } from "@app/hooks/usePopUp";

import { getCertValidUntilBadgeDetails } from "./CertificatesTable.utils";

const isExpiringWithinOneDay = (notAfter: string): boolean => {
  const expiryDate = new Date(notAfter);
  const now = new Date();
  const oneDayFromNow = new Date(now.getTime() + 24 * 60 * 60 * 1000);
  return expiryDate <= oneDayFromNow;
};

const getAutoRenewalInfo = (certificate: TCertificate) => {
  if (certificate.renewedByCertificateId) {
    return { text: "Renewed", variant: "neutral" as const };
  }

  const isRevoked = certificate.status === CertStatus.REVOKED;
  const isExpired = new Date(certificate.notAfter) < new Date();
  const hasNoProfile = !certificate.profileId;
  const isExpiringWithinDay = isExpiringWithinOneDay(certificate.notAfter);

  if (isRevoked) {
    return {
      text: "Not Available",
      variant: "neutral" as const,
      tooltip: "Renewal is not available for revoked certificates"
    };
  }

  if (isExpired) {
    return {
      text: "Not Available",
      variant: "neutral" as const,
      tooltip: "Renewal is not available for expired certificates"
    };
  }

  if (hasNoProfile) {
    return {
      text: "Not Available",
      variant: "neutral" as const,
      tooltip: "Renewal requires a certificate profile"
    };
  }

  if (certificate.hasPrivateKey === false) {
    return {
      text: "Not Available",
      variant: "neutral" as const,
      tooltip: "Renewal is not available for certificates with externally generated private keys"
    };
  }

  if (isExpiringWithinDay) {
    return {
      text: "Not Available",
      variant: "neutral" as const,
      tooltip: "Auto-renewal is not available for certificates expiring within 24 hours"
    };
  }

  if (certificate.renewalError) {
    return {
      text: "Failed",
      variant: "danger" as const,
      tooltip: certificate.renewalError
    };
  }

  if (!certificate.renewBeforeDays) {
    return { text: "Auto-Renewal Disabled", variant: "warning" as const };
  }

  const notAfterDate = new Date(certificate.notAfter);
  const renewalDate = new Date(
    notAfterDate.getTime() - certificate.renewBeforeDays * 24 * 60 * 60 * 1000
  );
  const now = new Date();

  if (renewalDate <= now) {
    return { text: "Due Now", variant: "danger" as const };
  }

  const daysUntilRenewal = Math.floor(
    (renewalDate.getTime() - now.getTime()) / (24 * 60 * 60 * 1000)
  );

  if (daysUntilRenewal === 0) {
    return { text: "Renews today", variant: "warning" as const };
  }

  if (daysUntilRenewal <= 7) {
    return { text: `Renews in ${daysUntilRenewal}d`, variant: "warning" as const };
  }

  return { text: `Renews in ${daysUntilRenewal}d`, variant: "success" as const };
};

type Props = {
  handlePopUpOpen: (
    popUpName: keyof UsePopUpState<
      [
        "certificate",
        "deleteCertificate",
        "revokeCertificate",
        "certificateCert",
        "manageRenewal",
        "renewCertificate",
        "managePkiSyncs"
      ]
    >,
    data?: {
      serialNumber?: string;
      commonName?: string;
      certificateId?: string;
      profileId?: string;
      renewBeforeDays?: number;
      ttlDays?: number;
      notAfter?: string;
      renewalError?: string;
      renewedFromCertificateId?: string;
      renewedByCertificateId?: string;
    }
  ) => void;
};

const PER_PAGE_INIT = 25;

export const CertificatesTable = ({ handlePopUpOpen }: Props) => {
  const [page, setPage] = useState(1);
  const [perPage, setPerPage] = useState(PER_PAGE_INIT);
  const { subscription } = useSubscription();

  const { currentProject } = useProject();
  const { data, isPending } = useListWorkspaceCertificates({
    projectId: currentProject?.id ?? "",
    offset: (page - 1) * perPage,
    limit: perPage
  });

  const { mutateAsync: updateRenewalConfig } = useUpdateRenewalConfig();
  const isLegacyTemplatesEnabled = subscription.pkiLegacyTemplates;

  const { data: caData } = useListCasByProjectId(currentProject?.id ?? "");

  const caCapabilityMap = useMemo(() => {
    if (!caData) return {};

    const map: Record<string, CaType> = {};
    caData.forEach((ca) => {
      map[ca.id] = ca.type;
    });
    return map;
  }, [caData]);

  const handleDisableAutoRenewal = async (certificateId: string, commonName: string) => {
    try {
      if (!currentProject?.slug) {
        createNotification({
          text: "Unable to disable auto-renewal: Project not found. Please refresh the page and try again.",
          type: "error"
        });
        return;
      }

      await updateRenewalConfig({
        certificateId,
        projectSlug: currentProject.slug,
        enableAutoRenewal: false
      });

      createNotification({
        text: `Auto-renewal disabled for ${commonName}`,
        type: "success"
      });
    } catch (err) {
      console.error(err);
      createNotification({
        text: "Failed to disable auto-renewal. Please try again or contact support if the issue persists.",
        type: "error"
      });
    }
  };

  return (
    <TableContainer>
      <Table>
        <THead>
          <Tr>
            <Th>Common Name</Th>
            <Th>Status</Th>
            <Th>Not Before</Th>
            <Th>Not After</Th>
            <Th>Renewal Status</Th>
            <Th />
          </Tr>
        </THead>
        <TBody>
          {isPending && <TableSkeleton columns={5} innerKey="project-cas" />}
          {!isPending &&
            data?.certificates.map((certificate) => {
              const { variant, label } = getCertValidUntilBadgeDetails(certificate.notAfter);
              const autoRenewalInfo = getAutoRenewalInfo(certificate);

              const isRevoked = certificate.status === CertStatus.REVOKED;
              const isExpired = new Date(certificate.notAfter) < new Date();
              const isExpiringWithinDay = isExpiringWithinOneDay(certificate.notAfter);
              const hasFailed = Boolean(certificate.renewalError);
              const isAutoRenewalEnabled = Boolean(
                certificate.renewBeforeDays && certificate.renewBeforeDays > 0
              );
              return (
                <Tr className="h-10" key={`certificate-${certificate.id}`}>
                  <Td>{certificate.commonName}</Td>
                  <Td>
                    {certificate.status === CertStatus.REVOKED ? (
                      <Badge variant="danger">Revoked</Badge>
                    ) : (
                      <Badge variant={variant}>{label}</Badge>
                    )}
                  </Td>
                  <Td>
                    {certificate.notBefore
                      ? format(new Date(certificate.notBefore), "yyyy-MM-dd")
                      : "-"}
                  </Td>
                  <Td>
                    {certificate.notAfter
                      ? format(new Date(certificate.notAfter), "yyyy-MM-dd")
                      : "-"}
                  </Td>
                  <Td>
                    {autoRenewalInfo &&
                      (autoRenewalInfo.tooltip ? (
                        <div className="flex items-center gap-2">
                          <Tooltip content={autoRenewalInfo.tooltip}>
                            <Badge variant={autoRenewalInfo.variant}>
                              {autoRenewalInfo.text}
                              <CircleQuestionMarkIcon />
                            </Badge>
                          </Tooltip>
                        </div>
                      ) : (
                        <Badge variant={autoRenewalInfo.variant}>{autoRenewalInfo.text}</Badge>
                      ))}
                  </Td>
                  <Td className="flex justify-end">
                    <DropdownMenu>
                      <DropdownMenuTrigger asChild className="rounded-lg">
                        <div className="hover:text-primary-400 data-[state=open]:text-primary-400">
                          <Tooltip content="More options">
                            <FontAwesomeIcon size="lg" icon={faEllipsis} />
                          </Tooltip>
                        </div>
                      </DropdownMenuTrigger>
                      <DropdownMenuContent align="start" className="p-1">
                        <ProjectPermissionCan
                          I={ProjectPermissionCertificateActions.Read}
                          a={ProjectPermissionSub.Certificates}
                        >
                          {(isAllowed) => (
                            <DropdownMenuItem
                              className={twMerge(
                                !isAllowed && "pointer-events-none cursor-not-allowed opacity-50"
                              )}
                              onClick={async () =>
                                handlePopUpOpen("certificateCert", {
                                  serialNumber: certificate.serialNumber
                                })
                              }
                              disabled={!isAllowed}
                              icon={<FontAwesomeIcon icon={faFileExport} />}
                            >
                              Export Certificate
                            </DropdownMenuItem>
                          )}
                        </ProjectPermissionCan>
                        {isLegacyTemplatesEnabled && (
                          <ProjectPermissionCan
                            I={ProjectPermissionCertificateActions.Read}
                            a={ProjectPermissionSub.Certificates}
                          >
                            {(isAllowed) => (
                              <DropdownMenuItem
                                className={twMerge(
                                  !isAllowed && "pointer-events-none cursor-not-allowed opacity-50"
                                )}
                                onClick={async () =>
                                  handlePopUpOpen("certificate", {
                                    serialNumber: certificate.serialNumber
                                  })
                                }
                                disabled={!isAllowed}
                                icon={<FontAwesomeIcon icon={faEye} />}
                              >
                                View Details
                              </DropdownMenuItem>
                            )}
                          </ProjectPermissionCan>
                        )}
                        {/* Manage auto renewal option - not shown for failed renewals */}
                        {(() => {
                          const canManageRenewal =
                            certificate.profileId &&
                            certificate.hasPrivateKey !== false &&
                            !certificate.renewedByCertificateId &&
                            !isRevoked &&
                            !isExpired &&
                            !hasFailed &&
                            !isExpiringWithinDay;

                          if (!canManageRenewal) return null;

                          return (
                            <ProjectPermissionCan
                              I={ProjectPermissionCertificateActions.Edit}
                              a={ProjectPermissionSub.Certificates}
                            >
                              {(isAllowed) => {
                                return (
                                  <DropdownMenuItem
                                    className={twMerge(
                                      !isAllowed &&
                                        "pointer-events-none cursor-not-allowed opacity-50"
                                    )}
                                    onClick={async () => {
                                      const notAfterDate = new Date(certificate.notAfter);
                                      const notBeforeDate = certificate.notBefore
                                        ? new Date(certificate.notBefore)
                                        : new Date(
                                            notAfterDate.getTime() - 365 * 24 * 60 * 60 * 1000
                                          );
                                      const ttlDays = Math.max(
                                        1,
                                        Math.ceil(
                                          (notAfterDate.getTime() - notBeforeDate.getTime()) /
                                            (24 * 60 * 60 * 1000)
                                        )
                                      );
                                      handlePopUpOpen("manageRenewal", {
                                        certificateId: certificate.id,
                                        commonName: certificate.commonName,
                                        profileId: certificate.profileId,
                                        renewBeforeDays: certificate.renewBeforeDays,
                                        ttlDays,
                                        notAfter: certificate.notAfter,
                                        renewalError: certificate.renewalError,
                                        renewedFromCertificateId:
                                          certificate.renewedFromCertificateId,
                                        renewedByCertificateId: certificate.renewedByCertificateId
                                      });
                                    }}
                                    disabled={!isAllowed}
                                    icon={<FontAwesomeIcon icon={faRedo} />}
                                  >
                                    {isAutoRenewalEnabled
                                      ? "Manage auto renewal"
                                      : "Enable auto renewal"}
                                  </DropdownMenuItem>
                                );
                              }}
                            </ProjectPermissionCan>
                          );
                        })()}
                        {/* Disable auto renewal option - only shown when auto renewal is active */}
                        {(() => {
                          const canDisableRenewal =
                            certificate.profileId &&
                            certificate.hasPrivateKey !== false &&
                            !certificate.renewedByCertificateId &&
                            !isRevoked &&
                            !isExpired &&
                            !isExpiringWithinDay &&
                            isAutoRenewalEnabled;

                          if (!canDisableRenewal) return null;

                          return (
                            <ProjectPermissionCan
                              I={ProjectPermissionCertificateActions.Edit}
                              a={ProjectPermissionSub.Certificates}
                            >
                              {(isAllowed) => (
                                <DropdownMenuItem
                                  className={twMerge(
                                    !isAllowed &&
                                      "pointer-events-none cursor-not-allowed opacity-50"
                                  )}
                                  onClick={async () => {
                                    await handleDisableAutoRenewal(
                                      certificate.id,
                                      certificate.commonName
                                    );
                                  }}
                                  disabled={!isAllowed}
                                  icon={<FontAwesomeIcon icon={faBan} />}
                                >
                                  Disable auto renewal
                                </DropdownMenuItem>
                              )}
                            </ProjectPermissionCan>
                          );
                        })()}
                        {/* Manual renewal action for profile-issued certificates that are not revoked/expired (including failed ones) */}
                        {(() => {
                          const canRenew =
                            certificate.profileId &&
                            certificate.hasPrivateKey !== false &&
                            !certificate.renewedByCertificateId &&
                            !isRevoked &&
                            !isExpired;

                          if (!canRenew) return null;

                          return (
                            <ProjectPermissionCan
                              I={ProjectPermissionCertificateActions.Edit}
                              a={ProjectPermissionSub.Certificates}
                            >
                              {(isAllowed) => (
                                <DropdownMenuItem
                                  className={twMerge(
                                    !isAllowed &&
                                      "pointer-events-none cursor-not-allowed opacity-50"
                                  )}
                                  onClick={async () => {
                                    handlePopUpOpen("renewCertificate", {
                                      certificateId: certificate.id,
                                      commonName: certificate.commonName
                                    });
                                  }}
                                  disabled={!isAllowed}
                                  icon={<FontAwesomeIcon icon={faRedo} />}
                                >
                                  Renew Now
                                </DropdownMenuItem>
                              )}
                            </ProjectPermissionCan>
                          );
                        })()}
                        {/* PKI Sync management - only for active certificates */}
                        {certificate.status === CertStatus.ACTIVE && (
                          <ProjectPermissionCan
                            I={ProjectPermissionCertificateActions.Edit}
                            a={ProjectPermissionSub.Certificates}
                          >
                            {(isAllowed) => (
                              <DropdownMenuItem
                                className={twMerge(
                                  !isAllowed && "pointer-events-none cursor-not-allowed opacity-50"
                                )}
                                onClick={async () =>
                                  handlePopUpOpen("managePkiSyncs", {
                                    certificateId: certificate.id,
                                    commonName: certificate.commonName
                                  })
                                }
                                disabled={!isAllowed}
                                icon={<FontAwesomeIcon icon={faLink} />}
                              >
                                PKI Syncs
                              </DropdownMenuItem>
                            )}
                          </ProjectPermissionCan>
                        )}
                        {/* Only show revoke button if CA supports revocation */}
                        {(() => {
                          const caType = caCapabilityMap[certificate.caId];
                          const supportsRevocation =
                            !caType ||
                            caSupportsCapability(caType, CaCapability.REVOKE_CERTIFICATES);

                          if (!supportsRevocation) {
                            return null;
                          }

                          return (
                            <ProjectPermissionCan
                              I={ProjectPermissionCertificateActions.Delete}
                              a={ProjectPermissionSub.Certificates}
                            >
                              {(isAllowed) => (
                                <DropdownMenuItem
                                  className={twMerge(
                                    !isAllowed &&
                                      "pointer-events-none cursor-not-allowed opacity-50"
                                  )}
                                  onClick={async () =>
                                    handlePopUpOpen("revokeCertificate", {
                                      serialNumber: certificate.serialNumber
                                    })
                                  }
                                  disabled={!isAllowed}
                                  icon={<FontAwesomeIcon icon={faBan} />}
                                >
                                  Revoke Certificate
                                </DropdownMenuItem>
                              )}
                            </ProjectPermissionCan>
                          );
                        })()}
                        <ProjectPermissionCan
                          I={ProjectPermissionCertificateActions.Delete}
                          a={ProjectPermissionSub.Certificates}
                        >
                          {(isAllowed) => (
                            <DropdownMenuItem
                              className={twMerge(
                                !isAllowed && "pointer-events-none cursor-not-allowed opacity-50"
                              )}
                              onClick={async () =>
                                handlePopUpOpen("deleteCertificate", {
                                  serialNumber: certificate.serialNumber,
                                  commonName: certificate.commonName
                                })
                              }
                              disabled={!isAllowed}
                              icon={<FontAwesomeIcon icon={faTrash} />}
                            >
                              Delete Certificate
                            </DropdownMenuItem>
                          )}
                        </ProjectPermissionCan>
                      </DropdownMenuContent>
                    </DropdownMenu>
                  </Td>
                </Tr>
              );
            })}
        </TBody>
      </Table>
      {!isPending && data?.totalCount !== undefined && data.totalCount >= PER_PAGE_INIT && (
        <Pagination
          count={data.totalCount}
          page={page}
          perPage={perPage}
          onChangePage={(newPage) => setPage(newPage)}
          onChangePerPage={(newPerPage) => setPerPage(newPerPage)}
        />
      )}
      {!isPending && !data?.certificates?.length && (
        <EmptyState title="No certificates have been issued" icon={faCertificate} />
      )}
    </TableContainer>
  );
};<|MERGE_RESOLUTION|>--- conflicted
+++ resolved
@@ -5,11 +5,7 @@
   faEllipsis,
   faEye,
   faFileExport,
-<<<<<<< HEAD
   faLink,
-  faQuestionCircle,
-=======
->>>>>>> 49e9ba90
   faRedo,
   faTrash
 } from "@fortawesome/free-solid-svg-icons";
