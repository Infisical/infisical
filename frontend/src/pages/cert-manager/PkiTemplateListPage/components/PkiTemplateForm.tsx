import { Controller, useForm } from "react-hook-form";
import { faQuestionCircle } from "@fortawesome/free-regular-svg-icons";
import { FontAwesomeIcon } from "@fortawesome/react-fontawesome";
import { zodResolver } from "@hookform/resolvers/zod";
import { z } from "zod";

import { createNotification } from "@app/components/notifications";
import {
  Accordion,
  AccordionContent,
  AccordionItem,
  AccordionTrigger,
  Button,
  Checkbox,
  FilterableSelect,
  FormControl,
  FormLabel,
  Input,
  Tooltip
} from "@app/components/v2";
import { useProject } from "@app/context";
import {
  useCreateCertTemplateV2,
  useListCasByProjectId,
  useUpdateCertTemplateV2
} from "@app/hooks/api";
import {
  EXTENDED_KEY_USAGES_OPTIONS,
  KEY_USAGES_OPTIONS
} from "@app/hooks/api/certificates/constants";
import { CertExtendedKeyUsage, CertKeyUsage } from "@app/hooks/api/certificates/enums";
import { TCertificateTemplateV2 } from "@app/hooks/api/certificateTemplates/types";
import { slugSchema } from "@app/lib/schemas";

const validateTemplateRegexField = z.string().trim().min(1).max(100);

const schema = z.object({
  ca: z.object({
    name: z.string(),
    id: z.string()
  }),
  name: slugSchema(),
  commonName: validateTemplateRegexField,
  subjectAlternativeName: validateTemplateRegexField,
  ttl: z.string().trim().min(1),
  keyUsages: z.object({
    [CertKeyUsage.DIGITAL_SIGNATURE]: z.boolean().optional(),
    [CertKeyUsage.KEY_ENCIPHERMENT]: z.boolean().optional(),
    [CertKeyUsage.NON_REPUDIATION]: z.boolean().optional(),
    [CertKeyUsage.DATA_ENCIPHERMENT]: z.boolean().optional(),
    [CertKeyUsage.KEY_AGREEMENT]: z.boolean().optional(),
    [CertKeyUsage.KEY_CERT_SIGN]: z.boolean().optional(),
    [CertKeyUsage.CRL_SIGN]: z.boolean().optional(),
    [CertKeyUsage.ENCIPHER_ONLY]: z.boolean().optional(),
    [CertKeyUsage.DECIPHER_ONLY]: z.boolean().optional()
  }),
  extendedKeyUsages: z.object({
    [CertExtendedKeyUsage.CLIENT_AUTH]: z.boolean().optional(),
    [CertExtendedKeyUsage.CODE_SIGNING]: z.boolean().optional(),
    [CertExtendedKeyUsage.EMAIL_PROTECTION]: z.boolean().optional(),
    [CertExtendedKeyUsage.OCSP_SIGNING]: z.boolean().optional(),
    [CertExtendedKeyUsage.SERVER_AUTH]: z.boolean().optional(),
    [CertExtendedKeyUsage.TIMESTAMPING]: z.boolean().optional()
  })
});

export type FormData = z.infer<typeof schema>;

type Props = {
  certTemplate?: TCertificateTemplateV2;
  handlePopUpToggle: (state?: boolean) => void;
};

export const PkiTemplateForm = ({ certTemplate, handlePopUpToggle }: Props) => {
  const { currentProject } = useProject();

  const { data: cas, isPending: isCaLoading } = useListCasByProjectId(currentProject.id);

  const { mutateAsync: createCertTemplate } = useCreateCertTemplateV2();
  const { mutateAsync: updateCertTemplate } = useUpdateCertTemplateV2();

  const {
    control,
    handleSubmit,
    reset,
    formState: { isSubmitting }
  } = useForm<FormData>({
    resolver: zodResolver(schema),
    defaultValues: async () => {
      if (certTemplate) {
        return {
          ca: certTemplate.ca,
          name: certTemplate.name,
          commonName: certTemplate.commonName,
          subjectAlternativeName: certTemplate.subjectAlternativeName,
          ttl: certTemplate.ttl,
          keyUsages: Object.fromEntries(certTemplate.keyUsages.map((name) => [name, true]) ?? []),
          extendedKeyUsages: Object.fromEntries(
            certTemplate.extendedKeyUsages.map((name) => [name, true]) ?? []
          )
        };
      }
      return {
        ca: { name: "", id: "" },
        name: "",
        subjectAlternativeName: "",
        commonName: "",
        ttl: "",
        keyUsages: {
          [CertKeyUsage.DIGITAL_SIGNATURE]: true,
          [CertKeyUsage.KEY_ENCIPHERMENT]: true
        },
        extendedKeyUsages: {}
      };
    }
  });

  const onFormSubmit = async ({
    name,
    commonName,
    subjectAlternativeName,
    ttl,
    keyUsages,
    extendedKeyUsages,
    ca
  }: FormData) => {
    if (!currentProject?.id) {
      return;
    }

<<<<<<< HEAD
    if (certTemplate) {
      await updateCertTemplate({
        templateName: certTemplate.name,
        projectId: currentProject.id,
        caName: ca.name,
        name,
        commonName,
        subjectAlternativeName,
        ttl,
        keyUsages: Object.entries(keyUsages)
          .filter(([, value]) => value)
          .map(([key]) => key as CertKeyUsage),
        extendedKeyUsages: Object.entries(extendedKeyUsages)
          .filter(([, value]) => value)
          .map(([key]) => key as CertExtendedKeyUsage)
      });
=======
    try {
      if (certTemplate) {
        await updateCertTemplate({
          templateName: certTemplate.name,
          projectId: currentProject.id,
          caName: ca.name,
          name,
          commonName,
          subjectAlternativeName,
          ttl,
          keyUsages: Object.entries(keyUsages)
            .filter(([, value]) => value)
            .map(([key]) =>
              key === CertKeyUsage.CRL_SIGN
                ? "cRLSign"
                : key.replace(/_([a-z])/g, (_, letter) => letter.toUpperCase())
            ),
          extendedKeyUsages: Object.entries(extendedKeyUsages)
            .filter(([, value]) => value)
            .map(([key]) => key.replace(/_([a-z])/g, (_, letter) => letter.toUpperCase()))
        });

        createNotification({
          text: "Successfully updated certificate template",
          type: "success"
        });
      } else {
        await createCertTemplate({
          projectId: currentProject.id,
          caName: ca.name,
          name,
          commonName,
          subjectAlternativeName,
          ttl,
          keyUsages: Object.entries(keyUsages)
            .filter(([, value]) => value)
            .map(([key]) =>
              key === CertKeyUsage.CRL_SIGN
                ? "cRLSign"
                : key.replace(/_([a-z])/g, (_, letter) => letter.toUpperCase())
            ),
          extendedKeyUsages: Object.entries(extendedKeyUsages)
            .filter(([, value]) => value)
            .map(([key]) => key.replace(/_([a-z])/g, (_, letter) => letter.toUpperCase()))
        });
>>>>>>> e548bb4b

      createNotification({
        text: "Successfully updated certificate template",
        type: "success"
      });
    } else {
      await createCertTemplate({
        projectId: currentProject.id,
        caName: ca.name,
        name,
        commonName,
        subjectAlternativeName,
        ttl,
        keyUsages: Object.entries(keyUsages)
          .filter(([, value]) => value)
          .map(([key]) => key as CertKeyUsage),
        extendedKeyUsages: Object.entries(extendedKeyUsages)
          .filter(([, value]) => value)
          .map(([key]) => key as CertExtendedKeyUsage)
      });

      createNotification({
        text: "Successfully created certificate template",
        type: "success"
      });
    }

    reset();
    handlePopUpToggle(false);
  };

  return (
    <form onSubmit={handleSubmit(onFormSubmit)}>
      {certTemplate && (
        <FormControl label="Certificate Template ID">
          <Input value={certTemplate.id} isDisabled className="bg-white/[0.07]" />
        </FormControl>
      )}
      <Controller
        control={control}
        defaultValue=""
        name="name"
        render={({ field, fieldState: { error } }) => (
          <FormControl
            label="Template Name"
            isError={Boolean(error)}
            errorText={error?.message}
            isRequired
          >
            <Input {...field} placeholder="my-template" />
          </FormControl>
        )}
      />
      <Controller
        render={({ field: { value, onChange }, fieldState: { error } }) => (
          <FormControl
            label="Issuing CA"
            errorText={error?.message}
            isError={Boolean(error)}
            isRequired
          >
            <FilterableSelect
              options={cas || []}
              isLoading={isCaLoading}
              placeholder="Select CA..."
              onChange={onChange}
              value={value}
              getOptionValue={(option) => option.id}
              getOptionLabel={(option) => option.name}
            />
          </FormControl>
        )}
        control={control}
        name="ca"
      />
      <Controller
        control={control}
        defaultValue=""
        name="commonName"
        render={({ field, fieldState: { error } }) => (
          <FormControl
            label={
              <div>
                <FormLabel
                  isRequired
                  label="Common Name (CN)"
                  icon={
                    <Tooltip
                      className="text-center"
                      content={
                        <span>
                          This field accepts limited regular expressions: spaces, *, ., @, -, \ (for
                          escaping), and alphanumeric characters only
                        </span>
                      }
                    >
                      <FontAwesomeIcon icon={faQuestionCircle} size="sm" />
                    </Tooltip>
                  }
                />
              </div>
            }
            isError={Boolean(error)}
            errorText={error?.message}
            isRequired
          >
            <Input {...field} placeholder=".*\.acme.com" />
          </FormControl>
        )}
      />
      <Controller
        control={control}
        defaultValue=""
        name="subjectAlternativeName"
        render={({ field, fieldState: { error } }) => (
          <FormControl
            label={
              <div>
                <FormLabel
                  isRequired
                  label="Alternative Names (SAN)"
                  icon={
                    <Tooltip
                      className="text-center"
                      content={
                        <span>
                          This field accepts limited regular expressions: spaces, *, ., @, -, \ (for
                          escaping), and alphanumeric characters only
                        </span>
                      }
                    >
                      <FontAwesomeIcon icon={faQuestionCircle} size="sm" />
                    </Tooltip>
                  }
                />
              </div>
            }
            isError={Boolean(error)}
            errorText={error?.message}
            isRequired
          >
            <Input {...field} placeholder="service\.acme.\..*" />
          </FormControl>
        )}
      />
      <Controller
        control={control}
        name="ttl"
        render={({ field, fieldState: { error } }) => (
          <FormControl
            label="Max TTL"
            isError={Boolean(error)}
            errorText={error?.message}
            isRequired
          >
            <Input {...field} placeholder="2 days, 1d, 2h, 1y, ..." />
          </FormControl>
        )}
      />
      <Accordion type="single" collapsible className="w-full">
        <AccordionItem value="key-usages" className="data-[state=open]:border-none">
          <AccordionTrigger className="h-fit flex-none pl-1 text-sm">
            <div className="order-1 ml-3">Key Usage</div>
          </AccordionTrigger>
          <AccordionContent>
            <Controller
              control={control}
              name="keyUsages"
              render={({ field: { onChange, value }, fieldState: { error } }) => {
                return (
                  <FormControl
                    label="Key Usage"
                    errorText={error?.message}
                    isError={Boolean(error)}
                  >
                    <div className="mt-2 mb-7 grid grid-cols-2 gap-2">
                      {KEY_USAGES_OPTIONS.map(({ label, value: optionValue }) => {
                        return (
                          <Checkbox
                            id={optionValue}
                            key={optionValue}
                            isChecked={value[optionValue]}
                            onCheckedChange={(state) => {
                              onChange({
                                ...value,
                                [optionValue]: state
                              });
                            }}
                          >
                            {label}
                          </Checkbox>
                        );
                      })}
                    </div>
                  </FormControl>
                );
              }}
            />
            <Controller
              control={control}
              name="extendedKeyUsages"
              render={({ field: { onChange, value }, fieldState: { error } }) => {
                return (
                  <FormControl
                    label="Extended Key Usage"
                    errorText={error?.message}
                    isError={Boolean(error)}
                  >
                    <div className="mt-2 mb-7 grid grid-cols-2 gap-2">
                      {EXTENDED_KEY_USAGES_OPTIONS.map(({ label, value: optionValue }) => {
                        return (
                          <Checkbox
                            id={optionValue}
                            key={optionValue}
                            isChecked={value[optionValue]}
                            onCheckedChange={(state) => {
                              onChange({
                                ...value,
                                [optionValue]: state
                              });
                            }}
                          >
                            {label}
                          </Checkbox>
                        );
                      })}
                    </div>
                  </FormControl>
                );
              }}
            />
          </AccordionContent>
        </AccordionItem>
      </Accordion>
      <div className="mt-4 flex items-center">
        <Button
          className="mr-4"
          size="sm"
          type="submit"
          isLoading={isSubmitting}
          isDisabled={isSubmitting}
        >
          Save
        </Button>
        <Button colorSchema="secondary" variant="plain" onClick={() => handlePopUpToggle(false)}>
          Cancel
        </Button>
      </div>
    </form>
  );
};<|MERGE_RESOLUTION|>--- conflicted
+++ resolved
@@ -128,7 +128,6 @@
       return;
     }
 
-<<<<<<< HEAD
     if (certTemplate) {
       await updateCertTemplate({
         templateName: certTemplate.name,
@@ -140,58 +139,15 @@
         ttl,
         keyUsages: Object.entries(keyUsages)
           .filter(([, value]) => value)
-          .map(([key]) => key as CertKeyUsage),
+          .map(([key]) =>
+            key === CertKeyUsage.CRL_SIGN
+              ? "cRLSign"
+              : key.replace(/_([a-z])/g, (_, letter) => letter.toUpperCase())
+          ),
         extendedKeyUsages: Object.entries(extendedKeyUsages)
           .filter(([, value]) => value)
-          .map(([key]) => key as CertExtendedKeyUsage)
+          .map(([key]) => key.replace(/_([a-z])/g, (_, letter) => letter.toUpperCase()))
       });
-=======
-    try {
-      if (certTemplate) {
-        await updateCertTemplate({
-          templateName: certTemplate.name,
-          projectId: currentProject.id,
-          caName: ca.name,
-          name,
-          commonName,
-          subjectAlternativeName,
-          ttl,
-          keyUsages: Object.entries(keyUsages)
-            .filter(([, value]) => value)
-            .map(([key]) =>
-              key === CertKeyUsage.CRL_SIGN
-                ? "cRLSign"
-                : key.replace(/_([a-z])/g, (_, letter) => letter.toUpperCase())
-            ),
-          extendedKeyUsages: Object.entries(extendedKeyUsages)
-            .filter(([, value]) => value)
-            .map(([key]) => key.replace(/_([a-z])/g, (_, letter) => letter.toUpperCase()))
-        });
-
-        createNotification({
-          text: "Successfully updated certificate template",
-          type: "success"
-        });
-      } else {
-        await createCertTemplate({
-          projectId: currentProject.id,
-          caName: ca.name,
-          name,
-          commonName,
-          subjectAlternativeName,
-          ttl,
-          keyUsages: Object.entries(keyUsages)
-            .filter(([, value]) => value)
-            .map(([key]) =>
-              key === CertKeyUsage.CRL_SIGN
-                ? "cRLSign"
-                : key.replace(/_([a-z])/g, (_, letter) => letter.toUpperCase())
-            ),
-          extendedKeyUsages: Object.entries(extendedKeyUsages)
-            .filter(([, value]) => value)
-            .map(([key]) => key.replace(/_([a-z])/g, (_, letter) => letter.toUpperCase()))
-        });
->>>>>>> e548bb4b
 
       createNotification({
         text: "Successfully updated certificate template",
@@ -207,10 +163,14 @@
         ttl,
         keyUsages: Object.entries(keyUsages)
           .filter(([, value]) => value)
-          .map(([key]) => key as CertKeyUsage),
+          .map(([key]) =>
+            key === CertKeyUsage.CRL_SIGN
+              ? "cRLSign"
+              : key.replace(/_([a-z])/g, (_, letter) => letter.toUpperCase())
+          ),
         extendedKeyUsages: Object.entries(extendedKeyUsages)
           .filter(([, value]) => value)
-          .map(([key]) => key as CertExtendedKeyUsage)
+          .map(([key]) => key.replace(/_([a-z])/g, (_, letter) => letter.toUpperCase()))
       });
 
       createNotification({
