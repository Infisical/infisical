--- conflicted
+++ resolved
@@ -113,8 +113,7 @@
               description="Manage certificate template to request and issue dynamic certificates following a strict format."
             />
           </div>
-<<<<<<< HEAD
-          <div className="container mx-auto mb-6 max-w-7xl rounded-lg border border-mineshaft-600 bg-mineshaft-900 p-4">
+          <div className="container mx-auto mb-6 max-w-8xl rounded-lg border border-mineshaft-600 bg-mineshaft-900 p-4">
             {subscription?.pkiLegacyTemplates && (
               <div className="mb-4 flex justify-between">
                 <p className="text-xl font-medium text-mineshaft-100">Templates</p>
@@ -137,29 +136,6 @@
                     )}
                   </ProjectPermissionCan>
                 </div>
-=======
-          <div className="container mx-auto mb-6 max-w-8xl rounded-lg border border-mineshaft-600 bg-mineshaft-900 p-4">
-            <div className="mb-4 flex justify-between">
-              <p className="text-xl font-medium text-mineshaft-100">Templates</p>
-              <div className="flex w-full justify-end">
-                <ProjectPermissionCan
-                  I={ProjectPermissionPkiTemplateActions.Create}
-                  a={ProjectPermissionSub.CertificateTemplates}
-                >
-                  {(isAllowed) => (
-                    <Button
-                      colorSchema="primary"
-                      type="submit"
-                      leftIcon={<FontAwesomeIcon icon={faPlus} />}
-                      onClick={() => handlePopUpOpen("certificateTemplate")}
-                      isDisabled={!isAllowed}
-                      className="ml-4"
-                    >
-                      Add Template
-                    </Button>
-                  )}
-                </ProjectPermissionCan>
->>>>>>> 1a799c6a
               </div>
             )}
             <TableContainer>
