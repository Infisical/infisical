/* eslint-disable no-nested-ternary */
import { UIEvent, useCallback, useEffect, useRef, useState } from 'react';
import Head from 'next/head';
<<<<<<< HEAD
import { useRouter } from 'next/router';
import { useTranslation } from 'next-i18next';
import queryString from 'query-string';
=======
import Image from 'next/image';
import { useRouter } from 'next/router';
import { useTranslation } from 'next-i18next';
import {
  faArrowDown,
  faArrowLeft,
  faArrowUp,
  faCheck,
  faClockRotateLeft,
  faEye,
  faEyeSlash,
  faFolderOpen,
  faMagnifyingGlass,
  faPlus,
  faXmark
} from '@fortawesome/free-solid-svg-icons';
import { FontAwesomeIcon } from '@fortawesome/react-fontawesome';
import { Tag } from 'public/data/frequentInterfaces';
>>>>>>> 6d8b16fc

import Button from '@app/components/basic/buttons/Button';
import ListBox from '@app/components/basic/Listbox';
import BottonRightPopup from '@app/components/basic/popups/BottomRightPopup';
import { useNotificationContext } from '@app/components/context/Notifications/NotificationProvider';
import ConfirmEnvOverwriteModal from '@app/components/dashboard/ConfirmEnvOverwriteModal';
import DownloadSecretMenu from '@app/components/dashboard/DownloadSecretsMenu';
import DropZone from '@app/components/dashboard/DropZone';
import KeyPair from '@app/components/dashboard/KeyPair';
import SideBar from '@app/components/dashboard/SideBar';
import NavHeader from '@app/components/navigation/NavHeader';
import { decryptAssymmetric, decryptSymmetric } from '@app/components/utilities/cryptography/crypto';
import guidGenerator from '@app/components/utilities/randomId';
import encryptSecrets from '@app/components/utilities/secrets/encryptSecrets';
import getSecretsForProject from '@app/components/utilities/secrets/getSecretsForProject';
import { getTranslatedServerSideProps } from '@app/components/utilities/withTranslateProps';
<<<<<<< HEAD
import { DashboardPage } from  '@app/views/DashboardPage';
import { DashboardEnvOverview } from '@app/views/DashboardPage/DashboardEnvOverview';
=======
import { IconButton } from '@app/components/v2';
import { leaveConfirmDefaultMessage } from '@app/const';
import getProjectSercetSnapshotsCount from '@app/ee/api/secrets/GetProjectSercetSnapshotsCount';
import performSecretRollback from '@app/ee/api/secrets/PerformSecretRollback';
import PITRecoverySidebar from '@app/ee/components/PITRecoverySidebar';
import { useLeaveConfirm } from '@app/hooks';
>>>>>>> 6d8b16fc

// import addSecrets from '../api/files/AddSecrets';
// import deleteSecrets from '../api/files/DeleteSecrets';
// import updateSecrets from '../api/files/UpdateSecrets';
import batchSecrets from '../api/files/batchSecrets';
import getUser from '../api/user/getUser';
import checkUserAction from '../api/userActions/checkUserAction';
import registerUserAction from '../api/userActions/registerUserAction';
import getLatestFileKey from '../api/workspace/getLatestFileKey';
import getWorkspaceEnvironments from '../api/workspace/getWorkspaceEnvironments';
import getWorkspaces from '../api/workspace/getWorkspaces';
import getWorkspaceTags from '../api/workspace/getWorkspaceTags';

type WorkspaceEnv = {
  name: string;
  slug: string;
  isWriteDenied: boolean;
  isReadDenied: boolean;
};

interface SecretDataProps {
  pos: number;
  key: string;
  value: string | undefined;
  valueOverride: string | undefined;
  id: string;
  idOverride: string | undefined;
  comment: string;
  tags: Tag[];
}

// eslint-disable-next-line @typescript-eslint/no-unused-vars
interface OverrideProps {
  id: string;
  keyName: string;
  value: string;
  pos: number;
  comment: string;
}

interface SnapshotProps {
  id: string;
  createdAt: string;
  version: number;
  secretVersions: {
    id: string;
    pos: number;
    environment: string;
    key: string;
    value: string;
    valueOverride: string;
    comment: string;
    tags: Tag[];
  }[];
}

interface EncryptedSecretProps {
  _id: string;
  createdAt: string;
  environment: string;
  secretCommentCiphertext: string;
  secretCommentIV: string;
  secretCommentTag: string;
  secretKeyCiphertext: string;
  secretKeyIV: string;
  secretKeyTag: string;
  secretValueCiphertext: string;
  secretValueIV: string;
  secretValueTag: string;
  type: 'personal' | 'shared';
  tags: Tag[];
}

interface SecretProps {
  key: string;
  value: string | undefined;
  type: 'personal' | 'shared';
  comment: string;
  id: string;
  tags: Tag[];
}

/**
 * this function finds the the duplicates in an array
 * @param arr - array of anything (e.g., with secret keys and types (personal/shared))
 * @returns - a list with duplicates
 */
function findDuplicates(arr: any[]) {
  const map = new Map();
  return arr.filter((item) => {
    if (map.has(item)) {
      map.set(item, false);
      return true;
    }
    map.set(item, true);
    return false;
  });
}

/**
 * This is the main component for the dashboard (aka the screen with all the encironemnt variable & secrets)
 * @returns
 */
export default function Dashboard() {
  const [data, setData] = useState<SecretDataProps[] | null>();
  const [initialData, setInitialData] = useState<SecretDataProps[] | null | undefined>([]);
  const router = useRouter();
  const [blurred, setBlurred] = useState(true);
  const [isKeyAvailable, setIsKeyAvailable] = useState(true);
  const [isNew, setIsNew] = useState(false);
  const [isLoading, setIsLoading] = useState(true);
  const [searchKeys, setSearchKeys] = useState('');
  const [errorDragAndDrop, setErrorDragAndDrop] = useState(false);
  const [sortMethod, setSortMethod] = useState('alphabetical');
  const [checkDocsPopUpVisible, setCheckDocsPopUpVisible] = useState(false);
  const [hasUserEverPushed, setHasUserEverPushed] = useState(false);
  const [sidebarSecretId, toggleSidebar] = useState('None');
  const [PITSidebarOpen, togglePITSidebar] = useState(false);
  const [sharedToHide, setSharedToHide] = useState<string[]>([]);
  const [snapshotData, setSnapshotData] = useState<SnapshotProps>();
  const [numSnapshots, setNumSnapshots] = useState<number>();
  const [saveLoading, setSaveLoading] = useState(false);
  const [autoCapitalization, setAutoCapitalization] = useState(false);
  const [dropZoneData, setDropZoneData] = useState<SecretDataProps[]>();
  const [projectTags, setProjectTags] = useState<Tag[]>([]);

  const { hasUnsavedChanges, setHasUnsavedChanges } = useLeaveConfirm({ initialValue: false });
  const { t } = useTranslation();
<<<<<<< HEAD
  const router = useRouter();

  const env = queryString.parse(router.asPath.split('?')[1])?.env;

  return (
    <>
=======
  const { createNotification } = useNotificationContext();

  const workspaceId = router.query.id as string;
  const [workspaceEnvs, setWorkspaceEnvs] = useState<WorkspaceEnv[]>([]);

  const [selectedSnapshotEnv, setSelectedSnapshotEnv] = useState<WorkspaceEnv>();
  const [selectedEnv, setSelectedEnv] = useState<WorkspaceEnv>();
  const [atSecretAreaTop, setAtSecretsAreaTop] = useState(true);
  const secretsTop = useRef<HTMLDivElement>(null);

  const onSecretsAreaScroll = (event: UIEvent<HTMLDivElement>) => {
    if (event.currentTarget.scrollTop !== 0) {
      setAtSecretsAreaTop(false);
    }
  };

  // TODO(akhilmhdh): change to FP
  const sortValuesHandler = (
    dataToSort: SecretDataProps[] | 1,
    specificSortMethod?: 'alphabetical' | '-alphabetical'
  ) => {
    const howToSort = specificSortMethod === undefined ? sortMethod : specificSortMethod;
    const sortedData = (dataToSort !== 1 ? dataToSort : data)!
      .sort((a, b) =>
        howToSort === 'alphabetical' ? a.key.localeCompare(b.key) : b.key.localeCompare(a.key)
      )
      .map((item: SecretDataProps, index: number) => ({
        ...item,
        pos: index
      }));

    setData(sortedData);
    setIsLoading(false);
  };

  /**
   * Reorder rows alphabetically or in the opprosite order
   */
  const reorderRows = (dataToReorder: SecretDataProps[] | 1) => {
    if (dataToReorder) {
      setSortMethod((prevSort) => (prevSort === 'alphabetical' ? '-alphabetical' : 'alphabetical'));

      sortValuesHandler(dataToReorder, undefined);
    }
  };

  useEffect(() => {
    (async () => {
      if (router.isReady && workspaceId === 'undefined') {
        router.push('/noprojects');
      } else try {
        const { push, query } = router
        const tempNumSnapshots = await getProjectSercetSnapshotsCount({
          workspaceId
        });
        setNumSnapshots(tempNumSnapshots);
        const userWorkspaces = await getWorkspaces();
        const workspace = userWorkspaces.find((wp) => wp._id === workspaceId);
        if (!workspace) {
          push(`/dashboard/${userWorkspaces?.[0]?._id}`);
        }
        setAutoCapitalization(workspace?.autoCapitalization ?? true);

        const accessibleEnvironments = await getWorkspaceEnvironments({ workspaceId });
        setWorkspaceEnvs(accessibleEnvironments || []);

        // set env
        const env = accessibleEnvironments?.[0] || {
          name: 'unknown',
          slug: 'unknown'
        };
        setSelectedEnv(env);
        setSelectedSnapshotEnv(env);

        if (query.env) {
          const index = accessibleEnvironments?.findIndex(({ slug }: { slug: string }) => slug === query.env)

          setSelectedEnv({
            name: accessibleEnvironments?.[index]?.name as string,
            slug: query.env as string,
            isWriteDenied: accessibleEnvironments?.[index]?.isWriteDenied as boolean,
            isReadDenied: accessibleEnvironments?.[index]?.isReadDenied as boolean
          })
          setSelectedSnapshotEnv({
            name: accessibleEnvironments?.[index]?.name as string,
            slug: query.env as string,
            isWriteDenied: accessibleEnvironments?.[index]?.isWriteDenied as boolean,
            isReadDenied: accessibleEnvironments?.[index]?.isReadDenied as boolean
          })

        }

        const user = await getUser();
        setIsNew((Date.parse(String(new Date())) - Date.parse(user.createdAt)) / 60000 < 3);

        const userAction = await checkUserAction({
          action: 'first_time_secrets_pushed'
        });
        setHasUserEverPushed(!!userAction);

        setProjectTags(await getWorkspaceTags({ workspaceId }));
      } catch (error) {
        console.log('Error', error);
        setData(undefined);
      }
    })();
  }, [workspaceId]);

  useEffect(() => {
    (async () => {
      try {
        setIsLoading(true);
        setBlurred(true);
        // ENV
        let dataToSort;
        if (selectedEnv) {
          dataToSort = await getSecretsForProject({
            env: selectedEnv.slug,
            setIsKeyAvailable,
            setData,
            workspaceId
          });
          setInitialData(dataToSort);
          reorderRows(dataToSort);
        } else {
          setIsLoading(false);
        }
      } catch (error) {
        console.log('Error', error);
        setData(undefined);
      }
    })();
    // eslint-disable-next-line react-hooks/exhaustive-deps
  }, [selectedEnv]);

  const addRow = () => {
    setIsNew(false);
    setData([
      {
        id: guidGenerator(),
        idOverride: guidGenerator(),
        pos: data!.length,
        key: '',
        value: '',
        valueOverride: undefined,
        comment: '',
        tags: []
      },
      ...data!
    ]);
    if (!atSecretAreaTop) {
      secretsTop.current?.scrollIntoView({ behavior: 'smooth' });
    }
  };

  const addRowToBottom = () => {
    setIsNew(false);
    setData([
      ...data!,
      {
        id: guidGenerator(),
        idOverride: guidGenerator(),
        pos: data!.length,
        key: '',
        value: '',
        valueOverride: undefined,
        comment: '',
        tags: []
      }
    ]);
  };

  const deleteRow = ({ ids, secretName }: { ids: string[]; secretName: string }) => {
    setHasUnsavedChanges(true);
    toggleSidebar('None');
    createNotification({
      text: `${secretName || 'Secret'} has been deleted. Remember to save changes.`,
      type: 'error'
    });
    sortValuesHandler(
      data!.filter((row: SecretDataProps) => !ids.includes(row.id)),
      sortMethod === 'alhpabetical' ? '-alphabetical' : 'alphabetical'
    );
  };

  const modifyValue = (value: string, id: string) => {
    setData((oldData) => oldData?.map((e) => ((e.id ? e.id : e.idOverride) === id ? { ...e, value } : e)));
    setHasUnsavedChanges(true);
  };

  const modifyValueOverride = (valueOverride: string | undefined, id: string) => {
    setData((oldData) => oldData?.map((e) => ((e.id ? e.id : e.idOverride) === id ? { ...e, valueOverride } : e)));
    setHasUnsavedChanges(true);
  };

  const modifyKey = (key: string, id: string) => {
    setData((oldData) => oldData?.map((e) => ((e.id ? e.id : e.idOverride) === id ? { ...e, key } : e)));
    setHasUnsavedChanges(true);
  };

  const modifyComment = (comment: string, id: string) => {
    setData((oldData) => oldData?.map((e) => ((e.id ? e.id : e.idOverride) === id ? { ...e, comment } : e)));
    setHasUnsavedChanges(true);
  };

  const modifyTags = (tags: Tag[], id: string) => {
    setData((oldData) => oldData?.map((e) => ((e.id ? e.id : e.idOverride) === id ? { ...e, tags } : e)));
    setHasUnsavedChanges(true);
  };

  // For speed purposes and better perforamance, we are using useCallback
  const listenChangeValue = useCallback((value: string, id: string) => {
    modifyValue(value, id);
  }, []);

  const listenChangeValueOverride = useCallback((value: string | undefined, id: string) => {
    modifyValueOverride(value, id);
  }, []);

  const listenChangeKey = useCallback((value: string, id: string) => {
    modifyKey(value, id);
  }, []);

  const listenChangeComment = useCallback((value: string, id: string) => {
    modifyComment(value, id);
  }, []);

  const listenChangeTags = useCallback((value: Tag[], id: string) => {
    modifyTags(value, id);
  }, []);

  /**
   * Save the changes of environment variables and push them to the database
   */
  // TODO(akhilmhdh): split and make it small
  const savePush = async (dataToPush?: SecretDataProps[]) => {
      try {
        setSaveLoading(true);
        let newData: SecretDataProps[] | null | undefined;
        // dataToPush is mostly used for rollbacks, otherwise we always take the current state data
        if ((dataToPush ?? [])?.length > 0) {
          newData = dataToPush;
        } else {
          newData = data;
        }

        // Checking if any of the secret keys start with a number - if so, don't do anything
        const nameErrors = !newData!
          .map((secret) => !Number.isNaN(Number(secret.key.charAt(0))))
          .every((v) => v === false);
        const emptyNameError = !newData!
          .map((secret) => secret.key.length === 0)
          .every((v) => v === false);
        const duplicatesExist =
          findDuplicates(data!.map((item: SecretDataProps) => item.key)).length > 0;

        if (emptyNameError) {
          setSaveLoading(false);
          return createNotification({
            text: 'You can`t have empty secret names.',
            type: 'error'
          });
        }

        if (nameErrors) {
          setSaveLoading(false);
          return createNotification({
            text: 'Solve all name errors before saving secrets.',
            type: 'error'
          });
        }

        if (duplicatesExist) {
          setSaveLoading(false);
          return createNotification({
            text: 'Remove duplicated secret names before saving.',
            type: 'error'
          });
        }

        if (selectedEnv?.isWriteDenied) {
          setSaveLoading(false);
          return createNotification({
            text: 'You are not allowed to edit this environment',
            type: 'error'
          });
        }

        // Once "Save changes" is clicked, disable that button
        setHasUnsavedChanges(false);

        const secretsToBeDeleted = initialData!
          .filter(
            (initDataPoint) =>
              !newData!.map((newDataPoint) => newDataPoint.id).includes(initDataPoint.id)
          )
          .map((secret) => secret.id);
        console.log('delete', secretsToBeDeleted.length);

        const secretsToBeAdded = newData!.filter(
          (newDataPoint) =>
            !initialData!.map((initDataPoint) => initDataPoint.id).includes(newDataPoint.id)
        );
        console.log('add', secretsToBeAdded.length);

        const secretsToBeUpdated = newData!.filter((newDataPoint) =>
          initialData!
            .filter(
              (initDataPoint) =>
                newData!.filter((dataPoint) => dataPoint.id)
                .map((dataPoint) => dataPoint.id).includes(initDataPoint.id) &&
                (newData!.filter((dataPoint) => dataPoint.id === initDataPoint.id)[0].value !==
                  initDataPoint.value ||
                newData!.filter((dataPoint) => dataPoint.id === initDataPoint.id)[0].key !==
                  initDataPoint.key ||
                newData!.filter((dataPoint) => dataPoint.id === initDataPoint.id)[0].comment !==
                  initDataPoint.comment ||
                JSON.stringify(newData!.filter((dataPoint) => dataPoint.id === initDataPoint.id)[0]?.tags) !==
                  JSON.stringify(initDataPoint?.tags))
            )
            .map((secret) => secret.id)
            .includes(newDataPoint.id)
        );
        console.log('update', secretsToBeUpdated.length);

        const newOverrides = newData!.filter(
          (newDataPoint) => newDataPoint.valueOverride !== undefined
        );
        const initOverrides = initialData!.filter(
          (initDataPoint) => initDataPoint.valueOverride !== undefined
        );

        const overridesToBeDeleted = initOverrides
          .filter(
            (initDataPoint) =>
              !newOverrides!.map((newDataPoint) => newDataPoint.id).includes(initDataPoint.id)
          )
          .map((secret) => String(secret.idOverride));
        console.log('override delete', overridesToBeDeleted.length);

        const overridesToBeAdded = newOverrides!
          .filter(
            (newDataPoint) =>
              !initOverrides.map((initDataPoint) => initDataPoint.idOverride).includes(newDataPoint.idOverride)
          )
          .map((override) => ({
            pos: override.pos,
            key: override.key,
            value: String(override.valueOverride),
            valueOverride: override.valueOverride,
            comment: '',
            id: String(override.idOverride),
            idOverride: String(override.idOverride),
            tags: override.tags
          }));
        console.log('override add', overridesToBeAdded.length);

        const overridesToBeUpdated = newOverrides!
          .filter((newDataPoint) =>
            initOverrides
              .filter(
                (initDataPoint) =>
                  newOverrides!.map((dataPoint) => dataPoint.idOverride)
                  .includes(initDataPoint.idOverride) &&
                  (newOverrides!.filter((dataPoint) => dataPoint.idOverride === initDataPoint.idOverride)[0]
                    .valueOverride !== initDataPoint.valueOverride ||
                   newOverrides!.filter((dataPoint) => dataPoint.idOverride === initDataPoint.idOverride)[0].key !==
                    initDataPoint.key ||
                   (newOverrides!.filter((dataPoint) => dataPoint.idOverride === initDataPoint.idOverride)[0]
                    .comment || '') !== (initDataPoint.comment || '') 
                    ||
                   (JSON.stringify(newOverrides!.filter((dataPoint) => dataPoint.idOverride === initDataPoint.idOverride)[0]?.tags) || '') !==
                    (JSON.stringify(initDataPoint?.tags) || '')
                    )
              )
              .map((secret) => secret.idOverride)
              .includes(newDataPoint.idOverride)
          )
          .map((override) => ({
            pos: override.pos,
            key: override.key,
            value: String(override.valueOverride),
            valueOverride: override.valueOverride,
            comment: '',
            id: String(override.idOverride),
            idOverride: String(override.idOverride),
            tags: override.tags
          }));
        console.log('override update', overridesToBeUpdated.length);

        const requests: any = []; // TODO: fix any
        if (secretsToBeDeleted.concat(overridesToBeDeleted).length > 0) {
          secretsToBeDeleted.concat(overridesToBeDeleted).forEach((_id: string) => {
            requests.push({
              method: 'DELETE',
              secret: {
                _id
              }
            });
          });
        }
        if (selectedEnv && secretsToBeAdded.concat(overridesToBeAdded).length > 0) {
          const secrets = await encryptSecrets({
            secretsToEncrypt: secretsToBeAdded.concat(overridesToBeAdded),
            workspaceId,
            env: selectedEnv.slug
          });
          if (secrets) {
            secrets.forEach((secret) => {
              requests.push({
                method: 'POST',
                secret: {
                  type: secret.type,
                  secretKeyCiphertext: secret.secretKeyCiphertext,
                  secretKeyIV: secret.secretKeyIV,
                  secretKeyTag: secret.secretKeyTag,
                  secretValueCiphertext: secret.secretValueCiphertext,
                  secretValueIV: secret.secretValueIV,
                  secretValueTag: secret.secretValueTag,
                  secretCommentCiphertext: secret.secretCommentCiphertext,
                  secretCommentIV: secret.secretCommentIV,
                  secretCommentTag: secret.secretCommentTag,
                  tags: secret.tags
                }
              })
            });
          }
        }
        if (selectedEnv && !selectedEnv.isReadDenied && secretsToBeUpdated.concat(overridesToBeUpdated).length > 0) {
          const secrets = await encryptSecrets({
            secretsToEncrypt: secretsToBeUpdated.concat(overridesToBeUpdated),
            workspaceId,
            env: selectedEnv.slug
          });
          if (secrets) {
            secrets.forEach((secret) => {
              requests.push({
                method: 'PATCH',
                secret: {
                  _id: secret.id,
                  type: secret.type,
                  secretKeyCiphertext: secret.secretKeyCiphertext,
                  secretKeyIV: secret.secretKeyIV,
                  secretKeyTag: secret.secretKeyTag,
                  secretValueCiphertext: secret.secretValueCiphertext,
                  secretValueIV: secret.secretValueIV,
                  secretValueTag: secret.secretValueTag,
                  secretCommentCiphertext: secret.secretCommentCiphertext,
                  secretCommentIV: secret.secretCommentIV,
                  secretCommentTag: secret.secretCommentTag,
                  tags: secret.tags 
                }
              });
            });
          }
        }
        
        let newSecrets;
        if (selectedEnv && requests.length > 0) {
          newSecrets = await batchSecrets({
            workspaceId,
            environment: selectedEnv.slug,
            requests
          });
        }

        let formattedNewDecryptedKeys;
        if (newSecrets.createdSecrets) {
          const latestKey = await getLatestFileKey({ workspaceId });

          const PRIVATE_KEY = localStorage.getItem('PRIVATE_KEY') as string;

          const tempDecryptedSecrets: SecretProps[] = [];
          if (latestKey) {
            // assymmetrically decrypt symmetric key with local private key
            const key = decryptAssymmetric({
              ciphertext: latestKey.latestKey.encryptedKey,
              nonce: latestKey.latestKey.nonce,
              publicKey: latestKey.latestKey.sender.publicKey,
              privateKey: PRIVATE_KEY
            });

            // decrypt secret keys, values, and comments
            newSecrets.createdSecrets.forEach((secret: EncryptedSecretProps) => {
              const plainTextKey = decryptSymmetric({
                ciphertext: secret.secretKeyCiphertext,
                iv: secret.secretKeyIV,
                tag: secret.secretKeyTag,
                key
              });

              let plainTextValue;
              if (secret.secretValueCiphertext !== undefined) {
                plainTextValue = decryptSymmetric({
                  ciphertext: secret.secretValueCiphertext,
                  iv: secret.secretValueIV,
                  tag: secret.secretValueTag,
                  key
                });
              } else {
                plainTextValue = undefined;
              }

              let plainTextComment;
              if (secret.secretCommentCiphertext) {
                plainTextComment = decryptSymmetric({
                  ciphertext: secret.secretCommentCiphertext,
                  iv: secret.secretCommentIV,
                  tag: secret.secretCommentTag,
                  key
                });
              } else {
                plainTextComment = '';
              }

              tempDecryptedSecrets.push({
                id: secret._id,
                key: plainTextKey,
                value: plainTextValue,
                type: secret.type,
                comment: plainTextComment,
                tags: secret.tags
              });
            });
          }

          const secretKeys = [...new Set(tempDecryptedSecrets.map((secret) => secret.key))];

          formattedNewDecryptedKeys = secretKeys.map((key, index) => ({
            id: tempDecryptedSecrets.filter((secret) => secret.key === key && secret.type === 'shared')[0]
              ?.id,
            idOverride: tempDecryptedSecrets.filter(
              (secret) => secret.key === key && secret.type === 'personal'
            )[0]?.id,
            pos: (newData?.filter(dp => !dp.id?.includes('-'))?.length ?? 0) + index,
            key,
            value: tempDecryptedSecrets.filter(
              (secret) => secret.key === key && secret.type === 'shared'
            )[0]?.value,
            valueOverride: tempDecryptedSecrets.filter(
              (secret) => secret.key === key && secret.type === 'personal'
            )[0]?.value,
            comment: tempDecryptedSecrets.filter(
              (secret) => secret.key === key && secret.type === 'shared'
            )[0]?.comment,
            tags: tempDecryptedSecrets.filter(
              (secret) => secret.key === key && secret.type === 'shared'
            )[0]?.tags
          }));

          setInitialData(structuredClone(newData?.filter(dp => !dp.id?.includes('-')).concat(formattedNewDecryptedKeys.filter(dk => dk.id))));
          setData(structuredClone(newData?.filter(dp => !dp.id?.includes('-')).concat(formattedNewDecryptedKeys.filter(dk => dk.id))))
        } else {
          setInitialData(structuredClone(newData));
        }

        // If this user has never saved environment variables before, show them a prompt to read docs
        if (!hasUserEverPushed) {
          setCheckDocsPopUpVisible(true);
          await registerUserAction({ action: 'first_time_secrets_pushed' });
        }

        // increasing the number of project commits
        setNumSnapshots((numSnapshots ?? 0) + 1);
        setSaveLoading(false);
        createNotification({
          text: `Successfully saved secrets.`,
          type: 'success'
        });
      } catch (error) {
        console.log("Something went wrong while saving secrets: ", error)
        createNotification({
          text: `Something went wrong while saving secrets.`,
          type: 'error'
        });
      }
    return undefined;
  };

  const addDataWithMerge = (newData: SecretDataProps[], preserve?: 'old' | 'new') => {
    setData((oldData) => {
      let filteredOldData = oldData!;
      let filteredNewData = newData;
      if (preserve === 'new')
        filteredOldData = oldData!.filter(
          (oldDataPoint) => !newData.find((newDataPoint) => newDataPoint.key === oldDataPoint.key)
        );
      if (preserve === 'old')
        filteredNewData = newData.filter(
          (newDataPoint) => !oldData?.find((oldDataPoint) => oldDataPoint.key === newDataPoint.key)
        );
      return filteredOldData.concat(filteredNewData);
    });
    setHasUnsavedChanges(true);
  };

  const addData = (newData: SecretDataProps[]) => {
    if (
      newData.some((newDataPoint) => data?.find((dataPoint) => dataPoint.key === newDataPoint.key)) // if newData contains duplicates
    ) {
      setDropZoneData(newData);
      return;
    }
    addDataWithMerge(newData);
  };

  const changeBlurred = () => {
    setBlurred(!blurred);
  };

  const deleteCertainRow = ({ ids, secretName }: { ids: string[]; secretName: string }) => {
    deleteRow({ ids, secretName });
  };

  const handleOnEnvironmentChange = (envName: string) => {
    if (hasUnsavedChanges) {
      if (!window.confirm(leaveConfirmDefaultMessage)) return;
    }

    const selectedWorkspaceEnv = workspaceEnvs.find(
      ({ name }: { name: string }) => envName === name
    ) || {
      name: 'unknown',
      slug: 'unknown',
      isWriteDenied: false,
      isReadDenied: false
    };

    if (selectedWorkspaceEnv) {
      if (snapshotData) setSelectedSnapshotEnv(selectedWorkspaceEnv);
      else setSelectedEnv(selectedWorkspaceEnv);
    }

    setHasUnsavedChanges(false);
    router.push({
      pathname: router.pathname,
      query: { ...router.query, env: selectedWorkspaceEnv.slug },
    })
  };

  return data ? (
    <div className="bg-bunker-800 max-h-screen h-full relative flex flex-col justify-between text-white dark">
>>>>>>> 6d8b16fc
      <Head>
        <title>{t('common:head-title', { title: t('dashboard:title') })}</title>
        <link rel="icon" href="/infisical.ico" />
        <meta property="og:image" content="/images/message.png" />
        <meta property="og:title" content={String(t('dashboard:og-title'))} />
        <meta name="og:description" content={String(t('dashboard:og-description'))} />
      </Head>
<<<<<<< HEAD
      {env 
      ? <DashboardPage envFromTop={String(env)}/>
      : <DashboardEnvOverview />}
    </>
=======
      <div className="flex flex-row h-full">
        <ConfirmEnvOverwriteModal
          isOpen={!!dropZoneData}
          onClose={() => setDropZoneData(undefined)}
          onOverwriteConfirm={(preserve) => {
            addDataWithMerge(dropZoneData!, preserve);
            setDropZoneData(undefined);
          }}
          duplicateKeys={
            dropZoneData
              ?.filter((newDataPoint) =>
                data?.find((dataPoint) => dataPoint.key === newDataPoint.key)
              )
              .map((duplicate) => duplicate.key) ?? []
          }
        />
        <div className="w-full max-h-96 pb-2 dark:[color-scheme:dark]">
          <NavHeader pageName={t('dashboard:title')} isProjectRelated />
          {checkDocsPopUpVisible && (
            <BottonRightPopup
              buttonText={t('dashboard:check-docs.button')}
              buttonLink="https://infisical.com/docs/getting-started/introduction"
              titleText={t('dashboard:check-docs.title')}
              emoji="🎉"
              textLine1={t('dashboard:check-docs.line1')}
              textLine2={t('dashboard:check-docs.line2')}
              setCheckDocsPopUpVisible={setCheckDocsPopUpVisible}
            />
          )}
          <div className="flex flex-row justify-between items-center mx-6 mt-6 mb-3 text-xl">
            {snapshotData && (
              <div className="flex justify-start max-w-sm mt-1 mr-2">
                <Button
                  text={String(t('Go back to current'))}
                  onButtonPressed={() => setSnapshotData(undefined)}
                  color="mineshaft"
                  size="md"
                  icon={faArrowLeft}
                />
              </div>
            )}
            <div className="flex flex-row justify-start items-center text-3xl">
              <div className="font-semibold mr-4 mt-1 flex flex-row items-center">
                <p>{snapshotData ? 'Secret Snapshot' : t('dashboard:title')}</p>
                {snapshotData && (
                  <span className="bg-primary-800 text-sm ml-4 mt-1 px-1.5 rounded-md">
                    {new Date(snapshotData.createdAt).toLocaleString()}
                  </span>
                )}
                {selectedEnv?.isReadDenied && (
                  <span className="bg-primary-500 text-black text-sm ml-4 mt-1 px-1.5 rounded-md">
                    Add Only Mode
                  </span>
                )}
              </div>
              {!snapshotData && data?.length === 0 && selectedEnv && (
                <ListBox
                  isSelected={selectedEnv.name}
                  data={workspaceEnvs.map(({ name }) => name)}
                  onChange={handleOnEnvironmentChange}
                />
              )}
            </div>
            <div className="flex flex-row">
              <div className="flex justify-start max-w-sm mt-1 mr-2">
                {!selectedEnv?.isReadDenied && (
                  <Button
                    text={String(`${numSnapshots} ${t('Commits')}`)}
                    onButtonPressed={() => {
                      toggleSidebar('None');
                      togglePITSidebar(true);
                    }}
                    color="mineshaft"
                    size="md"
                    icon={faClockRotateLeft}
                  />
                )}
              </div>
              {(data?.length !== 0 || hasUnsavedChanges) && !snapshotData && (
                <div className="flex justify-start max-w-sm mt-1">
                  <Button
                    text={String(t('common:save-changes'))}
                    onButtonPressed={savePush}
                    color="primary"
                    size="md"
                    active={hasUnsavedChanges}
                    iconDisabled={faCheck}
                    textDisabled={String(t('common:saved'))}
                    loading={saveLoading}
                  />
                </div>
              )}
              {snapshotData && selectedEnv && (
                <div className="flex justify-start max-w-sm mt-1">
                  <Button
                    text={String(t('Rollback to this snapshot'))}
                    onButtonPressed={async () => {
                      // Update secrets in the state only for the current environment
                      const rolledBackSecrets = snapshotData.secretVersions
                        .filter((row) => row.environment === selectedEnv.slug)
                        .map((sv, position) => ({
                          id: sv.id,
                          idOverride: sv.id,
                          pos: position,
                          valueOverride: sv.valueOverride,
                          key: sv.key,
                          value: sv.value,
                          comment: '',
                          tags: sv.tags
                        }));

                      // Perform the rollback globally
                      const result = await performSecretRollback({ workspaceId, version: snapshotData.version });
                      if (result === undefined) {
                        createNotification({
                          text: `Something went wrong during the rollback.`,
                          type: 'error'
                        });
                      } else {
                        setData(rolledBackSecrets);
                        createNotification({
                          text: `Successfully rolled back secrets.`,
                          type: 'success'
                        });
                        setSnapshotData(undefined);
                        setHasUnsavedChanges(false);
                        togglePITSidebar(false);
                      }
                    }}
                    color="primary"
                    size="md"
                    active={hasUnsavedChanges}
                  />
                </div>
              )}
            </div>
          </div>
          <div className="mx-6 w-full pr-12">
            <div className="flex flex-col pb-1">
              <div className="w-full flex flex-row items-start">
                {(snapshotData || data?.length !== 0) && selectedEnv && (
                  <>
                    {!snapshotData ? (
                      <ListBox
                        isSelected={selectedEnv.name}
                        data={workspaceEnvs.map(({ name }) => name)}
                        onChange={handleOnEnvironmentChange}
                      />
                    ) : (
                      <ListBox
                        isSelected={selectedSnapshotEnv?.name || ''}
                        data={workspaceEnvs.map(({ name }) => name)}
                        onChange={handleOnEnvironmentChange}
                      />
                    )}
                    <div className="h-10 w-full bg-mineshaft-700 hover:bg-white/10 ml-2 rounded-md flex flex-row items-center">
                      <FontAwesomeIcon
                        className="bg-transparent rounded-l-md py-[0.7rem] pl-4 pr-2 text-bunker-300 text-sm"
                        icon={faMagnifyingGlass}
                      />
                      <input
                        className="pl-2 text-bunker-300 rounded-r-md bg-transparent w-full h-full outline-none text-sm placeholder:hover:text-bunker-200 placeholder:focus:text-transparent"
                        value={searchKeys}
                        onChange={(e) => setSearchKeys(e.target.value)}
                        placeholder={String(t('dashboard:search-keys'))}
                      />
                    </div>
                    {!snapshotData && !selectedEnv.isReadDenied && (
                      <div className="ml-2 min-w-max flex flex-row items-start justify-start">
                        <DownloadSecretMenu data={data} env={selectedEnv.slug} />
                      </div>
                    )}
                    <div className="ml-2 min-w-max flex flex-row items-start justify-start">
                      <Button
                        onButtonPressed={changeBlurred}
                        color="mineshaft"
                        size="icon-md"
                        icon={blurred ? faEye : faEyeSlash}
                      />
                    </div>
                    {!snapshotData && (
                      <div className="relative ml-2 min-w-max flex flex-row items-start justify-end">
                        <Button
                          text={String(t('dashboard:add-key'))}
                          onButtonPressed={addRow}
                          color="mineshaft"
                          icon={faPlus}
                          size="md"
                        />
                        {isNew && (
                          <span className="absolute right-0 flex h-3 w-3 items-center justify-center ml-4 mb-4">
                            <span className="animate-ping absolute inline-flex rounded-full bg-primary/50 opacity-75 h-4 w-4" />
                            <span className="relative inline-flex rounded-full h-3 w-3 bg-primary" />
                          </span>
                        )}
                      </div>
                    )}
                  </>
                )}
              </div>
            </div>
            {isLoading ? (
              <div className="flex items-center justify-center h-full my-48">
                <Image
                  src="/images/loading/loading.gif"
                  height={60}
                  width={100}
                  alt="infisical loading indicator"
                />
              </div>
            ) : (data?.length !== 0 || snapshotData?.secretVersions) ? (
              <div className="flex flex-col w-full mt-1">
                <div
                  onScroll={onSecretsAreaScroll}
                  className="mt-1 max-h-[calc(100vh-280px)] overflow-hidden overflow-y-scroll no-scrollbar no-scrollbar::-webkit-scrollbar border border-mineshaft-600 rounded-md"
                >
                  <div ref={secretsTop} />
                  <div className="group flex flex-col items-center bg-mineshaft-800 border-b-2 border-mineshaft-500 duration-100 sticky top-0 z-[60]">
                    <div className="relative flex flex-row justify-between w-full mr-auto max-h-14 items-center">
                      <div className="w-1/5 border-r border-mineshaft-600 flex flex-row items-center">
                        <div className='text-transparent text-xs flex items-center justify-center w-12 h-10 cursor-default'>0</div>
                        <span className='px-2 text-bunker-300 font-semibold'>Key</span>
                        {!snapshotData && <IconButton
                          ariaLabel="copy icon"
                          variant="plain"
                          className="group relative ml-2"
                          onClick={() => reorderRows(1)}
                        >
                          {sortMethod === 'alphabetical' ? <FontAwesomeIcon icon={faArrowUp} /> : <FontAwesomeIcon icon={faArrowDown} />}
                        </IconButton>}
                      </div>
                      <div className="w-5/12 border-r border-mineshaft-600">
                        <div className="flex items-center rounded-lg mt-4 md:mt-0 max-h-10">
                          <div className="text-bunker-300 px-2 font-semibold h-10 flex items-center w-7/12">
                            Value
                          </div>
                        </div>
                      </div>
                      <div className="w-[calc(10%)] border-r border-mineshaft-600">
                        <div className="flex items-center max-h-16 overflow-hidden">
                          <div className="text-bunker-300 px-2 font-semibold h-10 flex items-center w-3/12">
                            Comment
                          </div>
                        </div>
                      </div>
                      <div className="w-2/12">
                        <div className="flex items-center max-h-16">
                          <div className="text-bunker-300 px-2 font-semibold h-10 flex items-center w-3/12">
                            Tags
                          </div>
                        </div>
                      </div>
                      <div className="w-[1.5rem] h-[2.35rem] ml-auto rounded-md flex flex-row justify-center items-center" />
                      <div className="w-[1.5rem] h-[2.35rem] mr-2 flex items-center justfy-center">
                        <div
                          onKeyDown={() => null}
                          role="none"
                          onClick={() => { }}
                          className="invisible group-hover:visible"
                        >
                          <FontAwesomeIcon
                            className="text-bunker-300 hover:text-red pl-2 pr-6 text-lg mt-0.5 invisible"
                            icon={faXmark}
                          />
                        </div>
                      </div>
                    </div>
                  </div>
                  <div className="bg-mineshaft-800 rounded-b-md border-bunker-600">
                    {!snapshotData &&
                      data
                        ?.filter((row) =>
                          row.key?.toUpperCase().includes(searchKeys.toUpperCase())
                          || row.tags?.map(tag => tag.name).join(" ")?.toUpperCase().includes(searchKeys.toUpperCase())
                          || row.comment?.toUpperCase().includes(searchKeys.toUpperCase()))
                        .filter((row) => !sharedToHide.includes(row.id))
                        // .filter((row) => row.value !== undefined)
                        .map((keyPair) => (
                          <KeyPair
                            isCapitalized={autoCapitalization}
                            key={keyPair.id ? keyPair.id : keyPair.idOverride}
                            keyPair={keyPair}
                            modifyValue={listenChangeValue}
                            modifyValueOverride={listenChangeValueOverride}
                            modifyKey={listenChangeKey}
                            modifyComment={listenChangeComment}
                            modifyTags={listenChangeTags}
                            isBlurred={blurred}
                            isDuplicate={findDuplicates(data?.map((item) => item.key))?.includes(
                              keyPair.key
                            )}
                            toggleSidebar={toggleSidebar}
                            togglePITSidebar={togglePITSidebar}
                            sidebarSecretId={sidebarSecretId}
                            isSnapshot={false}
                            deleteRow={deleteCertainRow}
                            tags={projectTags}
                          />
                        ))}
                    {snapshotData &&
                      snapshotData.secretVersions
                        ?.sort((a, b) => a.key.localeCompare(b.key))
                        .filter((row) => row.environment === selectedSnapshotEnv?.slug)
                        .filter((row) => row.key.toUpperCase().includes(searchKeys.toUpperCase()))
                        .map((keyPair) => (
                          <KeyPair
                            isCapitalized={autoCapitalization}
                            key={keyPair.id}
                            keyPair={keyPair}
                            modifyValue={listenChangeValue}
                            modifyValueOverride={listenChangeValueOverride}
                            modifyKey={listenChangeKey}
                            modifyComment={listenChangeComment}
                            modifyTags={listenChangeTags}
                            isBlurred={blurred}
                            isDuplicate={findDuplicates(data?.map((item) => item.key))?.includes(
                              keyPair.key
                            )}
                            toggleSidebar={toggleSidebar}
                            sidebarSecretId={sidebarSecretId}
                            isSnapshot
                            tags={projectTags}
                          />
                        ))}
                    <div className="bg-mineshaft-800 text-sm rounded-t-md hover:bg-mineshaft-700 h-10 w-full flex flex-row items-center border-b-2 border-mineshaft-500 sticky top-0 z-[60]">
                      <div className="w-10" />
                      <button
                        type="button"
                        className="text-bunker-300 relative font-normal h-10 flex items-center w-full cursor-pointer"
                        onClick={addRowToBottom}
                      >
                        <FontAwesomeIcon icon={faPlus} className="mr-3" />
                        <span className="text-sm">Add Secret</span>
                      </button>
                    </div>
                  </div>
                  {!snapshotData && (
                    <div className="w-full px-2 pt-3">
                      <DropZone
                        setData={addData}
                        setErrorDragAndDrop={setErrorDragAndDrop}
                        createNewFile={addRow}
                        errorDragAndDrop={errorDragAndDrop}
                        setButtonReady={setHasUnsavedChanges}
                        keysExist
                        numCurrentRows={data.length}
                      />
                    </div>
                  )}
                </div>
              </div>
            ) : (
              <div className="flex flex-col items-center justify-center h-full text-xl text-gray-400 mt-28">
                {isKeyAvailable && !snapshotData && (
                  <DropZone
                    setData={setData}
                    setErrorDragAndDrop={setErrorDragAndDrop}
                    createNewFile={addRow}
                    errorDragAndDrop={errorDragAndDrop}
                    setButtonReady={setHasUnsavedChanges}
                    numCurrentRows={data.length}
                    keysExist={false}
                  />
                )}
                {!isKeyAvailable && (
                  <>
                    <FontAwesomeIcon className="text-7xl mt-20 mb-8" icon={faFolderOpen} />
                    <p>To view this file, contact your administrator for permission.</p>
                    <p className="mt-1">They need to grant you access in the team tab.</p>
                  </>
                )}
              </div>
            )}
          </div>
        </div>
        {sidebarSecretId !== 'None' && (
          <SideBar
            toggleSidebar={toggleSidebar}
            data={data.filter(
              (row: SecretDataProps) => row.id === sidebarSecretId && row.value !== undefined
            )}
            modifyKey={listenChangeKey}
            modifyValue={listenChangeValue}
            modifyValueOverride={listenChangeValueOverride}
            modifyComment={listenChangeComment}
            buttonReady={hasUnsavedChanges}
            workspaceEnvs={workspaceEnvs}
            selectedEnv={selectedEnv!}
            workspaceId={workspaceId}
            savePush={savePush}
            sharedToHide={sharedToHide}
            setSharedToHide={setSharedToHide}
            deleteRow={deleteCertainRow}
          />
        )}
        {PITSidebarOpen && (
          <PITRecoverySidebar
            toggleSidebar={togglePITSidebar}
            chosenSnapshot={String(snapshotData?.id ? snapshotData.id : '')}
            setSnapshotData={setSnapshotData}
          />
        )}
      </div>
    </div>
  ) : (
    <div className="relative z-10 w-10/12 mr-auto h-full ml-2 bg-bunker-800 flex flex-col items-center justify-center">
      <Image src="/images/loading/loading.gif" height={70} width={120} alt="loading animation" />
    </div>
>>>>>>> 6d8b16fc
  );
}

Dashboard.requireAuth = true;

export const getServerSideProps = getTranslatedServerSideProps(['dashboard']);<|MERGE_RESOLUTION|>--- conflicted
+++ resolved
@@ -1,12 +1,8 @@
 /* eslint-disable no-nested-ternary */
 import { UIEvent, useCallback, useEffect, useRef, useState } from 'react';
 import Head from 'next/head';
-<<<<<<< HEAD
-import { useRouter } from 'next/router';
-import { useTranslation } from 'next-i18next';
+import Image from 'next/image';
 import queryString from 'query-string';
-=======
-import Image from 'next/image';
 import { useRouter } from 'next/router';
 import { useTranslation } from 'next-i18next';
 import {
@@ -24,7 +20,6 @@
 } from '@fortawesome/free-solid-svg-icons';
 import { FontAwesomeIcon } from '@fortawesome/react-fontawesome';
 import { Tag } from 'public/data/frequentInterfaces';
->>>>>>> 6d8b16fc
 
 import Button from '@app/components/basic/buttons/Button';
 import ListBox from '@app/components/basic/Listbox';
@@ -41,17 +36,14 @@
 import encryptSecrets from '@app/components/utilities/secrets/encryptSecrets';
 import getSecretsForProject from '@app/components/utilities/secrets/getSecretsForProject';
 import { getTranslatedServerSideProps } from '@app/components/utilities/withTranslateProps';
-<<<<<<< HEAD
 import { DashboardPage } from  '@app/views/DashboardPage';
 import { DashboardEnvOverview } from '@app/views/DashboardPage/DashboardEnvOverview';
-=======
 import { IconButton } from '@app/components/v2';
 import { leaveConfirmDefaultMessage } from '@app/const';
 import getProjectSercetSnapshotsCount from '@app/ee/api/secrets/GetProjectSercetSnapshotsCount';
 import performSecretRollback from '@app/ee/api/secrets/PerformSecretRollback';
 import PITRecoverySidebar from '@app/ee/components/PITRecoverySidebar';
 import { useLeaveConfirm } from '@app/hooks';
->>>>>>> 6d8b16fc
 
 // import addSecrets from '../api/files/AddSecrets';
 // import deleteSecrets from '../api/files/DeleteSecrets';
@@ -180,15 +172,10 @@
 
   const { hasUnsavedChanges, setHasUnsavedChanges } = useLeaveConfirm({ initialValue: false });
   const { t } = useTranslation();
-<<<<<<< HEAD
+  
+  const { createNotification } = useNotificationContext();
   const router = useRouter();
-
   const env = queryString.parse(router.asPath.split('?')[1])?.env;
-
-  return (
-    <>
-=======
-  const { createNotification } = useNotificationContext();
 
   const workspaceId = router.query.id as string;
   const [workspaceEnvs, setWorkspaceEnvs] = useState<WorkspaceEnv[]>([]);
@@ -828,9 +815,11 @@
     })
   };
 
-  return data ? (
+  return <>
+    {!env 
+    ? <DashboardEnvOverview />
+    : data ? (
     <div className="bg-bunker-800 max-h-screen h-full relative flex flex-col justify-between text-white dark">
->>>>>>> 6d8b16fc
       <Head>
         <title>{t('common:head-title', { title: t('dashboard:title') })}</title>
         <link rel="icon" href="/infisical.ico" />
@@ -838,12 +827,6 @@
         <meta property="og:title" content={String(t('dashboard:og-title'))} />
         <meta name="og:description" content={String(t('dashboard:og-description'))} />
       </Head>
-<<<<<<< HEAD
-      {env 
-      ? <DashboardPage envFromTop={String(env)}/>
-      : <DashboardEnvOverview />}
-    </>
-=======
       <div className="flex flex-row h-full">
         <ConfirmEnvOverwriteModal
           isOpen={!!dropZoneData}
@@ -1252,8 +1235,8 @@
     <div className="relative z-10 w-10/12 mr-auto h-full ml-2 bg-bunker-800 flex flex-col items-center justify-center">
       <Image src="/images/loading/loading.gif" height={70} width={120} alt="loading animation" />
     </div>
->>>>>>> 6d8b16fc
-  );
+  )
+  </>
 }
 
 Dashboard.requireAuth = true;
