/* eslint-disable no-nested-ternary */
import { UIEvent, useCallback, useEffect, useRef, useState } from 'react';
import Head from 'next/head';
import Image from 'next/image';
import { useRouter } from 'next/router';
import { useTranslation } from 'next-i18next';
import {
  faArrowDown,
  faArrowLeft,
  faArrowUp,
  faCheck,
  faClockRotateLeft,
  faEye,
  faEyeSlash,
  faFolderOpen,
  faMagnifyingGlass,
  faPlus,
  faXmark
} from '@fortawesome/free-solid-svg-icons';
import { FontAwesomeIcon } from '@fortawesome/react-fontawesome';
import { Tag } from 'public/data/frequentInterfaces';

import Button from '@app/components/basic/buttons/Button';
import ListBox from '@app/components/basic/Listbox';
import BottonRightPopup from '@app/components/basic/popups/BottomRightPopup';
import { useNotificationContext } from '@app/components/context/Notifications/NotificationProvider';
import ConfirmEnvOverwriteModal from '@app/components/dashboard/ConfirmEnvOverwriteModal';
import DownloadSecretMenu from '@app/components/dashboard/DownloadSecretsMenu';
import DropZone from '@app/components/dashboard/DropZone';
import KeyPair from '@app/components/dashboard/KeyPair';
import SideBar from '@app/components/dashboard/SideBar';
import NavHeader from '@app/components/navigation/NavHeader';
import guidGenerator from '@app/components/utilities/randomId';
import encryptSecrets from '@app/components/utilities/secrets/encryptSecrets';
import getSecretsForProject from '@app/components/utilities/secrets/getSecretsForProject';
import { getTranslatedServerSideProps } from '@app/components/utilities/withTranslateProps';
import { IconButton } from '@app/components/v2';
import getProjectSercetSnapshotsCount from '@app/ee/api/secrets/GetProjectSercetSnapshotsCount';
import performSecretRollback from '@app/ee/api/secrets/PerformSecretRollback';
import PITRecoverySidebar from '@app/ee/components/PITRecoverySidebar';

import addSecrets from '../api/files/AddSecrets';
import deleteSecrets from '../api/files/DeleteSecrets';
import updateSecrets from '../api/files/UpdateSecrets';
import getUser from '../api/user/getUser';
import checkUserAction from '../api/userActions/checkUserAction';
import registerUserAction from '../api/userActions/registerUserAction';
import getWorkspaceEnvironments from '../api/workspace/getWorkspaceEnvironments';
import getWorkspaces from '../api/workspace/getWorkspaces';
import getWorkspaceTags from '../api/workspace/getWorkspaceTags';

type WorkspaceEnv = {
  name: string;
  slug: string;
  isWriteDenied: boolean;
};

interface SecretDataProps {
  pos: number;
  key: string;
  value: string;
  valueOverride: string | undefined;
  id: string;
  idOverride: string | undefined;
  comment: string;
  tags: Tag[];
}

// eslint-disable-next-line @typescript-eslint/no-unused-vars
interface OverrideProps {
  id: string;
  keyName: string;
  value: string;
  pos: number;
  comment: string;
}

interface SnapshotProps {
  id: string;
  createdAt: string;
  version: number;
  secretVersions: {
    id: string;
    pos: number;
    environment: string;
    key: string;
    value: string;
    valueOverride: string;
    comment: string;
    tags: Tag[];
  }[];
}

/**
 * this function finds the teh duplicates in an array
 * @param arr - array of anything (e.g., with secret keys and types (personal/shared))
 * @returns - a list with duplicates
 */
function findDuplicates(arr: any[]) {
  const map = new Map();
  return arr.filter((item) => {
    if (map.has(item)) {
      map.set(item, false);
      return true;
    }
    map.set(item, true);
    return false;
  });
}

/**
 * This is the main component for the dashboard (aka the screen with all the encironemnt variable & secrets)
 * @returns
 */
export default function Dashboard() {
  const [data, setData] = useState<SecretDataProps[] | null>();
  const [initialData, setInitialData] = useState<SecretDataProps[] | null | undefined>([]);
  const [buttonReady, setButtonReady] = useState(false);
  const router = useRouter();
  const [blurred, setBlurred] = useState(true);
  const [isKeyAvailable, setIsKeyAvailable] = useState(true);
  const [isNew, setIsNew] = useState(false);
  const [isLoading, setIsLoading] = useState(true);
  const [searchKeys, setSearchKeys] = useState('');
  const [errorDragAndDrop, setErrorDragAndDrop] = useState(false);
  const [sortMethod, setSortMethod] = useState('alphabetical');
  const [checkDocsPopUpVisible, setCheckDocsPopUpVisible] = useState(false);
  const [hasUserEverPushed, setHasUserEverPushed] = useState(false);
  const [sidebarSecretId, toggleSidebar] = useState('None');
  const [PITSidebarOpen, togglePITSidebar] = useState(false);
  const [sharedToHide, setSharedToHide] = useState<string[]>([]);
  const [snapshotData, setSnapshotData] = useState<SnapshotProps>();
  const [numSnapshots, setNumSnapshots] = useState<number>();
  const [saveLoading, setSaveLoading] = useState(false);
  const [autoCapitalization, setAutoCapitalization] = useState(false);
  const [dropZoneData, setDropZoneData] = useState<SecretDataProps[]>();
  const [projectTags, setProjectTags] = useState<Tag[]>([]);

  const { t } = useTranslation();
  const { createNotification } = useNotificationContext();

  const workspaceId = router.query.id as string;
  const [workspaceEnvs, setWorkspaceEnvs] = useState<WorkspaceEnv[]>([]);

  const [selectedSnapshotEnv, setSelectedSnapshotEnv] = useState<WorkspaceEnv>();
  const [selectedEnv, setSelectedEnv] = useState<WorkspaceEnv>();
  const [atSecretAreaTop, setAtSecretsAreaTop] = useState(true);
  const secretsTop = useRef<HTMLDivElement>(null);

  const onSecretsAreaScroll = (event: UIEvent<HTMLDivElement>) => {
    if (event.currentTarget.scrollTop !== 0) {
      setAtSecretsAreaTop(false);
    }
  };
  // #TODO: fix save message for changing reroutes
  // const beforeRouteHandler = (url) => {
  // 	const warningText =
  // 		"Do you want to save your results bfore leaving this page?";
  // 	if (!buttonReady) return;
  // 	if (router.asPath !== url && !confirm(warningText)) {
  // 		// router.events.emit('routeChangeError');
  // 		// setData(data)
  // 		savePush();
  // 		throw `Route change to "${url}" was aborted (this error can be safely ignored).`;
  // 	} else {
  // 		setButtonReady(false);
  // 	}
  // };

  // prompt the user if they try and leave with unsaved changes
  useEffect(() => {
    const warningText = 'Do you want to save your results before leaving this page?';
    const handleWindowClose = (e: any) => {
      if (!buttonReady) return;
      e.preventDefault();
      e.returnValue = warningText;
    };
    window.addEventListener('beforeunload', handleWindowClose);
    // router.events.on('routeChangeStart', beforeRouteHandler);
    return () => {
      window.removeEventListener('beforeunload', handleWindowClose);
      // router.events.off('routeChangeStart', beforeRouteHandler);
    };
  }, [buttonReady]);

  // TODO(akhilmhdh): change to FP
  const sortValuesHandler = (
    dataToSort: SecretDataProps[] | 1,
    specificSortMethod?: 'alphabetical' | '-alphabetical'
  ) => {
    const howToSort = specificSortMethod === undefined ? sortMethod : specificSortMethod;
    const sortedData = (dataToSort !== 1 ? dataToSort : data)!
      .sort((a, b) =>
        howToSort === 'alphabetical' ? a.key.localeCompare(b.key) : b.key.localeCompare(a.key)
      )
      .map((item: SecretDataProps, index: number) => ({
        ...item,
        pos: index
      }));

    setData(sortedData);
    setIsLoading(false);
  };

  /**
   * Reorder rows alphabetically or in the opprosite order
   */
  const reorderRows = (dataToReorder: SecretDataProps[] | 1) => {
    if (dataToReorder) {
      setSortMethod((prevSort) => (prevSort === 'alphabetical' ? '-alphabetical' : 'alphabetical'));

      sortValuesHandler(dataToReorder, undefined);
    }
  };

  useEffect(() => {
    (async () => {
      try {
        const tempNumSnapshots = await getProjectSercetSnapshotsCount({
          workspaceId
        });
        setNumSnapshots(tempNumSnapshots);
        const userWorkspaces = await getWorkspaces();
        const workspace = userWorkspaces.find((wp) => wp._id === workspaceId);
        if (!workspace) {
          router.push(`/dashboard/${userWorkspaces?.[0]?._id}`);
        }
        setAutoCapitalization(workspace?.autoCapitalization ?? true);

        const accessibleEnvironments = await getWorkspaceEnvironments({ workspaceId });
        setWorkspaceEnvs(accessibleEnvironments || []);
        // set env
        const env = accessibleEnvironments?.[0] || {
          name: 'unknown',
          slug: 'unkown'
        };
        setSelectedEnv(env);
        setSelectedSnapshotEnv(env);
        const user = await getUser();
        setIsNew((Date.parse(String(new Date())) - Date.parse(user.createdAt)) / 60000 < 3);

        const userAction = await checkUserAction({
          action: 'first_time_secrets_pushed'
        });
        setHasUserEverPushed(!!userAction);

        setProjectTags(await getWorkspaceTags({ workspaceId }));
      } catch (error) {
        console.log('Error', error);
        setData(undefined);
      }
    })();
  }, [workspaceId]);

  useEffect(() => {
    (async () => {
      try {
        setIsLoading(true);
        setBlurred(true);
        // ENV
        let dataToSort;
        if (selectedEnv) {
          dataToSort = await getSecretsForProject({
            env: selectedEnv.slug,
            setIsKeyAvailable,
            setData,
            workspaceId
          });
          setInitialData(dataToSort);
          reorderRows(dataToSort);
        }
      } catch (error) {
        console.log('Error', error);
        setData(undefined);
      }
    })();
    // eslint-disable-next-line react-hooks/exhaustive-deps
  }, [selectedEnv]);

  const addRow = () => {
    setIsNew(false);
    setData([
      {
        id: guidGenerator(),
        idOverride: guidGenerator(),
        pos: data!.length,
        key: '',
        value: '',
        valueOverride: undefined,
        comment: '',
        tags: []
      },
      ...data!
    ]);
    if (!atSecretAreaTop) {
      secretsTop.current?.scrollIntoView({ behavior: 'smooth' });
    }
  };

  const addRowToBottom = () => {
    setIsNew(false);
    setData([
      ...data!,
      {
        id: guidGenerator(),
        idOverride: guidGenerator(),
        pos: data!.length,
        key: '',
        value: '',
        valueOverride: undefined,
        comment: '',
        tags: []
      },
    ]);
  };

  const deleteRow = ({ ids, secretName }: { ids: string[]; secretName: string }) => {
    setButtonReady(true);
    toggleSidebar('None');
    createNotification({
      text: `${secretName} has been deleted. Remember to save changes.`,
      type: 'error'
    });
    sortValuesHandler(
      data!.filter((row: SecretDataProps) => !ids.includes(row.id)),
      sortMethod === 'alhpabetical' ? '-alphabetical' : 'alphabetical'
    );
  };

  const modifyValue = (value: string, pos: number) => {
    setData((oldData) => oldData?.map((e) => (e.pos === pos ? { ...e, value } : e)));
    setButtonReady(true);
  };

  const modifyValueOverride = (valueOverride: string | undefined, pos: number) => {
    setData((oldData) => oldData?.map((e) => (e.pos === pos ? { ...e, valueOverride } : e)));
    setButtonReady(true);
  };

  const modifyKey = (key: string, pos: number) => {
    setData((oldData) => oldData?.map((e) => (e.pos === pos ? { ...e, key } : e)));
    setButtonReady(true);
  };

  const modifyComment = (comment: string, pos: number) => {
    setData((oldData) => oldData?.map((e) => (e.pos === pos ? { ...e, comment } : e)));
    setButtonReady(true);
  };

  const modifyTags = (tags: Tag[], pos: number) => {
    setData((oldData) => oldData?.map((e) => (e.pos === pos ? { ...e, tags } : e)));
    setButtonReady(true);
  };

  // For speed purposes and better perforamance, we are using useCallback
  const listenChangeValue = useCallback((value: string, pos: number) => {
    modifyValue(value, pos);
  }, []);

  const listenChangeValueOverride = useCallback((value: string | undefined, pos: number) => {
    modifyValueOverride(value, pos);
  }, []);

  const listenChangeKey = useCallback((value: string, pos: number) => {
    modifyKey(value, pos);
  }, []);

  const listenChangeComment = useCallback((value: string, pos: number) => {
    modifyComment(value, pos);
  }, []);

  const listenChangeTags = useCallback((value: Tag[], pos: number) => {
    modifyTags(value, pos);
  }, []);

  /**
   * Save the changes of environment variables and push them to the database
   */
  // TODO(akhilmhdh): split and make it small
  const savePush = async (dataToPush?: SecretDataProps[]) => {
    setSaveLoading(true);
    let newData: SecretDataProps[] | null | undefined;
    // dataToPush is mostly used for rollbacks, otherwise we always take the current state data
    if ((dataToPush ?? [])?.length > 0) {
      newData = dataToPush;
    } else {
      newData = data;
    }

    // Checking if any of the secret keys start with a number - if so, don't do anything
    const nameErrors = !newData!
      .map((secret) => !Number.isNaN(Number(secret.key.charAt(0))))
      .every((v) => v === false);
    const duplicatesExist =
      findDuplicates(data!.map((item: SecretDataProps) => item.key)).length > 0;

    if (nameErrors) {
      setSaveLoading(false);
      return createNotification({
        text: 'Solve all name errors before saving secrets.',
        type: 'error'
      });
    }

    if (duplicatesExist) {
      setSaveLoading(false);
      return createNotification({
        text: 'Remove duplicated secret names before saving.',
        type: 'error'
      });
    }

    if (selectedEnv?.isWriteDenied) {
      setSaveLoading(false);
      return createNotification({
        text: 'You are not allowed to edit this environment',
        type: 'error'
      });
    }

    // Once "Save changes" is clicked, disable that button
    setButtonReady(false);

    const secretsToBeDeleted = initialData!
      .filter(
        (initDataPoint) =>
          !newData!.map((newDataPoint) => newDataPoint.id).includes(initDataPoint.id)
      )
      .map((secret) => secret.id);
    console.log('delete', secretsToBeDeleted.length);

    const secretsToBeAdded = newData!.filter(
      (newDataPoint) =>
        !initialData!.map((initDataPoint) => initDataPoint.id).includes(newDataPoint.id)
    );
    console.log('add', secretsToBeAdded.length);

    const secretsToBeUpdated = newData!.filter((newDataPoint) =>
      initialData!
        .filter(
          (initDataPoint) =>
            newData!.map((dataPoint) => dataPoint.id).includes(initDataPoint.id) &&
            (newData!.filter((dataPoint) => dataPoint.id === initDataPoint.id)[0].value !==
              initDataPoint.value ||
              newData!.filter((dataPoint) => dataPoint.id === initDataPoint.id)[0].key !==
                initDataPoint.key ||
              newData!.filter((dataPoint) => dataPoint.id === initDataPoint.id)[0].comment !==
                initDataPoint.comment) ||
              newData!.filter((dataPoint) => dataPoint.id === initDataPoint.id)[0]?.tags !==
                initDataPoint?.tags
        )
        .map((secret) => secret.id)
        .includes(newDataPoint.id)
    );
    console.log('update', secretsToBeUpdated.length);

    const newOverrides = newData!.filter(
      (newDataPoint) => newDataPoint.valueOverride !== undefined
    );
    const initOverrides = initialData!.filter(
      (initDataPoint) => initDataPoint.valueOverride !== undefined
    );

    const overridesToBeDeleted = initOverrides
      .filter(
        (initDataPoint) =>
          !newOverrides!.map((newDataPoint) => newDataPoint.id).includes(initDataPoint.id)
      )
      .map((secret) => String(secret.idOverride));
    console.log('override delete', overridesToBeDeleted.length);

    const overridesToBeAdded = newOverrides!
      .filter(
        (newDataPoint) =>
          !initOverrides.map((initDataPoint) => initDataPoint.id).includes(newDataPoint.id)
      )
      .map((override) => ({
        pos: override.pos,
        key: override.key,
        value: String(override.valueOverride),
        valueOverride: override.valueOverride,
        comment: '',
        id: String(override.idOverride),
        idOverride: String(override.idOverride),
        tags: override.tags
      }));
    console.log('override add', overridesToBeAdded.length);

    const overridesToBeUpdated = newOverrides!
      .filter((newDataPoint) =>
        initOverrides
          .filter(
            (initDataPoint) =>
              newOverrides!.map((dataPoint) => dataPoint.id).includes(initDataPoint.id) &&
              (newOverrides!.filter((dataPoint) => dataPoint.id === initDataPoint.id)[0]
                .valueOverride !== initDataPoint.valueOverride ||
                newOverrides!.filter((dataPoint) => dataPoint.id === initDataPoint.id)[0].key !==
                  initDataPoint.key ||
                newOverrides!.filter((dataPoint) => dataPoint.id === initDataPoint.id)[0]
                  .comment !== initDataPoint.comment ||
                newOverrides!.filter((dataPoint) => dataPoint.id === initDataPoint.id)[0]?.tags !== initDataPoint?.tags)
          )
          .map((secret) => secret.id)
          .includes(newDataPoint.id)
      )
      .map((override) => ({
        pos: override.pos,
        key: override.key,
        value: String(override.valueOverride),
        valueOverride: override.valueOverride,
        comment: '',
        id: String(override.idOverride),
        idOverride: String(override.idOverride),
        tags: override.tags
      }));
    console.log('override update', overridesToBeUpdated.length);

    if (secretsToBeDeleted.concat(overridesToBeDeleted).length > 0) {
      await deleteSecrets({ secretIds: secretsToBeDeleted.concat(overridesToBeDeleted) });
    }
    if (selectedEnv && secretsToBeAdded.concat(overridesToBeAdded).length > 0) {
      const secrets = await encryptSecrets({
        secretsToEncrypt: secretsToBeAdded.concat(overridesToBeAdded),
        workspaceId,
        env: selectedEnv.slug
      });
      if (secrets) await addSecrets({ secrets, env: selectedEnv.slug, workspaceId });
    }
    if (selectedEnv && secretsToBeUpdated.concat(overridesToBeUpdated).length > 0) {
      const secrets = await encryptSecrets({
        secretsToEncrypt: secretsToBeUpdated.concat(overridesToBeUpdated),
        workspaceId,
        env: selectedEnv.slug
      });
      if (secrets) await updateSecrets({ secrets });
    }

    setInitialData(structuredClone(newData));

    // If this user has never saved environment variables before, show them a prompt to read docs
    if (!hasUserEverPushed) {
      setCheckDocsPopUpVisible(true);
      await registerUserAction({ action: 'first_time_secrets_pushed' });
    }

    // increasing the number of project commits
    setNumSnapshots((numSnapshots ?? 0) + 1);
    setSaveLoading(false);
    return undefined;
  };

  const addDataWithMerge = (newData: SecretDataProps[], preserve?: 'old' | 'new') => {
    setData((oldData) => {
      let filteredOldData = oldData!;
      let filteredNewData = newData;
      if (preserve === 'new')
        filteredOldData = oldData!.filter(
          (oldDataPoint) => !newData.find((newDataPoint) => newDataPoint.key === oldDataPoint.key)
        );
      if (preserve === 'old')
        filteredNewData = newData.filter(
          (newDataPoint) => !oldData?.find((oldDataPoint) => oldDataPoint.key === newDataPoint.key)
        );
      return filteredOldData.concat(filteredNewData);
    });
    setButtonReady(true);
  };

  const addData = (newData: SecretDataProps[]) => {
    if (
      newData.some((newDataPoint) => data?.find((dataPoint) => dataPoint.key === newDataPoint.key)) // if newData contains duplicates
    ) {
      setDropZoneData(newData);
      return;
    }
    addDataWithMerge(newData);
  };

  const changeBlurred = () => {
    setBlurred(!blurred);
  };

  const deleteCertainRow = ({ ids, secretName }: { ids: string[]; secretName: string }) => {
    deleteRow({ ids, secretName });
  };

  return data ? (
    <div className="bg-bunker-800 max-h-screen h-full relative flex flex-col justify-between text-white dark">
      <Head>
        <title>{t('common:head-title', { title: t('dashboard:title') })}</title>
        <link rel="icon" href="/infisical.ico" />
        <meta property="og:image" content="/images/message.png" />
        <meta property="og:title" content={String(t('dashboard:og-title'))} />
        <meta name="og:description" content={String(t('dashboard:og-description'))} />
      </Head>
<<<<<<< HEAD
      <div className="flex flex-row h-full dark:[color-scheme:dark]">
        {sidebarSecretId !== 'None' && (
          <SideBar
            toggleSidebar={toggleSidebar}
            data={data.filter(
              (row: SecretDataProps) =>
                row.id === sidebarSecretId
            )}
            modifyKey={listenChangeKey}
            modifyValue={listenChangeValue}
            modifyValueOverride={listenChangeValueOverride}
            modifyComment={listenChangeComment}
            buttonReady={buttonReady}
            workspaceEnvs={workspaceEnvs}
            selectedEnv={selectedEnv!}
            workspaceId={workspaceId}
            savePush={savePush}
            sharedToHide={sharedToHide}
            setSharedToHide={setSharedToHide}
            deleteRow={deleteCertainRow}
          />
        )}
        {PITSidebarOpen && (
          <PITRecoverySidebar
            toggleSidebar={togglePITSidebar}
            chosenSnapshot={String(snapshotData?.id ? snapshotData.id : '')}
            setSnapshotData={setSnapshotData}
          />
        )}
=======
      <div className="flex flex-row h-full">
        <ConfirmEnvOverwriteModal
          isOpen={!!dropZoneData}
          onClose={() => setDropZoneData(undefined)}
          onOverwriteConfirm={(preserve) => {
            addDataWithMerge(dropZoneData!, preserve);
            setDropZoneData(undefined);
          }}
          duplicateKeys={
            dropZoneData
              ?.filter((newDataPoint) =>
                data?.find((dataPoint) => dataPoint.key === newDataPoint.key)
              )
              .map((duplicate) => duplicate.key) ?? []
          }
        />
>>>>>>> b2bd0ba3
        <div className="w-full max-h-96 pb-2 dark:[color-scheme:dark]">
          <NavHeader pageName={t('dashboard:title')} isProjectRelated />
          {checkDocsPopUpVisible && (
            <BottonRightPopup
              buttonText={t('dashboard:check-docs.button')}
              buttonLink="https://infisical.com/docs/getting-started/introduction"
              titleText={t('dashboard:check-docs.title')}
              emoji="🎉"
              textLine1={t('dashboard:check-docs.line1')}
              textLine2={t('dashboard:check-docs.line2')}
              setCheckDocsPopUpVisible={setCheckDocsPopUpVisible}
            />
          )}
          <div className="flex flex-row justify-between items-center mx-6 mt-6 mb-3 text-xl">
            {snapshotData && (
              <div className="flex justify-start max-w-sm mt-1 mr-2">
                <Button
                  text={String(t('Go back to current'))}
                  onButtonPressed={() => setSnapshotData(undefined)}
                  color="mineshaft"
                  size="md"
                  icon={faArrowLeft}
                />
              </div>
            )}
            <div className="flex flex-row justify-start items-center text-3xl">
              <div className="font-semibold mr-4 mt-1 flex flex-row items-center">
                <p>{snapshotData ? 'Secret Snapshot' : t('dashboard:title')}</p>
                {snapshotData && (
                  <span className="bg-primary-800 text-sm ml-4 mt-1 px-1.5 rounded-md">
                    {new Date(snapshotData.createdAt).toLocaleString()}
                  </span>
                )}
              </div>
              {!snapshotData && data?.length === 0 && selectedEnv && (
                <ListBox
                  isSelected={selectedEnv.name}
                  data={workspaceEnvs.map(({ name }) => name)}
                  onChange={(envName) =>
                    setSelectedEnv(
                      workspaceEnvs.find(({ name }) => envName === name) || {
                        name: 'unknown',
                        slug: 'unknown',
                        isWriteDenied: false
                      }
                    )
                  }
                />
              )}
            </div>
            <div className="flex flex-row">
              <div className="flex justify-start max-w-sm mt-1 mr-2">
                <Button
                  text={String(`${numSnapshots} ${t('Commits')}`)}
                  onButtonPressed={() => {
                    toggleSidebar('None');
                    togglePITSidebar(true)
                  }}
                  color="mineshaft"
                  size="md"
                  icon={faClockRotateLeft}
                />
              </div>
              {(data?.length !== 0 || buttonReady) && !snapshotData && (
                <div className="flex justify-start max-w-sm mt-1">
                  <Button
                    text={String(t('common:save-changes'))}
                    onButtonPressed={savePush}
                    color="primary"
                    size="md"
                    active={buttonReady}
                    iconDisabled={faCheck}
                    textDisabled={String(t('common:saved'))}
                    loading={saveLoading}
                  />
                </div>
              )}
              {snapshotData && selectedEnv && (
                <div className="flex justify-start max-w-sm mt-1">
                  <Button
                    text={String(t('Rollback to this snapshot'))}
                    onButtonPressed={async () => {
                      // Update secrets in the state only for the current environment
                      const rolledBackSecrets = snapshotData.secretVersions
                        .filter((row) => row.environment === selectedEnv.slug)
                        .map((sv, position) => ({
                          id: sv.id,
                          idOverride: sv.id,
                          pos: position,
                          valueOverride: sv.valueOverride,
                          key: sv.key,
                          value: sv.value,
                          comment: '',
                          tags: sv.tags
                        }));
                      setData(rolledBackSecrets);

                      // Perform the rollback globally
                      performSecretRollback({ workspaceId, version: snapshotData.version });

                      setSnapshotData(undefined);
                      createNotification({
                        text: `Rollback has been performed successfully.`,
                        type: 'success'
                      });
                      setButtonReady(false);
                    }}
                    color="primary"
                    size="md"
                    active={buttonReady}
                  />
                </div>
              )}
            </div>
          </div>
          <div className="mx-6 w-full pr-12">
            <div className="flex flex-col pb-1">
              <div className="w-full flex flex-row items-start">
                {(snapshotData || data?.length !== 0) && selectedEnv && (
                  <>
                    {!snapshotData ? (
                      <ListBox
                        isSelected={selectedEnv.name}
                        data={workspaceEnvs.map(({ name }) => name)}
                        onChange={(envName) =>
                          setSelectedEnv(
                            workspaceEnvs.find(({ name }) => envName === name) || {
                              name: 'unknown',
                              slug: 'unknown',
                              isWriteDenied: false
                            }
                          )
                        }
                      />
                    ) : (
                      <ListBox
                        isSelected={selectedSnapshotEnv?.name || ''}
                        data={workspaceEnvs.map(({ name }) => name)}
                        onChange={(envName) =>
                          setSelectedSnapshotEnv(
                            workspaceEnvs.find(({ name }) => envName === name) || {
                              name: 'unknown',
                              slug: 'unknown',
                              isWriteDenied: false
                            }
                          )
                        }
                      />
                    )}
                    <div className="h-10 w-full bg-mineshaft-700 hover:bg-white/10 ml-2 rounded-md flex flex-row items-center">
                      <FontAwesomeIcon
                        className="bg-transparent rounded-l-md py-[0.7rem] pl-4 pr-2 text-bunker-300 text-sm"
                        icon={faMagnifyingGlass}
                      />
                      <input
                        className="pl-2 text-bunker-300 rounded-r-md bg-transparent w-full h-full outline-none text-sm placeholder:hover:text-bunker-200 placeholder:focus:text-transparent"
                        value={searchKeys}
                        onChange={(e) => setSearchKeys(e.target.value)}
                        placeholder={String(t('dashboard:search-keys'))}
                      />
                    </div>
                    {!snapshotData && (
                      <div className="ml-2 min-w-max flex flex-row items-start justify-start">
                        <DownloadSecretMenu data={data} env={selectedEnv.slug} />
                      </div>
                    )}
                    <div className="ml-2 min-w-max flex flex-row items-start justify-start">
                      <Button
                        onButtonPressed={changeBlurred}
                        color="mineshaft"
                        size="icon-md"
                        icon={blurred ? faEye : faEyeSlash}
                      />
                    </div>
                    {!snapshotData && (
                      <div className="relative ml-2 min-w-max flex flex-row items-start justify-end">
                        <Button
                          text={String(t('dashboard:add-key'))}
                          onButtonPressed={addRow}
                          color="mineshaft"
                          icon={faPlus}
                          size="md"
                        />
                        {isNew && (
                          <span className="absolute right-0 flex h-3 w-3 items-center justify-center ml-4 mb-4">
                            <span className="animate-ping absolute inline-flex rounded-full bg-primary/50 opacity-75 h-4 w-4" />
                            <span className="relative inline-flex rounded-full h-3 w-3 bg-primary" />
                          </span>
                        )}
                      </div>
                    )}
                  </>
                )}
              </div>
            </div>
            {isLoading ? (
              <div className="flex items-center justify-center h-full my-48">
                <Image
                  src="/images/loading/loading.gif"
                  height={60}
                  width={100}
                  alt="infisical loading indicator"
                />
              </div>
            ) : data?.length !== 0 ? (
              <div className="flex flex-col w-full mt-1">
                <div
                  onScroll={onSecretsAreaScroll}
                  className="mt-1 max-h-[calc(100vh-280px)] overflow-hidden overflow-y-scroll no-scrollbar no-scrollbar::-webkit-scrollbar border border-mineshaft-600 rounded-md"
                >
                  <div ref={secretsTop} />
                  <div
                    className='group flex flex-col items-center bg-mineshaft-800 border-b-2 border-mineshaft-500 duration-100 sticky top-0 z-[60]'
                  >
                    <div className="relative flex flex-row justify-between w-full mr-auto max-h-14 items-center">
                      <div className="w-1/5 border-r border-mineshaft-600 flex flex-row items-center">
                        <div className='text-transparent text-xs flex items-center justify-center w-14 h-10 cursor-default'>0</div>
                        <span className='px-2 text-bunker-300 font-semibold'>Key</span>
                        {!snapshotData && <IconButton 
                          ariaLabel="copy icon"
                          variant="plain"
                          className="group relative ml-2"
                          onClick={() => reorderRows(1)}
                        >
                            {sortMethod === 'alphabetical' ? <FontAwesomeIcon icon={faArrowUp} /> : <FontAwesomeIcon icon={faArrowDown} />}
                        </IconButton>}
                      </div>
                      <div className="w-5/12 border-r border-mineshaft-600">
                        <div
                          className='flex items-center rounded-lg mt-4 md:mt-0 max-h-10'
                        >
                          <div className='text-bunker-300 px-2 font-semibold h-10 flex items-center w-7/12'>Value</div>
                        </div>
                      </div>
                      <div className="w-2/12 border-r border-mineshaft-600">
                        <div className="flex items-center max-h-16">
                          <div className='text-bunker-300 px-2 font-semibold h-10 flex items-center w-3/12'>Comment</div>
                        </div>
                      </div>
                      <div className="w-2/12">
                        <div className="flex items-center max-h-16">
                          <div className='text-bunker-300 px-2 font-semibold h-10 flex items-center w-3/12'>Tags</div>
                        </div>
                      </div>
                      <div
                        className="w-[1.5rem] h-[2.35rem] ml-auto rounded-md flex flex-row justify-center items-center"
                      />
                      <div className='w-[1.5rem] h-[2.35rem] mr-2 flex items-center justfy-center'>
                        <div
                          onKeyDown={() => null}
                          role="none"
                          onClick={() => {}}
                          className="invisible group-hover:visible"
                        >
                          <FontAwesomeIcon className="text-bunker-300 hover:text-red pl-2 pr-6 text-lg mt-0.5 invisible" icon={faXmark} />
                        </div>
                      </div>
                    </div>
                  </div>
                  <div className="bg-mineshaft-800 rounded-b-md border-bunker-600">
                    {!snapshotData &&
                      data
                        ?.filter((row) => 
                          row.key?.toUpperCase().includes(searchKeys.toUpperCase()) 
                          || row.tags?.map(tag => tag.name).join(" ")?.toUpperCase().includes(searchKeys.toUpperCase())
                          || row.comment?.toUpperCase().includes(searchKeys.toUpperCase()))
                        .filter((row) => !sharedToHide.includes(row.id))
                        .map((keyPair) => (
                          <KeyPair
                            isCapitalized={autoCapitalization}
                            key={keyPair.id ? keyPair.id : keyPair.idOverride}
                            keyPair={keyPair}
                            modifyValue={listenChangeValue}
                            modifyValueOverride={listenChangeValueOverride}
                            modifyKey={listenChangeKey}
                            modifyComment={listenChangeComment}
                            modifyTags={listenChangeTags}
                            isBlurred={blurred}
                            isDuplicate={findDuplicates(data?.map((item) => item.key))?.includes(
                              keyPair.key
                            )}
                            toggleSidebar={toggleSidebar}
                            togglePITSidebar={togglePITSidebar}
                            sidebarSecretId={sidebarSecretId}
                            isSnapshot={false}
                            deleteRow={deleteCertainRow}
                            tags={projectTags}
                          />
                        ))}
                    {snapshotData &&
                      snapshotData.secretVersions
                        ?.sort((a, b) => a.key.localeCompare(b.key))
                        .filter((row) => row.environment === selectedSnapshotEnv?.slug)
                        .filter((row) => row.key.toUpperCase().includes(searchKeys.toUpperCase()))
                        .filter(
                          (row) =>
                            !snapshotData.secretVersions
                              ?.filter((secretVersion) =>
                                snapshotData.secretVersions
                                  ?.map((item) => item.key)
                                  .filter(
                                    (item, index) =>
                                      index !==
                                      snapshotData.secretVersions?.map((i) => i.key).indexOf(item)
                                  )
                                  .includes(secretVersion.key)
                              )
                              ?.map((item) => item.id)
                              .includes(row.id)
                        )
                        .map((keyPair) => (
                          <KeyPair
                            isCapitalized={autoCapitalization}
                            key={keyPair.id}
                            keyPair={keyPair}
                            modifyValue={listenChangeValue}
                            modifyValueOverride={listenChangeValueOverride}
                            modifyKey={listenChangeKey}
                            modifyComment={listenChangeComment}
                            modifyTags={listenChangeTags}
                            isBlurred={blurred}
                            isDuplicate={findDuplicates(data?.map((item) => item.key))?.includes(
                              keyPair.key
                            )}
                            toggleSidebar={toggleSidebar}
                            sidebarSecretId={sidebarSecretId}
                            isSnapshot
                            tags={projectTags}
                          />
                        ))}
                    <div className='bg-mineshaft-800 text-sm rounded-t-md hover:bg-mineshaft-700 h-10 w-full flex flex-row items-center border-b-2 border-mineshaft-500 sticky top-0 z-[60]'>
                      <div className='w-10'/>
                      <button 
                        type="button"
                        className='text-bunker-300 relative font-normal h-10 flex items-center w-full cursor-pointer'
                        onClick={addRowToBottom}
                      >
                        <FontAwesomeIcon icon={faPlus} className='mr-3'/>
                        <span className='text-sm'>Add Secret</span>
                      </button>
                    </div>
                  </div>
                  {!snapshotData && (
                    <div className="w-full px-2 pt-3">
                      <DropZone
                        setData={addData}
                        setErrorDragAndDrop={setErrorDragAndDrop}
                        createNewFile={addRow}
                        errorDragAndDrop={errorDragAndDrop}
                        setButtonReady={setButtonReady}
                        keysExist
                        numCurrentRows={data.length}
                      />
                    </div>
                  )}
                </div>
              </div>
            ) : (
              <div className="flex flex-col items-center justify-center h-full text-xl text-gray-400 mt-28">
                {isKeyAvailable && !snapshotData && (
                  <DropZone
                    setData={setData}
                    setErrorDragAndDrop={setErrorDragAndDrop}
                    createNewFile={addRow}
                    errorDragAndDrop={errorDragAndDrop}
                    setButtonReady={setButtonReady}
                    numCurrentRows={data.length}
                    keysExist={false}
                  />
                )}
                {!isKeyAvailable && (
                  <>
                    <FontAwesomeIcon className="text-7xl mt-20 mb-8" icon={faFolderOpen} />
                    <p>To view this file, contact your administrator for permission.</p>
                    <p className="mt-1">They need to grant you access in the team tab.</p>
                  </>
                )}
              </div>
            )}
          </div>
        </div>
        {sidebarSecretId !== 'None' && (
          <SideBar
            toggleSidebar={toggleSidebar}
            data={data.filter(
              (row: SecretDataProps) =>
                row.key === data.filter((r) => r.id === sidebarSecretId)[0]?.key
            )}
            modifyKey={listenChangeKey}
            modifyValue={listenChangeValue}
            modifyValueOverride={listenChangeValueOverride}
            modifyComment={listenChangeComment}
            buttonReady={buttonReady}
            workspaceEnvs={workspaceEnvs}
            selectedEnv={selectedEnv!}
            workspaceId={workspaceId}
            savePush={savePush}
            sharedToHide={sharedToHide}
            setSharedToHide={setSharedToHide}
            deleteRow={deleteCertainRow}
          />
        )}
        {PITSidebarOpen && (
          <PITRecoverySidebar
            toggleSidebar={togglePITSidebar}
            chosenSnapshot={String(snapshotData?.id ? snapshotData.id : '')}
            setSnapshotData={setSnapshotData}
          />
        )}
      </div>
    </div>
  ) : (
    <div className="relative z-10 w-10/12 mr-auto h-full ml-2 bg-bunker-800 flex flex-col items-center justify-center">
      <Image src="/images/loading/loading.gif" height={70} width={120} alt="loading animation" />
    </div>
  );
}

Dashboard.requireAuth = true;

export const getServerSideProps = getTranslatedServerSideProps(['dashboard']);<|MERGE_RESOLUTION|>--- conflicted
+++ resolved
@@ -593,37 +593,6 @@
         <meta property="og:title" content={String(t('dashboard:og-title'))} />
         <meta name="og:description" content={String(t('dashboard:og-description'))} />
       </Head>
-<<<<<<< HEAD
-      <div className="flex flex-row h-full dark:[color-scheme:dark]">
-        {sidebarSecretId !== 'None' && (
-          <SideBar
-            toggleSidebar={toggleSidebar}
-            data={data.filter(
-              (row: SecretDataProps) =>
-                row.id === sidebarSecretId
-            )}
-            modifyKey={listenChangeKey}
-            modifyValue={listenChangeValue}
-            modifyValueOverride={listenChangeValueOverride}
-            modifyComment={listenChangeComment}
-            buttonReady={buttonReady}
-            workspaceEnvs={workspaceEnvs}
-            selectedEnv={selectedEnv!}
-            workspaceId={workspaceId}
-            savePush={savePush}
-            sharedToHide={sharedToHide}
-            setSharedToHide={setSharedToHide}
-            deleteRow={deleteCertainRow}
-          />
-        )}
-        {PITSidebarOpen && (
-          <PITRecoverySidebar
-            toggleSidebar={togglePITSidebar}
-            chosenSnapshot={String(snapshotData?.id ? snapshotData.id : '')}
-            setSnapshotData={setSnapshotData}
-          />
-        )}
-=======
       <div className="flex flex-row h-full">
         <ConfirmEnvOverwriteModal
           isOpen={!!dropZoneData}
@@ -640,7 +609,6 @@
               .map((duplicate) => duplicate.key) ?? []
           }
         />
->>>>>>> b2bd0ba3
         <div className="w-full max-h-96 pb-2 dark:[color-scheme:dark]">
           <NavHeader pageName={t('dashboard:title')} isProjectRelated />
           {checkDocsPopUpVisible && (
