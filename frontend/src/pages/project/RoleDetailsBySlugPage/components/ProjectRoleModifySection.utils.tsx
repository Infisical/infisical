--- conflicted
+++ resolved
@@ -331,11 +331,13 @@
       })
         .array()
         .default([]),
-<<<<<<< HEAD
+      [ProjectPermissionSub.AppConnections]: AppConnectionPolicyActionSchema.extend({
+        inverted: z.boolean().optional(),
+        conditions: ConditionSchema
+      })
+        .array()
+        .default([]),
       [ProjectPermissionSub.PkiSyncs]: PkiSyncPolicyActionSchema.extend({
-=======
-      [ProjectPermissionSub.AppConnections]: AppConnectionPolicyActionSchema.extend({
->>>>>>> d9fddb71
         inverted: z.boolean().optional(),
         conditions: ConditionSchema
       })
@@ -423,13 +425,9 @@
   | ProjectPermissionSub.SecretRotation
   | ProjectPermissionSub.Identity
   | ProjectPermissionSub.SecretSyncs
-<<<<<<< HEAD
   | ProjectPermissionSub.PkiSyncs
-  | ProjectPermissionSub.SecretEvents;
-=======
   | ProjectPermissionSub.SecretEvents
   | ProjectPermissionSub.AppConnections;
->>>>>>> d9fddb71
 
 export const isConditionalSubjects = (
   subject: ProjectPermissionSub
@@ -444,13 +442,9 @@
   subject === ProjectPermissionSub.PkiSubscribers ||
   subject === ProjectPermissionSub.CertificateTemplates ||
   subject === ProjectPermissionSub.SecretSyncs ||
-<<<<<<< HEAD
   subject === ProjectPermissionSub.PkiSyncs ||
-  subject === ProjectPermissionSub.SecretEvents;
-=======
   subject === ProjectPermissionSub.SecretEvents ||
   subject === ProjectPermissionSub.AppConnections;
->>>>>>> d9fddb71
 
 const convertCaslConditionToFormOperator = (caslConditions: TPermissionCondition) => {
   const formConditions: z.infer<typeof ConditionSchema> = [];
@@ -557,13 +551,9 @@
         ProjectPermissionSub.SshCertificates,
         ProjectPermissionSub.SshHostGroups,
         ProjectPermissionSub.SecretSyncs,
-<<<<<<< HEAD
         ProjectPermissionSub.PkiSyncs,
-        ProjectPermissionSub.SecretEvents
-=======
         ProjectPermissionSub.SecretEvents,
         ProjectPermissionSub.AppConnections
->>>>>>> d9fddb71
       ].includes(subject)
     ) {
       // from above statement we are sure it won't be undefined
