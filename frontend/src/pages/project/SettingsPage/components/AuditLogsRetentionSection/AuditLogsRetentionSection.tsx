import { Controller, useForm } from "react-hook-form";
import { zodResolver } from "@hookform/resolvers/zod";
import { z } from "zod";

import { UpgradePlanModal } from "@app/components/license/UpgradePlanModal";
import { createNotification } from "@app/components/notifications";
import { Button, FormControl, Input } from "@app/components/v2";
import { useProject, useProjectPermission, useSubscription } from "@app/context";
import { usePopUp } from "@app/hooks";
import { useUpdateWorkspaceAuditLogsRetention } from "@app/hooks/api/projects/queries";
import { ProjectMembershipRole } from "@app/hooks/api/roles/types";

const formSchema = z.object({
  auditLogsRetentionDays: z.coerce.number().min(0)
});

type TForm = z.infer<typeof formSchema>;

export const AuditLogsRetentionSection = () => {
  const { mutateAsync: updateAuditLogsRetention } = useUpdateWorkspaceAuditLogsRetention();

  const { currentProject } = useProject();
  const { hasProjectRole } = useProjectPermission();
  const { subscription } = useSubscription();
  const { popUp, handlePopUpOpen, handlePopUpToggle } = usePopUp(["upgradePlan"] as const);

  const {
    control,
    formState: { isSubmitting, isDirty },
    handleSubmit
  } = useForm<TForm>({
    resolver: zodResolver(formSchema),
    values: {
      auditLogsRetentionDays:
        currentProject?.auditLogsRetentionDays ?? subscription?.auditLogsRetentionDays ?? 0
    }
  });

  if (!currentProject) return null;

  const handleAuditLogsRetentionSubmit = async ({ auditLogsRetentionDays }: TForm) => {
<<<<<<< HEAD
    if (!subscription?.auditLogs) {
      handlePopUpOpen("upgradePlan", {
        description:
          "You can only configure audit logs retention if you switch to Infisical's Pro plan."
      });
=======
    try {
      if (!subscription?.auditLogs) {
        handlePopUpOpen("upgradePlan", {
          text: "Configuring audit logs retention can be unlocked if you upgrade to Infisical Pro plan."
        });

        return;
      }

      if (subscription && auditLogsRetentionDays > subscription?.auditLogsRetentionDays) {
        handlePopUpOpen("upgradePlan", {
          text: "Updating audit logs retention period to a higher value can be unlocked if you upgrade to Infisical Pro plan."
        });
>>>>>>> e548bb4b

      return;
    }

    if (subscription && auditLogsRetentionDays > subscription?.auditLogsRetentionDays) {
      handlePopUpOpen("upgradePlan", {
        description:
          "To update your audit logs retention period to a higher value, switch to Infisical's Pro plan."
      });

      return;
    }

    await updateAuditLogsRetention({
      auditLogsRetentionDays,
      projectSlug: currentProject.slug
    });

    createNotification({
      text: "Successfully updated audit logs retention period",
      type: "success"
    });
  };

  // render only for dedicated/self-hosted instances of Infisical
  if (
    window.location.origin.includes("https://app.infisical.com") ||
    window.location.origin.includes("https://gamma.infisical.com")
  ) {
    return null;
  }

  const isAdmin = hasProjectRole(ProjectMembershipRole.Admin);
  return (
    <>
      <div className="mb-6 rounded-lg border border-mineshaft-600 bg-mineshaft-900 p-4">
        <div className="flex w-full items-center justify-between">
          <p className="text-xl font-medium">Audit Logs Retention</p>
        </div>
        <p className="mt-2 mb-4 max-w-2xl text-sm text-gray-400">
          Set the number of days to keep your project audit logs.
        </p>
        <form onSubmit={handleSubmit(handleAuditLogsRetentionSubmit)} autoComplete="off">
          <div className="max-w-xs">
            <Controller
              control={control}
              defaultValue={0}
              name="auditLogsRetentionDays"
              render={({ field, fieldState: { error } }) => (
                <FormControl
                  isError={Boolean(error)}
                  errorText={error?.message}
                  label="Number of days"
                >
                  <Input {...field} type="number" min={1} step={1} isDisabled={!isAdmin} />
                </FormControl>
              )}
            />
          </div>
          <Button
            colorSchema="secondary"
            type="submit"
            isLoading={isSubmitting}
            disabled={!isAdmin || !isDirty}
          >
            Save
          </Button>
        </form>
      </div>
      <UpgradePlanModal
        isOpen={popUp.upgradePlan.isOpen}
        onOpenChange={(isOpen) => handlePopUpToggle("upgradePlan", isOpen)}
        text={popUp.upgradePlan?.data?.text}
      />
    </>
  );
};<|MERGE_RESOLUTION|>--- conflicted
+++ resolved
@@ -39,35 +39,17 @@
   if (!currentProject) return null;
 
   const handleAuditLogsRetentionSubmit = async ({ auditLogsRetentionDays }: TForm) => {
-<<<<<<< HEAD
     if (!subscription?.auditLogs) {
       handlePopUpOpen("upgradePlan", {
-        description:
-          "You can only configure audit logs retention if you switch to Infisical's Pro plan."
+        text: "Configuring audit logs retention can be unlocked if you upgrade to Infisical Pro plan."
       });
-=======
-    try {
-      if (!subscription?.auditLogs) {
-        handlePopUpOpen("upgradePlan", {
-          text: "Configuring audit logs retention can be unlocked if you upgrade to Infisical Pro plan."
-        });
-
-        return;
-      }
-
-      if (subscription && auditLogsRetentionDays > subscription?.auditLogsRetentionDays) {
-        handlePopUpOpen("upgradePlan", {
-          text: "Updating audit logs retention period to a higher value can be unlocked if you upgrade to Infisical Pro plan."
-        });
->>>>>>> e548bb4b
 
       return;
     }
 
     if (subscription && auditLogsRetentionDays > subscription?.auditLogsRetentionDays) {
       handlePopUpOpen("upgradePlan", {
-        description:
-          "To update your audit logs retention period to a higher value, switch to Infisical's Pro plan."
+        text: "Updating audit logs retention period to a higher value can be unlocked if you upgrade to Infisical Pro plan."
       });
 
       return;
