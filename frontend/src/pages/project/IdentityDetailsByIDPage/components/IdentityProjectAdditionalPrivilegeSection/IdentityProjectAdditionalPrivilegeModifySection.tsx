import { Controller, FormProvider, useForm } from "react-hook-form";
import { subject } from "@casl/ability";
import { faCaretDown, faClock, faSave } from "@fortawesome/free-solid-svg-icons";
import { FontAwesomeIcon } from "@fortawesome/react-fontawesome";
import { zodResolver } from "@hookform/resolvers/zod";
import { format, formatDistance } from "date-fns";
import ms from "ms";
import { twMerge } from "tailwind-merge";
import { z } from "zod";

import { TtlFormLabel } from "@app/components/features";
import { createNotification } from "@app/components/notifications";
import {
  Button,
  FormControl,
  FormLabel,
  Input,
  Popover,
  PopoverContent,
  PopoverTrigger,
  Tag,
  Tooltip
} from "@app/components/v2";
import { UnstableSeparator } from "@app/components/v3";
import {
  ProjectPermissionIdentityActions,
  ProjectPermissionSub,
  useProject,
  useProjectPermission
} from "@app/context";
import {
  useCreateIdentityProjectAdditionalPrivilege,
  useGetIdentityProjectPrivilegeDetails,
  useUpdateIdentityProjectAdditionalPrivilege
} from "@app/hooks/api";
import { IdentityProjectAdditionalPrivilegeTemporaryMode } from "@app/hooks/api/identityProjectAdditionalPrivilege/types";
import { AddPoliciesButton } from "@app/pages/project/RoleDetailsBySlugPage/components/AddPoliciesButton";
import { GeneralPermissionPolicies } from "@app/pages/project/RoleDetailsBySlugPage/components/GeneralPermissionPolicies";
import { PermissionEmptyState } from "@app/pages/project/RoleDetailsBySlugPage/components/PermissionEmptyState";
import {
  formRolePermission2API,
  PROJECT_PERMISSION_OBJECT,
  projectRoleFormSchema,
  rolePermission2Form
} from "@app/pages/project/RoleDetailsBySlugPage/components/ProjectRoleModifySection.utils";
import { renderConditionalComponents } from "@app/pages/project/RoleDetailsBySlugPage/components/RolePermissionsSection";

type Props = {
  privilegeId?: string;
  identityId: string;
  onGoBack: () => void;
  isDisabled?: boolean;
};

export const formSchema = z.object({
  slug: z.string().optional(),
  temporaryAccess: z
    .discriminatedUnion("isTemporary", [
      z.object({
        isTemporary: z.literal(true),
        temporaryRange: z.string().min(1),
        temporaryAccessStartTime: z.string().datetime(),
        temporaryAccessEndTime: z.string().datetime().nullable().optional()
      }),
      z.object({
        isTemporary: z.literal(false)
      })
    ])
    .default({ isTemporary: false }),
  permissions: projectRoleFormSchema.shape.permissions
});

type TFormSchema = z.infer<typeof formSchema>;

export const IdentityProjectAdditionalPrivilegeModifySection = ({
  privilegeId = "",
  onGoBack,
  identityId,
  isDisabled
}: Props) => {
  const isCreate = !privilegeId;
  const { currentProject } = useProject();
  const projectId = currentProject?.id || "";
  const { data: privilegeDetails, isPending } = useGetIdentityProjectPrivilegeDetails({
    identityId,
    projectId,
    privilegeId
  });
  const { permission } = useProjectPermission();
  const isIdentityEditDisabled = permission.cannot(
    ProjectPermissionIdentityActions.Edit,
    subject(ProjectPermissionSub.Identity, { identityId })
  );

  const form = useForm<TFormSchema>({
    values: privilegeDetails
      ? {
          ...privilegeDetails,
          permissions: rolePermission2Form(privilegeDetails.permissions),
          temporaryAccess: privilegeDetails.isTemporary
            ? {
                isTemporary: true,
                temporaryRange: privilegeDetails.temporaryRange || "",
                temporaryAccessEndTime: privilegeDetails.temporaryAccessEndTime || "",
                temporaryAccessStartTime: privilegeDetails.temporaryAccessStartTime || ""
              }
            : {
                isTemporary: privilegeDetails.isTemporary
              }
        }
      : undefined,
    resolver: zodResolver(formSchema)
  });

  const {
    handleSubmit,
    formState: { isDirty, isSubmitting }
  } = form;

  const { mutateAsync: updateIdentityProjectAdditionalPrivilege } =
    useUpdateIdentityProjectAdditionalPrivilege();
  const { mutateAsync: createIdentityProjectAdditionalPrivilege } =
    useCreateIdentityProjectAdditionalPrivilege();

  const onSubmit = async (el: TFormSchema) => {
    const accessType = !el.temporaryAccess.isTemporary
      ? { isTemporary: false as const }
      : {
          isTemporary: true as const,
          temporaryMode: IdentityProjectAdditionalPrivilegeTemporaryMode.Relative,
          temporaryRange: el.temporaryAccess.temporaryRange,
          temporaryAccessStartTime: el.temporaryAccess.temporaryAccessStartTime
        };

    if (isCreate) {
      await createIdentityProjectAdditionalPrivilege({
        permissions: formRolePermission2API(el.permissions),
        identityId,
        projectId,
        slug: el.slug || undefined,
        type: accessType
      });
      createNotification({ type: "success", text: "Successfully created privilege" });
    } else {
      if (!projectId || !privilegeDetails?.id) return;
      await updateIdentityProjectAdditionalPrivilege({
        privilegeId: privilegeDetails.id,
        permissions: formRolePermission2API(el.permissions),
        projectId,
        identityId,
        slug: el.slug || undefined,
        type: accessType
      });
      createNotification({ type: "success", text: "Successfully updated privilege" });
    }
    onGoBack();
  };

  const privilegeTemporaryAccess = form.watch("temporaryAccess");
  const isTemporary = privilegeTemporaryAccess?.isTemporary;
  const isExpired =
    privilegeTemporaryAccess?.isTemporary &&
    new Date() > new Date(privilegeTemporaryAccess.temporaryAccessEndTime || "");
  let text = "Permanent";
  let toolTipText = "Non-Expiring Access";

  if (isTemporary) {
    if (isExpired) {
      text = "Access Expired";
      toolTipText = "Timed Access Expired";
    } else {
      text = formatDistance(
        new Date(privilegeTemporaryAccess.temporaryAccessEndTime || ""),
        new Date()
      );
      toolTipText = `Until ${format(
        new Date(privilegeTemporaryAccess.temporaryAccessEndTime || ""),
        "yyyy-MM-dd hh:mm:ss aaa"
      )}`;
    }
  }

  return (
    <form className="flex flex-col gap-y-4" onSubmit={handleSubmit(onSubmit)}>
      <FormProvider {...form}>
<<<<<<< HEAD
        <div>
=======
        <div className="flex items-center justify-between border-b border-mineshaft-400 pb-2">
          <Button
            leftIcon={<FontAwesomeIcon icon={faChevronLeft} />}
            className="text-lg font-medium text-mineshaft-100"
            variant="link"
            onClick={onGoBack}
          >
            Back
          </Button>
          <div className="flex items-center space-x-4">
            {isDirty && (
              <Button
                className="mr-4 text-mineshaft-300"
                variant="link"
                isDisabled={isSubmitting}
                isLoading={isSubmitting}
                onClick={onGoBack}
              >
                Discard
              </Button>
            )}
            <div className="flex items-center">
              <Button
                variant="outline_bg"
                type="submit"
                className={twMerge(
                  "mr-4 h-10 border border-primary",
                  isDirty && "bg-primary text-black"
                )}
                isDisabled={isSubmitting || !isDirty || isDisabled}
                isLoading={isSubmitting}
                leftIcon={<FontAwesomeIcon icon={faSave} />}
              >
                Save
              </Button>
              <AddPoliciesButton
                isDisabled={isDisabled}
                projectType={currentProject.type}
                projectId={projectId}
              />
            </div>
          </div>
        </div>
        <div className="mt-2 border-b border-gray-800 p-4 pt-2 first:rounded-t-md last:rounded-b-md">
          <div className="text-lg">Overview</div>
          <p className="mb-4 text-sm text-mineshaft-300">
            Additional privileges take precedence over roles when permissions conflict
          </p>
>>>>>>> f3291ead
          <div className="flex items-end space-x-6">
            <div className="w-full max-w-md">
              <Controller
                control={form.control}
                name="slug"
                render={({ field }) => (
                  <FormControl label="Privilege Name" isOptional className="mb-0">
                    <Input {...field} />
                  </FormControl>
                )}
              />
            </div>
            <div>
              <Popover>
                <PopoverTrigger disabled={isIdentityEditDisabled} asChild>
                  <div className="w-full max-w-md grow">
                    <FormLabel label="Duration" />
                    <Tooltip content={toolTipText}>
                      <Button
                        variant="outline_bg"
                        leftIcon={isTemporary ? <FontAwesomeIcon icon={faClock} /> : undefined}
                        rightIcon={<FontAwesomeIcon icon={faCaretDown} className="ml-2" />}
                        isDisabled={isIdentityEditDisabled}
                        className={twMerge(
                          "w-full border-none bg-mineshaft-600 py-2.5 text-xs capitalize hover:bg-mineshaft-500",
                          isTemporary && "text-primary",
                          isExpired && "text-red-600"
                        )}
                      >
                        {text}
                      </Button>
                    </Tooltip>
                  </div>
                </PopoverTrigger>
                <PopoverContent
                  arrowClassName="fill-gray-600"
                  side="right"
                  sideOffset={12}
                  hideCloseBtn
                  className="border border-gray-600 pt-4"
                >
                  <div className="flex flex-col space-y-4">
                    <div className="border-b border-b-gray-700 pb-2 text-sm text-mineshaft-300">
                      Configure Timed Access
                    </div>
                    {isExpired && <Tag colorSchema="red">Expired</Tag>}
                    <Controller
                      control={form.control}
                      defaultValue="1h"
                      name="temporaryAccess.temporaryRange"
                      render={({ field, fieldState: { error } }) => (
                        <FormControl
                          label={<TtlFormLabel label="Validity" />}
                          isError={Boolean(error?.message)}
                          errorText={error?.message}
                        >
                          <Input {...field} />
                        </FormControl>
                      )}
                    />
                    <div className="flex items-center space-x-2">
                      <Button
                        size="xs"
                        onClick={() => {
                          const temporaryRange = form.getValues("temporaryAccess.temporaryRange");
                          if (!temporaryRange) {
                            form.setError(
                              "temporaryAccess.temporaryRange",
                              { type: "required", message: "Required" },
                              { shouldFocus: true }
                            );
                            return;
                          }
                          form.clearErrors("temporaryAccess.temporaryRange");
                          form.setValue(
                            "temporaryAccess",
                            {
                              isTemporary: true,
                              temporaryAccessStartTime: new Date().toISOString(),
                              temporaryRange,
                              temporaryAccessEndTime: new Date(
                                new Date().getTime() + ms(temporaryRange)
                              ).toISOString()
                            },
                            { shouldDirty: true }
                          );
                        }}
                      >
                        {isTemporary ? "Restart" : "Grant"}
                      </Button>
                      {isTemporary && (
                        <Button
                          size="xs"
                          variant="outline_bg"
                          colorSchema="danger"
                          onClick={() => {
                            form.setValue(
                              "temporaryAccess",
                              {
                                isTemporary: false
                              },
                              { shouldDirty: true }
                            );
                          }}
                        >
                          Revoke Access
                        </Button>
                      )}
                    </div>
                  </div>
                </PopoverContent>
              </Popover>
            </div>
          </div>
        </div>
        <UnstableSeparator />
        <div>
          <div className="mb-3 flex w-full items-center justify-between">
            <div className="text-lg">Policies</div>
            <div className="flex items-center space-x-4">
              {isDirty && (
                <Button
                  className="mr-4 text-mineshaft-300"
                  variant="link"
                  isDisabled={isSubmitting}
                  isLoading={isSubmitting}
                  onClick={onGoBack}
                >
                  Discard Changes
                </Button>
              )}
              <div className="flex items-center">
                <AddPoliciesButton isDisabled={isDisabled} projectType={currentProject.type} />
              </div>
            </div>
          </div>
          {(isCreate || !isPending) && <PermissionEmptyState />}
          <div className="scrollbar-thin max-h-[50vh] overflow-y-auto">
            {(Object.keys(PROJECT_PERMISSION_OBJECT) as ProjectPermissionSub[]).map(
              (permissionSubject) => (
                <GeneralPermissionPolicies
                  subject={permissionSubject}
                  actions={PROJECT_PERMISSION_OBJECT[permissionSubject].actions}
                  title={PROJECT_PERMISSION_OBJECT[permissionSubject].title}
                  key={`project-permission-${permissionSubject}`}
                  isDisabled={isDisabled}
                >
                  {renderConditionalComponents(permissionSubject, isDisabled)}
                </GeneralPermissionPolicies>
              )
            )}
          </div>
        </div>
        <UnstableSeparator />
        <div className="flex w-full items-center justify-end gap-x-2">
          <Button colorSchema="secondary" variant="plain" onClick={onGoBack}>
            Cancel
          </Button>
          <Button
            type="submit"
            isDisabled={isSubmitting || !isDirty || isDisabled}
            isLoading={isSubmitting}
            leftIcon={<FontAwesomeIcon icon={faSave} />}
          >
            Save
          </Button>
        </div>
      </FormProvider>
    </form>
  );
};<|MERGE_RESOLUTION|>--- conflicted
+++ resolved
@@ -183,58 +183,7 @@
   return (
     <form className="flex flex-col gap-y-4" onSubmit={handleSubmit(onSubmit)}>
       <FormProvider {...form}>
-<<<<<<< HEAD
         <div>
-=======
-        <div className="flex items-center justify-between border-b border-mineshaft-400 pb-2">
-          <Button
-            leftIcon={<FontAwesomeIcon icon={faChevronLeft} />}
-            className="text-lg font-medium text-mineshaft-100"
-            variant="link"
-            onClick={onGoBack}
-          >
-            Back
-          </Button>
-          <div className="flex items-center space-x-4">
-            {isDirty && (
-              <Button
-                className="mr-4 text-mineshaft-300"
-                variant="link"
-                isDisabled={isSubmitting}
-                isLoading={isSubmitting}
-                onClick={onGoBack}
-              >
-                Discard
-              </Button>
-            )}
-            <div className="flex items-center">
-              <Button
-                variant="outline_bg"
-                type="submit"
-                className={twMerge(
-                  "mr-4 h-10 border border-primary",
-                  isDirty && "bg-primary text-black"
-                )}
-                isDisabled={isSubmitting || !isDirty || isDisabled}
-                isLoading={isSubmitting}
-                leftIcon={<FontAwesomeIcon icon={faSave} />}
-              >
-                Save
-              </Button>
-              <AddPoliciesButton
-                isDisabled={isDisabled}
-                projectType={currentProject.type}
-                projectId={projectId}
-              />
-            </div>
-          </div>
-        </div>
-        <div className="mt-2 border-b border-gray-800 p-4 pt-2 first:rounded-t-md last:rounded-b-md">
-          <div className="text-lg">Overview</div>
-          <p className="mb-4 text-sm text-mineshaft-300">
-            Additional privileges take precedence over roles when permissions conflict
-          </p>
->>>>>>> f3291ead
           <div className="flex items-end space-x-6">
             <div className="w-full max-w-md">
               <Controller
@@ -259,7 +208,7 @@
                         rightIcon={<FontAwesomeIcon icon={faCaretDown} className="ml-2" />}
                         isDisabled={isIdentityEditDisabled}
                         className={twMerge(
-                          "w-full border-none bg-mineshaft-600 py-2.5 text-xs capitalize hover:bg-mineshaft-500",
+                          "bg-mineshaft-600 hover:bg-mineshaft-500 w-full border-none py-2.5 text-xs capitalize",
                           isTemporary && "text-primary",
                           isExpired && "text-red-600"
                         )}
@@ -277,7 +226,7 @@
                   className="border border-gray-600 pt-4"
                 >
                   <div className="flex flex-col space-y-4">
-                    <div className="border-b border-b-gray-700 pb-2 text-sm text-mineshaft-300">
+                    <div className="text-mineshaft-300 border-b border-b-gray-700 pb-2 text-sm">
                       Configure Timed Access
                     </div>
                     {isExpired && <Tag colorSchema="red">Expired</Tag>}
@@ -357,7 +306,7 @@
             <div className="flex items-center space-x-4">
               {isDirty && (
                 <Button
-                  className="mr-4 text-mineshaft-300"
+                  className="text-mineshaft-300 mr-4"
                   variant="link"
                   isDisabled={isSubmitting}
                   isLoading={isSubmitting}
@@ -367,7 +316,11 @@
                 </Button>
               )}
               <div className="flex items-center">
-                <AddPoliciesButton isDisabled={isDisabled} projectType={currentProject.type} />
+                <AddPoliciesButton
+                  isDisabled={isDisabled}
+                  projectType={currentProject.type}
+                  projectId={projectId}
+                />
               </div>
             </div>
           </div>
