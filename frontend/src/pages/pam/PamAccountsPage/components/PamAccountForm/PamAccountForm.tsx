--- conflicted
+++ resolved
@@ -8,11 +8,8 @@
 import { DiscriminativePick } from "@app/types";
 
 import { PamAccountHeader } from "../PamAccountHeader";
-<<<<<<< HEAD
+import { AwsIamAccountForm } from "./AwsIamAccountForm";
 import { KubernetesAccountForm } from "./KubernetesAccountForm";
-=======
-import { AwsIamAccountForm } from "./AwsIamAccountForm";
->>>>>>> 4083c819
 import { MySQLAccountForm } from "./MySQLAccountForm";
 import { PostgresAccountForm } from "./PostgresAccountForm";
 import { SshAccountForm } from "./SshAccountForm";
@@ -75,15 +72,17 @@
       return (
         <SshAccountForm onSubmit={onSubmit} resourceId={resourceId} resourceType={resourceType} />
       );
-<<<<<<< HEAD
     case PamResourceType.Kubernetes:
       return (
         <KubernetesAccountForm
-=======
+          onSubmit={onSubmit}
+          resourceId={resourceId}
+          resourceType={resourceType}
+        />
+      );
     case PamResourceType.AwsIam:
       return (
         <AwsIamAccountForm
->>>>>>> 4083c819
           onSubmit={onSubmit}
           resourceId={resourceId}
           resourceType={resourceType}
@@ -119,13 +118,10 @@
       return <MySQLAccountForm account={account as any} onSubmit={onSubmit} />;
     case PamResourceType.SSH:
       return <SshAccountForm account={account as any} onSubmit={onSubmit} />;
-<<<<<<< HEAD
     case PamResourceType.Kubernetes:
       return <KubernetesAccountForm account={account as any} onSubmit={onSubmit} />;
-=======
     case PamResourceType.AwsIam:
       return <AwsIamAccountForm account={account as any} onSubmit={onSubmit} />;
->>>>>>> 4083c819
     default:
       throw new Error(`Unhandled resource: ${account.resource.resourceType}`);
   }
