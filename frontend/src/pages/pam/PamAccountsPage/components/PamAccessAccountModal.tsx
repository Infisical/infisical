import { useMemo, useState } from "react";
import { faCopy } from "@fortawesome/free-regular-svg-icons";
import { faExternalLink, faUpRightFromSquare, faWarning } from "@fortawesome/free-solid-svg-icons";
import { FontAwesomeIcon } from "@fortawesome/react-fontawesome";
import ms from "ms";

import { createNotification } from "@app/components/notifications";
import {
  Button,
  FormControl,
  FormLabel,
  IconButton,
  Input,
  Modal,
  ModalContent
} from "@app/components/v2";
import { PamResourceType, TPamAccount, useAccessPamAccount } from "@app/hooks/api/pam";

type Props = {
  account?: TPamAccount;
  accountPath?: string;
  isOpen: boolean;
  onOpenChange: (isOpen: boolean) => void;
  projectId: string;
};

<<<<<<< HEAD
const AwsIamAccessContent = ({
  account,
  onOpenChange
}: {
  account: TPamAccount;
  onOpenChange: (isOpen: boolean) => void;
}) => {
  const [durationInput, setDurationInput] = useState("1h");
  const accessPamAccount = useAccessPamAccount();

  const parsedDuration = useMemo(() => {
    try {
      const milliseconds = ms(durationInput);
      if (!milliseconds) return null;
      const seconds = Math.floor(milliseconds / 1000);
      // Min 15 minutes (900s), max 1 hour (3600s) due to AWS role chaining limitation
      if (seconds < 900 || seconds > 3600) return null;
      return seconds;
    } catch {
      return null;
    }
  }, [durationInput]);

  const handleAccessConsole = async () => {
    if (!parsedDuration) return;

    try {
      const response = await accessPamAccount.mutateAsync({
        accountId: account.id,
        duration: `${parsedDuration}s`
      });

      if (response.consoleUrl) {
        // Open the AWS Console URL in a new tab
        window.open(response.consoleUrl, "_blank", "noopener,noreferrer");

        createNotification({
          text: "AWS Console opened in new tab",
          type: "success"
        });

        onOpenChange(false);
      } else {
        createNotification({
          text: "Failed to generate AWS Console URL",
          type: "error"
        });
      }
    } catch {
      createNotification({
        text: "Failed to access AWS Console",
        type: "error"
      });
    }
  };

  return (
    <>
      <FormControl
        label="Session Duration"
        helperText="Min 15m, max 1h (AWS role chaining limit). Examples: 30m, 1h"
        isError={durationInput.length > 0 && !parsedDuration}
        errorText="Invalid duration. Use format like 15m, 30m, 1h"
      >
        <Input
          value={durationInput}
          onChange={(e) => setDurationInput(e.target.value)}
          placeholder="1h"
        />
      </FormControl>

      <div className="mb-4 rounded-sm border border-yellow-600/30 bg-yellow-600/10 p-3">
        <div className="flex items-start gap-2">
          <FontAwesomeIcon icon={faWarning} className="mt-0.5 text-yellow-500" />
          <div className="text-xs text-yellow-500">
            <strong>Important:</strong> AWS Console sessions cannot be terminated early. The session
            remains active until the STS token expires. All activity is logged in AWS CloudTrail.
          </div>
        </div>
      </div>

      <Button
        onClick={handleAccessConsole}
        isLoading={accessPamAccount.isPending}
        isDisabled={!parsedDuration}
        colorSchema="secondary"
        className="w-full"
        leftIcon={<FontAwesomeIcon icon={faExternalLink} />}
      >
        Open AWS Console
      </Button>
    </>
  );
};

const CliAccessContent = ({
  account,
  onOpenChange
}: {
  account: TPamAccount;
  onOpenChange: (isOpen: boolean) => void;
}) => {
=======
export const PamAccessAccountModal = ({
  isOpen,
  onOpenChange,
  account,
  projectId,
  accountPath
}: Props) => {
  let fullAccountPath = account?.name;
  if (accountPath) {
    let path = accountPath;
    if (path.startsWith("/")) path = path.slice(1);
    fullAccountPath = `${path}/${account?.name}`;
  }

>>>>>>> 3f708975
  const { protocol, hostname, port } = window.location;
  const portSuffix = port && port !== "80" && port !== "443" ? `:${port}` : "";
  const siteURL = `${protocol}//${hostname}${portSuffix}`;

  const [duration, setDuration] = useState("4h");

  const isDurationValid = useMemo(() => duration && ms(duration || "1s") > 0, [duration]);

  const cliDuration = useMemo(() => {
    if (!duration) return duration;

    const unit = duration.replace(/[\d\s.-]/g, "");

    const dayOrLargerUnits = [
      "d",
      "day",
      "days",
      "w",
      "week",
      "weeks",
      "y",
      "yr",
      "yrs",
      "year",
      "years"
    ];

    // ms library does not handle months (M) so we do it separately
    if (unit === "M") {
      const value = parseInt(duration, 10);
      if (!Number.isNaN(value) && value > 0) {
        const hours = value * 30 * 24;
        return `${hours}h`;
      }
    } else if (dayOrLargerUnits.includes(unit.toLowerCase())) {
      const valueInMs = ms(duration);
      const oneHourInMs = 1000 * 60 * 60;

      if (typeof valueInMs === "number" && valueInMs > 0) {
        const hours = Math.floor(valueInMs / oneHourInMs);
        return `${hours}h`;
      }
    }

    return duration;
  }, [duration]);

  const command = useMemo(() => {
    if (!account) return "";

    switch (account.resource.resourceType) {
      case PamResourceType.Postgres:
      case PamResourceType.MySQL:
        return `infisical pam db access-account ${fullAccountPath} --project-id ${projectId} --duration ${cliDuration} --domain ${siteURL}`;
      case PamResourceType.SSH:
        return `infisical pam ssh access-account ${fullAccountPath} --project-id ${projectId} --duration ${cliDuration} --domain ${siteURL}`;
      default:
        return "";
    }
  }, [account, cliDuration]);

  return (
    <>
      <FormLabel
        label="Duration"
        tooltipText="The maximum duration of your session. Ex: 1h, 3w, 30d"
      />
      <Input
        value={duration}
        onChange={(e) => setDuration(e.target.value)}
        placeholder="permanent"
        isError={!isDurationValid}
      />
      <FormLabel label="CLI Command" className="mt-4" />
      <div className="flex gap-2">
        <Input value={command} isDisabled />
        <IconButton
          ariaLabel="copy"
          variant="outline_bg"
          colorSchema="secondary"
          onClick={() => {
            navigator.clipboard.writeText(command);

            createNotification({
              text: "Command copied to clipboard",
              type: "info"
            });

            onOpenChange(false);
          }}
          className="w-10"
        >
          <FontAwesomeIcon icon={faCopy} />
        </IconButton>
      </div>
      <a
        href="https://infisical.com/docs/cli/overview"
        target="_blank"
        className="mt-2 flex h-4 w-fit items-center gap-2 border-b border-mineshaft-400 text-sm text-mineshaft-400 transition-colors duration-100 hover:border-yellow-400 hover:text-yellow-400"
        rel="noreferrer"
      >
        <span>Install the Infisical CLI</span>
        <FontAwesomeIcon icon={faUpRightFromSquare} className="size-3" />
      </a>
    </>
  );
};

export const PamAccessAccountModal = ({ isOpen, onOpenChange, account }: Props) => {
  if (!account) return null;

  const isAwsIam = account.resource.resourceType === PamResourceType.AwsIam;

  return (
    <Modal isOpen={isOpen} onOpenChange={onOpenChange}>
      <ModalContent
        className="max-w-2xl pb-2"
        title="Access Account"
        subTitle={
          isAwsIam
            ? `Access ${account.name} via AWS Console.`
            : `Access ${account.name} using a CLI command.`
        }
      >
        {isAwsIam ? (
          <AwsIamAccessContent account={account} onOpenChange={onOpenChange} />
        ) : (
          <CliAccessContent account={account} onOpenChange={onOpenChange} />
        )}
      </ModalContent>
    </Modal>
  );
};<|MERGE_RESOLUTION|>--- conflicted
+++ resolved
@@ -24,7 +24,6 @@
   projectId: string;
 };
 
-<<<<<<< HEAD
 const AwsIamAccessContent = ({
   account,
   onOpenChange
@@ -122,19 +121,15 @@
 
 const CliAccessContent = ({
   account,
-  onOpenChange
+  onOpenChange,
+  projectId,
+  accountPath
 }: {
   account: TPamAccount;
   onOpenChange: (isOpen: boolean) => void;
+  projectId: string;
+  accountPath?: string;
 }) => {
-=======
-export const PamAccessAccountModal = ({
-  isOpen,
-  onOpenChange,
-  account,
-  projectId,
-  accountPath
-}: Props) => {
   let fullAccountPath = account?.name;
   if (accountPath) {
     let path = accountPath;
@@ -142,7 +137,6 @@
     fullAccountPath = `${path}/${account?.name}`;
   }
 
->>>>>>> 3f708975
   const { protocol, hostname, port } = window.location;
   const portSuffix = port && port !== "80" && port !== "443" ? `:${port}` : "";
   const siteURL = `${protocol}//${hostname}${portSuffix}`;
@@ -251,7 +245,13 @@
   );
 };
 
-export const PamAccessAccountModal = ({ isOpen, onOpenChange, account }: Props) => {
+export const PamAccessAccountModal = ({
+  isOpen,
+  onOpenChange,
+  account,
+  projectId,
+  accountPath
+}: Props) => {
   if (!account) return null;
 
   const isAwsIam = account.resource.resourceType === PamResourceType.AwsIam;
@@ -270,7 +270,12 @@
         {isAwsIam ? (
           <AwsIamAccessContent account={account} onOpenChange={onOpenChange} />
         ) : (
-          <CliAccessContent account={account} onOpenChange={onOpenChange} />
+          <CliAccessContent
+            account={account}
+            onOpenChange={onOpenChange}
+            projectId={projectId}
+            accountPath={accountPath}
+          />
         )}
       </ModalContent>
     </Modal>
