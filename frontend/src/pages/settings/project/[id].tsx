--- conflicted
+++ resolved
@@ -1,374 +1,21 @@
 import { useTranslation } from 'react-i18next';
 import Head from 'next/head';
 
-<<<<<<< HEAD
-import Button from '@app/components/basic/buttons/Button';
-import AddServiceTokenDialog from '@app/components/basic/dialog/AddServiceTokenDialog';
-import InputField from '@app/components/basic/InputField';
-import EnvironmentTable from '@app/components/basic/table/EnvironmentsTable';
-import ServiceTokenTable from '@app/components/basic/table/ServiceTokenTable';
-import NavHeader from '@app/components/navigation/NavHeader';
-import { getTranslatedServerSideProps } from '@app/components/utilities/withTranslateProps';
-import { Checkbox } from '@app/components/v2';
-import deleteEnvironment from '@app/pages/api/environments/deleteEnvironment';
-import updateEnvironment from '@app/pages/api/environments/updateEnvironment';
-
-import createEnvironment from '../../api/environments/createEnvironment';
-import getServiceTokens from '../../api/serviceToken/getServiceTokens';
-import deleteWorkspace from '../../api/workspace/deleteWorkspace';
-import getWorkspaces from '../../api/workspace/getWorkspaces';
-import renameWorkspace from '../../api/workspace/renameWorkspace';
-import toggleAutoCapitalization from '../../api/workspace/toggleAutoCapitalization';
-
-type EnvData = {
-  name: string;
-  slug: string;
-};
-
-export default function SettingsBasic() {
-  const [buttonReady, setButtonReady] = useState(false);
-  const [autoCapitalizationButtonReady, setAutoCapitalizationButtonReady] = useState(false);
-  const router = useRouter();
-  const [workspaceName, setWorkspaceName] = useState('');
-  const [autoCapitalization, setAutoCapitalization] = useState(false);
-  const [serviceTokens, setServiceTokens] = useState<any[]>([]);
-  const [environments, setEnvironments] = useState<Array<EnvData>>([]);
-  const [workspaceToBeDeletedName, setWorkspaceToBeDeletedName] = useState('');
-  // const [isAddOpen, setIsAddOpen] = useState(false);
-  const [isAddServiceTokenDialogOpen, setIsAddServiceTokenDialogOpen] = useState(false);
-  const [projectIdCopied, setProjectIdCopied] = useState(false);
-  const workspaceId = router.query.id as string;
-=======
 import { getTranslatedStaticProps } from '@app/components/utilities/withTranslateProps';
 import { ProjectSettingsPage } from '@app/views/Settings/ProjectSettingsPage';
->>>>>>> 8ae43cdc
 
 const ProjectSettings = () => {
   const { t } = useTranslation();
 
-<<<<<<< HEAD
-  /**
-   * This function copies the project id to the clipboard
-   */
-  function copyToClipboard() {
-    const copyText = document.getElementById('myInput') as HTMLInputElement;
-
-    if (copyText) {
-      copyText.select();
-      copyText.setSelectionRange(0, 99999); // For mobile devices
-
-      navigator.clipboard.writeText(copyText.value);
-
-      setProjectIdCopied(true);
-      setTimeout(() => setProjectIdCopied(false), 2000);
-    }
-  }
-
-  useEffect(() => {
-    const load = async () => {
-      const userWorkspaces = await getWorkspaces();
-      userWorkspaces.forEach((userWorkspace) => {
-        if (userWorkspace._id === workspaceId) {
-          setWorkspaceName(userWorkspace.name);
-          setAutoCapitalization(userWorkspace.autoCapitalization ?? true);
-          setEnvironments(userWorkspace.environments);
-        }
-      });
-      const tempServiceTokens = await getServiceTokens({
-        workspaceId
-      });
-      setServiceTokens(tempServiceTokens);
-    };
-
-    load();
-  }, []);
-
-  const modifyWorkspaceName = (newName: string) => {
-    setButtonReady(true);
-    setWorkspaceName(newName);
-  };
-
-  const toggleAutoCapitalizationCheckBox = (state: boolean) => {
-    setAutoCapitalizationButtonReady(true);
-    setAutoCapitalization(state);
-  };
-
-  const submitChanges = (newWorkspaceName: string) => {
-    renameWorkspace(workspaceId, newWorkspaceName);
-    setButtonReady(false);
-  };
-
-  const submitAutoCapitalizationChanges = () => {
-    toggleAutoCapitalization(workspaceId, autoCapitalization);
-    setAutoCapitalizationButtonReady(false);
-  };
-  
-
-  const closeAddServiceTokenModal = () => {
-    setIsAddServiceTokenDialogOpen(false);
-  };
-
-  /**
-   * This function deleted a workspace.
-   * It first checks if there is more than one workspace aviable. Otherwise, it doesn't delete
-   * It then checks if the name of the workspace to be deleted is correct. Otherwise, it doesn't delete.
-   * It then deletes the workspace and forwards the user to another aviable workspace.
-   */
-  const executeDeletingWorkspace = async () => {
-    const userWorkspaces = await getWorkspaces();
-
-    if (userWorkspaces.length > 1) {
-      if (
-        userWorkspaces.filter((workspace) => workspace._id === workspaceId)[0].name ===
-        workspaceToBeDeletedName
-      ) {
-        await deleteWorkspace(workspaceId);
-        const ws = await getWorkspaces();
-        router.push(`/dashboard/${ws[0]._id}`);
-      }
-    }
-  };
-
-  const onCreateEnvironment = async ({ name, slug }: EnvData) => {
-    const res = await createEnvironment(workspaceId, {
-      environmentName: name,
-      environmentSlug: slug
-    });
-    if (res) {
-      // TODO: on react-query migration do an api call to resync
-      setEnvironments((env) => [...env, { name, slug }]);
-    }
-  };
-
-  const onUpdateEnvironment = async (oldSlug: string, { name, slug }: EnvData) => {
-    const res = await updateEnvironment(workspaceId, {
-      oldEnvironmentSlug: oldSlug,
-      environmentName: name,
-      environmentSlug: slug
-    });
-    // TODO: on react-query migration do an api call to resync
-    if (res) {
-      setEnvironments((env) => env.map((el) => (el.slug === oldSlug ? { name, slug } : el)));
-    }
-  };
-
-  const onDeleteEnvironment = async (slugToBeDelete: string) => {
-    const res = await deleteEnvironment(workspaceId, slugToBeDelete);
-    // TODO: on react-query migration do an api call to resync
-    if (res) {
-      setEnvironments((env) => env.filter(({ slug }) => slug !== slugToBeDelete));
-    }
-  };
-
-=======
->>>>>>> 8ae43cdc
   return (
     <>
       <Head>
         <title>{t('common:head-title', { title: t('settings-project:title') })}</title>
         <link rel="icon" href="/infisical.ico" />
       </Head>
-<<<<<<< HEAD
-      <AddServiceTokenDialog
-        isOpen={isAddServiceTokenDialogOpen}
-        workspaceId={workspaceId}
-        environments={environments}
-        closeModal={closeAddServiceTokenModal}
-        workspaceName={workspaceName}
-        serviceTokens={serviceTokens}
-        setServiceTokens={setServiceTokens}
-      />
-      <div className="flex flex-row mr-6 max-w-5xl">
-        <div className="w-full max-h-screen pb-2 overflow-y-auto">
-          <NavHeader pageName={t('settings-project:title')} isProjectRelated />
-          <div className="flex flex-row justify-between items-center ml-6 my-8 text-xl max-w-5xl">
-            <div className="flex flex-col justify-start items-start text-3xl">
-              <p className="font-semibold mr-4 text-gray-200">{t('settings-project:title')}</p>
-              <p className="font-normal mr-4 text-gray-400 text-base">
-                {t('settings-project:description')}
-              </p>
-            </div>
-          </div>
-          <div className="flex flex-col ml-6 text-mineshaft-50">
-            <div className="flex flex-col">
-              <div className="min-w-md mt-2 flex flex-col items-start">
-                <div className="bg-white/5 rounded-md px-6 pb-4 flex flex-col items-start w-full mb-6 pt-2">
-                  <p className="text-xl font-semibold mb-4 mt-2">{t('common:display-name')}</p>
-                  <div className="max-h-28 w-full max-w-md mr-auto">
-                    <InputField
-                      label=""
-                      onChangeHandler={modifyWorkspaceName}
-                      type="varName"
-                      value={workspaceName}
-                      placeholder=""
-                      isRequired
-                    />
-                  </div>
-                  <div className="flex justify-start w-full">
-                    <div className="flex justify-start max-w-sm mt-4 mb-2">
-                      <Button
-                        text={t('common:save-changes') as string}
-                        onButtonPressed={() => submitChanges(workspaceName)}
-                        color="mineshaft"
-                        size="md"
-                        active={buttonReady}
-                        iconDisabled={faCheck}
-                        textDisabled="Saved"
-                      />
-                    </div>
-                  </div>
-                </div>
-                <div className="bg-white/5 rounded-md px-6 pb-4 flex flex-col items-start w-full mb-6 pt-2">
-                  <p className="text-xl font-semibold mb-4 mt-2">{t('settings-project:auto-capitalization')}</p>
-                    <Checkbox
-                      className='data-[state=checked]:bg-primary' 
-                      id='autoCapitalization'
-                      isChecked={autoCapitalization}
-                      onCheckedChange={(state) => toggleAutoCapitalizationCheckBox(state as boolean)}
-                      > {t('settings-project:auto-capitalization-description')}</Checkbox>
-                  <div className="flex justify-start w-full">
-                    <div className="flex justify-start max-w-sm mt-4 mb-2">
-                      <Button
-                        text={t('common:save-changes') as string}
-                        onButtonPressed={() => submitAutoCapitalizationChanges()}
-                        color="mineshaft"
-                        size="md"
-                        active={autoCapitalizationButtonReady}
-                        iconDisabled={faCheck}
-                        textDisabled="Saved"
-                      />
-                    </div>
-                  </div>
-                </div>
-                <div className="bg-white/5 rounded-md px-6 pt-4 pb-2 flex flex-col items-start w-full mb-6 mt-4">
-                  <p className="text-xl font-semibold self-start">{t('common:project-id')}</p>
-                  <p className="text-base text-gray-400 font-normal self-start mt-4">
-                    {t('settings-project:project-id-description')}
-                  </p>
-                  <p className="text-base text-gray-400 font-normal self-start">
-                    {t('settings-project:project-id-description2')}
-                    {/* eslint-disable-next-line react/jsx-no-target-blank */}
-                    <a
-                      href="https://infisical.com/docs/getting-started/introduction"
-                      target="_blank"
-                      rel="noopener"
-                      className="text-primary hover:opacity-80 duration-200"
-                    >
-                      {t('settings-project:docs')}
-                    </a>
-                  </p>
-                  <p className="mt-4 text-xs text-bunker-300">
-                    {t('settings-project:auto-generated')}
-                  </p>
-                  <div className="flex justify-end items-center bg-white/[0.07] text-base mt-2 mb-3 mr-2 rounded-md text-gray-400">
-                    <p className="mr-2 font-bold pl-4">{`${t('common:project-id')}:`}</p>
-                    <input
-                      type="text"
-                      value={workspaceId}
-                      id="myInput"
-                      className="bg-white/0 text-gray-400 py-2 w-60 px-2 min-w-md outline-none"
-                      disabled
-                    />
-                    <div className="group font-normal group relative inline-block text-gray-400 underline hover:text-primary duration-200">
-                      <button
-                        type="button"
-                        onClick={copyToClipboard}
-                        className="pl-4 pr-4 border-l border-white/20 py-2 hover:bg-white/[0.12] duration-200"
-                      >
-                        {projectIdCopied ? (
-                          <FontAwesomeIcon icon={faCheck} className="pr-0.5" />
-                        ) : (
-                          <FontAwesomeIcon icon={faCopy} />
-                        )}
-                      </button>
-                      <span className="absolute hidden group-hover:flex group-hover:animate-popup duration-300 w-28 -left-8 -top-20 translate-y-full pl-3 py-2 bg-bunker-800 rounded-md text-center text-gray-400 text-sm">
-                        {t('common:click-to-copy')}
-                      </span>
-                    </div>
-                  </div>
-                </div>
-                <div className="bg-white/5 rounded-md px-6 pt-6 flex flex-col items-start w-full mt-4 mb-4">
-                  <EnvironmentTable
-                    data={environments}
-                    onCreateEnv={onCreateEnvironment}
-                    onUpdateEnv={onUpdateEnvironment}
-                    onDeleteEnv={onDeleteEnvironment}
-                  />
-                </div>
-                <div className="bg-white/5 rounded-md px-6 flex flex-col items-start w-full mt-4 mb-4 pt-2">
-                  <div className="flex flex-row justify-between w-full">
-                    <div className="flex flex-col w-full">
-                      <p className="text-xl font-semibold mb-3">
-                        {t('section-token:service-tokens')}
-                      </p>
-                      <p className="text-sm text-gray-400">
-                        {t('section-token:service-tokens-description')}
-                      </p>
-                      <p className="text-sm text-gray-400 mb-4">
-                        Please, make sure you are on the
-                        <a
-                          className="text-primary underline underline-offset-2 ml-1"
-                          href="https://infisical.com/docs/cli/overview"
-                          target="_blank"
-                          rel="noreferrer"
-                        >
-                          latest version of CLI
-                        </a>
-                        .
-                      </p>
-                    </div>
-                    <div className="w-48 mt-2">
-                      <Button
-                        text={t('section-token:add-new') as string}
-                        onButtonPressed={() => {
-                          setIsAddServiceTokenDialogOpen(true);
-                        }}
-                        color="mineshaft"
-                        icon={faPlus}
-                        size="md"
-                      />
-                    </div>
-                  </div>
-                  <ServiceTokenTable
-                    data={serviceTokens}
-                    workspaceName={workspaceName}
-                    setServiceTokens={setServiceTokens as any}
-                  />
-                </div>
-              </div>
-            </div>
-            <div className="bg-white/5 rounded-md px-6 border-l border-red pl-6 flex flex-col items-start w-full mb-6 mt-4 pb-4 pt-2">
-              <p className="text-xl font-bold text-red">{t('settings-project:danger-zone')}</p>
-              <p className="mt-2 text-md text-gray-400">{t('settings-project:danger-zone-note')}</p>
-              <div className="max-h-28 w-full max-w-md mr-auto mt-4">
-                <InputField
-                  label={t('settings-project:project-to-delete') as string}
-                  onChangeHandler={setWorkspaceToBeDeletedName}
-                  type="varName"
-                  value={workspaceToBeDeletedName}
-                  placeholder=""
-                  isRequired
-                />
-              </div>
-              <button
-                type="button"
-                className="max-w-md mt-6 w-full inline-flex justify-center rounded-md border border-transparent bg-gray-800 px-4 py-2.5 text-sm font-medium text-gray-400 hover:bg-red hover:text-white hover:font-semibold hover:text-semibold duration-200 focus:outline-none focus-visible:ring-2 focus-visible:ring-blue-500 focus-visible:ring-offset-2"
-                onClick={executeDeletingWorkspace}
-              >
-                {t('settings-project:delete-project')}
-              </button>
-              <p className="mt-0.5 ml-1 text-xs text-gray-500">
-                {t('settings-project:delete-project-note')}
-              </p>
-            </div>
-          </div>
-        </div>
-      </div>
-    </div>
-=======
+
       <ProjectSettingsPage />
     </>
->>>>>>> 8ae43cdc
   );
 };
 
