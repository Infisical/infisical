import { useEffect, useState } from "react";
import Head from "next/head";
import { useRouter } from "next/router";

import { OrgPermissionCan } from "@app/components/permissions";
import { Button } from "@app/components/v2";
<<<<<<< HEAD
import { createSecretScanningSession } from "@app/pages/api/secret-scanning/createSecretScanningSession";
import { getInstallationStatus } from "@app/pages/api/secret-scanning/getInstallationStatus";
import { linkGitAppInstallationWithOrganization } from "@app/pages/api/secret-scanning/linkGitAppInstallationWithOrganization";
import { SecretScanningLogsTable } from "@app/views/SecretScanning/components";

export default function SecretScanning() {
  const router = useRouter()
  const queryParams = router.query
  const [integrationEnabled, setIntegrationStatus] = useState(false)
=======
import { OrgPermissionActions, OrgPermissionSubjects } from "@app/context";
import { withPermission } from "@app/hoc";
import { SecretScanningLogsTable } from "@app/views/SecretScanning/components";

import createNewIntegrationSession from "../../../api/secret-scanning/createSecretScanningSession";
import getInstallationStatus from "../../../api/secret-scanning/getInstallationStatus";
import linkGitAppInstallationWithOrganization from "../../../api/secret-scanning/linkGitAppInstallationWithOrganization";

const SecretScanning = withPermission(
  () => {
    const router = useRouter();
    const queryParams = router.query;
    const [integrationEnabled, setIntegrationStatus] = useState(false);
>>>>>>> 305ddd38

    useEffect(() => {
      const linkInstallation = async () => {
        if (
          typeof queryParams.state === "string" &&
          typeof queryParams.installation_id === "string"
        ) {
          try {
            const isLinked = await linkGitAppInstallationWithOrganization(
              queryParams.installation_id as string,
              queryParams.state as string
            );
            if (isLinked) {
              router.reload();
            }

            console.log("installation verification complete");
          } catch (e) {
            console.log("app installation is stale, start new session", e);
          }
        }
      };

      const fetchInstallationStatus = async () => {
        const status = await getInstallationStatus(String(localStorage.getItem("orgData.id")));
        setIntegrationStatus(status);
      };

      fetchInstallationStatus();
      linkInstallation();
    }, [queryParams.state, queryParams.installation_id]);

<<<<<<< HEAD
  const generateNewIntegrationSession = async () => {
    const session = await createSecretScanningSession(String(localStorage.getItem("orgData.id")))
    router.push(`https://github.com/apps/infisical-radar/installations/new?state=${session.sessionId}`)
  }
=======
    const generateNewIntegrationSession = async () => {
      const session = await createNewIntegrationSession(String(localStorage.getItem("orgData.id")));
      router.push(
        `https://github.com/apps/infisical-radar/installations/new?state=${session.sessionId}`
      );
    };
>>>>>>> 305ddd38

    return (
      <div>
        <Head>
          <title>Secret scanning</title>
          <link rel="icon" href="/infisical.ico" />
          <meta property="og:image" content="/images/message.png" />
        </Head>
        <div className="flex justify-center bg-bunker-800 text-white w-full h-full">
          <div className="max-w-7xl px-6 w-full">
            <div className="mt-6 text-3xl font-semibold text-gray-200">Secret Scanning</div>
            <div className="mb-6 text-lg text-mineshaft-300">
              Automatically monitor your GitHub activity and prevent secret leaks
            </div>
            <div className="relative flex justify-between bg-mineshaft-800 border border-mineshaft-600 rounded-md p-6 mb-6">
              <div className="flex flex-col items-start">
                <div className="flex flex-row mb-1">
                  Secret Scanning Status:{" "}
                  {integrationEnabled ? (
                    <p className="text-green ml-1.5 font-semibold">Enabled</p>
                  ) : (
                    <p className="text-red ml-1.5 font-semibold">Not enabled</p>
                  )}
                </div>
                <div>
                  {integrationEnabled ? (
                    <p className="text-mineshaft-300">
                      Your GitHub organization is connected to Infisical, and is being continuously
                      monitored for secret leaks.
                    </p>
                  ) : (
                    <p className="text-mineshaft-300">
                      Connect your GitHub organization to Infisical.
                    </p>
                  )}
                </div>
              </div>
              {integrationEnabled ? (
                <div>
                  <div className="absolute right-[2.5rem] top-[2.5rem] animate-ping rounded-full h-6 w-6 bg-green flex items-center justify-center" />
                  <div className="absolute right-[2.63rem] top-[2.63rem] animate-ping rounded-full h-5 w-5 bg-green flex items-center justify-center" />
                  <div className="absolute right-[2.82rem] top-[2.82rem] animate-ping rounded-full h-3.5 w-3.5 bg-green flex items-center justify-center" />
                </div>
              ) : (
                <div className="flex items-center h-[3.25rem]">
                  <OrgPermissionCan
                    I={OrgPermissionActions.Create}
                    a={OrgPermissionSubjects.SecretScanning}
                  >
                    {(isAllowed) => (
                      <Button
                        variant="solid"
                        colorSchema="primary"
                        onClick={generateNewIntegrationSession}
                        className="py-2 h-min"
                        isDisabled={!isAllowed}
                      >
                        Integrate with GitHub
                      </Button>
                    )}
                  </OrgPermissionCan>
                </div>
              )}
            </div>
            <SecretScanningLogsTable />
          </div>
        </div>
      </div>
    );
  },
  { action: OrgPermissionActions.Read, subject: OrgPermissionSubjects.SecretScanning }
);

Object.assign(SecretScanning, { requireAuth: true });

export default SecretScanning;<|MERGE_RESOLUTION|>--- conflicted
+++ resolved
@@ -4,31 +4,20 @@
 
 import { OrgPermissionCan } from "@app/components/permissions";
 import { Button } from "@app/components/v2";
-<<<<<<< HEAD
+import { SecretScanningLogsTable } from "@app/views/SecretScanning/components";
+
 import { createSecretScanningSession } from "@app/pages/api/secret-scanning/createSecretScanningSession";
 import { getInstallationStatus } from "@app/pages/api/secret-scanning/getInstallationStatus";
 import { linkGitAppInstallationWithOrganization } from "@app/pages/api/secret-scanning/linkGitAppInstallationWithOrganization";
 import { SecretScanningLogsTable } from "@app/views/SecretScanning/components";
-
-export default function SecretScanning() {
-  const router = useRouter()
-  const queryParams = router.query
-  const [integrationEnabled, setIntegrationStatus] = useState(false)
-=======
 import { OrgPermissionActions, OrgPermissionSubjects } from "@app/context";
 import { withPermission } from "@app/hoc";
-import { SecretScanningLogsTable } from "@app/views/SecretScanning/components";
-
-import createNewIntegrationSession from "../../../api/secret-scanning/createSecretScanningSession";
-import getInstallationStatus from "../../../api/secret-scanning/getInstallationStatus";
-import linkGitAppInstallationWithOrganization from "../../../api/secret-scanning/linkGitAppInstallationWithOrganization";
 
 const SecretScanning = withPermission(
   () => {
     const router = useRouter();
     const queryParams = router.query;
     const [integrationEnabled, setIntegrationStatus] = useState(false);
->>>>>>> 305ddd38
 
     useEffect(() => {
       const linkInstallation = async () => {
@@ -61,19 +50,12 @@
       linkInstallation();
     }, [queryParams.state, queryParams.installation_id]);
 
-<<<<<<< HEAD
-  const generateNewIntegrationSession = async () => {
-    const session = await createSecretScanningSession(String(localStorage.getItem("orgData.id")))
-    router.push(`https://github.com/apps/infisical-radar/installations/new?state=${session.sessionId}`)
-  }
-=======
     const generateNewIntegrationSession = async () => {
       const session = await createNewIntegrationSession(String(localStorage.getItem("orgData.id")));
       router.push(
         `https://github.com/apps/infisical-radar/installations/new?state=${session.sessionId}`
       );
     };
->>>>>>> 305ddd38
 
     return (
       <div>
