import { useNavigate, useSearch } from "@tanstack/react-router";

import { Tab, TabList, TabPanel, Tabs } from "@app/components/v2";
<<<<<<< HEAD
import { ROUTE_PATHS } from "@app/const/routes";
=======
import { useOrganization } from "@app/context";
>>>>>>> 85dfdcc1

import { GatewayTab } from "../GatewayTab/GatewayTab";
import { RelayTab } from "../RelayTab/RelayTab";

export const NetworkingTabGroup = () => {
  const navigate = useNavigate({
    from: ROUTE_PATHS.Organization.NetworkingPage.path
  });
  const selectedTab = useSearch({
    from: ROUTE_PATHS.Organization.NetworkingPage.id,
    select: (el) => el.selectedTab,
    structuralSharing: true
  });

  const tabs = [
    { name: "Gateways", key: "gateways", component: GatewayTab },
    { name: "Relays", key: "relays", component: RelayTab }
  ];

  const handleTabChange = (tab: string) => {
    navigate({
      search: { selectedTab: tab }
    });
  };

  const { isSubOrganization } = useOrganization();

  return (
<<<<<<< HEAD
    <Tabs value={selectedTab} onValueChange={handleTabChange}>
=======
    <Tabs orientation="vertical" value={selectedTab} onValueChange={setSelectedTab}>
>>>>>>> 85dfdcc1
      <TabList>
        {tabs.map((tab) => (
          <Tab variant={isSubOrganization ? "namespace" : "org"} value={tab.key} key={tab.key}>
            {tab.name}
          </Tab>
        ))}
      </TabList>
      {tabs.map(({ key, component: Component }) => (
        <TabPanel value={key} key={`tab-panel-${key}`}>
          <Component />
        </TabPanel>
      ))}
    </Tabs>
  );
};<|MERGE_RESOLUTION|>--- conflicted
+++ resolved
@@ -1,11 +1,8 @@
 import { useNavigate, useSearch } from "@tanstack/react-router";
 
 import { Tab, TabList, TabPanel, Tabs } from "@app/components/v2";
-<<<<<<< HEAD
 import { ROUTE_PATHS } from "@app/const/routes";
-=======
 import { useOrganization } from "@app/context";
->>>>>>> 85dfdcc1
 
 import { GatewayTab } from "../GatewayTab/GatewayTab";
 import { RelayTab } from "../RelayTab/RelayTab";
@@ -34,11 +31,7 @@
   const { isSubOrganization } = useOrganization();
 
   return (
-<<<<<<< HEAD
-    <Tabs value={selectedTab} onValueChange={handleTabChange}>
-=======
-    <Tabs orientation="vertical" value={selectedTab} onValueChange={setSelectedTab}>
->>>>>>> 85dfdcc1
+    <Tabs orientation="vertical" value={selectedTab} onValueChange={handleTabChange}>
       <TabList>
         {tabs.map((tab) => (
           <Tab variant={isSubOrganization ? "namespace" : "org"} value={tab.key} key={tab.key}>
