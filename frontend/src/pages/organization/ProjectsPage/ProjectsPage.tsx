// REFACTOR(akhilmhdh): This file needs to be split into multiple components too complex
import { useState } from "react";
import { Helmet } from "react-helmet";
import { useTranslation } from "react-i18next";

import { UpgradePlanModal } from "@app/components/license/UpgradePlanModal";
import { NewProjectModal } from "@app/components/projects";
import { PageHeader } from "@app/components/v2";
import { useSubscription } from "@app/context";
import { usePopUp } from "@app/hooks/usePopUp";

import { AllProjectView } from "./components/AllProjectView";
import { MyProjectView } from "./components/MyProjectView";
import { ProjectListToggle, ProjectListView } from "./components/ProjectListToggle";

// const formatDescription = (type: ProjectType) => {
//   if (type === ProjectType.SecretManager)
//     return "Securely store, manage, and rotate various application secrets, such as database credentials, API keys, etc.";
//   if (type === ProjectType.CertificateManager)
//     return "Manage your PKI infrastructure and issue digital certificates for services, applications, and devices.";
//   if (type === ProjectType.KMS)
//     return "Centralize the management of keys for cryptographic operations, such as encryption and decryption.";
//   if (type === ProjectType.SecretScanning)
//     return "Connect and monitor data sources to prevent secret leaks.";
//   return "Infisical SSH lets you issue SSH credentials to users for short-lived, secure SSH access to infrastructure.";
// };

export const ProjectsPage = () => {
  const { t } = useTranslation();

  const [projectListView, setProjectListView] = useState(ProjectListView.MyProjects);

  const { popUp, handlePopUpOpen, handlePopUpToggle } = usePopUp([
    "addNewWs",
    "upgradePlan"
  ] as const);

  const { subscription } = useSubscription();

  const isAddingProjectsAllowed = subscription?.workspaceLimit
    ? subscription.workspacesUsed < subscription.workspaceLimit
    : true;

  return (
    <div className="mx-auto flex max-w-7xl flex-col justify-start bg-bunker-800">
      <Helmet>
        <title>{t("common.head-title", { title: t("settings.members.title") })}</title>
        <link rel="icon" href="/infisical.ico" />
      </Helmet>
<<<<<<< HEAD

      {!isLoading && !serverDetails?.redisConfigured && (
        <div className="mb-4 flex flex-col items-start justify-start text-3xl">
          <p className="mb-4 mr-4 font-semibold text-white">Announcements</p>
          <div className="flex w-full items-center rounded-md border border-blue-400/70 bg-blue-900/70 p-2 text-base text-mineshaft-100">
            <FontAwesomeIcon
              icon={faExclamationCircle}
              className="mr-4 p-4 text-2xl text-mineshaft-50"
            />
            Attention: Updated versions of Infisical now require Redis for full functionality. Learn
            how to configure it
            <a
              href="https://infisical.com/docs/self-hosting/configuration/redis"
              rel="noopener noreferrer"
              target="_blank"
            >
              <span className="cursor-pointer pl-1 text-white underline underline-offset-2 duration-100 hover:text-blue-200 hover:decoration-blue-400">
                here
              </span>
            </a>
            .
          </div>
        </div>
      )}
=======
>>>>>>> 7357d377
      <div className="mb-4 flex flex-col items-start justify-start">
        <PageHeader
          title={
            <div className="flex items-center gap-4">
              <ProjectListToggle value={projectListView} onChange={setProjectListView} />
            </div>
          }
          description="Your team's complete security toolkit - organized and ready when you need them."
        />
      </div>
      {projectListView === ProjectListView.MyProjects ? (
        <MyProjectView
          onAddNewProject={() => handlePopUpOpen("addNewWs")}
          onUpgradePlan={() => handlePopUpOpen("upgradePlan")}
          isAddingProjectsAllowed={isAddingProjectsAllowed}
        />
      ) : (
        <AllProjectView
          onAddNewProject={() => handlePopUpOpen("addNewWs")}
          onUpgradePlan={() => handlePopUpOpen("upgradePlan")}
          isAddingProjectsAllowed={isAddingProjectsAllowed}
        />
      )}
      <NewProjectModal
        isOpen={popUp.addNewWs.isOpen}
        onOpenChange={(isOpen) => handlePopUpToggle("addNewWs", isOpen)}
      />
      <UpgradePlanModal
        isOpen={popUp.upgradePlan.isOpen}
        onOpenChange={(isOpen) => handlePopUpToggle("upgradePlan", isOpen)}
        text="You have exceeded the number of projects allowed on the free plan."
      />
    </div>
  );
};<|MERGE_RESOLUTION|>--- conflicted
+++ resolved
@@ -47,33 +47,6 @@
         <title>{t("common.head-title", { title: t("settings.members.title") })}</title>
         <link rel="icon" href="/infisical.ico" />
       </Helmet>
-<<<<<<< HEAD
-
-      {!isLoading && !serverDetails?.redisConfigured && (
-        <div className="mb-4 flex flex-col items-start justify-start text-3xl">
-          <p className="mb-4 mr-4 font-semibold text-white">Announcements</p>
-          <div className="flex w-full items-center rounded-md border border-blue-400/70 bg-blue-900/70 p-2 text-base text-mineshaft-100">
-            <FontAwesomeIcon
-              icon={faExclamationCircle}
-              className="mr-4 p-4 text-2xl text-mineshaft-50"
-            />
-            Attention: Updated versions of Infisical now require Redis for full functionality. Learn
-            how to configure it
-            <a
-              href="https://infisical.com/docs/self-hosting/configuration/redis"
-              rel="noopener noreferrer"
-              target="_blank"
-            >
-              <span className="cursor-pointer pl-1 text-white underline underline-offset-2 duration-100 hover:text-blue-200 hover:decoration-blue-400">
-                here
-              </span>
-            </a>
-            .
-          </div>
-        </div>
-      )}
-=======
->>>>>>> 7357d377
       <div className="mb-4 flex flex-col items-start justify-start">
         <PageHeader
           title={
