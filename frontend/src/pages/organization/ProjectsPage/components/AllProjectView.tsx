--- conflicted
+++ resolved
@@ -48,15 +48,11 @@
   useRequestProjectAccess,
   useSearchProjects
 } from "@app/hooks/api";
-<<<<<<< HEAD
 import { ProjectType, Workspace, WorkspaceEnv } from "@app/hooks/api/workspace/types";
-=======
-import { ProjectType, Workspace } from "@app/hooks/api/workspace/types";
 import {
   ProjectListToggle,
   ProjectListView
 } from "@app/pages/organization/ProjectsPage/components/ProjectListToggle";
->>>>>>> 01fba208
 
 type Props = {
   onAddNewProject: () => void;
