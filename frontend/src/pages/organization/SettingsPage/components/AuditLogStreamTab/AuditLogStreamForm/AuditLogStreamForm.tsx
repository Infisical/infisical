import { createNotification } from "@app/components/notifications";
import { AUDIT_LOG_STREAM_PROVIDER_MAP } from "@app/helpers/auditLogStreams";
import { useCreateAuditLogStream, useUpdateAuditLogStream } from "@app/hooks/api";
import { LogProvider } from "@app/hooks/api/auditLogStreams/enums";
import { TAuditLogStream } from "@app/hooks/api/types";
import { DiscriminativePick } from "@app/types";

import { AuditLogStreamHeader } from "../components/AuditLogStreamHeader";
<<<<<<< HEAD
import { AzureProviderAuditLogStreamForm } from "./AzureProviderAuditLogStreamForm";
=======
import { CriblProviderAuditLogStreamForm } from "./CriblProviderAuditLogStreamForm";
>>>>>>> c24b222f
import { CustomProviderAuditLogStreamForm } from "./CustomProviderAuditLogStreamForm";
import { DatadogProviderAuditLogStreamForm } from "./DatadogProviderAuditLogStreamForm";
import { SplunkProviderAuditLogStreamForm } from "./SplunkProviderAuditLogStreamForm";

type FormProps = {
  onComplete: (auditLogStream: TAuditLogStream) => void;
};

type CreateFormProps = FormProps & { provider: LogProvider };
type UpdateFormProps = FormProps & {
  auditLogStream: TAuditLogStream;
};

const CreateForm = ({ provider, onComplete }: CreateFormProps) => {
  const createAuditLogStream = useCreateAuditLogStream();
  const { name: providerName } = AUDIT_LOG_STREAM_PROVIDER_MAP[provider];

  const onSubmit = async (
    formData: DiscriminativePick<TAuditLogStream, "provider" | "credentials">
  ) => {
    try {
      const logStream = await createAuditLogStream.mutateAsync(formData);
      createNotification({
        text: `Successfully created ${providerName} Log Stream`,
        type: "success"
      });
      onComplete(logStream);
    } catch (err: any) {
      console.error(err);
      createNotification({
        title: `Failed to create ${providerName} Log Stream`,
        text: err.message,
        type: "error"
      });
    }
  };

  switch (provider) {
<<<<<<< HEAD
    case LogProvider.Azure:
      return <AzureProviderAuditLogStreamForm onSubmit={onSubmit} />;
=======
    case LogProvider.Cribl:
      return <CriblProviderAuditLogStreamForm onSubmit={onSubmit} />;
>>>>>>> c24b222f
    case LogProvider.Custom:
      return <CustomProviderAuditLogStreamForm onSubmit={onSubmit} />;
    case LogProvider.Datadog:
      return <DatadogProviderAuditLogStreamForm onSubmit={onSubmit} />;
    case LogProvider.Splunk:
      return <SplunkProviderAuditLogStreamForm onSubmit={onSubmit} />;
    default:
      throw new Error(`Unhandled Provider: ${provider}`);
  }
};

const UpdateForm = ({ auditLogStream, onComplete }: UpdateFormProps) => {
  const updateAuditLogStream = useUpdateAuditLogStream();
  const { name: providerName } = AUDIT_LOG_STREAM_PROVIDER_MAP[auditLogStream.provider];

  const onSubmit = async (
    formData: DiscriminativePick<TAuditLogStream, "provider" | "credentials">
  ) => {
    try {
      const connection = await updateAuditLogStream.mutateAsync({
        auditLogStreamId: auditLogStream.id,
        ...formData
      });
      createNotification({
        text: `Successfully updated ${providerName} Log Stream`,
        type: "success"
      });
      onComplete(connection);
    } catch (err: any) {
      console.error(err);
      createNotification({
        title: `Failed to update ${providerName} Log Stream`,
        text: err.message,
        type: "error"
      });
    }
  };

  switch (auditLogStream.provider) {
<<<<<<< HEAD
    case LogProvider.Azure:
      return (
        <AzureProviderAuditLogStreamForm onSubmit={onSubmit} auditLogStream={auditLogStream} />
=======
    case LogProvider.Cribl:
      return (
        <CriblProviderAuditLogStreamForm onSubmit={onSubmit} auditLogStream={auditLogStream} />
>>>>>>> c24b222f
      );
    case LogProvider.Custom:
      return (
        <CustomProviderAuditLogStreamForm onSubmit={onSubmit} auditLogStream={auditLogStream} />
      );
    case LogProvider.Datadog:
      return (
        <DatadogProviderAuditLogStreamForm onSubmit={onSubmit} auditLogStream={auditLogStream} />
      );
    case LogProvider.Splunk:
      return (
        <SplunkProviderAuditLogStreamForm onSubmit={onSubmit} auditLogStream={auditLogStream} />
      );
    default:
      throw new Error(`Unhandled Provider: ${(auditLogStream as TAuditLogStream).provider}`);
  }
};

type Props = { onBack?: () => void } & Pick<FormProps, "onComplete"> &
  (
    | { provider: LogProvider; auditLogStream?: undefined }
    | { provider?: undefined; auditLogStream: TAuditLogStream }
  );
export const AuditLogStreamForm = ({ onBack, ...props }: Props) => {
  const { provider, auditLogStream } = props;

  return (
    <div>
      <AuditLogStreamHeader
        logStreamExists={Boolean(auditLogStream)}
        provider={auditLogStream ? auditLogStream.provider : provider}
        onBack={onBack}
      />
      {auditLogStream ? (
        <UpdateForm {...props} auditLogStream={auditLogStream} />
      ) : (
        <CreateForm {...props} provider={provider} />
      )}
    </div>
  );
};<|MERGE_RESOLUTION|>--- conflicted
+++ resolved
@@ -6,11 +6,8 @@
 import { DiscriminativePick } from "@app/types";
 
 import { AuditLogStreamHeader } from "../components/AuditLogStreamHeader";
-<<<<<<< HEAD
 import { AzureProviderAuditLogStreamForm } from "./AzureProviderAuditLogStreamForm";
-=======
 import { CriblProviderAuditLogStreamForm } from "./CriblProviderAuditLogStreamForm";
->>>>>>> c24b222f
 import { CustomProviderAuditLogStreamForm } from "./CustomProviderAuditLogStreamForm";
 import { DatadogProviderAuditLogStreamForm } from "./DatadogProviderAuditLogStreamForm";
 import { SplunkProviderAuditLogStreamForm } from "./SplunkProviderAuditLogStreamForm";
@@ -49,13 +46,10 @@
   };
 
   switch (provider) {
-<<<<<<< HEAD
     case LogProvider.Azure:
       return <AzureProviderAuditLogStreamForm onSubmit={onSubmit} />;
-=======
     case LogProvider.Cribl:
       return <CriblProviderAuditLogStreamForm onSubmit={onSubmit} />;
->>>>>>> c24b222f
     case LogProvider.Custom:
       return <CustomProviderAuditLogStreamForm onSubmit={onSubmit} />;
     case LogProvider.Datadog:
@@ -95,15 +89,13 @@
   };
 
   switch (auditLogStream.provider) {
-<<<<<<< HEAD
     case LogProvider.Azure:
       return (
         <AzureProviderAuditLogStreamForm onSubmit={onSubmit} auditLogStream={auditLogStream} />
-=======
+      );
     case LogProvider.Cribl:
       return (
         <CriblProviderAuditLogStreamForm onSubmit={onSubmit} auditLogStream={auditLogStream} />
->>>>>>> c24b222f
       );
     case LogProvider.Custom:
       return (
