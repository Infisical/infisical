import { faInfoCircle, faWarning } from "@fortawesome/free-solid-svg-icons";
import { FontAwesomeIcon } from "@fortawesome/react-fontawesome";

import { UpgradePlanModal } from "@app/components/license/UpgradePlanModal";
import { createNotification } from "@app/components/notifications";
import { OrgPermissionCan } from "@app/components/permissions";
import { Button, Switch, Tooltip } from "@app/components/v2";
import {
  OrgPermissionActions,
  OrgPermissionSubjects,
  useOrganization,
  useSubscription
} from "@app/context";
import { useCreateSSOConfig, useGetSSOConfig, useUpdateSSOConfig } from "@app/hooks/api";
import { usePopUp } from "@app/hooks/usePopUp";

import { SSOModal } from "./SSOModal";

// Auth providers that support group sync
const GROUP_SYNC_SUPPORTED_PROVIDERS = ["google-saml"] as const;

export const OrgSSOSection = (): JSX.Element => {
  const { currentOrg } = useOrganization();
  const { subscription } = useSubscription();

  const { data, isPending } = useGetSSOConfig(currentOrg?.id ?? "");
  const { mutateAsync } = useUpdateSSOConfig();
  const { popUp, handlePopUpOpen, handlePopUpClose, handlePopUpToggle } = usePopUp([
    "upgradePlan",
    "addSSO"
  ] as const);

  const { mutateAsync: createMutateAsync } = useCreateSSOConfig();

  const handleSamlSSOToggle = async (value: boolean) => {
    if (!currentOrg?.id) return;

<<<<<<< HEAD
    if (!subscription?.samlSSO) {
      handlePopUpOpen("upgradePlan", {
        description: "You can use SAML SSO if you switch to Infisical's Pro plan."
=======
      if (!subscription?.samlSSO) {
        handlePopUpOpen("upgradePlan", {
          text: "Your current plan does not include access to SAML SSO. To unlock this feature, please upgrade to Infisical Pro plan."
        });
        return;
      }

      await mutateAsync({
        organizationId: currentOrg?.id,
        isActive: value
      });

      createNotification({
        text: `Successfully ${value ? "enabled" : "disabled"} SAML SSO`,
        type: "success"
      });
    } catch (err) {
      console.error(err);
      createNotification({
        text: `Failed to ${value ? "enable" : "disable"} SAML SSO`,
        type: "error"
>>>>>>> e548bb4b
      });
      return;
    }

    await mutateAsync({
      organizationId: currentOrg?.id,
      isActive: value
    });

<<<<<<< HEAD
    createNotification({
      text: `Successfully ${value ? "enabled" : "disabled"} SAML SSO`,
      type: "success"
    });
  };
=======
      if (!subscription?.samlSSO || !subscription?.groups) {
        handlePopUpOpen("upgradePlan", {
          isEnterpriseFeature: true,
          text: "Your current plan does not include access to SAML group mapping. To unlock this feature, please upgrade to Infisical Enterprise plan."
        });
        return;
      }
>>>>>>> e548bb4b

  const handleSamlGroupManagement = async (value: boolean) => {
    if (!currentOrg?.id) return;

    if (!subscription?.samlSSO || !subscription?.groups) {
      handlePopUpOpen("upgradePlan", {
        isEnterpriseFeature: true,
        description: "You can use SAML group mapping if you switch to Infisical's Enterprise plan."
      });
      return;
    }

    await mutateAsync({
      organizationId: currentOrg?.id,
      enableGroupSync: value
    });

    createNotification({
      text: `Successfully ${value ? "enabled" : "disabled"} SAML group membership mapping`,
      type: "success"
    });
  };

  const addSSOBtnClick = async () => {
    try {
      if (subscription?.samlSSO && currentOrg) {
        if (!data) {
          // case: SAML SSO is not configured
          // -> initialize empty SAML SSO configuration
          await createMutateAsync({
            organizationId: currentOrg.id,
            authProvider: "okta-saml",
            isActive: false,
            entryPoint: "",
            issuer: "",
            cert: ""
          });
        }

        handlePopUpOpen("addSSO");
      } else {
        handlePopUpOpen("upgradePlan", {
          text: "Your current plan does not include access to SAML SSO. To unlock this feature, please upgrade to Infisical Pro plan."
        });
      }
    } catch (err) {
      console.error(err);
    }
  };

  const isGoogleOAuthEnabled = currentOrg.googleSsoAuthEnforced;

  return (
    <div className="space-y-4">
      <div className="mb-4 flex items-center justify-between">
        <div>
          <p className="text-xl font-medium text-gray-200">SAML</p>
          <p className="mb-2 text-gray-400">Manage SAML authentication configuration</p>
        </div>
        {!isPending && (
          <OrgPermissionCan I={OrgPermissionActions.Create} a={OrgPermissionSubjects.Sso}>
            {(isAllowed) => (
              <Button onClick={addSSOBtnClick} colorSchema="secondary" isDisabled={!isAllowed}>
                Manage
              </Button>
            )}
          </OrgPermissionCan>
        )}
      </div>
      <div>
        <div className="mb-2 flex items-center justify-between pt-4">
          <h2 className="text-md text-mineshaft-100">Enable SAML</h2>
          {!isPending && (
            <OrgPermissionCan
              I={OrgPermissionActions.Edit}
              a={OrgPermissionSubjects.Sso}
              tooltipProps={{
                className: "max-w-sm",
                side: "left"
              }}
              allowedLabel={
                isGoogleOAuthEnabled
                  ? "You cannot enable SAML SSO while Google OAuth is enforced. Disable Google OAuth enforcement to enable SAML SSO."
                  : undefined
              }
              renderTooltip={isGoogleOAuthEnabled}
            >
              {(isAllowed) => (
                <div>
                  <Switch
                    id="enable-saml-sso"
                    onCheckedChange={(value) => handleSamlSSOToggle(value)}
                    isChecked={data ? data.isActive : false}
                    isDisabled={!isAllowed || isGoogleOAuthEnabled}
                  />
                </div>
              )}
            </OrgPermissionCan>
          )}
        </div>
        <p className="text-sm text-mineshaft-300">
          Allow members to authenticate into Infisical with SAML
        </p>
      </div>
      {data && GROUP_SYNC_SUPPORTED_PROVIDERS.includes(data.authProvider) && (
        <div className="py-4">
          <div className="mb-2 flex justify-between">
            <div className="text-md flex items-center text-mineshaft-100">
              <span>SAML Group Membership Mapping</span>
              <Tooltip
                className="max-w-lg"
                content={
                  <>
                    <p>
                      When this feature is enabled, Infisical will automatically sync group
                      memberships between the SAML provider and Infisical. Users will be added to
                      Infisical groups that match their SAML group names.
                    </p>
                    <p className="mt-4">
                      To use this feature you must include group claims in the SAML response as a
                      &quot;groups&quot; attribute.
                    </p>
                    <a
                      target="_blank"
                      rel="noopener noreferrer"
                      className="underline underline-offset-2 hover:text-mineshaft-300"
                      href="https://infisical.com/docs/documentation/platform/sso/overview"
                    >
                      See your SAML provider docs for details.
                    </a>
                    <p className="mt-4 text-yellow">
                      <FontAwesomeIcon className="mr-1" icon={faWarning} />
                      Group membership changes in the SAML provider only sync with Infisical when a
                      user logs in via SAML. For example, if you remove a user from a group in the
                      SAML provider, this change will not be reflected in Infisical until their next
                      SAML login. To ensure this behavior, Infisical recommends enabling Enforce
                      SAML SSO.
                    </p>
                  </>
                }
              >
                <FontAwesomeIcon
                  icon={faInfoCircle}
                  size="sm"
                  className="mt-0.5 ml-1 inline-block text-mineshaft-400"
                />
              </Tooltip>
            </div>
            <OrgPermissionCan I={OrgPermissionActions.Edit} a={OrgPermissionSubjects.Sso}>
              {(isAllowed) => (
                <Switch
                  id="enable-saml-group-sync"
                  isChecked={data?.enableGroupSync ?? false}
                  onCheckedChange={(value) => handleSamlGroupManagement(value)}
                  isDisabled={!isAllowed}
                />
              )}
            </OrgPermissionCan>
          </div>
          <p className="text-sm text-mineshaft-300">
            Infisical will manage user group memberships based on the SAML provider
          </p>
        </div>
      )}
      <SSOModal
        popUp={popUp}
        handlePopUpClose={handlePopUpClose}
        handlePopUpToggle={handlePopUpToggle}
      />
      <UpgradePlanModal
        isOpen={popUp.upgradePlan.isOpen}
        onOpenChange={(isOpen) => handlePopUpToggle("upgradePlan", isOpen)}
        text={popUp.upgradePlan.data?.text}
        isEnterpriseFeature={popUp.upgradePlan.data?.isEnterpriseFeature}
      />
    </div>
  );
};<|MERGE_RESOLUTION|>--- conflicted
+++ resolved
@@ -35,33 +35,9 @@
   const handleSamlSSOToggle = async (value: boolean) => {
     if (!currentOrg?.id) return;
 
-<<<<<<< HEAD
     if (!subscription?.samlSSO) {
       handlePopUpOpen("upgradePlan", {
-        description: "You can use SAML SSO if you switch to Infisical's Pro plan."
-=======
-      if (!subscription?.samlSSO) {
-        handlePopUpOpen("upgradePlan", {
-          text: "Your current plan does not include access to SAML SSO. To unlock this feature, please upgrade to Infisical Pro plan."
-        });
-        return;
-      }
-
-      await mutateAsync({
-        organizationId: currentOrg?.id,
-        isActive: value
-      });
-
-      createNotification({
-        text: `Successfully ${value ? "enabled" : "disabled"} SAML SSO`,
-        type: "success"
-      });
-    } catch (err) {
-      console.error(err);
-      createNotification({
-        text: `Failed to ${value ? "enable" : "disable"} SAML SSO`,
-        type: "error"
->>>>>>> e548bb4b
+        text: "Your current plan does not include access to SAML SSO. To unlock this feature, please upgrade to Infisical Pro plan."
       });
       return;
     }
@@ -71,21 +47,11 @@
       isActive: value
     });
 
-<<<<<<< HEAD
     createNotification({
       text: `Successfully ${value ? "enabled" : "disabled"} SAML SSO`,
       type: "success"
     });
   };
-=======
-      if (!subscription?.samlSSO || !subscription?.groups) {
-        handlePopUpOpen("upgradePlan", {
-          isEnterpriseFeature: true,
-          text: "Your current plan does not include access to SAML group mapping. To unlock this feature, please upgrade to Infisical Enterprise plan."
-        });
-        return;
-      }
->>>>>>> e548bb4b
 
   const handleSamlGroupManagement = async (value: boolean) => {
     if (!currentOrg?.id) return;
@@ -93,7 +59,7 @@
     if (!subscription?.samlSSO || !subscription?.groups) {
       handlePopUpOpen("upgradePlan", {
         isEnterpriseFeature: true,
-        description: "You can use SAML group mapping if you switch to Infisical's Enterprise plan."
+        text: "Your current plan does not include access to SAML group mapping. To unlock this feature, please upgrade to Infisical Enterprise plan."
       });
       return;
     }
