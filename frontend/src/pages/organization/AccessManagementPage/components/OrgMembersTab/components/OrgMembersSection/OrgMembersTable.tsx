import { Dispatch, SetStateAction, useCallback, useMemo, useState } from "react";
import {
  faArrowDown,
  faArrowUp,
  faCheckCircle,
  faChevronRight,
  faEdit,
  faEllipsisV,
  faFilter,
  faInfoCircle,
  faMagnifyingGlass,
  faSearch,
  faUsers,
  faUserSlash,
  faUserXmark
} from "@fortawesome/free-solid-svg-icons";
import { FontAwesomeIcon } from "@fortawesome/react-fontawesome";
import { useNavigate } from "@tanstack/react-router";
import { UserCogIcon } from "lucide-react";
import { twMerge } from "tailwind-merge";

import { createNotification } from "@app/components/notifications";
import { LastLoginSection } from "@app/components/organization/LastLoginSection";
import { OrgPermissionCan } from "@app/components/permissions";
import {
  Button,
  Checkbox,
  DropdownMenu,
  DropdownMenuContent,
  DropdownMenuItem,
  DropdownMenuLabel,
  DropdownMenuTrigger,
  DropdownSubMenu,
  DropdownSubMenuContent,
  DropdownSubMenuTrigger,
  EmptyState,
  IconButton,
  Input,
  Pagination,
  Select,
  SelectItem,
  Table,
  TableContainer,
  TableSkeleton,
  TBody,
  Td,
  Th,
  THead,
  Tooltip,
  Tr
} from "@app/components/v2";
import { Badge } from "@app/components/v3";
import {
  OrgPermissionActions,
  OrgPermissionSubjects,
  useOrganization,
  useSubscription,
  useUser
} from "@app/context";
import {
  getUserTablePreference,
  PreferenceKey,
  setUserTablePreference
} from "@app/helpers/userTablePreferences";
import { usePagination, useResetPageHelper } from "@app/hooks";
import {
  useFetchServerStatus,
  useGetOrgRoles,
  useGetOrgUsers,
  useUpdateOrgMembership
} from "@app/hooks/api";
import { OrderByDirection } from "@app/hooks/api/generic/types";
import { useResendOrgMemberInvitation } from "@app/hooks/api/users/mutation";
import { OrgUser } from "@app/hooks/api/users/types";
import { UsePopUpState } from "@app/hooks/usePopUp";

type Props = {
  handlePopUpOpen: (
    popUpName: keyof UsePopUpState<
      ["removeMember", "deactivateMember", "upgradePlan", "removeMembers"]
    >,
    data?: {
      orgMembershipId?: string;
      username?: string;
      text?: string;
      selectedOrgMemberships?: OrgUser[];
    }
  ) => void;
  setCompleteInviteLinks: (links: Array<{ email: string; link: string }> | null) => void;
  selectedMemberIds: string[];
  setSelectedMemberIds: Dispatch<SetStateAction<string[]>>;
};

enum OrgMembersOrderBy {
  Name = "firstName",
  Email = "email",
  Role = "role"
}

type Filter = {
  roles: string[];
};

export const OrgMembersTable = ({
  handlePopUpOpen,
  setCompleteInviteLinks,
  selectedMemberIds,
  setSelectedMemberIds
}: Props) => {
  const navigate = useNavigate();
  const { subscription } = useSubscription();
  const { currentOrg, isSubOrganization } = useOrganization();
  const { user } = useUser();
  const userId = user?.id || "";
  const orgId = currentOrg?.id || "";

  const { data: roles, isPending: isRolesLoading } = useGetOrgRoles(orgId);

  const { data: serverDetails } = useFetchServerStatus();
  const { data: members = [], isPending: isMembersLoading } = useGetOrgUsers(orgId);

  const { mutateAsync: resendOrgMemberInvitation, isPending: isResendInvitePending } =
    useResendOrgMemberInvitation();
  const { mutateAsync: updateOrgMembership } = useUpdateOrgMembership();
  const [resendInviteId, setResendInviteId] = useState<string | null>(null);

  const onRoleChange = async (membershipId: string, role: string) => {
    if (!currentOrg?.id) return;

<<<<<<< HEAD
    // TODO: replace hardcoding default role
    const isCustomRole = !["admin", "member", "no-access"].includes(role);
=======
    try {
      // TODO: replace hardcoding default role
      const isCustomRole = !["admin", "member", "no-access"].includes(role);

      if (isCustomRole && subscription && !subscription?.rbac) {
        handlePopUpOpen("upgradePlan", {
          text: "Your current plan does not include access to assigning custom roles to members. To unlock this feature, please upgrade to Infisical Pro plan."
        });
        return;
      }
>>>>>>> e548bb4b

    if (isCustomRole && subscription && !subscription?.rbac) {
      handlePopUpOpen("upgradePlan", {
        description: "You can assign custom roles to members if you switch to Infisical's Pro plan."
      });
      return;
    }

    await updateOrgMembership({
      organizationId: currentOrg?.id,
      membershipId,
      role
    });

    createNotification({
      text: "Successfully updated user role",
      type: "success"
    });
  };

  const onResendInvite = async (membershipId: string) => {
    setResendInviteId(membershipId);
    try {
      const signupToken = await resendOrgMemberInvitation({
        membershipId
      });

      if (signupToken) {
        setCompleteInviteLinks([signupToken]);
        return;
      }

      createNotification({
        text: "Successfully resent org invitation",
        type: "success"
      });
    } finally {
      setResendInviteId(null);
    }
  };

  const isLoading = isMembersLoading || isRolesLoading;

  const isIamOwner = useMemo(
    () => members?.find(({ user: u }) => userId === u?.id)?.role === "owner",
    [userId, members]
  );

  const findRoleFromId = useCallback(
    (roleId: string) => {
      return (roles || []).find(({ id }) => id === roleId);
    },
    [roles]
  );

  const {
    search,
    setSearch,
    setPage,
    page,
    perPage,
    setPerPage,
    offset,
    orderDirection,
    orderBy,
    setOrderBy,
    setOrderDirection,
    toggleOrderDirection
  } = usePagination<OrgMembersOrderBy>(OrgMembersOrderBy.Name, {
    initPerPage: getUserTablePreference("orgMembersTable", PreferenceKey.PerPage, 20)
  });

  const handlePerPageChange = (newPerPage: number) => {
    setPerPage(newPerPage);
    setUserTablePreference("orgMembersTable", PreferenceKey.PerPage, newPerPage);
  };

  const [filter, setFilter] = useState<Filter>({
    roles: []
  });

  const filteredMembers = useMemo(
    () =>
      members
        ?.filter(({ user: u, inviteEmail, role, roleId }) => {
          if (
            filter.roles.length &&
            !filter.roles.includes(role === "custom" ? findRoleFromId(roleId)!.slug : role)
          ) {
            return false;
          }

          return (
            u?.firstName?.toLowerCase().includes(search.toLowerCase()) ||
            u?.lastName?.toLowerCase().includes(search.toLowerCase()) ||
            u?.username?.toLowerCase().includes(search.toLowerCase()) ||
            u?.email?.toLowerCase().includes(search.toLowerCase()) ||
            inviteEmail?.toLowerCase().includes(search.toLowerCase())
          );
        })
        .sort((a, b) => {
          const [memberOne, memberTwo] = orderDirection === OrderByDirection.ASC ? [a, b] : [b, a];

          let valueOne: string;
          let valueTwo: string;

          switch (orderBy) {
            case OrgMembersOrderBy.Email:
              valueOne = memberOne.user.email || memberOne.inviteEmail;
              valueTwo = memberTwo.user.email || memberTwo.inviteEmail;
              break;
            case OrgMembersOrderBy.Role:
              valueOne =
                memberOne.role === "custom"
                  ? findRoleFromId(memberOne.roleId)!.slug
                  : memberOne.role;
              valueTwo =
                memberTwo.role === "custom"
                  ? findRoleFromId(memberTwo.roleId)!.slug
                  : memberTwo.role;
              break;
            case OrgMembersOrderBy.Name:
            default:
              valueOne = memberOne.user.firstName;
              valueTwo = memberTwo.user.firstName;
          }

          if (!valueOne) return 1;
          if (!valueTwo) return -1;

          return valueOne.toLowerCase().localeCompare(valueTwo.toLowerCase());
        }),
    [members, search, orderDirection, orderBy, filter]
  );

  const handleSort = (column: OrgMembersOrderBy) => {
    if (column === orderBy) {
      toggleOrderDirection();
      return;
    }

    setOrderBy(column);
    setOrderDirection(OrderByDirection.ASC);
  };

  useResetPageHelper({
    totalCount: filteredMembers.length,
    offset,
    setPage
  });

  const handleRoleToggle = useCallback(
    (roleSlug: string) =>
      setFilter((state) => {
        const currentRoles = state.roles || [];

        if (currentRoles.includes(roleSlug)) {
          return { ...state, roles: currentRoles.filter((role) => role !== roleSlug) };
        }
        return { ...state, roles: [...currentRoles, roleSlug] };
      }),
    []
  );

  const isTableFiltered = Boolean(filter.roles.length);

  const filteredMembersPage = filteredMembers.slice(offset, perPage * page);

  const isPageSelected = filteredMembersPage.length
    ? filteredMembersPage.every((member) => selectedMemberIds.includes(member.id))
    : false;

  // eslint-disable-next-line no-nested-ternary
  const isPageIndeterminate = isPageSelected
    ? false
    : filteredMembersPage.length
      ? filteredMembersPage.some((member) => selectedMemberIds.includes(member.id))
      : false;

  return (
    <div>
      <div className="flex gap-2">
        <DropdownMenu>
          <DropdownMenuTrigger asChild>
            <IconButton
              ariaLabel="Filter Users"
              variant="plain"
              size="sm"
              className={twMerge(
                "flex h-9.5 w-[2.6rem] items-center justify-center overflow-hidden border border-mineshaft-600 bg-mineshaft-800 p-0 transition-all hover:border-primary/60 hover:bg-primary/10",
                isTableFiltered && "border-primary/50 text-primary"
              )}
            >
              <FontAwesomeIcon icon={faFilter} />
            </IconButton>
          </DropdownMenuTrigger>
          <DropdownMenuContent align="start" className="p-0">
            <DropdownMenuLabel>Filter By</DropdownMenuLabel>
            <DropdownSubMenu>
              <DropdownSubMenuTrigger
                iconPos="right"
                icon={<FontAwesomeIcon icon={faChevronRight} size="sm" />}
              >
                Roles
              </DropdownSubMenuTrigger>
              <DropdownSubMenuContent className="max-h-80 thin-scrollbar overflow-y-auto rounded-l-none">
                <DropdownMenuLabel className="sticky top-0 bg-mineshaft-900">
                  Apply Roles to Filter Users
                </DropdownMenuLabel>
                {roles?.map(({ id, slug, name }) => (
                  <DropdownMenuItem
                    onClick={(evt) => {
                      evt.preventDefault();
                      handleRoleToggle(slug);
                    }}
                    key={id}
                    icon={filter.roles.includes(slug) && <FontAwesomeIcon icon={faCheckCircle} />}
                    iconPos="right"
                  >
                    <div className="flex items-center">
                      <div
                        className="mr-2 h-2 w-2 rounded-full"
                        style={{ background: "#bec2c8" }}
                      />
                      {name}
                    </div>
                  </DropdownMenuItem>
                ))}
              </DropdownSubMenuContent>
            </DropdownSubMenu>
          </DropdownMenuContent>
        </DropdownMenu>
        <Input
          value={search}
          onChange={(e) => setSearch(e.target.value)}
          leftIcon={<FontAwesomeIcon icon={faMagnifyingGlass} />}
          placeholder="Search members..."
        />
      </div>
      <TableContainer className="mt-4">
        <Table>
          <THead>
            <Tr>
              <Th className="w-5">
                <Checkbox
                  id="member-page-select"
                  isChecked={isPageSelected || isPageIndeterminate}
                  isIndeterminate={isPageIndeterminate}
                  onCheckedChange={() => {
                    if (isPageSelected) {
                      setSelectedMemberIds((prev) =>
                        prev.filter(
                          (memberId) => !filteredMembersPage.find((m) => m.id === memberId)
                        )
                      );
                    } else {
                      setSelectedMemberIds((prev) => [
                        ...new Set([...prev, ...filteredMembersPage.map((member) => member.id)])
                      ]);
                    }
                  }}
                />
              </Th>
              <Th className="w-1/3">
                <div className="flex items-center">
                  Name
                  <IconButton
                    variant="plain"
                    className={`ml-2 ${orderBy === OrgMembersOrderBy.Name ? "" : "opacity-30"}`}
                    ariaLabel="sort"
                    onClick={() => handleSort(OrgMembersOrderBy.Name)}
                  >
                    <FontAwesomeIcon
                      icon={
                        orderDirection === OrderByDirection.DESC &&
                        orderBy === OrgMembersOrderBy.Name
                          ? faArrowUp
                          : faArrowDown
                      }
                    />
                  </IconButton>
                </div>
              </Th>
              <Th className="w-1/3">
                <div className="flex items-center">
                  Username
                  <IconButton
                    variant="plain"
                    className={`ml-2 ${orderBy === OrgMembersOrderBy.Email ? "" : "opacity-30"}`}
                    ariaLabel="sort"
                    onClick={() => handleSort(OrgMembersOrderBy.Email)}
                  >
                    <FontAwesomeIcon
                      icon={
                        orderDirection === OrderByDirection.DESC &&
                        orderBy === OrgMembersOrderBy.Email
                          ? faArrowUp
                          : faArrowDown
                      }
                    />
                  </IconButton>
                </div>
              </Th>
              <Th className="w-1/3">
                <div className="flex items-center">
                  Role
                  <IconButton
                    variant="plain"
                    className={`ml-2 ${orderBy === OrgMembersOrderBy.Role ? "" : "opacity-30"}`}
                    ariaLabel="sort"
                    onClick={() => handleSort(OrgMembersOrderBy.Role)}
                  >
                    <FontAwesomeIcon
                      icon={
                        orderDirection === OrderByDirection.DESC &&
                        orderBy === OrgMembersOrderBy.Role
                          ? faArrowUp
                          : faArrowDown
                      }
                    />
                  </IconButton>
                </div>
              </Th>
              <Th className="w-5" />
            </Tr>
          </THead>
          <TBody>
            {isLoading && <TableSkeleton columns={5} innerKey="org-members" />}
            {!isLoading &&
              filteredMembersPage.map(
                ({
                  user: u,
                  inviteEmail,
                  role,
                  roleId,
                  id: orgMembershipId,
                  status,
                  isActive,
                  lastLoginAuthMethod,
                  lastLoginTime
                }) => {
                  const name =
                    u && u.firstName ? `${u.firstName} ${u.lastName ?? ""}`.trim() : null;
                  const email = u?.email || inviteEmail;
                  const username = u?.username ?? inviteEmail ?? "-";
                  const isSelected = selectedMemberIds.includes(orgMembershipId);
                  return (
                    <Tr
                      key={`org-membership-${orgMembershipId}`}
                      className="h-10 w-full cursor-pointer transition-colors duration-100 hover:bg-mineshaft-700"
                      onClick={() =>
                        navigate({
                          to: "/organization/members/$membershipId" as const,
                          params: {
                            membershipId: orgMembershipId
                          }
                        })
                      }
                    >
                      <Td>
                        <Checkbox
                          id={`select-member-${orgMembershipId}`}
                          isChecked={isSelected}
                          onClick={(e) => {
                            e.stopPropagation();
                            setSelectedMemberIds((prev) =>
                              isSelected
                                ? prev.filter((id) => id !== orgMembershipId)
                                : [...prev, orgMembershipId]
                            );
                          }}
                        />
                      </Td>
                      <Td
                        className={twMerge("group max-w-0", isActive ? "" : "text-mineshaft-400")}
                      >
                        <div className="flex items-center gap-x-2">
                          <p className="truncate">
                            {name ?? <span className="text-mineshaft-400">Not Set</span>}
                          </p>
                          {u.superAdmin && (
                            <Tooltip content="Server Admin">
                              <Badge variant="info">
                                <UserCogIcon />
                                <span className="hidden xl:inline">Server Admin</span>
                              </Badge>
                            </Tooltip>
                          )}
                          {lastLoginAuthMethod && lastLoginTime && (
                            <Tooltip
                              className="max-w-96 min-w-52 px-3"
                              content={
                                <LastLoginSection
                                  lastLoginAuthMethod={lastLoginAuthMethod}
                                  lastLoginTime={lastLoginTime}
                                />
                              }
                            >
                              <FontAwesomeIcon
                                icon={faInfoCircle}
                                className="ml-2 text-mineshaft-400 opacity-0 transition-all group-hover:opacity-100"
                              />
                            </Tooltip>
                          )}
                        </div>
                      </Td>
                      <Td className={twMerge("max-w-0", isActive ? "" : "text-mineshaft-400")}>
                        <p className="truncate">{username}</p>
                      </Td>
                      <Td>
                        <OrgPermissionCan
                          I={OrgPermissionActions.Edit}
                          a={OrgPermissionSubjects.Member}
                        >
                          {(isAllowed) => (
                            <Select
                              value={role === "custom" ? findRoleFromId(roleId)?.slug : role}
                              isDisabled={userId === u?.id || !isAllowed}
                              className="h-8 w-48 bg-mineshaft-700"
                              position="popper"
                              dropdownContainerClassName="border border-mineshaft-600 bg-mineshaft-800"
                              onValueChange={(selectedRole) =>
                                onRoleChange(orgMembershipId, selectedRole)
                              }
                            >
                              {(roles || [])
                                .filter(({ slug }) =>
                                  slug === "owner" ? isIamOwner || role === "owner" : true
                                )
                                .map(({ slug, name: roleName }) => (
                                  <SelectItem value={slug} key={`owner-option-${slug}`}>
                                    {roleName}
                                  </SelectItem>
                                ))}
                            </Select>
                          )}
                        </OrgPermissionCan>
                      </Td>
                      <Td>
                        <div className="flex items-center justify-end gap-6">
                          {isActive &&
                            (status === "invited" || status === "verified") &&
                            email &&
                            !isSubOrganization &&
                            serverDetails?.emailConfigured && (
                              <OrgPermissionCan
                                I={OrgPermissionActions.Edit}
                                a={OrgPermissionSubjects.Member}
                              >
                                {(isAllowed) => (
                                  <Button
                                    isDisabled={!isAllowed || isResendInvitePending}
                                    className="h-8 border-mineshaft-600 bg-mineshaft-700 font-normal"
                                    colorSchema="primary"
                                    variant="outline_bg"
                                    isLoading={
                                      isResendInvitePending && resendInviteId === orgMembershipId
                                    }
                                    onClick={(e) => {
                                      onResendInvite(orgMembershipId);
                                      e.stopPropagation();
                                    }}
                                  >
                                    Resend Invite
                                  </Button>
                                )}
                              </OrgPermissionCan>
                            )}
                          <DropdownMenu>
                            <DropdownMenuTrigger disabled={userId === u?.id} asChild>
                              <IconButton
                                ariaLabel="Options"
                                colorSchema="secondary"
                                className={twMerge("w-6", userId === u?.id && "opacity-50")}
                                variant="plain"
                                isDisabled={userId === u?.id}
                              >
                                <FontAwesomeIcon icon={faEllipsisV} />
                              </IconButton>
                            </DropdownMenuTrigger>
                            <DropdownMenuContent sideOffset={2} align="end">
                              <OrgPermissionCan
                                I={OrgPermissionActions.Edit}
                                a={OrgPermissionSubjects.Member}
                              >
                                {(isAllowed) => (
                                  <DropdownMenuItem
                                    onClick={(e) => {
                                      e.stopPropagation();
                                      navigate({
                                        to: "/organization/members/$membershipId" as const,
                                        params: {
                                          membershipId: orgMembershipId
                                        }
                                      });
                                    }}
                                    isDisabled={!isAllowed}
                                    icon={<FontAwesomeIcon icon={faEdit} />}
                                  >
                                    Edit User
                                  </DropdownMenuItem>
                                )}
                              </OrgPermissionCan>
                              <OrgPermissionCan
                                I={OrgPermissionActions.Delete}
                                a={OrgPermissionSubjects.Member}
                              >
                                {(isAllowed) => (
                                  <DropdownMenuItem
                                    icon={<FontAwesomeIcon icon={faUserSlash} />}
                                    onClick={async (e) => {
                                      e.stopPropagation();

                                      if (currentOrg?.scimEnabled) {
                                        createNotification({
                                          text: "You cannot manage users from Infisical when org-level auth is enforced for your organization",
                                          type: "error"
                                        });
                                        return;
                                      }

                                      if (!isActive) {
                                        // activate user
                                        await updateOrgMembership({
                                          organizationId: orgId,
                                          membershipId: orgMembershipId,
                                          isActive: true
                                        });

                                        return;
                                      }

                                      // deactivate user
                                      handlePopUpOpen("deactivateMember", {
                                        orgMembershipId,
                                        username
                                      });
                                    }}
                                    isDisabled={!isAllowed}
                                  >
                                    {`${isActive ? "Deactivate" : "Activate"} User`}
                                  </DropdownMenuItem>
                                )}
                              </OrgPermissionCan>
                              <OrgPermissionCan
                                I={OrgPermissionActions.Delete}
                                a={OrgPermissionSubjects.Member}
                              >
                                {(isAllowed) => (
                                  <DropdownMenuItem
                                    onClick={(e) => {
                                      e.stopPropagation();

                                      if (currentOrg?.scimEnabled && isActive) {
                                        createNotification({
                                          text: "You cannot manage users from Infisical when org-level auth is enforced for your organization",
                                          type: "error"
                                        });
                                        return;
                                      }

                                      handlePopUpOpen("removeMember", {
                                        orgMembershipId,
                                        username
                                      });
                                    }}
                                    isDisabled={!isAllowed}
                                    icon={<FontAwesomeIcon icon={faUserXmark} />}
                                  >
                                    Remove User
                                  </DropdownMenuItem>
                                )}
                              </OrgPermissionCan>
                            </DropdownMenuContent>
                          </DropdownMenu>
                        </div>
                      </Td>
                    </Tr>
                  );
                }
              )}
          </TBody>
        </Table>
        {Boolean(filteredMembers.length) && (
          <Pagination
            count={filteredMembers.length}
            page={page}
            perPage={perPage}
            onChangePage={setPage}
            onChangePerPage={handlePerPageChange}
          />
        )}
        {!isMembersLoading && !filteredMembers?.length && (
          <EmptyState
            title={
              members.length
                ? "No organization members match search..."
                : "No organization members found"
            }
            icon={members.length ? faSearch : faUsers}
          />
        )}
      </TableContainer>
    </div>
  );
};<|MERGE_RESOLUTION|>--- conflicted
+++ resolved
@@ -127,25 +127,12 @@
   const onRoleChange = async (membershipId: string, role: string) => {
     if (!currentOrg?.id) return;
 
-<<<<<<< HEAD
     // TODO: replace hardcoding default role
     const isCustomRole = !["admin", "member", "no-access"].includes(role);
-=======
-    try {
-      // TODO: replace hardcoding default role
-      const isCustomRole = !["admin", "member", "no-access"].includes(role);
-
-      if (isCustomRole && subscription && !subscription?.rbac) {
-        handlePopUpOpen("upgradePlan", {
-          text: "Your current plan does not include access to assigning custom roles to members. To unlock this feature, please upgrade to Infisical Pro plan."
-        });
-        return;
-      }
->>>>>>> e548bb4b
 
     if (isCustomRole && subscription && !subscription?.rbac) {
       handlePopUpOpen("upgradePlan", {
-        description: "You can assign custom roles to members if you switch to Infisical's Pro plan."
+        text: "Your current plan does not include access to assigning custom roles to members. To unlock this feature, please upgrade to Infisical Pro plan."
       });
       return;
     }
