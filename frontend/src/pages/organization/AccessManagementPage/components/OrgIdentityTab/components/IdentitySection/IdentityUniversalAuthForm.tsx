--- conflicted
+++ resolved
@@ -261,13 +261,8 @@
           accessTokenPeriod: Number(accessTokenPeriod),
           lockoutEnabled,
           lockoutThreshold: Number(lockoutThreshold),
-<<<<<<< HEAD
-          lockoutDuration,
-          lockoutCounterReset
-=======
           lockoutDurationSeconds: Number(lockoutDurationSeconds),
           lockoutCounterResetSeconds: Number(lockoutCounterResetSeconds)
->>>>>>> 8d5b6a17
         });
       }
 
