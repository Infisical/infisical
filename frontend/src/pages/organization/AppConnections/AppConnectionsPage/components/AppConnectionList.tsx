--- conflicted
+++ resolved
@@ -1,4 +1,4 @@
-import { faInfoCircle } from "@fortawesome/free-solid-svg-icons";
+import { faWrench } from "@fortawesome/free-solid-svg-icons";
 import { FontAwesomeIcon } from "@fortawesome/react-fontawesome";
 
 import { UpgradePlanModal } from "@app/components/license/UpgradePlanModal";
@@ -29,51 +29,9 @@
   }
 
   return (
-<<<<<<< HEAD
-    <>
-      <div className="grid grid-cols-4 gap-2">
-        {appConnectionOptions?.map((option) => {
-          const { image, name, size = 50, icon } = APP_CONNECTION_MAP[option.app];
-
-          return (
-            <button
-              type="button"
-              key={option.app}
-              onClick={() => onSelect(option.app)}
-              className="group relative flex h-28 cursor-pointer flex-col items-center justify-center rounded-md border border-mineshaft-600 bg-mineshaft-700 p-4 duration-200 hover:bg-mineshaft-600"
-            >
-              <div className="relative">
-                <img
-                  src={`/images/integrations/${image}`}
-                  style={{
-                    width: `${size}px`
-                  }}
-                  className="mt-auto"
-                  alt={`${name} logo`}
-                />
-                {icon && (
-                  <FontAwesomeIcon
-                    className="-right- absolute -bottom-1.5 -right-1.5 text-primary-700"
-                    size="xl"
-                    icon={icon}
-                  />
-                )}
-              </div>
-              <div className="mt-auto max-w-xs text-center text-xs font-medium text-gray-300 duration-200 group-hover:text-gray-200">
-                {name}
-              </div>
-            </button>
-          );
-        })}
-      </div>
-
-      <div className="mt-2 flex items-center gap-1">
-        <div className="max-w-xs text-center text-sm font-medium text-mineshaft-400 duration-200">
-          Don&#39;t see the connection you&#39;re looking for?
-=======
     <div className="grid grid-cols-4 gap-2">
       {appConnectionOptions?.map((option) => {
-        const { image, name, size = 50, enterprise = false } = APP_CONNECTION_MAP[option.app];
+        const { image, name, size = 50, enterprise = false, icon } = APP_CONNECTION_MAP[option.app];
 
         return (
           <button
@@ -85,14 +43,23 @@
             }
             className="group relative flex h-28 cursor-pointer flex-col items-center justify-center rounded-md border border-mineshaft-600 bg-mineshaft-700 p-4 duration-200 hover:bg-mineshaft-600"
           >
-            <img
-              src={`/images/integrations/${image}`}
-              style={{
-                width: `${size}px`
-              }}
-              className="mt-auto"
-              alt={`${name} logo`}
-            />
+            <div className="relative">
+              <img
+                src={`/images/integrations/${image}`}
+                style={{
+                  width: `${size}px`
+                }}
+                className="mt-auto"
+                alt={`${name} logo`}
+              />
+              {icon && (
+                <FontAwesomeIcon
+                  className="-right- absolute -bottom-1.5 -right-1.5 text-primary-700"
+                  size="xl"
+                  icon={icon}
+                />
+              )}
+            </div>
             <div className="mt-auto max-w-xs text-center text-xs font-medium text-gray-300 duration-200 group-hover:text-gray-200">
               {name}
             </div>
@@ -140,42 +107,8 @@
           <div className="mt-auto max-w-xs text-center text-sm font-medium text-gray-300 duration-200 group-hover:text-gray-200">
             Coming Soon
           </div>
->>>>>>> 739ef8e0
         </div>
-        <Tooltip
-          side="bottom"
-          className="max-w-sm py-4"
-          content={
-            <>
-              <p className="mb-2">Infisical is constantly adding support for more connections.</p>
-              <p>
-                {`If you don't see the third-party
-            app you're looking for,`}{" "}
-                <a
-                  target="_blank"
-                  className="underline hover:text-mineshaft-300"
-                  href="https://infisical.com/slack"
-                  rel="noopener noreferrer"
-                >
-                  let us know on Slack
-                </a>{" "}
-                or{" "}
-                <a
-                  target="_blank"
-                  className="underline hover:text-mineshaft-300"
-                  href="https://github.com/Infisical/infisical/discussions"
-                  rel="noopener noreferrer"
-                >
-                  make a request on GitHub
-                </a>
-                .
-              </p>
-            </>
-          }
-        >
-          <FontAwesomeIcon className="text-mineshaft-400" size="xs" icon={faInfoCircle} />
-        </Tooltip>
-      </div>
-    </>
+      </Tooltip>
+    </div>
   );
 };