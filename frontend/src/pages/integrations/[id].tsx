import crypto from 'crypto';

import { useEffect, useState } from 'react';
import Head from 'next/head';
import { useRouter } from 'next/router';
import { useTranslation } from 'next-i18next';
import frameworkIntegrationOptions from 'public/json/frameworkIntegrations.json';

import ActivateBotDialog from '@app/components/basic/dialog/ActivateBotDialog';
import CloudIntegrationSection from '@app/components/integrations/CloudIntegrationSection';
import FrameworkIntegrationSection from '@app/components/integrations/FrameworkIntegrationSection';
import IntegrationSection from '@app/components/integrations/IntegrationSection';
import NavHeader from '@app/components/navigation/NavHeader';
import { getTranslatedServerSideProps } from '@app/components/utilities/withTranslateProps';

import {
  decryptAssymmetric,
  encryptAssymmetric
} from '../../components/utilities/cryptography/crypto';
import getBot from '../api/bot/getBot';
import setBotActiveStatus from '../api/bot/setBotActiveStatus';
import deleteIntegration from '../api/integrations/DeleteIntegration';
import getIntegrationOptions from '../api/integrations/GetIntegrationOptions';
import getWorkspaceAuthorizations from '../api/integrations/getWorkspaceAuthorizations';
import getWorkspaceIntegrations from '../api/integrations/getWorkspaceIntegrations';
import getAWorkspace from '../api/workspace/getAWorkspace';
import getLatestFileKey from '../api/workspace/getLatestFileKey';

interface IntegrationAuth {
  _id: string;
  integration: string;
  workspace: string;
  createdAt: string;
  updatedAt: string;
}

interface Integration {
  _id: string;
  isActive: boolean;
  app: string | null;
  appId: string | null;
  createdAt: string;
  updatedAt: string;
  environment: string;
  integration: string;
  targetEnvironment: string;
  workspace: string;
  integrationAuth: string;
}

interface IntegrationOption {
  tenantId?: string;
  clientId: string;
  clientSlug?: string; // vercel-integration specific
  docsLink: string;
  image: string;
  isAvailable: boolean;
  name: string;
  slug: string;
  type: string;
}

export default function Integrations() {
  const [cloudIntegrationOptions, setCloudIntegrationOptions] = useState([]);
  const [integrationAuths, setIntegrationAuths] = useState<IntegrationAuth[]>([]);
  const [environments, setEnvironments] = useState<
    {
      name: string;
      slug: string;
    }[]
  >([]);
  const [integrations, setIntegrations] = useState<Integration[]>([]);
  // TODO: These will have its type when migratiing towards react-query
  const [bot, setBot] = useState<any>(null);
  const [isActivateBotDialogOpen, setIsActivateBotDialogOpen] = useState(false);
  const [selectedIntegrationOption, setSelectedIntegrationOption] =
    useState<IntegrationOption | null>(null);

  const router = useRouter();
  const workspaceId = router.query.id as string;

  const { t } = useTranslation();

  useEffect(() => {
    (async () => {
      try {
        const workspace = await getAWorkspace(workspaceId);
        setEnvironments(workspace.environments);

        // get cloud integration options
        setCloudIntegrationOptions(await getIntegrationOptions());

        // get project integration authorizations
        setIntegrationAuths(
          await getWorkspaceAuthorizations({
            workspaceId
          })
        );

        // get project integrations
        setIntegrations(
          await getWorkspaceIntegrations({
            workspaceId
          })
        );

        // get project bot
        setBot(await getBot({ workspaceId }));
      } catch (err) {
        console.error(err);
      }
    })();
  }, []);

  /**
   * Activate bot for project by performing the following steps:
   * 1. Get the (encrypted) project key
   * 2. Decrypt project key with user's private key
   * 3. Encrypt project key with bot's public key
   * 4. Send encrypted project key to backend and set bot status to active
   */
  const handleBotActivate = async () => {
    let botKey;
    try {
      if (bot) {
        // case: there is a bot
        const key = await getLatestFileKey({ workspaceId });
        const PRIVATE_KEY = localStorage.getItem('PRIVATE_KEY');

        if (!PRIVATE_KEY) {
          throw new Error('Private Key missing');
        }

        const WORKSPACE_KEY = decryptAssymmetric({
          ciphertext: key.latestKey.encryptedKey,
          nonce: key.latestKey.nonce,
          publicKey: key.latestKey.sender.publicKey,
          privateKey: PRIVATE_KEY
        });

        const { ciphertext, nonce } = encryptAssymmetric({
          plaintext: WORKSPACE_KEY,
          publicKey: bot.publicKey,
          privateKey: PRIVATE_KEY
        });

        botKey = {
          encryptedKey: ciphertext,
          nonce
        };

        setBot(
          (
            await setBotActiveStatus({
              botId: bot._id,
              isActive: true,
              botKey
            })
          ).bot
        );
      }
    } catch (err) {
      console.error(err);
    }
  };

  const handleUnauthorizedIntegrationOptionPress = (integrationOption: IntegrationOption) => {
    try {
      // generate CSRF token for OAuth2 code-token exchange integrations
      const state = crypto.randomBytes(16).toString('hex');
      localStorage.setItem('latestCSRFToken', state);

      let link = '';
      switch (integrationOption.slug) {
        case 'azure-key-vault':
          link = `https://login.microsoftonline.com/common/oauth2/v2.0/authorize?client_id=${integrationOption.clientId}&response_type=code&redirect_uri=${window.location.origin}/integrations/azure-key-vault/oauth2/callback&response_mode=query&scope=https://vault.azure.net/.default openid offline_access&state=${state}`;
          break;
        case 'aws-parameter-store':
          link = `${window.location.origin}/integrations/aws-parameter-store/authorize`;
          break;
        case 'aws-secret-manager':
          link = `${window.location.origin}/integrations/aws-secret-manager/authorize`;
          break;
        case 'heroku':
          link = `https://id.heroku.com/oauth/authorize?client_id=${integrationOption.clientId}&response_type=code&scope=write-protected&state=${state}`;
          break;
        case 'vercel':
          link = `https://vercel.com/integrations/${integrationOption.clientSlug}/new?state=${state}`;
          break;
        case 'netlify':
          link = `https://app.netlify.com/authorize?client_id=${integrationOption.clientId}&response_type=code&state=${state}&redirect_uri=${window.location.origin}/integrations/netlify/oauth2/callback`;
          break;
        case 'github':
          link = `https://github.com/login/oauth/authorize?client_id=${integrationOption.clientId}&response_type=code&scope=repo&redirect_uri=${window.location.origin}/integrations/github/oauth2/callback&state=${state}`;
          break;
        case 'gitlab':
          link = `https://gitlab.com/oauth/authorize?client_id=${integrationOption.clientId}&redirect_uri=${window.location.origin}/integrations/gitlab/oauth2/callback&response_type=code&state=${state}`;
          break;
        case 'render':
          link = `${window.location.origin}/integrations/render/authorize`;
          break;
        case 'flyio':
          link = `${window.location.origin}/integrations/flyio/authorize`;
          break;
        case 'circleci':
          link = `${window.location.origin}/integrations/circleci/authorize`;
          break;
        case 'travisci':
          link = `${window.location.origin}/integrations/travisci/authorize`;
          break;
<<<<<<< HEAD
        case 'supabase':
          link = `${window.location.origin}/integrations/supabase/authorize`;
=======
        case 'railway':
          link = `${window.location.origin}/integrations/railway/authorize`;
>>>>>>> dda5f754
          break;
        default:
          break;
      }

      if (link !== '') {
        window.location.assign(link);
      }
    } catch (err) {
      console.error(err);
    }
  };

  const handleAuthorizedIntegrationOptionPress = (integrationAuth: IntegrationAuth) => {
    try {
      let link = '';
      switch (integrationAuth.integration) {
        case 'azure-key-vault':
          link = `${window.location.origin}/integrations/azure-key-vault/create?integrationAuthId=${integrationAuth._id}`;
          break;
        case 'aws-parameter-store':
          link = `${window.location.origin}/integrations/aws-parameter-store/create?integrationAuthId=${integrationAuth._id}`;
          break;
        case 'aws-secret-manager':
          link = `${window.location.origin}/integrations/aws-secret-manager/create?integrationAuthId=${integrationAuth._id}`;
          break;
        case 'heroku':
          link = `${window.location.origin}/integrations/heroku/create?integrationAuthId=${integrationAuth._id}`;
          break;
        case 'vercel':
          link = `${window.location.origin}/integrations/vercel/create?integrationAuthId=${integrationAuth._id}`;
          break;
        case 'netlify':
          link = `${window.location.origin}/integrations/netlify/create?integrationAuthId=${integrationAuth._id}`;
          break;
        case 'github':
          link = `${window.location.origin}/integrations/github/create?integrationAuthId=${integrationAuth._id}`;
          break;
        case 'gitlab':
          link = `${window.location.origin}/integrations/gitlab/create?integrationAuthId=${integrationAuth._id}`;
          break;
        case 'render':
          link = `${window.location.origin}/integrations/render/create?integrationAuthId=${integrationAuth._id}`;
          break;
        case 'flyio':
          link = `${window.location.origin}/integrations/flyio/create?integrationAuthId=${integrationAuth._id}`;
          break;
        case 'circleci':
          link = `${window.location.origin}/integrations/circleci/create?integrationAuthId=${integrationAuth._id}`;
          break;
        case 'travisci':
          link = `${window.location.origin}/integrations/travisci/create?integrationAuthId=${integrationAuth._id}`;
          break;
<<<<<<< HEAD
        case 'supabase':
          link = `${window.location.origin}/integrations/supabase/create?integrationAuthId=${integrationAuth._id}`;
=======
        case 'railway':
          link = `${window.location.origin}/integrations/railway/create?integrationAuthId=${integrationAuth._id}`;
>>>>>>> dda5f754
          break;
        default:
          break;
      }

      if (link !== '') {
        window.location.assign(link);
      }
    } catch (err) {
      console.error(err);
    }
  };

  /**
   * Open dialog to activate bot if bot is not active.
   * Otherwise, start integration [integrationOption]
   * @param {Object} integrationOption - an integration option
   * @param {String} integrationOption.name
   * @param {String} integrationOption.type
   * @param {String} integrationOption.docsLink
   * @returns
   */
  const integrationOptionPress = async (integrationOption: IntegrationOption) => {
    try {
      const integrationAuthX = integrationAuths.find(
        (integrationAuth) => integrationAuth.integration === integrationOption.slug
      );

      if (!bot.isActive) {
        await handleBotActivate();
      }

      if (!integrationAuthX) {
        // case: integration has not been authorized
        handleUnauthorizedIntegrationOptionPress(integrationOption);
        return;
      }

      handleAuthorizedIntegrationOptionPress(integrationAuthX);
    } catch (err) {
      console.error(err);
    }
  };

  /**
   * Handle deleting integration authorization [integrationAuth] and corresponding integrations from state where applicable
   * @param {Object} obj
   * @param {IntegrationAuth} obj.integrationAuth - integrationAuth to delete
   */
  const handleDeleteIntegrationAuth = async ({
    integrationAuth: deletedIntegrationAuth
  }: {
    integrationAuth: IntegrationAuth;
  }) => {
    try {
      const newIntegrations = integrations.filter(
        (integration) => integration.integrationAuth !== deletedIntegrationAuth._id
      );
      setIntegrationAuths(
        integrationAuths.filter(
          (integrationAuth) => integrationAuth._id !== deletedIntegrationAuth._id
        )
      );
      setIntegrations(newIntegrations);

      // handle updating bot
      if (newIntegrations.length < 1) {
        // case: no integrations left
        setBot(
          (
            await setBotActiveStatus({
              botId: bot._id,
              isActive: false
            })
          ).bot
        );
      }
    } catch (err) {
      console.error(err);
    }
  };

  /**
   * Handle deleting integration [integration]
   * @param {Object} obj
   * @param {Integration} obj.integration - integration to delete
   */
  const handleDeleteIntegration = async ({ integration }: { integration: Integration }) => {
    try {
      const deletedIntegration = await deleteIntegration({
        integrationId: integration._id
      });

      const newIntegrations = integrations.filter((i) => i._id !== deletedIntegration._id);
      setIntegrations(newIntegrations);

      // handle updating bot
      if (newIntegrations.length < 1) {
        // case: no integrations left
        setBot(
          (
            await setBotActiveStatus({
              botId: bot._id,
              isActive: false
            })
          ).bot
        );
      }
    } catch (err) {
      console.error(err);
    }
  };

  return (
    <div className="flex max-h-screen flex-col justify-between bg-bunker-800 text-white">
      <Head>
        <title>{t('common:head-title', { title: t('integrations:title') })}</title>
        <link rel="icon" href="/infisical.ico" />
        <meta property="og:image" content="/images/message.png" />
        <meta property="og:title" content="Manage your .env files in seconds" />
        <meta name="og:description" content={t('integrations:description') as string} />
      </Head>
      <div className="no-scrollbar::-webkit-scrollbar h-screen max-h-[calc(100vh-10px)] w-full overflow-y-scroll pb-2 no-scrollbar">
        <NavHeader pageName={t('integrations:title')} isProjectRelated />
        <ActivateBotDialog
          isOpen={isActivateBotDialogOpen}
          closeModal={() => setIsActivateBotDialogOpen(false)}
          selectedIntegrationOption={selectedIntegrationOption}
          integrationOptionPress={integrationOptionPress}
        />
        <IntegrationSection
          integrations={integrations}
          setIntegrations={setIntegrations}
          bot={bot}
          setBot={setBot}
          environments={environments}
          handleDeleteIntegration={handleDeleteIntegration}
        />
        {cloudIntegrationOptions.length > 0 && bot ? (
          <CloudIntegrationSection
            cloudIntegrationOptions={cloudIntegrationOptions}
            setSelectedIntegrationOption={setSelectedIntegrationOption as any}
            integrationOptionPress={(integrationOption: IntegrationOption) => {
              if (!bot.isActive) {
                // case: bot is not active -> open modal to activate bot
                setIsActivateBotDialogOpen(true);
                return;
              }
              integrationOptionPress(integrationOption);
            }}
            integrationAuths={integrationAuths}
            handleDeleteIntegrationAuth={handleDeleteIntegrationAuth}
          />
        ) : (
          <div />
        )}
        <FrameworkIntegrationSection frameworks={frameworkIntegrationOptions as any} />
      </div>
    </div>
  );
}

Integrations.requireAuth = true;

export const getServerSideProps = getTranslatedServerSideProps(['integrations']);<|MERGE_RESOLUTION|>--- conflicted
+++ resolved
@@ -208,13 +208,11 @@
         case 'travisci':
           link = `${window.location.origin}/integrations/travisci/authorize`;
           break;
-<<<<<<< HEAD
         case 'supabase':
           link = `${window.location.origin}/integrations/supabase/authorize`;
-=======
+          break;
         case 'railway':
           link = `${window.location.origin}/integrations/railway/authorize`;
->>>>>>> dda5f754
           break;
         default:
           break;
@@ -268,13 +266,11 @@
         case 'travisci':
           link = `${window.location.origin}/integrations/travisci/create?integrationAuthId=${integrationAuth._id}`;
           break;
-<<<<<<< HEAD
         case 'supabase':
           link = `${window.location.origin}/integrations/supabase/create?integrationAuthId=${integrationAuth._id}`;
-=======
+          break;
         case 'railway':
           link = `${window.location.origin}/integrations/railway/create?integrationAuthId=${integrationAuth._id}`;
->>>>>>> dda5f754
           break;
         default:
           break;
