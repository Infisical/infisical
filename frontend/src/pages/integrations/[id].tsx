--- conflicted
+++ resolved
@@ -226,11 +226,7 @@
     } catch (err) {
       console.error(err);
     }
-<<<<<<< HEAD
-  }
-=======
-  };
->>>>>>> 720ab446
+  };
 
   const handleAuthorizedIntegrationOptionPress = (integrationAuth: IntegrationAuth) => {
     try {
@@ -291,11 +287,7 @@
     } catch (err) {
       console.error(err);
     }
-<<<<<<< HEAD
-  }
-=======
-  };
->>>>>>> 720ab446
+  };
 
   /**
    * Open dialog to activate bot if bot is not active.
@@ -308,13 +300,9 @@
    */
   const integrationOptionPress = async (integrationOption: IntegrationOption) => {
     try {
-<<<<<<< HEAD
-      const integrationAuthX = integrationAuths.find((integrationAuth) => integrationAuth.integration === integrationOption.slug);
-=======
       const integrationAuthX = integrationAuths.find(
         (integrationAuth) => integrationAuth.integration === integrationOption.slug
       );
->>>>>>> 720ab446
 
       if (!bot.isActive) {
         await handleBotActivate();
@@ -368,11 +356,7 @@
     } catch (err) {
       console.error(err);
     }
-<<<<<<< HEAD
-  }
-=======
-  };
->>>>>>> 720ab446
+  };
 
   /**
    * Handle deleting integration [integration]
@@ -440,11 +424,7 @@
                 setIsActivateBotDialogOpen(true);
                 return;
               }
-<<<<<<< HEAD
-              integrationOptionPress(integrationOption)
-=======
               integrationOptionPress(integrationOption);
->>>>>>> 720ab446
             }}
             integrationAuths={integrationAuths}
             handleDeleteIntegrationAuth={handleDeleteIntegrationAuth}
