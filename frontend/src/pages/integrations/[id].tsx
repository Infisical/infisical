--- conflicted
+++ resolved
@@ -20,58 +20,8 @@
         <meta property="og:title" content="Manage your .env files in seconds" />
         <meta name="og:description" content={t("integrations.description") as string} />
       </Head>
-<<<<<<< HEAD
-      <div className="no-scrollbar::-webkit-scrollbar h-screen max-h-[calc(100vh-10px)] w-full overflow-y-scroll pb-6 no-scrollbar">
-        <div className="ml-6">
-          <NavHeader pageName={t("integrations.title")} isProjectRelated />
-        </div>
-        <ActivateBotDialog
-          isOpen={isActivateBotDialogOpen}
-          closeModal={() => setIsActivateBotDialogOpen(false)}
-          selectedIntegrationOption={selectedIntegrationOption}
-          integrationOptionPress={integrationOptionPress}
-        />
-        <IntegrationSection
-          integrations={integrations}
-          setIntegrations={setIntegrations}
-          bot={bot}
-          setBot={setBot}
-          environments={environments}
-          handleDeleteIntegration={handleDeleteIntegration}
-        />
-        {cloudIntegrationOptions.length > 0 && bot ? (
-          <CloudIntegrationSection
-            cloudIntegrationOptions={cloudIntegrationOptions}
-            setSelectedIntegrationOption={setSelectedIntegrationOption as any}
-            integrationOptionPress={(integrationOption: IntegrationOption) => {
-              if (!bot.isActive) {
-                // case: bot is not active -> open modal to activate bot
-                setIsActivateBotDialogOpen(true);
-                return;
-              }
-              integrationOptionPress(integrationOption);
-            }}
-            integrationAuths={integrationAuths}
-            handleDeleteIntegrationAuth={handleDeleteIntegrationAuth}
-          />
-        ) : (
-          <>
-            <div className="m-4 mt-7 flex max-w-5xl flex-col items-start justify-between px-2 text-xl">
-              <h1 className="text-3xl font-semibold">{t("integrations.cloud-integrations")}</h1>
-              <p className="text-base text-gray-400">{t("integrations.click-to-start")}</p>
-            </div>
-            <div className="mx-6 grid max-w-5xl grid-cols-4 grid-rows-2 gap-4">
-              {[0, 1, 2, 3, 4, 5, 6, 7, 8, 9, 10, 11, 12, 13, 14, 15, 16].map(elem => <div key={elem} className="bg-mineshaft-800 border border-mineshaft-600 animate-pulse h-32 rounded-md"/>)}
-            </div>
-          </>
-        )}
-        <FrameworkIntegrationSection frameworks={frameworkIntegrationOptions as any} />
-      </div>
-    </div>
-=======
       <IntegrationsPage frameworkIntegrations={frameworkIntegrations} />
     </>
->>>>>>> d1af3994
   );
 };
 
