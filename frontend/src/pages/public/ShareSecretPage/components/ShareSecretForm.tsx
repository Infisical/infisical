import { useState } from "react";
import { Controller, useForm } from "react-hook-form";
import { faCheck, faCopy, faRedo } from "@fortawesome/free-solid-svg-icons";
import { FontAwesomeIcon } from "@fortawesome/react-fontawesome";
import { zodResolver } from "@hookform/resolvers/zod";
import { z } from "zod";

import { createNotification } from "@app/components/notifications";
import {
  Accordion,
  AccordionContent,
  AccordionItem,
  AccordionTrigger,
  Button,
  FormControl,
  IconButton,
  Input,
  Select,
  SelectItem,
  Switch
} from "@app/components/v2";
import { useTimedReset } from "@app/hooks";
import { useCreatePublicSharedSecret, useCreateSharedSecret } from "@app/hooks/api";
import { SecretSharingAccessType } from "@app/hooks/api/secretSharing";

// values in ms
const expiresInOptions = [
  { label: "5 min", value: 5 * 60 * 1000 },
  { label: "30 min", value: 30 * 60 * 1000 },
  { label: "1 hour", value: 60 * 60 * 1000 },
  { label: "1 day", value: 24 * 60 * 60 * 1000 },
  { label: "7 days", value: 7 * 24 * 60 * 60 * 1000 },
  { label: "14 days", value: 14 * 24 * 60 * 60 * 1000 },
  { label: "30 days", value: 30 * 24 * 60 * 60 * 1000 }
];

const viewLimitOptions = [
  { label: "1", value: 1 },
  { label: "Unlimited", value: -1 }
];

const schema = z.object({
  name: z.string().optional(),
  password: z.string().optional(),
  secret: z.string().min(1),
  expiresIn: z.string(),
  viewLimit: z.string(),
  accessType: z.nativeEnum(SecretSharingAccessType).optional(),
  emails: z
    .string()
    .optional()
    .refine(
      (val) => {
        if (!val) return true;
        const emails = val
          .split(",")
          .map((email) => email.trim())
          .filter((email) => email !== "");
        if (emails.length > 100) return false;
        return emails.every((email) => z.string().email().safeParse(email).success);
      },
      {
        message: "Must be a comma-separated list of valid emails (max 100) or empty."
      }
    )
});

export type FormData = z.infer<typeof schema>;

type Props = {
  isPublic: boolean; // whether or not this is a public (non-authenticated) secret sharing form
  value?: string;
  allowSecretSharingOutsideOrganization?: boolean;
  maxSharedSecretLifetime?: number;
  maxSharedSecretViewLimit?: number | null;
};

export const ShareSecretForm = ({
  isPublic,
  value,
  allowSecretSharingOutsideOrganization = true,
  maxSharedSecretLifetime,
  maxSharedSecretViewLimit
}: Props) => {
  const [secretLink, setSecretLink] = useState<string | null>(null);
  const [, isCopyingSecret, setCopyTextSecret] = useTimedReset<string>({
    initialState: "Copy to clipboard"
  });

  const publicSharedSecretCreator = useCreatePublicSharedSecret();
  const privateSharedSecretCreator = useCreateSharedSecret();
  const createSharedSecret = isPublic ? publicSharedSecretCreator : privateSharedSecretCreator;

  // Note: maxSharedSecretLifetime is in seconds
  const filteredExpiresInOptions = maxSharedSecretLifetime
    ? expiresInOptions.filter((v) => v.value / 1000 <= maxSharedSecretLifetime)
    : expiresInOptions;

  const filteredViewLimitOptions = maxSharedSecretViewLimit
    ? viewLimitOptions.filter((v) => v.value > 0 && v.value <= maxSharedSecretViewLimit)
    : viewLimitOptions;

  const {
    control,
    reset,
    handleSubmit,
    formState: { isSubmitting }
  } = useForm<FormData>({
    resolver: zodResolver(schema),
    defaultValues: {
      secret: value || "",
      viewLimit: "-1",
      expiresIn: "3600000"
    }
  });

  const onFormSubmit = async ({
    name,
    password,
    secret,
    expiresIn,
    viewLimit,
    accessType,
    emails
  }: FormData) => {
    try {
      const expiresAt = new Date(new Date().getTime() + Number(expiresIn));

      const processedEmails = emails ? emails.split(",").map((e) => e.trim()) : undefined;

      const { id } = await createSharedSecret.mutateAsync({
        name,
        password,
        secretValue: secret,
        expiresAt,
        expiresAfterViews: viewLimit === "-1" ? undefined : Number(viewLimit),
        accessType,
        emails: processedEmails
      });

      if (processedEmails && processedEmails.length > 0) {
        setSecretLink("");
        createNotification({
          text: `Shared secret link emailed to ${processedEmails.length} user(s).`,
          type: "success"
        });
      } else {
        const link = `${window.location.origin}/shared/secret/${id}`;

        setSecretLink(link);

        navigator.clipboard.writeText(link);
        setCopyTextSecret("secret");

        createNotification({
          text: "Shared secret link copied to clipboard.",
          type: "success"
        });
      }

      reset();
    } catch (error) {
      console.error(error);
      createNotification({
        text: "Failed to create a shared secret.",
        type: "error"
      });
    }
  };

  if (secretLink === null)
    return (
      <form onSubmit={handleSubmit(onFormSubmit)}>
        {!isPublic && (
          <Controller
            control={control}
            name="name"
            render={({ field, fieldState: { error } }) => (
              <FormControl
                label="Name"
                isOptional
                isError={Boolean(error)}
                errorText={error?.message}
              >
                <Input
                  {...field}
                  placeholder="API Key"
                  type="text"
                  autoComplete="off"
                  autoCorrect="off"
                  spellCheck="false"
                />
              </FormControl>
            )}
          />
        )}
        <Controller
          control={control}
          name="secret"
          render={({ field, fieldState: { error } }) => (
            <FormControl
              label="Your Secret"
              isError={Boolean(error)}
              errorText={error?.message}
              className="mb-2"
              isRequired
            >
              <textarea
                placeholder="Enter sensitive data to share via an encrypted link..."
                {...field}
                className="h-40 min-h-[70px] w-full rounded-md border border-mineshaft-600 bg-mineshaft-900 px-2 py-1.5 text-bunker-300 outline-none transition-all placeholder:text-mineshaft-400 hover:border-primary-400/30 focus:border-primary-400/50 group-hover:mr-2"
                disabled={value !== undefined}
              />
            </FormControl>
          )}
        />
<<<<<<< HEAD
      )}
      <Controller
        control={control}
        name="secret"
        render={({ field, fieldState: { error } }) => (
          <FormControl
            label="Your Secret"
            isError={Boolean(error)}
            errorText={error?.message}
            className="mb-2"
            isRequired
          >
            <textarea
              placeholder="Enter sensitive data to share via an encrypted link..."
              {...field}
              className="h-40 min-h-[70px] w-full rounded-md border border-mineshaft-600 bg-mineshaft-900 px-2 py-1.5 text-bunker-300 outline-none transition-all placeholder:text-mineshaft-400 hover:border-primary-400/30 focus:border-primary-400/50 group-hover:mr-2"
              disabled={value !== undefined}
            />
          </FormControl>
        )}
      />
      <Controller
        control={control}
        name="password"
        render={({ field, fieldState: { error } }) => (
          <FormControl
            label="Password"
            isError={Boolean(error)}
            errorText={error?.message}
            isOptional
          >
            <Input
              {...field}
              placeholder="Password"
              type="password"
              autoComplete="new-password"
              autoCorrect="off"
              spellCheck="false"
              aria-autocomplete="none"
              data-form-type="other"
            />
          </FormControl>
        )}
      />
      <Controller
        control={control}
        name="expiresIn"
        defaultValue={filteredExpiresInOptions[
          Math.min(filteredExpiresInOptions.length - 1, 2)
        ].value.toString()}
        render={({ field: { onChange, ...field }, fieldState: { error } }) => (
          <FormControl label="Expires In" errorText={error?.message} isError={Boolean(error)}>
            <Select
              defaultValue={field.value}
              {...field}
              onValueChange={(e) => onChange(e)}
              className="w-full"
            >
              {filteredExpiresInOptions.map(({ label, value: expiresInValue }) => (
                <SelectItem value={String(expiresInValue || "")} key={label}>
                  {label}
                </SelectItem>
              ))}
            </Select>
          </FormControl>
        )}
      />
      <Controller
        control={control}
        name="viewLimit"
        defaultValue={filteredViewLimitOptions[
          filteredViewLimitOptions.length - 1
        ].value.toString()}
        render={({ field: { onChange, ...field }, fieldState: { error } }) => (
          <FormControl label="Max Views" errorText={error?.message} isError={Boolean(error)}>
            <Select
              defaultValue={field.value}
              {...field}
              onValueChange={(e) => onChange(e)}
              className="w-full"
            >
              {filteredViewLimitOptions.map(({ label, value: viewLimitValue }) => (
                <SelectItem value={String(viewLimitValue || "")} key={label}>
                  {label}
                </SelectItem>
              ))}
            </Select>
          </FormControl>
        )}
      />
      {!isPublic && (
=======
>>>>>>> 931ee1e8
        <Controller
          control={control}
          name="password"
          render={({ field, fieldState: { error } }) => (
            <FormControl
              label="Password"
              isError={Boolean(error)}
              errorText={error?.message}
              isOptional
            >
              <Input
                {...field}
                placeholder="Password"
                type="password"
                autoComplete="new-password"
                autoCorrect="off"
                spellCheck="false"
                aria-autocomplete="none"
                data-form-type="other"
              />
            </FormControl>
          )}
        />

        {!isPublic && (
          <Controller
            control={control}
            name="accessType"
            defaultValue={SecretSharingAccessType.Organization}
            render={({ field: { onChange, ...field }, fieldState: { error } }) => (
              <FormControl
                helperText={
                  allowSecretSharingOutsideOrganization ? undefined : (
                    <span className="text-red-500">Feature enforced by organization</span>
                  )
                }
                errorText={error?.message}
                isError={Boolean(error)}
              >
                <Switch
                  className={`ml-0 mr-2 bg-mineshaft-400/50 shadow-inner data-[state=checked]:bg-primary ${!allowSecretSharingOutsideOrganization ? "opacity-50" : ""}`}
                  thumbClassName="bg-mineshaft-800"
                  containerClassName="flex-row-reverse w-fit"
                  isChecked={
                    field.value === SecretSharingAccessType.Organization ||
                    !allowSecretSharingOutsideOrganization
                  }
                  isDisabled={!allowSecretSharingOutsideOrganization}
                  onCheckedChange={(v) =>
                    onChange(
                      v ? SecretSharingAccessType.Organization : SecretSharingAccessType.Anyone
                    )
                  }
                  id="org-access-only"
                >
                  Limit access to people within organization
                </Switch>
              </FormControl>
            )}
          />
        )}

        <Accordion type="single" collapsible className="w-full">
          <AccordionItem value="advance-settings" className="data-[state=open]:border-none">
            <AccordionTrigger className="h-fit flex-none pl-1 text-sm">
              <div className="order-1 ml-3">Advanced Settings</div>
            </AccordionTrigger>
            <AccordionContent childrenClassName="p-0">
              <Controller
                control={control}
                name="expiresIn"
                render={({ field: { onChange, ...field }, fieldState: { error } }) => (
                  <FormControl
                    label="Expires In"
                    errorText={error?.message}
                    isError={Boolean(error)}
                  >
                    <Select
                      defaultValue={field.value}
                      {...field}
                      onValueChange={(e) => onChange(e)}
                      className="w-full"
                    >
                      {expiresInOptions.map(({ label, value: expiresInValue }) => (
                        <SelectItem value={String(expiresInValue || "")} key={label}>
                          {label}
                        </SelectItem>
                      ))}
                    </Select>
                  </FormControl>
                )}
              />
              <Controller
                control={control}
                name="viewLimit"
                render={({ field: { onChange, ...field }, fieldState: { error } }) => (
                  <FormControl
                    label="Max Views"
                    errorText={error?.message}
                    isError={Boolean(error)}
                  >
                    <Select
                      defaultValue={field.value}
                      {...field}
                      onValueChange={(e) => onChange(e)}
                      className="w-full"
                    >
                      {viewLimitOptions.map(({ label, value: viewLimitValue }) => (
                        <SelectItem value={String(viewLimitValue || "")} key={label}>
                          {label}
                        </SelectItem>
                      ))}
                    </Select>
                  </FormControl>
                )}
              />

              {!isPublic && (
                <Controller
                  control={control}
                  name="emails"
                  render={({ field, fieldState: { error } }) => (
                    <FormControl
                      label="Authorized Emails"
                      isOptional
                      tooltipText="Unique secret links will be emailed to each individual. The secret will only be accessible to those links."
                      tooltipClassName="max-w-sm"
                      isError={Boolean(error)}
                      errorText={error?.message}
                    >
                      <Input
                        {...field}
                        placeholder="user1@example.com, user2@example.com"
                        autoComplete="off"
                      />
                    </FormControl>
                  )}
                />
              )}
            </AccordionContent>
          </AccordionItem>
        </Accordion>

        <div className="flex w-full justify-end">
          <Button
            className="mt-4"
            size="sm"
            type="submit"
            isLoading={isSubmitting}
            isDisabled={isSubmitting}
          >
            Create Secret Link
          </Button>
        </div>
      </form>
    );

  if (secretLink === "")
    return (
      <>
        <div className="mt-1 flex w-full items-center justify-center gap-2">
          <FontAwesomeIcon icon={faCheck} className="text-green-500" />
          <span>Shared secret link has been emailed to select users.</span>
        </div>
        <Button
          className="mt-6 w-full bg-mineshaft-700 py-3 text-bunker-200"
          colorSchema="primary"
          variant="outline_bg"
          size="sm"
          onClick={() => setSecretLink(null)}
          rightIcon={<FontAwesomeIcon icon={faRedo} className="pl-2" />}
        >
          Share Another Secret
        </Button>
      </>
    );

  return (
    <>
      <div className="mr-2 flex items-center justify-end rounded-md bg-white/[0.05] p-2 text-base text-gray-400">
        <p className="mr-4 break-all">{secretLink}</p>
        <IconButton
          ariaLabel="copy icon"
          colorSchema="secondary"
          className="group relative ml-2"
          onClick={() => {
            navigator.clipboard.writeText(secretLink || "");
            setCopyTextSecret("Copied");
          }}
        >
          <FontAwesomeIcon icon={isCopyingSecret ? faCheck : faCopy} />
        </IconButton>
      </div>
      <Button
        className="mt-4 w-full bg-mineshaft-700 py-3 text-bunker-200"
        colorSchema="primary"
        variant="outline_bg"
        size="sm"
        onClick={() => setSecretLink(null)}
        rightIcon={<FontAwesomeIcon icon={faRedo} className="pl-2" />}
      >
        Share Another Secret
      </Button>
    </>
  );
};<|MERGE_RESOLUTION|>--- conflicted
+++ resolved
@@ -109,8 +109,9 @@
     resolver: zodResolver(schema),
     defaultValues: {
       secret: value || "",
-      viewLimit: "-1",
-      expiresIn: "3600000"
+      viewLimit: filteredViewLimitOptions[filteredViewLimitOptions.length - 1].value.toString(),
+      expiresIn:
+        filteredExpiresInOptions[Math.min(filteredExpiresInOptions.length - 1, 2)].value.toString()
     }
   });
 
@@ -214,100 +215,6 @@
             </FormControl>
           )}
         />
-<<<<<<< HEAD
-      )}
-      <Controller
-        control={control}
-        name="secret"
-        render={({ field, fieldState: { error } }) => (
-          <FormControl
-            label="Your Secret"
-            isError={Boolean(error)}
-            errorText={error?.message}
-            className="mb-2"
-            isRequired
-          >
-            <textarea
-              placeholder="Enter sensitive data to share via an encrypted link..."
-              {...field}
-              className="h-40 min-h-[70px] w-full rounded-md border border-mineshaft-600 bg-mineshaft-900 px-2 py-1.5 text-bunker-300 outline-none transition-all placeholder:text-mineshaft-400 hover:border-primary-400/30 focus:border-primary-400/50 group-hover:mr-2"
-              disabled={value !== undefined}
-            />
-          </FormControl>
-        )}
-      />
-      <Controller
-        control={control}
-        name="password"
-        render={({ field, fieldState: { error } }) => (
-          <FormControl
-            label="Password"
-            isError={Boolean(error)}
-            errorText={error?.message}
-            isOptional
-          >
-            <Input
-              {...field}
-              placeholder="Password"
-              type="password"
-              autoComplete="new-password"
-              autoCorrect="off"
-              spellCheck="false"
-              aria-autocomplete="none"
-              data-form-type="other"
-            />
-          </FormControl>
-        )}
-      />
-      <Controller
-        control={control}
-        name="expiresIn"
-        defaultValue={filteredExpiresInOptions[
-          Math.min(filteredExpiresInOptions.length - 1, 2)
-        ].value.toString()}
-        render={({ field: { onChange, ...field }, fieldState: { error } }) => (
-          <FormControl label="Expires In" errorText={error?.message} isError={Boolean(error)}>
-            <Select
-              defaultValue={field.value}
-              {...field}
-              onValueChange={(e) => onChange(e)}
-              className="w-full"
-            >
-              {filteredExpiresInOptions.map(({ label, value: expiresInValue }) => (
-                <SelectItem value={String(expiresInValue || "")} key={label}>
-                  {label}
-                </SelectItem>
-              ))}
-            </Select>
-          </FormControl>
-        )}
-      />
-      <Controller
-        control={control}
-        name="viewLimit"
-        defaultValue={filteredViewLimitOptions[
-          filteredViewLimitOptions.length - 1
-        ].value.toString()}
-        render={({ field: { onChange, ...field }, fieldState: { error } }) => (
-          <FormControl label="Max Views" errorText={error?.message} isError={Boolean(error)}>
-            <Select
-              defaultValue={field.value}
-              {...field}
-              onValueChange={(e) => onChange(e)}
-              className="w-full"
-            >
-              {filteredViewLimitOptions.map(({ label, value: viewLimitValue }) => (
-                <SelectItem value={String(viewLimitValue || "")} key={label}>
-                  {label}
-                </SelectItem>
-              ))}
-            </Select>
-          </FormControl>
-        )}
-      />
-      {!isPublic && (
-=======
->>>>>>> 931ee1e8
         <Controller
           control={control}
           name="password"
@@ -391,7 +298,7 @@
                       onValueChange={(e) => onChange(e)}
                       className="w-full"
                     >
-                      {expiresInOptions.map(({ label, value: expiresInValue }) => (
+                      {filteredExpiresInOptions.map(({ label, value: expiresInValue }) => (
                         <SelectItem value={String(expiresInValue || "")} key={label}>
                           {label}
                         </SelectItem>
@@ -415,7 +322,7 @@
                       onValueChange={(e) => onChange(e)}
                       className="w-full"
                     >
-                      {viewLimitOptions.map(({ label, value: viewLimitValue }) => (
+                      {filteredViewLimitOptions.map(({ label, value: viewLimitValue }) => (
                         <SelectItem value={String(viewLimitValue || "")} key={label}>
                           {label}
                         </SelectItem>
