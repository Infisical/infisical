import { Controller, FieldValues, useFieldArray, useForm } from "react-hook-form";
import {
  faArrowUpRightFromSquare,
  faBookOpen,
  faQuestionCircle,
  faTrash
} from "@fortawesome/free-solid-svg-icons";
import { FontAwesomeIcon } from "@fortawesome/react-fontawesome";
import { zodResolver } from "@hookform/resolvers/zod";
import { useQuery } from "@tanstack/react-query";
import ms from "ms";
import { z } from "zod";

import { TtlFormLabel } from "@app/components/features";
import { createNotification } from "@app/components/notifications";
import { OrgPermissionCan } from "@app/components/permissions";
import {
  Button,
  FilterableSelect,
  FormControl,
  IconButton,
  Input,
  Select,
  SelectItem,
  Switch,
  TextArea,
  Tooltip
} from "@app/components/v2";
import { OrgPermissionSubjects } from "@app/context/OrgPermissionContext";
import { OrgGatewayPermissionActions } from "@app/context/OrgPermissionContext/types";
import { gatewaysQueryKeys, useCreateDynamicSecret } from "@app/hooks/api";
import {
  DynamicSecretProviders,
  KubernetesDynamicSecretCredentialType
} from "@app/hooks/api/dynamicSecret/types";
import { WorkspaceEnv } from "@app/hooks/api/types";
import { slugSchema } from "@app/lib/schemas";

enum RoleType {
  ClusterRole = "cluster-role",
  Role = "role"
}

export enum AuthMethod {
  Api = "api",
  Gateway = "gateway"
}

const credentialTypes = [
  {
    label: "Static",
    value: KubernetesDynamicSecretCredentialType.Static
  },
  {
    label: "Dynamic",
    value: KubernetesDynamicSecretCredentialType.Dynamic
  }
] as const;

const formSchema = z
  .object({
    provider: z.discriminatedUnion("credentialType", [
      z.object({
<<<<<<< HEAD
        url: z.string().url().trim().min(1),
=======
        url: z.string().trim().optional(),
>>>>>>> dbf7ecc9
        clusterToken: z.string().trim().optional(),
        ca: z.string().optional(),
        sslEnabled: z.boolean().default(false),
        credentialType: z.literal(KubernetesDynamicSecretCredentialType.Static),
        serviceAccountName: z.string().trim().min(1),
<<<<<<< HEAD
        namespace: z.string().trim().min(1),
=======
        namespace: z
          .string()
          .trim()
          .min(1)
          .refine(
            (val) => !val.includes(","),
            "Namespace must be a single value, not a comma-separated list"
          ),
>>>>>>> dbf7ecc9
        gatewayId: z.string().optional(),
        audiences: z.array(z.string().trim().min(1)),
        authMethod: z.nativeEnum(AuthMethod).default(AuthMethod.Api)
      }),
      z.object({
<<<<<<< HEAD
        url: z.string().url().trim().min(1),
=======
        url: z.string().trim().optional(),
>>>>>>> dbf7ecc9
        clusterToken: z.string().trim().optional(),
        ca: z.string().optional(),
        sslEnabled: z.boolean().default(false),
        credentialType: z.literal(KubernetesDynamicSecretCredentialType.Dynamic),
<<<<<<< HEAD
        namespace: z.string().trim().min(1),
=======
        namespace: z
          .string()
          .trim()
          .min(1)
          .refine((val) => {
            const namespaces = val.split(",").map((ns) => ns.trim());
            return namespaces.length > 0 && namespaces.every((ns) => ns.length > 0);
          }, "Must be a valid comma-separated list of namespace values"),
>>>>>>> dbf7ecc9
        gatewayId: z.string().optional(),
        audiences: z.array(z.string().trim().min(1)),
        roleType: z.nativeEnum(RoleType),
        role: z.string().trim().min(1),
        authMethod: z.nativeEnum(AuthMethod).default(AuthMethod.Api)
      })
    ]),
    defaultTTL: z.string().superRefine((val, ctx) => {
      const valMs = ms(val);
      if (valMs < 60 * 1000)
        ctx.addIssue({ code: z.ZodIssueCode.custom, message: "TTL must be a greater than 1min" });
      if (valMs > 24 * 60 * 60 * 1000)
        ctx.addIssue({ code: z.ZodIssueCode.custom, message: "TTL must be less than a day" });
    }),
    maxTTL: z
      .string()
      .optional()
      .superRefine((val, ctx) => {
        if (!val) return;
        const valMs = ms(val);
        if (valMs < 60 * 1000)
          ctx.addIssue({ code: z.ZodIssueCode.custom, message: "TTL must be a greater than 1min" });
        if (valMs > 24 * 60 * 60 * 1000)
          ctx.addIssue({ code: z.ZodIssueCode.custom, message: "TTL must be less than a day" });
      }),
    name: slugSchema(),
    environment: z.object({ name: z.string(), slug: z.string() }),
    usernameTemplate: z.string().trim().optional()
  })
  .superRefine((data, ctx) => {
    if (data.provider.authMethod === AuthMethod.Gateway && !data.provider.gatewayId) {
      ctx.addIssue({
        path: ["provider.gatewayId"],
        code: z.ZodIssueCode.custom,
        message: "When auth method is set to Gateway, a gateway must be selected"
      });
    }
<<<<<<< HEAD
    if (data.provider.authMethod === AuthMethod.Api && !data.provider.clusterToken) {
      ctx.addIssue({
        path: ["provider.clusterToken"],
        code: z.ZodIssueCode.custom,
        message: "When auth method is set to Token, a cluster token must be provided"
      });
=======
    if (data.provider.authMethod === AuthMethod.Api) {
      if (!data.provider.clusterToken) {
        ctx.addIssue({
          path: ["provider.clusterToken"],
          code: z.ZodIssueCode.custom,
          message: "When auth method is set to Token, a cluster token must be provided"
        });
      }
      if (!data.provider.url) {
        ctx.addIssue({
          path: ["provider.url"],
          code: z.ZodIssueCode.custom,
          message: "When auth method is set to Token, a cluster URL must be provided"
        });
      }
>>>>>>> dbf7ecc9
    }
  });

type TForm = z.infer<typeof formSchema> & FieldValues;

type Props = {
  onCompleted: () => void;
  onCancel: () => void;
  secretPath: string;
  projectSlug: string;
  environments: WorkspaceEnv[];
  isSingleEnvironmentMode?: boolean;
};

export const KubernetesInputForm = ({
  onCompleted,
  onCancel,
  secretPath,
  projectSlug,
  environments,
  isSingleEnvironmentMode
}: Props) => {
  const {
    control,
    formState: { isSubmitting },
    handleSubmit,
    watch
  } = useForm<TForm>({
    resolver: zodResolver(formSchema),
    defaultValues: {
      provider: {
        url: "",
        clusterToken: "",
        ca: "",
        sslEnabled: false,
        serviceAccountName: "",
        namespace: "",
        credentialType: KubernetesDynamicSecretCredentialType.Static,
        gatewayId: undefined,
        audiences: [],
        authMethod: AuthMethod.Api
      } as const,
      environment: isSingleEnvironmentMode ? environments[0] : undefined
    }
  });

  const { fields, append, remove } = useFieldArray({
    control,
    name: "provider.audiences"
  });

  const createDynamicSecret = useCreateDynamicSecret();
  const { data: gateways, isPending: isGatewaysLoading } = useQuery(gatewaysQueryKeys.list());

  const sslEnabled = watch("provider.sslEnabled");
  const credentialType = watch("provider.credentialType");
  const authMethod = watch("provider.authMethod");

  const handleCreateDynamicSecret = async (formData: TForm) => {
    const { provider, usernameTemplate, ...rest } = formData;
    // wait till previous request is finished
    if (createDynamicSecret.isPending) return;

    try {
      const isDefaultUsernameTemplate = usernameTemplate === "{{randomUsername}}";
      await createDynamicSecret.mutateAsync({
        provider: {
          type: DynamicSecretProviders.Kubernetes,
          inputs: {
            ...provider,
            url: provider.url || undefined
          }
        },
        maxTTL: rest.maxTTL,
        name: rest.name,
        path: secretPath,
        defaultTTL: rest.defaultTTL,
        projectSlug,
        environmentSlug: rest.environment.slug,
        usernameTemplate:
          !usernameTemplate || isDefaultUsernameTemplate ? undefined : usernameTemplate
      });

      onCompleted();
    } catch {
      createNotification({
        type: "error",
        text: "Failed to create dynamic secret"
      });
    }
  };

  return (
    <form onSubmit={handleSubmit(handleCreateDynamicSecret)} autoComplete="off">
      <div>
        <div className="flex items-center space-x-2">
          <div className="flex-grow">
            <Controller
              control={control}
              defaultValue=""
              name="name"
              render={({ field, fieldState: { error } }) => (
                <FormControl
                  label="Secret Name"
                  isError={Boolean(error)}
                  errorText={error?.message}
                >
                  <Input {...field} placeholder="dynamic-secret" />
                </FormControl>
              )}
            />
          </div>
          <div className="w-32">
            <Controller
              control={control}
              name="defaultTTL"
              defaultValue="1h"
              render={({ field, fieldState: { error } }) => (
                <FormControl
                  label={<TtlFormLabel label="Default TTL" />}
                  isError={Boolean(error?.message)}
                  errorText={error?.message}
                >
                  <Input {...field} />
                </FormControl>
              )}
            />
          </div>
          <div className="w-32">
            <Controller
              control={control}
              name="maxTTL"
              defaultValue="24h"
              render={({ field, fieldState: { error } }) => (
                <FormControl
                  label={<TtlFormLabel label="Max TTL" />}
                  isError={Boolean(error?.message)}
                  errorText={error?.message}
                >
                  <Input {...field} />
                </FormControl>
              )}
            />
          </div>
        </div>
        <div>
          <div className="mb-4 mt-4 border-b border-mineshaft-500 pb-2 pl-1 font-medium text-mineshaft-200">
            Configuration
            <a
              href="https://infisical.com/docs/documentation/platform/dynamic-secrets/kubernetes"
              target="_blank"
              rel="noopener noreferrer"
            >
              <div className="mb-1 ml-2 inline-block cursor-default rounded-md bg-yellow/20 px-1.5 pb-[0.03rem] pt-[0.04rem] text-sm text-yellow opacity-80 hover:opacity-100">
                <FontAwesomeIcon icon={faBookOpen} className="mr-1.5" />
                Docs
                <FontAwesomeIcon
                  icon={faArrowUpRightFromSquare}
                  className="mb-[0.07rem] ml-1.5 text-xxs"
                />
              </div>
            </a>
          </div>
          <div className="flex flex-col">
            <div className="flex items-center space-x-2">
              <div className="flex-grow">
                <div>
                  <OrgPermissionCan
                    I={OrgGatewayPermissionActions.AttachGateways}
                    a={OrgPermissionSubjects.Gateway}
                  >
                    {(isAllowed) => (
                      <Controller
                        control={control}
                        name="provider.gatewayId"
                        defaultValue=""
                        render={({ field: { value, onChange }, fieldState: { error } }) => (
                          <FormControl
                            isError={Boolean(error?.message)}
                            errorText={error?.message}
                            label="Gateway"
                          >
                            <Tooltip
                              isDisabled={isAllowed}
                              content="Restricted access. You don't have permission to attach gateways to resources."
                            >
                              <div>
                                <Select
                                  isDisabled={!isAllowed}
                                  value={value}
                                  onValueChange={onChange}
                                  className="w-full border border-mineshaft-500"
                                  dropdownContainerClassName="max-w-none"
                                  isLoading={isGatewaysLoading}
                                  placeholder="Default: Internet Gateway"
                                  position="popper"
                                >
                                  <SelectItem
                                    value={null as unknown as string}
                                    onClick={() => onChange(undefined)}
                                  >
                                    Internet Gateway
                                  </SelectItem>
                                  {gateways?.map((el) => (
                                    <SelectItem value={el.id} key={el.id}>
                                      {el.name}
                                    </SelectItem>
                                  ))}
                                </Select>
                              </div>
                            </Tooltip>
                          </FormControl>
                        )}
                      />
                    )}
                  </OrgPermissionCan>
                </div>
                <Controller
                  control={control}
                  name="provider.authMethod"
                  defaultValue={AuthMethod.Api}
                  render={({ field, fieldState: { error } }) => (
                    <FormControl
                      label="Auth Method"
                      isError={Boolean(error?.message)}
                      errorText={error?.message}
                      className="w-full"
                      tooltipText="Select the method of authentication. Token (API) uses a direct API token, while Gateway uses the service account of a Gateway deployed in a Kubernetes cluster to generate the service account token."
                    >
                      <Select
                        defaultValue={field.value}
                        {...field}
                        className="w-full"
                        onValueChange={(e) => field.onChange(e)}
                      >
                        <SelectItem value={AuthMethod.Api}>Token (API)</SelectItem>
                        <SelectItem value={AuthMethod.Gateway}>Gateway</SelectItem>
                      </Select>
                    </FormControl>
                  )}
                />
                {authMethod === AuthMethod.Api && (
                  <>
                    <Controller
                      control={control}
                      name="provider.url"
                      render={({ field, fieldState: { error } }) => (
                        <FormControl
                          label="Cluster URL"
                          isError={Boolean(error?.message)}
                          errorText={error?.message}
                        >
                          <Input {...field} />
                        </FormControl>
                      )}
                    />
                    <div className="mb-2 flex items-center">
                      <span className="mr-3 flex items-center text-sm text-mineshaft-400">
                        Enable SSL
                        <Tooltip
                          className="ml-1 max-w-md"
                          content={
                            <span>
                              If enabled, you can optionally provide a custom CA certificate. Leave
                              blank to use the system/public CA.
                            </span>
                          }
                        >
                          <FontAwesomeIcon icon={faQuestionCircle} size="sm" className="ml-1" />
                        </Tooltip>
                      </span>
                      <Controller
                        name="provider.sslEnabled"
                        control={control}
                        render={({ field: { value, onChange } }) => (
                          <Switch
                            className="bg-mineshaft-400/50 shadow-inner data-[state=checked]:bg-green/80"
                            id="ssl-enabled"
                            thumbClassName="bg-mineshaft-800"
                            isChecked={value}
                            onCheckedChange={onChange}
                            aria-label="Enable SSL"
                          />
                        )}
                      />
                    </div>
                    <Controller
                      control={control}
                      name="provider.ca"
                      render={({ field, fieldState: { error } }) => (
                        <FormControl
                          label="CA"
                          isError={Boolean(error?.message)}
                          errorText={error?.message}
                          className={sslEnabled ? "" : "opacity-50"}
                        >
                          <TextArea
                            {...field}
                            placeholder="-----BEGIN CERTIFICATE----- ..."
                            isDisabled={!sslEnabled}
                          />
                        </FormControl>
                      )}
                    />
                  </>
                )}
                {authMethod === AuthMethod.Api && (
                  <Controller
                    control={control}
                    name="provider.clusterToken"
                    render={({ field, fieldState: { error } }) => (
                      <FormControl
                        label="Cluster Token"
                        isError={Boolean(error?.message)}
                        errorText={error?.message}
                      >
                        <Input {...field} type="password" autoComplete="new-password" />
                      </FormControl>
                    )}
                  />
<<<<<<< HEAD
                </div>

                <Controller
                  control={control}
                  name="provider.ca"
                  render={({ field, fieldState: { error } }) => (
                    <FormControl
                      label="CA"
                      isError={Boolean(error?.message)}
                      errorText={error?.message}
                      className={sslEnabled ? "" : "opacity-50"}
                    >
                      <TextArea
                        {...field}
                        placeholder="-----BEGIN CERTIFICATE----- ..."
                        isDisabled={!sslEnabled}
                      />
                    </FormControl>
                  )}
                />
                <Controller
                  control={control}
                  name="provider.authMethod"
                  defaultValue={AuthMethod.Api}
                  render={({ field, fieldState: { error } }) => (
                    <FormControl
                      label="Auth Method"
                      isError={Boolean(error?.message)}
                      errorText={error?.message}
                      className="w-full"
                      tooltipText="Select the method of authentication. Token (API) uses a direct API token, while Gateway uses the service account of a Gateway deployed in a Kubernetes cluster to generate the service account token."
                    >
                      <Select
                        defaultValue={field.value}
                        {...field}
                        className="w-full"
                        onValueChange={(e) => field.onChange(e)}
                      >
                        <SelectItem value={AuthMethod.Api}>Token (API)</SelectItem>
                        <SelectItem value={AuthMethod.Gateway}>Gateway</SelectItem>
                      </Select>
                    </FormControl>
                  )}
                />
                {authMethod === AuthMethod.Api && (
                  <Controller
                    control={control}
                    name="provider.clusterToken"
                    render={({ field, fieldState: { error } }) => (
                      <FormControl
                        label="Cluster Token"
                        isError={Boolean(error?.message)}
                        errorText={error?.message}
                      >
                        <Input {...field} type="password" autoComplete="new-password" />
                      </FormControl>
                    )}
                  />
=======
>>>>>>> dbf7ecc9
                )}
                <Controller
                  control={control}
                  name="provider.credentialType"
                  render={({ field, fieldState: { error } }) => (
                    <FormControl
                      label="Credential Type"
                      isError={Boolean(error?.message)}
                      errorText={error?.message}
                      className="w-full"
                      tooltipText="Choose 'Static' to generate service account tokens for a predefined service account. Choose 'Dynamic' to create a temporary service account, assign it to a defined role/cluster-role, and generate the service account token. Only 'Dynamic' supports role assignment."
                    >
                      <Select
                        defaultValue={field.value}
                        {...field}
                        className="w-full"
                        onValueChange={(e) => field.onChange(e)}
                      >
                        {credentialTypes.map((ct) => (
                          <SelectItem value={ct.value} key={`credential-type-${ct.value}`}>
                            {ct.label}
                          </SelectItem>
                        ))}
                      </Select>
                    </FormControl>
                  )}
                />
                <div className="flex items-center space-x-2">
                  {credentialType === KubernetesDynamicSecretCredentialType.Static && (
                    <div className="flex-1">
                      <Controller
                        control={control}
                        name="provider.serviceAccountName"
                        render={({ field, fieldState: { error } }) => (
                          <FormControl
                            label="Service Account Name"
                            isError={Boolean(error?.message)}
                            errorText={error?.message}
                          >
                            <Input {...field} autoComplete="new-password" />
                          </FormControl>
                        )}
                      />
                    </div>
                  )}
                  {credentialType === KubernetesDynamicSecretCredentialType.Dynamic && (
                    <div className="flex-1">
                      <Controller
                        control={control}
                        name="usernameTemplate"
                        defaultValue="{{randomUsername}}"
                        render={({ field, fieldState: { error } }) => (
                          <FormControl
                            label="Username Template"
                            isError={Boolean(error?.message)}
                            errorText={error?.message}
                          >
                            <Input
                              {...field}
                              value={field.value || undefined}
                              className="border-mineshaft-600 bg-mineshaft-900 text-sm"
                            />
                          </FormControl>
                        )}
                      />
                    </div>
                  )}
                  <div className="flex-1">
                    <Controller
                      control={control}
                      name="provider.namespace"
                      render={({ field, fieldState: { error } }) => (
                        <FormControl
                          label={
                            credentialType === KubernetesDynamicSecretCredentialType.Static
                              ? "Namespace"
                              : "Allowed Namespace(s)"
                          }
                          isError={Boolean(error?.message)}
                          errorText={error?.message}
                        >
                          <Input {...field} />
                        </FormControl>
                      )}
                    />
                  </div>
                </div>
                {credentialType === KubernetesDynamicSecretCredentialType.Dynamic && (
                  <div className="flex items-center space-x-2">
                    <div className="flex-1">
                      <Controller
                        control={control}
                        name="provider.roleType"
                        defaultValue={RoleType.ClusterRole}
                        render={({ field, fieldState: { error } }) => (
                          <FormControl
                            label="Role Type"
                            isError={Boolean(error?.message)}
                            errorText={error?.message}
                          >
                            <Select
                              defaultValue={field.value}
                              {...field}
                              className="w-full"
                              onValueChange={(e) => field.onChange(e)}
                            >
                              <SelectItem
                                value={RoleType.ClusterRole}
                                key={`role-type-${RoleType.ClusterRole}`}
                              >
                                Cluster Role
                              </SelectItem>
                              <SelectItem value={RoleType.Role} key={`role-type-${RoleType.Role}`}>
                                Role
                              </SelectItem>
                            </Select>
                          </FormControl>
                        )}
                      />
                    </div>
                    <div className="flex-1">
                      <Controller
                        control={control}
                        name="provider.role"
                        render={({ field, fieldState: { error } }) => (
                          <FormControl
                            label="Role"
                            isError={Boolean(error?.message)}
                            errorText={error?.message}
                          >
                            <Input {...field} />
                          </FormControl>
                        )}
                      />
                    </div>
                  </div>
                )}
                <div className="mt-2 w-1/2">
                  <Controller
                    control={control}
                    name="provider.audiences"
                    render={({ fieldState: { error } }) => (
                      <FormControl
                        label="Audiences"
                        isError={Boolean(error?.message)}
                        errorText={error?.message}
                      >
                        <div className="space-y-2">
                          {fields.map((field, index) => (
                            <div key={field.id} className="flex items-center space-x-2">
                              <Input
                                {...control.register(`provider.audiences.${index}`)}
                                placeholder="Enter audience"
                                className="flex-grow"
                              />
                              <IconButton
                                onClick={() => remove(index)}
                                variant="outline_bg"
                                ariaLabel="Remove audience"
                              >
                                <FontAwesomeIcon icon={faTrash} />
                              </IconButton>
                            </div>
                          ))}
                          <Button variant="outline_bg" onClick={() => append("")} type="button">
                            Add Audience
                          </Button>
                        </div>
                      </FormControl>
                    )}
                  />
                </div>
                {!isSingleEnvironmentMode && (
                  <Controller
                    control={control}
                    name="environment"
                    render={({ field: { value, onChange }, fieldState: { error } }) => (
                      <FormControl
                        label="Environment"
                        isError={Boolean(error)}
                        errorText={error?.message}
                      >
                        <FilterableSelect
                          options={environments}
                          value={value}
                          onChange={onChange}
                          placeholder="Select the environment to create secret in..."
                          getOptionLabel={(option) => option.name}
                          getOptionValue={(option) => option.slug}
                          menuPlacement="top"
                        />
                      </FormControl>
                    )}
                  />
                )}
              </div>
            </div>
          </div>
        </div>
      </div>
      <div className="mt-4 flex items-center space-x-4">
        <Button type="submit" isLoading={isSubmitting}>
          Submit
        </Button>
        <Button variant="outline_bg" onClick={onCancel}>
          Cancel
        </Button>
      </div>
    </form>
  );
};<|MERGE_RESOLUTION|>--- conflicted
+++ resolved
@@ -61,19 +61,12 @@
   .object({
     provider: z.discriminatedUnion("credentialType", [
       z.object({
-<<<<<<< HEAD
-        url: z.string().url().trim().min(1),
-=======
         url: z.string().trim().optional(),
->>>>>>> dbf7ecc9
         clusterToken: z.string().trim().optional(),
         ca: z.string().optional(),
         sslEnabled: z.boolean().default(false),
         credentialType: z.literal(KubernetesDynamicSecretCredentialType.Static),
         serviceAccountName: z.string().trim().min(1),
-<<<<<<< HEAD
-        namespace: z.string().trim().min(1),
-=======
         namespace: z
           .string()
           .trim()
@@ -82,24 +75,16 @@
             (val) => !val.includes(","),
             "Namespace must be a single value, not a comma-separated list"
           ),
->>>>>>> dbf7ecc9
         gatewayId: z.string().optional(),
         audiences: z.array(z.string().trim().min(1)),
         authMethod: z.nativeEnum(AuthMethod).default(AuthMethod.Api)
       }),
       z.object({
-<<<<<<< HEAD
-        url: z.string().url().trim().min(1),
-=======
         url: z.string().trim().optional(),
->>>>>>> dbf7ecc9
         clusterToken: z.string().trim().optional(),
         ca: z.string().optional(),
         sslEnabled: z.boolean().default(false),
         credentialType: z.literal(KubernetesDynamicSecretCredentialType.Dynamic),
-<<<<<<< HEAD
-        namespace: z.string().trim().min(1),
-=======
         namespace: z
           .string()
           .trim()
@@ -108,7 +93,6 @@
             const namespaces = val.split(",").map((ns) => ns.trim());
             return namespaces.length > 0 && namespaces.every((ns) => ns.length > 0);
           }, "Must be a valid comma-separated list of namespace values"),
->>>>>>> dbf7ecc9
         gatewayId: z.string().optional(),
         audiences: z.array(z.string().trim().min(1)),
         roleType: z.nativeEnum(RoleType),
@@ -146,14 +130,6 @@
         message: "When auth method is set to Gateway, a gateway must be selected"
       });
     }
-<<<<<<< HEAD
-    if (data.provider.authMethod === AuthMethod.Api && !data.provider.clusterToken) {
-      ctx.addIssue({
-        path: ["provider.clusterToken"],
-        code: z.ZodIssueCode.custom,
-        message: "When auth method is set to Token, a cluster token must be provided"
-      });
-=======
     if (data.provider.authMethod === AuthMethod.Api) {
       if (!data.provider.clusterToken) {
         ctx.addIssue({
@@ -169,7 +145,6 @@
           message: "When auth method is set to Token, a cluster URL must be provided"
         });
       }
->>>>>>> dbf7ecc9
     }
   });
 
@@ -490,67 +465,6 @@
                       </FormControl>
                     )}
                   />
-<<<<<<< HEAD
-                </div>
-
-                <Controller
-                  control={control}
-                  name="provider.ca"
-                  render={({ field, fieldState: { error } }) => (
-                    <FormControl
-                      label="CA"
-                      isError={Boolean(error?.message)}
-                      errorText={error?.message}
-                      className={sslEnabled ? "" : "opacity-50"}
-                    >
-                      <TextArea
-                        {...field}
-                        placeholder="-----BEGIN CERTIFICATE----- ..."
-                        isDisabled={!sslEnabled}
-                      />
-                    </FormControl>
-                  )}
-                />
-                <Controller
-                  control={control}
-                  name="provider.authMethod"
-                  defaultValue={AuthMethod.Api}
-                  render={({ field, fieldState: { error } }) => (
-                    <FormControl
-                      label="Auth Method"
-                      isError={Boolean(error?.message)}
-                      errorText={error?.message}
-                      className="w-full"
-                      tooltipText="Select the method of authentication. Token (API) uses a direct API token, while Gateway uses the service account of a Gateway deployed in a Kubernetes cluster to generate the service account token."
-                    >
-                      <Select
-                        defaultValue={field.value}
-                        {...field}
-                        className="w-full"
-                        onValueChange={(e) => field.onChange(e)}
-                      >
-                        <SelectItem value={AuthMethod.Api}>Token (API)</SelectItem>
-                        <SelectItem value={AuthMethod.Gateway}>Gateway</SelectItem>
-                      </Select>
-                    </FormControl>
-                  )}
-                />
-                {authMethod === AuthMethod.Api && (
-                  <Controller
-                    control={control}
-                    name="provider.clusterToken"
-                    render={({ field, fieldState: { error } }) => (
-                      <FormControl
-                        label="Cluster Token"
-                        isError={Boolean(error?.message)}
-                        errorText={error?.message}
-                      >
-                        <Input {...field} type="password" autoComplete="new-password" />
-                      </FormControl>
-                    )}
-                  />
-=======
->>>>>>> dbf7ecc9
                 )}
                 <Controller
                   control={control}
