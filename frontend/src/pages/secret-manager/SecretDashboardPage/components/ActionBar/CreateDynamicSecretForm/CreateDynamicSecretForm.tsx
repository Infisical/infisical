--- conflicted
+++ resolved
@@ -25,11 +25,8 @@
 import { AzureEntraIdInputForm } from "./AzureEntraIdInputForm";
 import { CassandraInputForm } from "./CassandraInputForm";
 import { ElasticSearchInputForm } from "./ElasticSearchInputForm";
-<<<<<<< HEAD
 import { GcpIamInputForm } from "./GcpIamInputForm";
-=======
 import { KubernetesInputForm } from "./KubernetesInputForm";
->>>>>>> d1faed56
 import { LdapInputForm } from "./LdapInputForm";
 import { MongoAtlasInputForm } from "./MongoAtlasInputForm";
 import { MongoDBDatabaseInputForm } from "./MongoDBInputForm";
@@ -133,20 +130,19 @@
     title: "TOTP"
   },
   {
-<<<<<<< HEAD
+    icon: <FontAwesomeIcon icon={faDatabase} size="lg" />,
+    provider: DynamicSecretProviders.Vertica,
+    title: "Vertica"
+  },
+  {
+    icon: <SiKubernetes size="1.5rem" />,
+    provider: DynamicSecretProviders.Kubernetes,
+    title: "Kubernetes"
+  },
+  {
     icon: <FontAwesomeIcon icon={faGoogle} size="lg" />,
     provider: DynamicSecretProviders.GcpIam,
     title: "GCP IAM"
-=======
-    icon: <FontAwesomeIcon icon={faDatabase} size="lg" />,
-    provider: DynamicSecretProviders.Vertica,
-    title: "Vertica"
-  },
-  {
-    icon: <SiKubernetes size="1.5rem" />,
-    provider: DynamicSecretProviders.Kubernetes,
-    title: "Kubernetes"
->>>>>>> d1faed56
   }
 ];
 
@@ -495,47 +491,54 @@
                 />
               </motion.div>
             )}
-<<<<<<< HEAD
-
+          {wizardStep === WizardSteps.ProviderInputs &&
+            selectedProvider === DynamicSecretProviders.Kubernetes && (
+              <motion.div
+                key="dynamic-kubernetes-step"
+                transition={{ duration: 0.1 }}
+                initial={{ opacity: 0, translateX: 30 }}
+                animate={{ opacity: 1, translateX: 0 }}
+                exit={{ opacity: 0, translateX: -30 }}
+              >
+                <KubernetesInputForm
+                  onCompleted={handleFormReset}
+                  onCancel={handleFormReset}
+                  projectSlug={projectSlug}
+                  secretPath={secretPath}
+                  environments={environments}
+                  isSingleEnvironmentMode={isSingleEnvironmentMode}
+                />
+              </motion.div>
+            )}
+          {wizardStep === WizardSteps.ProviderInputs &&
+            selectedProvider === DynamicSecretProviders.Vertica && (
+              <motion.div
+                key="dynamic-vertica-step"
+                transition={{ duration: 0.1 }}
+                initial={{ opacity: 0, translateX: 30 }}
+                animate={{ opacity: 1, translateX: 0 }}
+                exit={{ opacity: 0, translateX: -30 }}
+              >
+                <VerticaInputForm
+                  onCompleted={handleFormReset}
+                  onCancel={handleFormReset}
+                  projectSlug={projectSlug}
+                  secretPath={secretPath}
+                  environments={environments}
+                  isSingleEnvironmentMode={isSingleEnvironmentMode}
+                />
+              </motion.div>
+            )}
           {wizardStep === WizardSteps.ProviderInputs &&
             selectedProvider === DynamicSecretProviders.GcpIam && (
               <motion.div
                 key="dynamic-gcp-iam-step"
-=======
-          {wizardStep === WizardSteps.ProviderInputs &&
-            selectedProvider === DynamicSecretProviders.Kubernetes && (
-              <motion.div
-                key="dynamic-kubernetes-step"
->>>>>>> d1faed56
-                transition={{ duration: 0.1 }}
-                initial={{ opacity: 0, translateX: 30 }}
-                animate={{ opacity: 1, translateX: 0 }}
-                exit={{ opacity: 0, translateX: -30 }}
-              >
-<<<<<<< HEAD
+                transition={{ duration: 0.1 }}
+                initial={{ opacity: 0, translateX: 30 }}
+                animate={{ opacity: 1, translateX: 0 }}
+                exit={{ opacity: 0, translateX: -30 }}
+              >
                 <GcpIamInputForm
-=======
-                <KubernetesInputForm
-                  onCompleted={handleFormReset}
-                  onCancel={handleFormReset}
-                  projectSlug={projectSlug}
-                  secretPath={secretPath}
-                  environments={environments}
-                  isSingleEnvironmentMode={isSingleEnvironmentMode}
-                />
-              </motion.div>
-            )}
-          {wizardStep === WizardSteps.ProviderInputs &&
-            selectedProvider === DynamicSecretProviders.Vertica && (
-              <motion.div
-                key="dynamic-vertica-step"
-                transition={{ duration: 0.1 }}
-                initial={{ opacity: 0, translateX: 30 }}
-                animate={{ opacity: 1, translateX: 0 }}
-                exit={{ opacity: 0, translateX: -30 }}
-              >
-                <VerticaInputForm
->>>>>>> d1faed56
                   onCompleted={handleFormReset}
                   onCancel={handleFormReset}
                   projectSlug={projectSlug}
