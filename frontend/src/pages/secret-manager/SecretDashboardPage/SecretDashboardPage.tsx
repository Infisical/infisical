/* eslint-disable no-case-declarations */
import { useCallback, useEffect, useMemo, useState } from "react";
import { Helmet } from "react-helmet";
import { useTranslation } from "react-i18next";
import { subject } from "@casl/ability";
import { faArrowDown, faArrowUp, faInfoCircle } from "@fortawesome/free-solid-svg-icons";
import { FontAwesomeIcon } from "@fortawesome/react-fontawesome";
import { useNavigate, useParams, useSearch } from "@tanstack/react-router";
import { twMerge } from "tailwind-merge";

import { createNotification } from "@app/components/notifications";
import { PermissionDeniedBanner } from "@app/components/permissions";
import {
  Button,
  Checkbox,
  ContentLoader,
  Modal,
  ModalContent,
  PageHeader,
  Pagination,
  Tooltip
} from "@app/components/v2";
import { ROUTE_PATHS } from "@app/const/routes";
import {
  ProjectPermissionActions,
  ProjectPermissionDynamicSecretActions,
  ProjectPermissionSub,
  useProjectPermission,
  useWorkspace
} from "@app/context";
import {
  ProjectPermissionSecretActions,
  ProjectPermissionSecretRotationActions
} from "@app/context/ProjectPermissionContext/types";
import {
  getUserTablePreference,
  PreferenceKey,
  setUserTablePreference
} from "@app/helpers/userTablePreferences";
import { useDebounce, usePagination, usePopUp, useResetPageHelper } from "@app/hooks";
import {
  useGetImportedSecretsSingleEnv,
  useGetSecretApprovalPolicyOfABoard,
  useGetWorkspaceSnapshotList,
  useGetWsSnapshotCount,
  useGetWsTags
} from "@app/hooks/api";
import { useGetProjectSecretsDetails } from "@app/hooks/api/dashboard";
import { DashboardSecretsOrderBy } from "@app/hooks/api/dashboard/types";
import { useGetFolderCommitsCount } from "@app/hooks/api/folderCommits";
import { OrderByDirection } from "@app/hooks/api/generic/types";
<<<<<<< HEAD
import { PendingAction } from "@app/hooks/api/secretFolders/types";
import { useCreateCommit } from "@app/hooks/api/secrets/mutations";
import { SecretV3RawSanitized } from "@app/hooks/api/types";
=======
import { usePathAccessPolicies } from "@app/hooks/usePathAccessPolicies";
>>>>>>> e4a28ab0
import { hasSecretReadValueOrDescribePermission } from "@app/lib/fn/permission";
import { RequestAccessModal } from "@app/pages/secret-manager/SecretApprovalsPage/components/AccessApprovalRequest/components/RequestAccessModal";
import { SecretRotationListView } from "@app/pages/secret-manager/SecretDashboardPage/components/SecretRotationListView";

import { SecretTableResourceCount } from "../OverviewPage/components/SecretTableResourceCount";
import { SecretV2MigrationSection } from "../OverviewPage/components/SecretV2MigrationSection";
import { ActionBar } from "./components/ActionBar";
import { CommitForm } from "./components/CommitForm";
import { CreateSecretForm } from "./components/CreateSecretForm";
import { DynamicSecretListView } from "./components/DynamicSecretListView";
import { FolderListView } from "./components/FolderListView";
import { PitDrawer } from "./components/PitDrawer";
import { SecretDropzone } from "./components/SecretDropzone";
import { SecretImportListView } from "./components/SecretImportListView";
import { SecretListView, SecretNoAccessListView } from "./components/SecretListView";
import { SnapshotView } from "./components/SnapshotView";
import {
  PendingChanges,
  PopUpNames,
  StoreProvider,
  useBatchMode,
  useBatchModeActions,
  usePopUpAction,
  usePopUpState,
  useSelectedSecretActions,
  useSelectedSecrets
} from "./SecretMainPage.store";
import { Filter, RowType } from "./SecretMainPage.types";

const LOADER_TEXT = [
  "Retrieving your encrypted secrets...",
  "Fetching folders...",
  "Getting secret import links..."
];

const Page = () => {
  const { currentWorkspace } = useWorkspace();
  const navigate = useNavigate({
    from: ROUTE_PATHS.SecretManager.SecretDashboardPage.path
  });
  const routerQueryParams = useSearch({
    from: ROUTE_PATHS.SecretManager.SecretDashboardPage.id
  });
  const environment = useParams({
    from: ROUTE_PATHS.SecretManager.SecretDashboardPage.id,
    select: (el) => el.envSlug
  });

  const { permission } = useProjectPermission();
  const { mutateAsync: createCommit } = useCreateCommit();

  const [isVisible, setIsVisible] = useState(false);
  const { isBatchMode, pendingChanges } = useBatchMode();
  const { loadPendingChanges, setExistingKeys } = useBatchModeActions();

  const {
    offset,
    limit,
    orderDirection,
    setOrderDirection,
    setPage,
    perPage,
    page,
    setPerPage,
    orderBy
  } = usePagination<DashboardSecretsOrderBy>(DashboardSecretsOrderBy.Name, {
    initPerPage: getUserTablePreference("secretDashboardTable", PreferenceKey.PerPage, 100)
  });

  const handlePerPageChange = (newPerPage: number) => {
    setPerPage(newPerPage);
    setUserTablePreference("secretDashboardTable", PreferenceKey.PerPage, newPerPage);
  };

  const [snapshotId, setSnapshotId] = useState<string | null>(null);
  const isRollbackMode = Boolean(snapshotId);
  const { popUp, handlePopUpClose, handlePopUpToggle, handlePopUpOpen } = usePopUp([
    "snapshots",
    "requestAccess"
  ] as const);

  // env slug
  const workspaceId = currentWorkspace?.id || "";
  const projectSlug = currentWorkspace?.slug || "";
  const secretPath = (routerQueryParams.secretPath as string) || "/";

  useEffect(() => {
    if (isBatchMode && workspaceId && environment && secretPath) {
      loadPendingChanges({ workspaceId, environment, secretPath });
    }
  }, [isBatchMode, workspaceId, environment, secretPath, loadPendingChanges]);

  const canReadSecret = hasSecretReadValueOrDescribePermission(
    permission,
    ProjectPermissionSecretActions.DescribeSecret,
    {
      environment,
      secretPath,
      secretName: "*",
      secretTags: ["*"]
    }
  );

  const canEditSecrets = permission.can(
    ProjectPermissionSecretActions.Edit,
    subject(ProjectPermissionSub.Secrets, {
      environment,
      secretPath,
      secretName: "*",
      secretTags: ["*"]
    })
  );

  const canDeleteSecrets = permission.can(
    ProjectPermissionSecretActions.Delete,
    subject(ProjectPermissionSub.Secrets, {
      environment,
      secretPath,
      secretName: "*",
      secretTags: ["*"]
    })
  );

  const canReadSecretValue = hasSecretReadValueOrDescribePermission(
    permission,
    ProjectPermissionSecretActions.ReadValue,
    {
      environment,
      secretPath,
      secretName: "*",
      secretTags: ["*"]
    }
  );

  const canReadSecretImports = permission.can(
    ProjectPermissionActions.Read,
    subject(ProjectPermissionSub.SecretImports, { environment, secretPath })
  );

  const canReadDynamicSecret = permission.can(
    ProjectPermissionDynamicSecretActions.ReadRootCredential,
    subject(ProjectPermissionSub.DynamicSecrets, { environment, secretPath, metadata: ["*"] })
  );

  const canReadSecretRotations = permission.can(
    ProjectPermissionSecretRotationActions.Read,
    subject(ProjectPermissionSub.SecretRotation, { environment, secretPath })
  );

  const canDoReadRollback = permission.can(
    ProjectPermissionActions.Read,
    ProjectPermissionSub.SecretRollback
  );

  const defaultFilterState = {
    tags: {},
    searchFilter: (routerQueryParams.search as string) || "",
    // these should always be on by default for the UI, they will be disabled for the query below based off permissions
    include: {
      [RowType.Folder]: true,
      [RowType.Import]: true,
      [RowType.DynamicSecret]: true,
      [RowType.Secret]: true,
      [RowType.SecretRotation]: true
    }
  };

  const [filter, setFilter] = useState<Filter>(defaultFilterState);
  const [debouncedSearchFilter, setDebouncedSearchFilter] = useDebounce(filter.searchFilter);
  const [filterHistory, setFilterHistory] = useState<Map<string, Filter>>(new Map());

  const createSecretPopUp = usePopUpState(PopUpNames.CreateSecretForm);
  const { togglePopUp } = usePopUpAction();

  useEffect(() => {
    if (!currentWorkspace?.environments.find((env) => env.slug === environment)) {
      createNotification({
        text: "No environment found with given slug",
        type: "error"
      });
      navigate({
        to: "/projects/$projectId/secret-manager/overview",
        params: {
          projectId: workspaceId
        }
      });
    }
  }, [currentWorkspace, environment]);

  const {
    data,
    isPending: isDetailsLoading,
    isFetching: isDetailsFetching
  } = useGetProjectSecretsDetails({
    environment,
    projectId: workspaceId,
    secretPath,
    offset,
    limit,
    orderBy,
    search: debouncedSearchFilter,
    orderDirection,
    includeImports: canReadSecretImports && filter.include.import,
    includeFolders: filter.include.folder,
    viewSecretValue: canReadSecretValue,
    includeDynamicSecrets: canReadDynamicSecret && filter.include.dynamic,
    includeSecrets: canReadSecret && filter.include.secret,
    includeSecretRotations: canReadSecretRotations && filter.include.rotation,
    tags: filter.tags
  });

  const {
    imports,
    folders,
    dynamicSecrets,
    secretRotations,
    secrets,
    totalImportCount = 0,
    totalFolderCount = 0,
    totalDynamicSecretCount = 0,
    totalSecretCount = 0,
    totalCount = 0,
    importedBy,
    usedBySecretSyncs,
    totalSecretRotationCount = 0
  } = data ?? {};

  useResetPageHelper({
    totalCount,
    offset,
    setPage
  });

  // fetch imported secrets to show user the overriden ones
  const { data: importedSecrets } = useGetImportedSecretsSingleEnv({
    projectId: workspaceId,
    environment,
    path: secretPath,
    options: {
      enabled: canReadSecret
    }
  });

  // fetch tags
  const { data: tags } = useGetWsTags(
    permission.can(ProjectPermissionActions.Read, ProjectPermissionSub.Tags) ? workspaceId : ""
  );

  const { pathPolicies, hasPathPolicies } = usePathAccessPolicies({ secretPath, environment });

  const { data: boardPolicy } = useGetSecretApprovalPolicyOfABoard({
    workspaceId,
    environment,
    secretPath
  });
  const isProtectedBranch = Boolean(boardPolicy);

  const handleCreateCommit = async (changes: PendingChanges, message: string) => {
    try {
      await createCommit({
        workspaceId,
        environment,
        secretPath,
        pendingChanges: changes,
        message
      });
      createNotification({
        text: isProtectedBranch
          ? "Requested changes have been sent for review"
          : "Changes committed successfully",
        type: "success"
      });
    } catch (error) {
      createNotification({
        text: "Failed to commit changes",
        type: "error"
      });
      console.error(error);
    }
  };

  const {
    data: snapshotList,
    isFetchingNextPage: isFetchingNextSnapshotList,
    fetchNextPage: fetchNextSnapshotList,
    hasNextPage: hasNextSnapshotListPage
  } = useGetWorkspaceSnapshotList({
    workspaceId,
    directory: secretPath,
    environment,
    isPaused: !popUp.snapshots.isOpen || !canDoReadRollback,
    limit: 10
  });

  const {
    data: { count: folderCommitsCount, folderId } = { count: 0, folderId: "" },
    isPending: isFolderCommitsCountLoading,
    isFetching: isFolderCommitsCountFetching
  } = useGetFolderCommitsCount({
    directory: secretPath,
    workspaceId,
    environment,
    isPaused: !canDoReadRollback
  });

  const {
    data: snapshotCount,
    isPending: isSnapshotCountLoading,
    isFetching: isSnapshotCountFetching
  } = useGetWsSnapshotCount({
    workspaceId,
    environment,
    directory: secretPath,
    isPaused: !canDoReadRollback
  });

  const isPITEnabled = !currentWorkspace?.showSnapshotsLegacy;

  const changesCount = useMemo(() => {
    return isPITEnabled ? folderCommitsCount : snapshotCount;
  }, [folderCommitsCount, snapshotCount]);

  const isChangesCountPending = useMemo(() => {
    return isPITEnabled ? isFolderCommitsCountLoading || isSnapshotCountLoading : false;
  }, [isFolderCommitsCountLoading, isSnapshotCountLoading]);

  const isChangesCountFetching = useMemo(() => {
    return isPITEnabled ? isFolderCommitsCountFetching || isSnapshotCountFetching : false;
  }, [isFolderCommitsCountFetching, isSnapshotCountFetching]);

  const handleOnClickRollbackMode = () => {
    if (isPITEnabled) {
      navigate({
        to: "/projects/$projectId/secret-manager/commits/$environment/$folderId",
        params: {
          projectId: workspaceId,
          folderId,
          environment
        },
        search: (query) => ({
          ...query,
          secretPath
        })
      });
    } else {
      handlePopUpToggle("snapshots", true);
    }
  };

  const noAccessSecretCount = Math.max(
    (page * perPage > totalCount ? totalCount % perPage : perPage) -
      (imports?.length || 0) -
      (folders?.length || 0) -
      (secrets?.length || 0) -
      (dynamicSecrets?.length || 0) -
      (secretRotations?.length || 0),
    0
  );
  const isNotEmpty = Boolean(
    secrets?.length ||
      folders?.length ||
      imports?.length ||
      dynamicSecrets?.length ||
      secretRotations?.length ||
      noAccessSecretCount
  );

  useEffect(() => {
    if (data && isBatchMode) {
      const existingSecretKeys = [...(secrets?.map((s) => s.key) || [])];

      const existingFolderNames = folders?.map((f) => f.name) || [];

      setExistingKeys(existingSecretKeys, existingFolderNames);
    }
  }, [data, isBatchMode, setExistingKeys, secrets, importedSecrets, folders]);

  const handleSortToggle = () =>
    setOrderDirection((state) =>
      state === OrderByDirection.ASC ? OrderByDirection.DESC : OrderByDirection.ASC
    );

  const handleTagToggle = useCallback(
    (tagSlug: string) =>
      setFilter((state) => {
        const isTagPresent = Boolean(state.tags?.[tagSlug]);
        const newTagFilter = { ...state.tags };
        if (isTagPresent) delete newTagFilter[tagSlug];
        else newTagFilter[tagSlug] = true;
        return { ...state, tags: newTagFilter };
      }),
    []
  );

  const handleToggleRowType = useCallback(
    (rowType: RowType) =>
      setFilter((state) => {
        return {
          ...state,
          include: {
            ...state.include,
            [rowType]: !state.include[rowType]
          }
        };
      }),
    []
  );

  const handleSearchChange = useCallback(
    (searchFilter: string) => setFilter((state) => ({ ...state, searchFilter })),
    []
  );

  const handleToggleVisibility = useCallback(() => setIsVisible((state) => !state), []);

  // snapshot functions
  const handleSelectSnapshot = useCallback((snapId: string) => {
    setSnapshotId(snapId);
  }, []);

  const handleResetSnapshot = useCallback(() => {
    setSnapshotId(null);
    handlePopUpClose("snapshots");
  }, []);

  useEffect(() => {
    // restore filters for path if set
    const restore = filterHistory.get(secretPath);
    setFilter(restore ?? defaultFilterState);
    setDebouncedSearchFilter(restore?.searchFilter ?? "");
  }, [secretPath]);

  useEffect(() => {
    if (!routerQueryParams.search && !routerQueryParams.tags) return;

    const queryTags = routerQueryParams.tags
      ? (routerQueryParams.tags as string).split(",").filter((tag) => Boolean(tag.trim()))
      : [];
    const updatedTags: Record<string, boolean> = {};
    queryTags.forEach((tag) => {
      updatedTags[tag] = true;
    });

    setFilter((prev) => ({
      ...prev,
      ...defaultFilterState,
      searchFilter: (routerQueryParams.search as string) ?? "",
      tags: updatedTags
    }));
    setDebouncedSearchFilter(routerQueryParams.search as string);
    // this is a temp workaround until we fully transition state to query params,
    navigate({
      search: (state) => {
        const { search, tags: qTags, ...query } = state;
        return query;
      }
    });
  }, [routerQueryParams.search, routerQueryParams.tags]);

  const selectedSecrets = useSelectedSecrets();
  const selectedSecretActions = useSelectedSecretActions();

  const allRowsSelectedOnPage = useMemo(() => {
    if (!secrets?.length) return { isChecked: false, isIndeterminate: false };

    if (secrets?.every((secret) => selectedSecrets[secret.id]))
      return { isChecked: true, isIndeterminate: false };

    if (secrets?.some((secret) => selectedSecrets[secret.id]))
      return { isChecked: true, isIndeterminate: true };

    return { isChecked: false, isIndeterminate: false };
  }, [selectedSecrets, secrets]);

  const toggleSelectAllRows = () => {
    const newChecks = { ...selectedSecrets };

    secrets?.forEach((secret) => {
      if (allRowsSelectedOnPage.isChecked) {
        delete newChecks[secret.id];
      } else {
        newChecks[secret.id] = secret;
      }
    });

    selectedSecretActions.set(newChecks);
  };

  if (isDetailsLoading) {
    return <ContentLoader text={LOADER_TEXT} />;
  }

  const handleResetFilter = () => {
    // store for breadcrumb nav to restore previously used filters
    setFilterHistory((prev) => {
      const curr = new Map(prev);
      curr.set(secretPath, filter);
      return curr;
    });

    setFilter(defaultFilterState);
    setDebouncedSearchFilter("");
  };

<<<<<<< HEAD
  const getMergedSecretsWithPending = () => {
    if (!isBatchMode || pendingChanges.secrets.length === 0) {
      return secrets;
    }

    const mergedSecrets = [...(secrets || [])];

    pendingChanges.secrets.forEach((change) => {
      switch (change.type) {
        case PendingAction.Create:
          mergedSecrets.unshift({
            id: change.id,
            key: change.secretKey,
            value: change.secretValue,
            comment: change.secretComment || "",
            skipMultilineEncoding: change.skipMultilineEncoding || false,
            tags: change.tags || [],
            secretMetadata: change.secretMetadata || [],
            createdAt: new Date().toISOString(),
            updatedAt: new Date().toISOString(),
            version: 1,
            isPending: true,
            pendingAction: PendingAction.Create
          } as unknown as SecretV3RawSanitized);
          break;

        case PendingAction.Update:
          const updateIndex = mergedSecrets.findIndex((s) => s.key === change.secretKey);
          if (updateIndex >= 0) {
            mergedSecrets[updateIndex] = {
              ...mergedSecrets[updateIndex],
              key: change.newSecretName || change.secretKey,
              value:
                change.secretValue !== undefined
                  ? change.secretValue
                  : mergedSecrets[updateIndex].value,
              comment:
                change.secretComment !== undefined
                  ? change.secretComment
                  : mergedSecrets[updateIndex].comment,
              skipMultilineEncoding:
                change.skipMultilineEncoding !== undefined
                  ? change.skipMultilineEncoding
                  : mergedSecrets[updateIndex].skipMultilineEncoding,
              secretMetadata: change.secretMetadata || mergedSecrets[updateIndex].secretMetadata,
              isPending: true,
              pendingAction: PendingAction.Update,
              tags:
                change.tags?.map((tag) => ({
                  id: tag.id,
                  slug: tag.slug,
                  projectId: workspaceId,
                  createdAt: new Date().toISOString(),
                  updatedAt: new Date().toISOString(),
                  __v: 0
                })) || []
            };
          }
          break;

        case PendingAction.Delete:
          const deleteIndex = mergedSecrets.findIndex((s) => s.key === change.secretKey);
          if (deleteIndex >= 0) {
            mergedSecrets[deleteIndex] = {
              ...mergedSecrets[deleteIndex],
              isPending: true,
              pendingAction: PendingAction.Delete
            };
          }
          break;

        default:
          break;
      }
    });

    return mergedSecrets;
  };

  const getMergedFoldersWithPending = () => {
    if (!isBatchMode || pendingChanges.folders.length === 0) {
      return folders;
    }

    const mergedFolders = [...(folders || [])];

    pendingChanges.folders.forEach((change) => {
      switch (change.type) {
        case PendingAction.Create:
          mergedFolders.unshift({
            id: change.id,
            name: change.folderName,
            description: change.description,
            parentId: null,
            isPending: true,
            pendingAction: PendingAction.Create
          } as any);
          break;

        case PendingAction.Update:
          const updateIndex = mergedFolders.findIndex((f) => f.id === change.id);
          if (updateIndex >= 0) {
            mergedFolders[updateIndex] = {
              ...mergedFolders[updateIndex],
              name: change.folderName,
              description:
                change.description !== undefined
                  ? change.description
                  : mergedFolders[updateIndex].description,
              isPending: true,
              pendingAction: PendingAction.Update
            };
          }
          break;

        case PendingAction.Delete:
          const deleteIndex = mergedFolders.findIndex((f) => f.id === change.id);
          if (deleteIndex >= 0) {
            mergedFolders[deleteIndex] = {
              ...mergedFolders[deleteIndex],
              isPending: true,
              pendingAction: PendingAction.Delete
            };
          }
          break;

        default:
          break;
      }
    });

    return mergedFolders;
  };

  const mergedSecrets = getMergedSecretsWithPending();
  const mergedFolders = getMergedFoldersWithPending();
=======
>>>>>>> e4a28ab0
  return (
    <div className="container mx-auto flex max-w-7xl flex-col text-mineshaft-50 dark:[color-scheme:dark]">
      <PageHeader
        title={
          currentWorkspace.environments.find((env) => env.slug === environment)?.name ?? environment
        }
        description={
          <p className="text-md text-bunker-300">
            Inject your secrets using
            <a
              className="ml-1 text-mineshaft-300 underline decoration-primary-800 underline-offset-4 duration-200 hover:text-mineshaft-100 hover:decoration-primary-600"
              href="https://infisical.com/docs/cli/overview"
              target="_blank"
              rel="noopener noreferrer"
            >
              Infisical CLI
            </a>
            ,
            <a
              className="ml-1 text-mineshaft-300 underline decoration-primary-800 underline-offset-4 duration-200 hover:text-mineshaft-100 hover:decoration-primary-600"
              href="https://infisical.com/docs/documentation/getting-started/api"
              target="_blank"
              rel="noopener noreferrer"
            >
              Infisical API
            </a>
            ,
            <a
              className="ml-1 text-mineshaft-300 underline decoration-primary-800 underline-offset-4 duration-200 hover:text-mineshaft-100 hover:decoration-primary-600"
              href="https://infisical.com/docs/sdks/overview"
              target="_blank"
              rel="noopener noreferrer"
            >
              Infisical SDKs
            </a>
            , and
            <a
              className="ml-1 text-mineshaft-300 underline decoration-primary-800 underline-offset-4 duration-200 hover:text-mineshaft-100 hover:decoration-primary-600"
              href="https://infisical.com/docs/documentation/getting-started/introduction"
              target="_blank"
              rel="noopener noreferrer"
            >
              more
            </a>
            .
          </p>
        }
      />
      <SecretV2MigrationSection />
      {!isRollbackMode ? (
        <>
          <ActionBar
            environment={environment}
            workspaceId={workspaceId}
            projectSlug={projectSlug}
            secretPath={secretPath}
            isVisible={isVisible}
            isBatchMode={isBatchMode}
            filter={filter}
            tags={tags}
            onVisibilityToggle={handleToggleVisibility}
            onSearchChange={handleSearchChange}
            onToggleTagFilter={handleTagToggle}
            snapshotCount={changesCount || 0}
            isSnapshotCountLoading={isChangesCountPending && isChangesCountFetching}
            onToggleRowType={handleToggleRowType}
            onClickRollbackMode={handleOnClickRollbackMode}
            protectedBranchPolicyName={boardPolicy?.name}
            importedBy={importedBy}
            usedBySecretSyncs={usedBySecretSyncs}
            isPITEnabled={isPITEnabled}
            hasPathPolicies={hasPathPolicies}
            onRequestAccess={(params) => handlePopUpOpen("requestAccess", params)}
          />
          <div
            className={twMerge(
              "thin-scrollbar mt-3 overflow-y-auto overflow-x-hidden rounded-md bg-mineshaft-800 text-left text-sm text-bunker-300",
              isNotEmpty && "rounded-b-none"
            )}
          >
            <div className="flex flex-col" id="dashboard">
              {isNotEmpty && (
                <div
                  className={twMerge(
                    "sticky top-0 flex border-b border-mineshaft-600 bg-mineshaft-800 font-medium"
                  )}
                >
                  <Tooltip
                    className="max-w-[20rem] whitespace-nowrap"
                    content={
                      totalCount > 0
                        ? `${
                            !allRowsSelectedOnPage.isChecked ? "Select" : "Unselect"
                          } all secrets on page`
                        : ""
                    }
                  >
                    <div className="mr-[0.055rem] flex w-11 items-center justify-center pl-2.5">
                      <Checkbox
                        isDisabled={totalCount === 0}
                        id="checkbox-select-all-rows"
                        onClick={(e) => e.stopPropagation()}
                        isChecked={allRowsSelectedOnPage.isChecked}
                        isIndeterminate={allRowsSelectedOnPage.isIndeterminate}
                        onCheckedChange={toggleSelectAllRows}
                      />
                    </div>
                  </Tooltip>
                  <div
                    className="flex w-80 flex-shrink-0 items-center border-r border-mineshaft-600 py-2 pl-4"
                    role="button"
                    tabIndex={0}
                    onClick={handleSortToggle}
                    onKeyDown={(evt) => {
                      if (evt.key === "Enter") handleSortToggle();
                    }}
                  >
                    Key
                    <FontAwesomeIcon
                      icon={orderDirection === OrderByDirection.ASC ? faArrowDown : faArrowUp}
                      className="ml-2"
                    />
                  </div>
                  <div className="flex-grow px-4 py-2">Value</div>
                </div>
              )}
              {hasPathPolicies &&
                // eslint-disable-next-line no-nested-ternary
                (!canReadSecret ? (
                  <div
                    className={twMerge(
                      "flex border-l-2 border-l-primary bg-mineshaft-700 px-4 py-2",
                      isNotEmpty ? "border-b border-b-mineshaft-600" : ""
                    )}
                  >
                    <div className="flex items-center text-sm">
                      <FontAwesomeIcon
                        icon={faInfoCircle}
                        className="ml-[0.15rem] mr-[1.65rem] text-primary"
                      />
                      <span>You do not have permission to read secrets in this folder</span>
                    </div>
                    <Button
                      variant="outline_bg"
                      size="xs"
                      className="ml-auto"
                      onClick={() =>
                        handlePopUpOpen("requestAccess", [ProjectPermissionActions.Read])
                      }
                    >
                      Request Access
                    </Button>
                  </div>
                ) : !canEditSecrets || !canDeleteSecrets ? (
                  <div className="flex border-b border-l-2 border-b-mineshaft-600 border-l-primary bg-mineshaft-700 px-4 py-2">
                    <div className="flex items-center text-sm">
                      <FontAwesomeIcon
                        icon={faInfoCircle}
                        className="ml-[0.15rem] mr-[1.65rem] text-primary"
                      />
                      <span>
                        You do not have permission to {!canEditSecrets ? "edit" : ""}
                        {!canEditSecrets && !canDeleteSecrets ? " or " : ""}
                        {!canDeleteSecrets ? "delete" : ""} secrets in this folder
                      </span>
                    </div>
                    <Button
                      variant="outline_bg"
                      size="xs"
                      className="ml-auto"
                      onClick={() =>
                        handlePopUpOpen("requestAccess", [
                          ...(!canEditSecrets ? [ProjectPermissionActions.Edit] : []),
                          ...(!canDeleteSecrets ? [ProjectPermissionActions.Delete] : [])
                        ])
                      }
                    >
                      Request Access
                    </Button>
                  </div>
                ) : null)}

              {canReadSecretImports && Boolean(imports?.length) && (
                <SecretImportListView
                  searchTerm={debouncedSearchFilter}
                  secretImports={imports}
                  isFetching={isDetailsFetching}
                  environment={environment}
                  workspaceId={workspaceId}
                  secretPath={secretPath}
                  importedSecrets={importedSecrets}
                />
              )}
              {Boolean(mergedFolders?.length) && (
                <FolderListView
                  folders={mergedFolders}
                  environment={environment}
                  workspaceId={workspaceId}
                  secretPath={secretPath}
                  onNavigateToFolder={handleResetFilter}
                />
              )}
              {canReadDynamicSecret && Boolean(dynamicSecrets?.length) && (
                <DynamicSecretListView
                  environment={environment}
                  projectSlug={projectSlug}
                  secretPath={secretPath}
                  dynamicSecrets={dynamicSecrets}
                />
              )}
              {canReadSecretRotations && Boolean(secretRotations?.length) && (
                <SecretRotationListView secretRotations={secretRotations} />
              )}
              {canReadSecret && Boolean(mergedSecrets?.length) && (
                <SecretListView
                  secrets={mergedSecrets}
                  tags={tags}
                  isVisible={isVisible}
                  environment={environment}
                  workspaceId={workspaceId}
                  secretPath={secretPath}
                  isProtectedBranch={isProtectedBranch}
                  importedBy={importedBy}
                  usedBySecretSyncs={usedBySecretSyncs}
                />
              )}
              {(pendingChanges.secrets.length > 0 || pendingChanges.folders.length > 0) && (
                <CommitForm
                  onCommit={handleCreateCommit}
                  environment={environment}
                  workspaceId={workspaceId}
                  secretPath={secretPath}
                  isCommitting={false}
                />
              )}
              {noAccessSecretCount > 0 && <SecretNoAccessListView count={noAccessSecretCount} />}
              {!canReadSecret &&
                !canReadDynamicSecret &&
                !canReadSecretImports &&
                folders?.length === 0 && <PermissionDeniedBanner />}
            </div>
          </div>
          {!isDetailsLoading && totalCount > 0 && (
            <Pagination
              startAdornment={
                <SecretTableResourceCount
                  dynamicSecretCount={totalDynamicSecretCount}
                  importCount={totalImportCount}
                  secretCount={totalSecretCount}
                  folderCount={totalFolderCount}
                  secretRotationCount={totalSecretRotationCount}
                />
              }
              className="rounded-b-md border-t border-solid border-t-mineshaft-600"
              count={totalCount}
              page={page}
              perPage={perPage}
              onChangePage={(newPage) => setPage(newPage)}
              onChangePerPage={handlePerPageChange}
            />
          )}
          <Modal
            isOpen={createSecretPopUp.isOpen}
            onOpenChange={(state) => togglePopUp(PopUpNames.CreateSecretForm, state)}
          >
            <ModalContent
              title="Create Secret"
              subTitle="Add a secret to this particular environment and folder"
              bodyClassName="overflow-visible"
            >
              <CreateSecretForm
                environment={environment}
                workspaceId={workspaceId}
                secretPath={secretPath}
                autoCapitalize={currentWorkspace?.autoCapitalization}
                isProtectedBranch={isProtectedBranch}
                isBatchMode={isBatchMode}
              />
            </ModalContent>
          </Modal>
          {!!pathPolicies && (
            <RequestAccessModal
              policies={pathPolicies}
              isOpen={popUp.requestAccess.isOpen}
              onOpenChange={() => {
                handlePopUpClose("requestAccess");
              }}
              selectedActions={popUp.requestAccess.data}
              secretPath={pathPolicies?.[0]?.secretPath}
            />
          )}
          <SecretDropzone
            environment={environment}
            workspaceId={workspaceId}
            secretPath={secretPath}
            isSmaller={isNotEmpty}
            environments={currentWorkspace?.environments}
            isProtectedBranch={isProtectedBranch}
          />
          <PitDrawer
            secretSnaphots={snapshotList}
            snapshotId={snapshotId}
            isDrawerOpen={popUp.snapshots.isOpen}
            onOpenChange={(isOpen) => handlePopUpToggle("snapshots", isOpen)}
            hasNextPage={hasNextSnapshotListPage}
            fetchNextPage={fetchNextSnapshotList}
            onSelectSnapshot={handleSelectSnapshot}
            isFetchingNextPage={isFetchingNextSnapshotList}
          />
        </>
      ) : (
        <SnapshotView
          snapshotId={snapshotId || ""}
          environment={environment}
          workspaceId={workspaceId}
          secretPath={secretPath}
          secrets={secrets}
          folders={folders}
          snapshotCount={changesCount}
          onGoBack={handleResetSnapshot}
          onClickListSnapshot={() => handlePopUpToggle("snapshots", true)}
        />
      )}
    </div>
  );
};

export const SecretDashboardPage = () => {
  const { t } = useTranslation();

  return (
    <>
      <Helmet>
        <title>{t("common.head-title", { title: t("dashboard.title") })}</title>
        <link rel="icon" href="/infisical.ico" />
        <meta property="og:image" content="/images/message.png" />
        <meta property="og:title" content={String(t("dashboard.og-title"))} />
        <meta name="og:description" content={String(t("dashboard.og-description"))} />
      </Helmet>
      <div className="h-full">
        <StoreProvider>
          <Page />
        </StoreProvider>
      </div>
    </>
  );
};<|MERGE_RESOLUTION|>--- conflicted
+++ resolved
@@ -49,13 +49,10 @@
 import { DashboardSecretsOrderBy } from "@app/hooks/api/dashboard/types";
 import { useGetFolderCommitsCount } from "@app/hooks/api/folderCommits";
 import { OrderByDirection } from "@app/hooks/api/generic/types";
-<<<<<<< HEAD
 import { PendingAction } from "@app/hooks/api/secretFolders/types";
 import { useCreateCommit } from "@app/hooks/api/secrets/mutations";
 import { SecretV3RawSanitized } from "@app/hooks/api/types";
-=======
 import { usePathAccessPolicies } from "@app/hooks/usePathAccessPolicies";
->>>>>>> e4a28ab0
 import { hasSecretReadValueOrDescribePermission } from "@app/lib/fn/permission";
 import { RequestAccessModal } from "@app/pages/secret-manager/SecretApprovalsPage/components/AccessApprovalRequest/components/RequestAccessModal";
 import { SecretRotationListView } from "@app/pages/secret-manager/SecretDashboardPage/components/SecretRotationListView";
@@ -560,7 +557,6 @@
     setDebouncedSearchFilter("");
   };
 
-<<<<<<< HEAD
   const getMergedSecretsWithPending = () => {
     if (!isBatchMode || pendingChanges.secrets.length === 0) {
       return secrets;
@@ -697,8 +693,6 @@
 
   const mergedSecrets = getMergedSecretsWithPending();
   const mergedFolders = getMergedFoldersWithPending();
-=======
->>>>>>> e4a28ab0
   return (
     <div className="container mx-auto flex max-w-7xl flex-col text-mineshaft-50 dark:[color-scheme:dark]">
       <PageHeader
