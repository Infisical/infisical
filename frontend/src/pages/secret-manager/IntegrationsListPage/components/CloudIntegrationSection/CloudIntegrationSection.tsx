import { useMemo, useState } from "react";
import { useTranslation } from "react-i18next";
import {
  faCheck,
  faChevronLeft,
  faMagnifyingGlass,
  faSearch,
  faXmark
} from "@fortawesome/free-solid-svg-icons";
import { FontAwesomeIcon } from "@fortawesome/react-fontawesome";

import { NoEnvironmentsBanner } from "@app/components/integrations/NoEnvironmentsBanner";
import { createNotification } from "@app/components/notifications";
import {
  Button,
  DeleteActionModal,
  EmptyState,
  Input,
  Skeleton,
  Tooltip
} from "@app/components/v2";
import {
  ProjectPermissionActions,
  ProjectPermissionSub,
  useProjectPermission,
  useWorkspace
} from "@app/context";
import { usePopUp } from "@app/hooks";
import { IntegrationAuth, TCloudIntegration } from "@app/hooks/api/types";

type Props = {
  isLoading?: boolean;
  integrationAuths?: Record<string, IntegrationAuth>;
  cloudIntegrations?: TCloudIntegration[];
  onIntegrationStart: (slug: string) => void;
  // cb: handle popUpClose child->parent communication pattern
  onIntegrationRevoke: (slug: string, cb: () => void) => void;
  onViewActiveIntegrations?: () => void;
};

type TRevokeIntegrationPopUp = { provider: string };

export const CloudIntegrationSection = ({
  isLoading,
  cloudIntegrations = [],
  integrationAuths = {},
  onIntegrationStart,
  onIntegrationRevoke,
  onViewActiveIntegrations
}: Props) => {
  const { t } = useTranslation();
  const { popUp, handlePopUpOpen, handlePopUpClose, handlePopUpToggle } = usePopUp([
    "deleteConfirmation"
  ] as const);
  const { permission } = useProjectPermission();
  const { currentWorkspace } = useWorkspace();

  const isEmpty = !isLoading && !cloudIntegrations?.length;

  const sortedCloudIntegrations = useMemo(() => {
    const sortedIntegrations = cloudIntegrations.sort((a, b) => a.name.localeCompare(b.name));

    if (currentWorkspace?.environments.length === 0) {
      return sortedIntegrations.map((integration) => ({ ...integration, isAvailable: false }));
    }

    return sortedIntegrations;
  }, [cloudIntegrations, currentWorkspace?.environments]);

  const [search, setSearch] = useState("");

  const filteredIntegrations = sortedCloudIntegrations?.filter((cloudIntegration) =>
    cloudIntegration.name.toLowerCase().includes(search.toLowerCase().trim())
  );

  return (
    <div>
      {currentWorkspace?.environments.length === 0 && (
        <div className="px-5">
          <NoEnvironmentsBanner projectId={currentWorkspace.id} />
<<<<<<< HEAD
        </div>
      )}
      <div className="m-4 mt-0 flex flex-col items-start justify-between px-2 text-xl">
=======
        )}
      </div>
      <div className="flex flex-col items-start justify-between py-4 text-xl">
>>>>>>> 6cdc71b9
        {onViewActiveIntegrations && (
          <Button
            variant="link"
            onClick={onViewActiveIntegrations}
            leftIcon={<FontAwesomeIcon icon={faChevronLeft} />}
          >
            Back to Integrations
          </Button>
        )}
        <div className="flex w-full flex-col justify-between gap-4 whitespace-nowrap lg:flex-row lg:items-end lg:gap-8">
          <div className="flex-1">
            <h1 className="text-3xl font-semibold">{t("integrations.cloud-integrations")}</h1>
            <p className="text-base text-gray-400">{t("integrations.click-to-start")}</p>
          </div>
          <Input
            value={search}
            onChange={(e) => setSearch(e.target.value)}
            leftIcon={<FontAwesomeIcon icon={faMagnifyingGlass} />}
            placeholder="Search cloud integrations..."
            containerClassName="flex-1 h-min text-base"
          />
        </div>
      </div>
      <div className="mx-2 grid grid-cols-3 gap-4 md:grid-cols-3 lg:grid-cols-4 xl:grid-cols-5 2xl:grid-cols-7">
        {isLoading &&
          Array.from({ length: 12 }).map((_, index) => (
            <Skeleton className="h-32" key={`cloud-integration-skeleton-${index + 1}`} />
          ))}

        {!isLoading && filteredIntegrations.length ? (
          filteredIntegrations.map((cloudIntegration) => (
            <div
              onKeyDown={() => null}
              role="button"
              tabIndex={0}
              className={`group relative ${
                cloudIntegration.isAvailable
                  ? "cursor-pointer duration-200 hover:bg-mineshaft-700"
                  : "opacity-50"
              } flex h-32 flex-col items-center justify-center rounded-md border border-mineshaft-600 bg-mineshaft-800 p-4`}
              onClick={() => {
                if (!cloudIntegration.isAvailable) return;
                if (
                  permission.cannot(
                    ProjectPermissionActions.Create,
                    ProjectPermissionSub.Integrations
                  )
                ) {
                  createNotification({
                    type: "error",
                    text: "You do not have permission to create an integration"
                  });
                  return;
                }
                onIntegrationStart(cloudIntegration.slug);
              }}
              key={cloudIntegration.slug}
            >
              <img
                src={`/images/integrations/${cloudIntegration.image}`}
                height={60}
                width={60}
                className="mt-auto"
                alt="integration logo"
              />
              <div className="mt-auto max-w-xs text-center text-sm font-semibold text-gray-300 duration-200 group-hover:text-gray-200">
                {cloudIntegration.name}
              </div>
              {cloudIntegration.isAvailable &&
                Boolean(integrationAuths?.[cloudIntegration.slug]) && (
                  <div className="absolute right-0 top-0 z-30 h-full">
                    <div className="relative h-full">
                      <div className="absolute right-0 top-0 w-24 flex-row items-center overflow-hidden whitespace-nowrap rounded-bl-md rounded-tr-md bg-primary px-2 py-0.5 text-xs text-black opacity-80 transition-all duration-300 group-hover:w-0 group-hover:p-0">
                        <FontAwesomeIcon icon={faCheck} className="mr-2 text-xs" />
                        Authorized
                      </div>
                      <Tooltip content="Revoke Access">
                        <div
                          onKeyDown={() => null}
                          role="button"
                          tabIndex={0}
                          onClick={async (event) => {
                            event.stopPropagation();
                            handlePopUpOpen("deleteConfirmation", {
                              provider: cloudIntegration.slug
                            });
                          }}
                          className="absolute right-0 top-0 flex h-0 w-12 cursor-pointer items-center justify-center overflow-hidden rounded-r-md bg-red text-xs opacity-50 transition-all duration-300 hover:opacity-100 group-hover:h-full"
                        >
                          <FontAwesomeIcon icon={faXmark} size="xl" />
                        </div>
                      </Tooltip>
                    </div>
                  </div>
                )}
            </div>
          ))
        ) : (
          <EmptyState
            className="col-span-full h-32 w-full rounded-md bg-transparent pt-14"
            title="No cloud integrations match search..."
            icon={faSearch}
          />
        )}
      </div>
      {isEmpty && (
        <div className="mx-6 grid max-w-5xl grid-cols-4 grid-rows-2 gap-4">
          {Array.from({ length: 16 }).map((_, index) => (
            <div
              key={`dummy-cloud-integration-${index + 1}`}
              className="h-32 animate-pulse rounded-md border border-mineshaft-600 bg-mineshaft-800"
            />
          ))}
        </div>
      )}
      <DeleteActionModal
        isOpen={popUp.deleteConfirmation.isOpen}
        title={`Are you sure want to revoke access ${
          (popUp?.deleteConfirmation.data as TRevokeIntegrationPopUp)?.provider || " "
        }?`}
        subTitle="This will remove all the secret integration of this provider!!!"
        onChange={(isOpen) => handlePopUpToggle("deleteConfirmation", isOpen)}
        deleteKey={(popUp?.deleteConfirmation?.data as TRevokeIntegrationPopUp)?.provider || ""}
        onDeleteApproved={async () => {
          onIntegrationRevoke(
            (popUp.deleteConfirmation.data as TRevokeIntegrationPopUp)?.provider,
            () => handlePopUpClose("deleteConfirmation")
          );
        }}
      />
    </div>
  );
};<|MERGE_RESOLUTION|>--- conflicted
+++ resolved
@@ -78,15 +78,9 @@
       {currentWorkspace?.environments.length === 0 && (
         <div className="px-5">
           <NoEnvironmentsBanner projectId={currentWorkspace.id} />
-<<<<<<< HEAD
         </div>
       )}
       <div className="m-4 mt-0 flex flex-col items-start justify-between px-2 text-xl">
-=======
-        )}
-      </div>
-      <div className="flex flex-col items-start justify-between py-4 text-xl">
->>>>>>> 6cdc71b9
         {onViewActiveIntegrations && (
           <Button
             variant="link"
