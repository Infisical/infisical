import { SecretSync, TSecretSync } from "@app/hooks/api/secretSyncs";

import { AwsParameterStoreSyncDestinationCol } from "./AwsParameterStoreSyncDestinationCol";
import { AwsSecretsManagerSyncDestinationCol } from "./AwsSecretsManagerSyncDestinationCol";
import { AzureAppConfigurationDestinationSyncCol } from "./AzureAppConfigurationDestinationSyncCol";
import { AzureKeyVaultDestinationSyncCol } from "./AzureKeyVaultDestinationSyncCol";
import { CamundaDestinationSyncCol } from "./CamundaSyncDestinationCol";
import { DatabricksSyncDestinationCol } from "./DatabricksSyncDestinationCol";
import { GcpSyncDestinationCol } from "./GcpSyncDestinationCol";
import { GitHubSyncDestinationCol } from "./GitHubSyncDestinationCol";
import { HumanitecSyncDestinationCol } from "./HumanitecSyncDestinationCol";
import { VercelSyncDestinationCol } from "./VercelSyncDestinationCol";

type Props = {
  secretSync: TSecretSync;
};

export const SecretSyncDestinationCol = ({ secretSync }: Props) => {
  switch (secretSync.destination) {
    case SecretSync.AWSParameterStore:
      return <AwsParameterStoreSyncDestinationCol secretSync={secretSync} />;
    case SecretSync.AWSSecretsManager:
      return <AwsSecretsManagerSyncDestinationCol secretSync={secretSync} />;
    case SecretSync.GitHub:
      return <GitHubSyncDestinationCol secretSync={secretSync} />;
    case SecretSync.GCPSecretManager:
      return <GcpSyncDestinationCol secretSync={secretSync} />;
    case SecretSync.AzureKeyVault:
      return <AzureKeyVaultDestinationSyncCol secretSync={secretSync} />;
    case SecretSync.AzureAppConfiguration:
      return <AzureAppConfigurationDestinationSyncCol secretSync={secretSync} />;
    case SecretSync.Databricks:
      return <DatabricksSyncDestinationCol secretSync={secretSync} />;
    case SecretSync.Humanitec:
      return <HumanitecSyncDestinationCol secretSync={secretSync} />;
<<<<<<< HEAD
    case SecretSync.Camunda:
      return <CamundaDestinationSyncCol secretSync={secretSync} />;
=======
    case SecretSync.Vercel:
      return <VercelSyncDestinationCol secretSync={secretSync} />;
>>>>>>> 1ce155e2
    default:
      throw new Error(
        `Unhandled Secret Sync Destination Col: ${(secretSync as TSecretSync).destination}`
      );
  }
};<|MERGE_RESOLUTION|>--- conflicted
+++ resolved
@@ -33,13 +33,10 @@
       return <DatabricksSyncDestinationCol secretSync={secretSync} />;
     case SecretSync.Humanitec:
       return <HumanitecSyncDestinationCol secretSync={secretSync} />;
-<<<<<<< HEAD
     case SecretSync.Camunda:
       return <CamundaDestinationSyncCol secretSync={secretSync} />;
-=======
     case SecretSync.Vercel:
       return <VercelSyncDestinationCol secretSync={secretSync} />;
->>>>>>> 1ce155e2
     default:
       throw new Error(
         `Unhandled Secret Sync Destination Col: ${(secretSync as TSecretSync).destination}`
