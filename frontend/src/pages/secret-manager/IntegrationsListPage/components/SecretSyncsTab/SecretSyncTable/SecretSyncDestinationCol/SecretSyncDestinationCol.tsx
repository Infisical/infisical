import { SecretSync, TSecretSync } from "@app/hooks/api/secretSyncs";

import { OnePassSyncDestinationCol } from "./1PasswordSyncDestinationCol";
import { AwsParameterStoreSyncDestinationCol } from "./AwsParameterStoreSyncDestinationCol";
import { AwsSecretsManagerSyncDestinationCol } from "./AwsSecretsManagerSyncDestinationCol";
import { AzureAppConfigurationDestinationSyncCol } from "./AzureAppConfigurationDestinationSyncCol";
import { AzureDevOpsSyncDestinationCol } from "./AzureDevOpsSyncDestinationCol";
import { AzureKeyVaultDestinationSyncCol } from "./AzureKeyVaultDestinationSyncCol";
import { BitbucketSyncDestinationCol } from "./BitbucketSyncDestinationCol";
import { CamundaSyncDestinationCol } from "./CamundaSyncDestinationCol";
import { ChecklySyncDestinationCol } from "./ChecklySyncDestinationCol";
import { CloudflarePagesSyncDestinationCol } from "./CloudflarePagesSyncDestinationCol";
import { CloudflareWorkersSyncDestinationCol } from "./CloudflareWorkersSyncDestinationCol";
import { DatabricksSyncDestinationCol } from "./DatabricksSyncDestinationCol";
import { DigitalOceanAppPlatformSyncDestinationCol } from "./DigitalOceanAppPlatformSyncDestinationCol";
import { FlyioSyncDestinationCol } from "./FlyioSyncDestinationCol";
import { GcpSyncDestinationCol } from "./GcpSyncDestinationCol";
import { GitHubSyncDestinationCol } from "./GitHubSyncDestinationCol";
import { GitLabSyncDestinationCol } from "./GitLabSyncDestinationCol";
import { HCVaultSyncDestinationCol } from "./HCVaultSyncDestinationCol";
import { HerokuSyncDestinationCol } from "./HerokuSyncDestinationCol";
import { HumanitecSyncDestinationCol } from "./HumanitecSyncDestinationCol";
import { OCIVaultSyncDestinationCol } from "./OCIVaultSyncDestinationCol";
import { RailwaySyncDestinationCol } from "./RailwaySyncDestinationCol";
import { RenderSyncDestinationCol } from "./RenderSyncDestinationCol";
import { SupabaseSyncDestinationCol } from "./SupabaseSyncDestinationCol";
import { TeamCitySyncDestinationCol } from "./TeamCitySyncDestinationCol";
import { TerraformCloudSyncDestinationCol } from "./TerraformCloudSyncDestinationCol";
import { VercelSyncDestinationCol } from "./VercelSyncDestinationCol";
import { WindmillSyncDestinationCol } from "./WindmillSyncDestinationCol";
import { ZabbixSyncDestinationCol } from "./ZabbixSyncDestinationCol";

type Props = {
  secretSync: TSecretSync;
};

export const SecretSyncDestinationCol = ({ secretSync }: Props) => {
  switch (secretSync.destination) {
    case SecretSync.AWSParameterStore:
      return <AwsParameterStoreSyncDestinationCol secretSync={secretSync} />;
    case SecretSync.AWSSecretsManager:
      return <AwsSecretsManagerSyncDestinationCol secretSync={secretSync} />;
    case SecretSync.GitHub:
      return <GitHubSyncDestinationCol secretSync={secretSync} />;
    case SecretSync.GCPSecretManager:
      return <GcpSyncDestinationCol secretSync={secretSync} />;
    case SecretSync.AzureKeyVault:
      return <AzureKeyVaultDestinationSyncCol secretSync={secretSync} />;
    case SecretSync.AzureAppConfiguration:
      return <AzureAppConfigurationDestinationSyncCol secretSync={secretSync} />;
    case SecretSync.Databricks:
      return <DatabricksSyncDestinationCol secretSync={secretSync} />;
    case SecretSync.Humanitec:
      return <HumanitecSyncDestinationCol secretSync={secretSync} />;
    case SecretSync.TerraformCloud:
      return <TerraformCloudSyncDestinationCol secretSync={secretSync} />;
    case SecretSync.Camunda:
      return <CamundaSyncDestinationCol secretSync={secretSync} />;
    case SecretSync.Vercel:
      return <VercelSyncDestinationCol secretSync={secretSync} />;
    case SecretSync.Windmill:
      return <WindmillSyncDestinationCol secretSync={secretSync} />;
    case SecretSync.HCVault:
      return <HCVaultSyncDestinationCol secretSync={secretSync} />;
    case SecretSync.TeamCity:
      return <TeamCitySyncDestinationCol secretSync={secretSync} />;
    case SecretSync.OCIVault:
      return <OCIVaultSyncDestinationCol secretSync={secretSync} />;
    case SecretSync.OnePass:
      return <OnePassSyncDestinationCol secretSync={secretSync} />;
    case SecretSync.AzureDevOps:
      return <AzureDevOpsSyncDestinationCol secretSync={secretSync} />;
    case SecretSync.Heroku:
      return <HerokuSyncDestinationCol secretSync={secretSync} />;
    case SecretSync.Render:
      return <RenderSyncDestinationCol secretSync={secretSync} />;
    case SecretSync.Flyio:
      return <FlyioSyncDestinationCol secretSync={secretSync} />;
    case SecretSync.GitLab:
      return <GitLabSyncDestinationCol secretSync={secretSync} />;
    case SecretSync.CloudflarePages:
      return <CloudflarePagesSyncDestinationCol secretSync={secretSync} />;
    case SecretSync.CloudflareWorkers:
      return <CloudflareWorkersSyncDestinationCol secretSync={secretSync} />;
    case SecretSync.Zabbix:
      return <ZabbixSyncDestinationCol secretSync={secretSync} />;
    case SecretSync.Railway:
      return <RailwaySyncDestinationCol secretSync={secretSync} />;
    case SecretSync.Checkly:
      return <ChecklySyncDestinationCol secretSync={secretSync} />;
    case SecretSync.Supabase:
      return <SupabaseSyncDestinationCol secretSync={secretSync} />;
<<<<<<< HEAD
    case SecretSync.DigitalOceanAppPlatform:
      return <DigitalOceanAppPlatformSyncDestinationCol secretSync={secretSync} />;
=======
    case SecretSync.Bitbucket:
      return <BitbucketSyncDestinationCol secretSync={secretSync} />;
>>>>>>> 95b997c1
    default:
      throw new Error(
        `Unhandled Secret Sync Destination Col: ${(secretSync as TSecretSync).destination}`
      );
  }
};<|MERGE_RESOLUTION|>--- conflicted
+++ resolved
@@ -90,13 +90,10 @@
       return <ChecklySyncDestinationCol secretSync={secretSync} />;
     case SecretSync.Supabase:
       return <SupabaseSyncDestinationCol secretSync={secretSync} />;
-<<<<<<< HEAD
     case SecretSync.DigitalOceanAppPlatform:
       return <DigitalOceanAppPlatformSyncDestinationCol secretSync={secretSync} />;
-=======
     case SecretSync.Bitbucket:
       return <BitbucketSyncDestinationCol secretSync={secretSync} />;
->>>>>>> 95b997c1
     default:
       throw new Error(
         `Unhandled Secret Sync Destination Col: ${(secretSync as TSecretSync).destination}`
