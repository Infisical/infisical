--- conflicted
+++ resolved
@@ -74,7 +74,6 @@
       }
       secondaryText = `Organization - ${destinationConfig.org}`;
       break;
-<<<<<<< HEAD
     case SecretSync.TerraformCloud:
       primaryText = destinationConfig.org;
       if (destinationConfig.scope === TerraformCloudSyncScope.VariableSet) {
@@ -82,11 +81,10 @@
       } else {
         secondaryText = destinationConfig.workspaceName;
       }
-=======
+      break;
     case SecretSync.Vercel:
       primaryText = destinationConfig.appName || destinationConfig.app;
       secondaryText = destinationConfig.env;
->>>>>>> 1ce155e2
       break;
     default:
       throw new Error(`Unhandled Destination Col Values ${destination}`);
