import { TerraformCloudSyncScope } from "@app/hooks/api/appConnections/terraform-cloud";
import { ZabbixSyncScope } from "@app/hooks/api/appConnections/zabbix";
import { SecretSync, TSecretSync } from "@app/hooks/api/secretSyncs";
import { GcpSyncScope } from "@app/hooks/api/secretSyncs/types/gcp-sync";
import {
  GitHubSyncScope,
  GitHubSyncVisibility
} from "@app/hooks/api/secretSyncs/types/github-sync";
import { GitLabSyncScope } from "@app/hooks/api/secretSyncs/types/gitlab-sync";
import { HumanitecSyncScope } from "@app/hooks/api/secretSyncs/types/humanitec-sync";

// This functional ensures parity across what is displayed in the destination column
// and the values used when search filtering
export const getSecretSyncDestinationColValues = (secretSync: TSecretSync) => {
  let primaryText: string;
  let secondaryText: string | undefined;

  const { destination, destinationConfig } = secretSync;

  switch (destination) {
    case SecretSync.AWSParameterStore:
      primaryText = destinationConfig.path;
      secondaryText = destinationConfig.region;
      break;
    case SecretSync.AWSSecretsManager:
      primaryText = destinationConfig.region;
      secondaryText = destinationConfig.mappingBehavior;
      break;
    case SecretSync.GitHub:
      switch (destinationConfig.scope) {
        case GitHubSyncScope.Organization:
          primaryText = destinationConfig.org;
          if (destinationConfig.visibility === GitHubSyncVisibility.Selected) {
            secondaryText = `Organization - ${destinationConfig.selectedRepositoryIds?.length ?? 0} Repositories`;
          } else {
            secondaryText = `Organization - ${destinationConfig.visibility} Repositories`;
          }
          break;
        case GitHubSyncScope.Repository:
          primaryText = `${destinationConfig.owner}/${destinationConfig.repo}`;
          secondaryText = "Repository";
          break;
        case GitHubSyncScope.RepositoryEnvironment:
          primaryText = `${destinationConfig.owner}/${destinationConfig.repo}`;
          secondaryText = `Environment - ${destinationConfig.env}`;
          break;
        default:
          throw new Error(`Unhandled GitHub Scope Destination Col Values ${destination}`);
      }
      break;
    case SecretSync.GCPSecretManager:
      primaryText = destinationConfig.projectId;
      secondaryText =
        destinationConfig.scope === GcpSyncScope.Global ? "Global" : destinationConfig.locationId;
      break;
    case SecretSync.AzureKeyVault:
      primaryText = destinationConfig.vaultBaseUrl;
      break;
    case SecretSync.AzureAppConfiguration:
      primaryText = destinationConfig.configurationUrl;
      if (destinationConfig.label) {
        secondaryText = `Label - ${destinationConfig.label}`;
      }
      break;
    case SecretSync.Databricks:
      primaryText = destinationConfig.scope;
      break;
    case SecretSync.Humanitec:
      switch (destinationConfig.scope) {
        case HumanitecSyncScope.Application:
          primaryText = destinationConfig.app;
          break;
        case HumanitecSyncScope.Environment:
          primaryText = `${destinationConfig.app} / ${destinationConfig.env}`;
          break;
        default:
          throw new Error(`Unhandled Humanitec Scope Destination Col Values ${destination}`);
      }
      secondaryText = `Organization - ${destinationConfig.org}`;
      break;
    case SecretSync.TerraformCloud:
      primaryText = destinationConfig.org;
      if (destinationConfig.scope === TerraformCloudSyncScope.VariableSet) {
        secondaryText = destinationConfig.variableSetName;
      } else {
        secondaryText = destinationConfig.workspaceName;
      }
      break;
    case SecretSync.Camunda:
      primaryText = destinationConfig.clusterName ?? destinationConfig.clusterUUID;
      secondaryText = "Cluster";
      break;
    case SecretSync.Vercel:
      primaryText = destinationConfig.appName || destinationConfig.app;
      secondaryText = destinationConfig.env;
      break;
    case SecretSync.Windmill:
      primaryText = destinationConfig.workspace;
      secondaryText = destinationConfig.path;
      break;
    case SecretSync.HCVault:
      primaryText = destinationConfig.mount;
      secondaryText = destinationConfig.path;
      break;
    case SecretSync.TeamCity:
      primaryText = destinationConfig.project;
      secondaryText = destinationConfig.buildConfig;
      break;
    case SecretSync.OCIVault:
      primaryText = destinationConfig.compartmentOcid;
      secondaryText = destinationConfig.vaultOcid;
      break;
    case SecretSync.OnePass:
      primaryText = destinationConfig.vaultId;
      secondaryText = "Vault ID";
      break;
    case SecretSync.AzureDevOps:
      primaryText = destinationConfig.devopsProjectName || destinationConfig.devopsProjectId;
      secondaryText = destinationConfig.devopsProjectName
        ? destinationConfig.devopsProjectId
        : "Project ID";
      break;
    case SecretSync.Heroku:
      primaryText = destinationConfig.appName;
      secondaryText = destinationConfig.app;
      break;
    case SecretSync.Render:
      primaryText = destinationConfig.serviceName ?? destinationConfig.serviceId;
      secondaryText = "Service";
      break;
    case SecretSync.Flyio:
      primaryText = destinationConfig.appId;
      secondaryText = "App ID";
      break;
    case SecretSync.GitLab:
      if (destinationConfig.scope === GitLabSyncScope.Project) {
        primaryText = destinationConfig.projectName;
        secondaryText = destinationConfig.projectId;
      } else if (destinationConfig.scope === GitLabSyncScope.Group) {
        primaryText = destinationConfig.groupName;
        secondaryText = destinationConfig.groupId;
      } else {
        throw new Error(`Unhandled GitLab Scope Destination Col Values ${destination}`);
      }
      break;
    case SecretSync.CloudflarePages:
      primaryText = destinationConfig.projectName;
      secondaryText = destinationConfig.environment;
      break;
    case SecretSync.CloudflareWorkers:
      primaryText = destinationConfig.scriptId;
      secondaryText = "Script ID";
      break;
    case SecretSync.Zabbix:
      if (destinationConfig.scope === ZabbixSyncScope.Host) {
        primaryText = destinationConfig.hostName;
        secondaryText = destinationConfig.hostId;
      } else if (destinationConfig.scope === ZabbixSyncScope.Global) {
        primaryText = "Global";
        secondaryText = "";
      } else {
        throw new Error(`Unhandled Zabbix Scope Destination Col Values ${destination}`);
      }
      break;
    case SecretSync.Railway:
      primaryText = destinationConfig.projectName;
      secondaryText = "Railway Project";
      break;
    case SecretSync.Checkly:
      primaryText = destinationConfig.accountName;
      secondaryText = "Checkly Account";
      break;
    case SecretSync.Supabase:
      primaryText = destinationConfig.projectName;
      secondaryText = "Supabase Project";
      break;
    case SecretSync.DigitalOceanAppPlatform:
      primaryText = destinationConfig.appName;
      secondaryText = "Digital Ocean App";
      break;
<<<<<<< HEAD
    case SecretSync.Netlify:
      primaryText = destinationConfig.accountName;
      secondaryText = "Netlify Account";
=======
    case SecretSync.Bitbucket:
      primaryText = destinationConfig.workspaceSlug;
      secondaryText = destinationConfig.repositorySlug;
>>>>>>> 2d8de9e7
      break;
    default:
      throw new Error(`Unhandled Destination Col Values ${destination}`);
  }

  return {
    primaryText,
    secondaryText
  };
};<|MERGE_RESOLUTION|>--- conflicted
+++ resolved
@@ -178,15 +178,13 @@
       primaryText = destinationConfig.appName;
       secondaryText = "Digital Ocean App";
       break;
-<<<<<<< HEAD
     case SecretSync.Netlify:
       primaryText = destinationConfig.accountName;
       secondaryText = "Netlify Account";
-=======
+      break;
     case SecretSync.Bitbucket:
       primaryText = destinationConfig.workspaceSlug;
       secondaryText = destinationConfig.repositorySlug;
->>>>>>> 2d8de9e7
       break;
     default:
       throw new Error(`Unhandled Destination Col Values ${destination}`);
