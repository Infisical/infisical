import { TerraformCloudSyncScope } from "@app/hooks/api/appConnections/terraform-cloud";
import { ZabbixSyncScope } from "@app/hooks/api/appConnections/zabbix";
import { SecretSync, TSecretSync } from "@app/hooks/api/secretSyncs";
import { GcpSyncScope } from "@app/hooks/api/secretSyncs/types/gcp-sync";
import {
  GitHubSyncScope,
  GitHubSyncVisibility
} from "@app/hooks/api/secretSyncs/types/github-sync";
import { GitLabSyncScope } from "@app/hooks/api/secretSyncs/types/gitlab-sync";
import { HumanitecSyncScope } from "@app/hooks/api/secretSyncs/types/humanitec-sync";

// This functional ensures parity across what is displayed in the destination column
// and the values used when search filtering
export const getSecretSyncDestinationColValues = (secretSync: TSecretSync) => {
  let primaryText: string;
  let secondaryText: string | undefined;

  const { destination, destinationConfig } = secretSync;

  switch (destination) {
    case SecretSync.AWSParameterStore:
      primaryText = destinationConfig.path;
      secondaryText = destinationConfig.region;
      break;
    case SecretSync.AWSSecretsManager:
      primaryText = destinationConfig.region;
      secondaryText = destinationConfig.mappingBehavior;
      break;
    case SecretSync.GitHub:
      switch (destinationConfig.scope) {
        case GitHubSyncScope.Organization:
          primaryText = destinationConfig.org;
          if (destinationConfig.visibility === GitHubSyncVisibility.Selected) {
            secondaryText = `Organization - ${destinationConfig.selectedRepositoryIds?.length ?? 0} Repositories`;
          } else {
            secondaryText = `Organization - ${destinationConfig.visibility} Repositories`;
          }
          break;
        case GitHubSyncScope.Repository:
          primaryText = `${destinationConfig.owner}/${destinationConfig.repo}`;
          secondaryText = "Repository";
          break;
        case GitHubSyncScope.RepositoryEnvironment:
          primaryText = `${destinationConfig.owner}/${destinationConfig.repo}`;
          secondaryText = `Environment - ${destinationConfig.env}`;
          break;
        default:
          throw new Error(`Unhandled GitHub Scope Destination Col Values ${destination}`);
      }
      break;
    case SecretSync.GCPSecretManager:
      primaryText = destinationConfig.projectId;
      secondaryText =
        destinationConfig.scope === GcpSyncScope.Global ? "Global" : destinationConfig.locationId;
      break;
    case SecretSync.AzureKeyVault:
      primaryText = destinationConfig.vaultBaseUrl;
      break;
    case SecretSync.AzureAppConfiguration:
      primaryText = destinationConfig.configurationUrl;
      if (destinationConfig.label) {
        secondaryText = `Label - ${destinationConfig.label}`;
      }
      break;
    case SecretSync.Databricks:
      primaryText = destinationConfig.scope;
      break;
    case SecretSync.Humanitec:
      switch (destinationConfig.scope) {
        case HumanitecSyncScope.Application:
          primaryText = destinationConfig.app;
          break;
        case HumanitecSyncScope.Environment:
          primaryText = `${destinationConfig.app} / ${destinationConfig.env}`;
          break;
        default:
          throw new Error(`Unhandled Humanitec Scope Destination Col Values ${destination}`);
      }
      secondaryText = `Organization - ${destinationConfig.org}`;
      break;
    case SecretSync.TerraformCloud:
      primaryText = destinationConfig.org;
      if (destinationConfig.scope === TerraformCloudSyncScope.VariableSet) {
        secondaryText = destinationConfig.variableSetName;
      } else {
        secondaryText = destinationConfig.workspaceName;
      }
      break;
    case SecretSync.Camunda:
      primaryText = destinationConfig.clusterName ?? destinationConfig.clusterUUID;
      secondaryText = "Cluster";
      break;
    case SecretSync.Vercel:
      primaryText = destinationConfig.appName || destinationConfig.app;
      secondaryText = destinationConfig.env;
      break;
    case SecretSync.Windmill:
      primaryText = destinationConfig.workspace;
      secondaryText = destinationConfig.path;
      break;
    case SecretSync.HCVault:
      primaryText = destinationConfig.mount;
      secondaryText = destinationConfig.path;
      break;
    case SecretSync.TeamCity:
      primaryText = destinationConfig.project;
      secondaryText = destinationConfig.buildConfig;
      break;
    case SecretSync.OCIVault:
      primaryText = destinationConfig.compartmentOcid;
      secondaryText = destinationConfig.vaultOcid;
      break;
    case SecretSync.OnePass:
      primaryText = destinationConfig.vaultId;
      secondaryText = "Vault ID";
      break;
    case SecretSync.AzureDevOps:
      primaryText = destinationConfig.devopsProjectName || destinationConfig.devopsProjectId;
      secondaryText = destinationConfig.devopsProjectName
        ? destinationConfig.devopsProjectId
        : "Project ID";
      break;
    case SecretSync.Heroku:
      primaryText = destinationConfig.appName;
      secondaryText = destinationConfig.app;
      break;
    case SecretSync.Render:
      primaryText = destinationConfig.serviceName ?? destinationConfig.serviceId;
      secondaryText = "Service";
      break;
    case SecretSync.Flyio:
      primaryText = destinationConfig.appId;
      secondaryText = "App ID";
      break;
    case SecretSync.GitLab:
      if (destinationConfig.scope === GitLabSyncScope.Project) {
        primaryText = destinationConfig.projectName;
        secondaryText = destinationConfig.projectId;
      } else if (destinationConfig.scope === GitLabSyncScope.Group) {
        primaryText = destinationConfig.groupName;
        secondaryText = destinationConfig.groupId;
      } else {
        throw new Error(`Unhandled GitLab Scope Destination Col Values ${destination}`);
      }
      break;
    case SecretSync.CloudflarePages:
      primaryText = destinationConfig.projectName;
      secondaryText = destinationConfig.environment;
      break;
    case SecretSync.CloudflareWorkers:
      primaryText = destinationConfig.scriptId;
      secondaryText = "Script ID";
      break;
    case SecretSync.Zabbix:
      if (destinationConfig.scope === ZabbixSyncScope.Host) {
        primaryText = destinationConfig.hostName;
        secondaryText = destinationConfig.hostId;
      } else if (destinationConfig.scope === ZabbixSyncScope.Global) {
        primaryText = "Global";
        secondaryText = "";
      } else {
        throw new Error(`Unhandled Zabbix Scope Destination Col Values ${destination}`);
      }
      break;
    case SecretSync.Railway:
      primaryText = destinationConfig.projectName;
      secondaryText = "Railway Project";
      break;
    case SecretSync.Checkly:
      primaryText = destinationConfig.accountName;
      secondaryText = "Checkly Account";
      break;
    case SecretSync.Supabase:
      primaryText = destinationConfig.projectName;
      secondaryText = "Supabase Project";
      break;
<<<<<<< HEAD
    case SecretSync.DigitalOceanAppPlatform:
      primaryText = destinationConfig.appName;
      secondaryText = "Digital Ocean App";
=======
    case SecretSync.Bitbucket:
      primaryText = destinationConfig.workspaceSlug;
      secondaryText = destinationConfig.repositorySlug;
>>>>>>> 95b997c1
      break;
    default:
      throw new Error(`Unhandled Destination Col Values ${destination}`);
  }

  return {
    primaryText,
    secondaryText
  };
};<|MERGE_RESOLUTION|>--- conflicted
+++ resolved
@@ -174,15 +174,13 @@
       primaryText = destinationConfig.projectName;
       secondaryText = "Supabase Project";
       break;
-<<<<<<< HEAD
     case SecretSync.DigitalOceanAppPlatform:
       primaryText = destinationConfig.appName;
       secondaryText = "Digital Ocean App";
-=======
+      break;
     case SecretSync.Bitbucket:
       primaryText = destinationConfig.workspaceSlug;
       secondaryText = destinationConfig.repositorySlug;
->>>>>>> 95b997c1
       break;
     default:
       throw new Error(`Unhandled Destination Col Values ${destination}`);
