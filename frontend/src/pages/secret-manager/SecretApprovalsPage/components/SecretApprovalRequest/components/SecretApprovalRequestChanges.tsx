--- conflicted
+++ resolved
@@ -539,11 +539,7 @@
             )
             .map((requiredApprover) => {
               const reviewer = reviewedUsers?.[requiredApprover.userId];
-<<<<<<< HEAD
-              const isOrgMembershipActive = requiredApprover.isOrgMembershipActive;
-=======
               const { isOrgMembershipActive } = requiredApprover;
->>>>>>> 7758e5db
 
               return (
                 <div
