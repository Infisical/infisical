import { ReactNode } from "react";
import { subject } from "@casl/ability";
import { faEdit } from "@fortawesome/free-solid-svg-icons";
import { FontAwesomeIcon } from "@fortawesome/react-fontawesome";

import { ProjectPermissionCan } from "@app/components/permissions";
import { GenericFieldLabel } from "@app/components/secret-syncs";
import { IconButton } from "@app/components/v2";
import { ProjectPermissionSub } from "@app/context";
import { ProjectPermissionSecretSyncActions } from "@app/context/ProjectPermissionContext/types";
import { APP_CONNECTION_MAP } from "@app/helpers/appConnections";
import { SecretSync, TSecretSync } from "@app/hooks/api/secretSyncs";

import { OnePassSyncDestinationSection } from "./1PasswordSyncDestinationSection";
import { AwsParameterStoreSyncDestinationSection } from "./AwsParameterStoreSyncDestinationSection";
import { AwsSecretsManagerSyncDestinationSection } from "./AwsSecretsManagerSyncDestinationSection";
import { AzureAppConfigurationSyncDestinationSection } from "./AzureAppConfigurationSyncDestinationSection";
import { AzureDevOpsSyncDestinationSection } from "./AzureDevOpsSyncDestinationSection";
import { AzureKeyVaultSyncDestinationSection } from "./AzureKeyVaultSyncDestinationSection";
import { CamundaSyncDestinationSection } from "./CamundaSyncDestinationSection";
import { DatabricksSyncDestinationSection } from "./DatabricksSyncDestinationSection";
import { FlyioSyncDestinationSection } from "./FlyioSyncDestinationSection";
import { GcpSyncDestinationSection } from "./GcpSyncDestinationSection";
import { GitHubSyncDestinationSection } from "./GitHubSyncDestinationSection";
import { HCVaultSyncDestinationSection } from "./HCVaultSyncDestinationSection";
import { HerokuSyncDestinationSection } from "./HerokuSyncDestinationSection";
import { HumanitecSyncDestinationSection } from "./HumanitecSyncDestinationSection";
import { OCIVaultSyncDestinationSection } from "./OCIVaultSyncDestinationSection";
import { RenderSyncDestinationSection } from "./RenderSyncDestinationSection";
import { TeamCitySyncDestinationSection } from "./TeamCitySyncDestinationSection";
import { TerraformCloudSyncDestinationSection } from "./TerraformCloudSyncDestinationSection";
import { VercelSyncDestinationSection } from "./VercelSyncDestinationSection";
import { WindmillSyncDestinationSection } from "./WindmillSyncDestinationSection";

type Props = {
  secretSync: TSecretSync;
  onEditDestination: VoidFunction;
};

export const SecretSyncDestinationSection = ({ secretSync, onEditDestination }: Props) => {
  const { destination, connection, folder, environment } = secretSync;

  const app = APP_CONNECTION_MAP[connection.app].name;

  let DestinationComponents: ReactNode;
  switch (destination) {
    case SecretSync.AWSParameterStore:
      DestinationComponents = <AwsParameterStoreSyncDestinationSection secretSync={secretSync} />;
      break;
    case SecretSync.AWSSecretsManager:
      DestinationComponents = <AwsSecretsManagerSyncDestinationSection secretSync={secretSync} />;
      break;
    case SecretSync.GitHub:
      DestinationComponents = <GitHubSyncDestinationSection secretSync={secretSync} />;
      break;
    case SecretSync.GCPSecretManager:
      DestinationComponents = <GcpSyncDestinationSection secretSync={secretSync} />;
      break;
    case SecretSync.AzureKeyVault:
      DestinationComponents = <AzureKeyVaultSyncDestinationSection secretSync={secretSync} />;
      break;
    case SecretSync.AzureAppConfiguration:
      DestinationComponents = (
        <AzureAppConfigurationSyncDestinationSection secretSync={secretSync} />
      );
      break;
    case SecretSync.Databricks:
      DestinationComponents = <DatabricksSyncDestinationSection secretSync={secretSync} />;
      break;
    case SecretSync.Humanitec:
      DestinationComponents = <HumanitecSyncDestinationSection secretSync={secretSync} />;
      break;
    case SecretSync.TerraformCloud:
      DestinationComponents = <TerraformCloudSyncDestinationSection secretSync={secretSync} />;
      break;
    case SecretSync.Camunda:
      DestinationComponents = <CamundaSyncDestinationSection secretSync={secretSync} />;
      break;
    case SecretSync.Vercel:
      DestinationComponents = <VercelSyncDestinationSection secretSync={secretSync} />;
      break;
    case SecretSync.Windmill:
      DestinationComponents = <WindmillSyncDestinationSection secretSync={secretSync} />;
      break;
    case SecretSync.HCVault:
      DestinationComponents = <HCVaultSyncDestinationSection secretSync={secretSync} />;
      break;
    case SecretSync.TeamCity:
      DestinationComponents = <TeamCitySyncDestinationSection secretSync={secretSync} />;
      break;
    case SecretSync.OCIVault:
      DestinationComponents = <OCIVaultSyncDestinationSection secretSync={secretSync} />;
      break;
    case SecretSync.OnePass:
      DestinationComponents = <OnePassSyncDestinationSection secretSync={secretSync} />;
      break;
    case SecretSync.AzureDevOps:
      DestinationComponents = <AzureDevOpsSyncDestinationSection secretSync={secretSync} />;
      break;
<<<<<<< HEAD
    case SecretSync.Heroku:
      DestinationComponents = <HerokuSyncDestinationSection secretSync={secretSync} />;
=======
    case SecretSync.Render:
      DestinationComponents = <RenderSyncDestinationSection secretSync={secretSync} />;
      break;
    case SecretSync.Flyio:
      DestinationComponents = <FlyioSyncDestinationSection secretSync={secretSync} />;
>>>>>>> f385386a
      break;
    default:
      throw new Error(`Unhandled Destination Section components: ${destination}`);
  }

  const permissionSubject =
    environment && folder
      ? subject(ProjectPermissionSub.SecretSyncs, {
          environment: environment.slug,
          secretPath: folder.path
        })
      : ProjectPermissionSub.SecretSyncs;

  return (
    <div className="flex w-full flex-col gap-3 rounded-lg border border-mineshaft-600 bg-mineshaft-900 px-4 py-3">
      <div className="flex items-center justify-between border-b border-mineshaft-400 pb-2">
        <h3 className="font-semibold text-mineshaft-100">Destination Configuration</h3>
        <ProjectPermissionCan I={ProjectPermissionSecretSyncActions.Edit} a={permissionSubject}>
          {(isAllowed) => (
            <IconButton
              variant="plain"
              colorSchema="secondary"
              isDisabled={!isAllowed}
              ariaLabel="Edit sync destination"
              onClick={onEditDestination}
            >
              <FontAwesomeIcon icon={faEdit} />
            </IconButton>
          )}
        </ProjectPermissionCan>
      </div>
      <div className="flex w-full flex-wrap gap-8">
        <GenericFieldLabel label={`${app} Connection`}>{connection.name}</GenericFieldLabel>
        {DestinationComponents}
      </div>
    </div>
  );
};<|MERGE_RESOLUTION|>--- conflicted
+++ resolved
@@ -97,16 +97,14 @@
     case SecretSync.AzureDevOps:
       DestinationComponents = <AzureDevOpsSyncDestinationSection secretSync={secretSync} />;
       break;
-<<<<<<< HEAD
     case SecretSync.Heroku:
       DestinationComponents = <HerokuSyncDestinationSection secretSync={secretSync} />;
-=======
+      break;
     case SecretSync.Render:
       DestinationComponents = <RenderSyncDestinationSection secretSync={secretSync} />;
       break;
     case SecretSync.Flyio:
       DestinationComponents = <FlyioSyncDestinationSection secretSync={secretSync} />;
->>>>>>> f385386a
       break;
     default:
       throw new Error(`Unhandled Destination Section components: ${destination}`);
