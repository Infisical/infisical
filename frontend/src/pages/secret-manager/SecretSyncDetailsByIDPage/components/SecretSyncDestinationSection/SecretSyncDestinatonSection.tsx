import { ReactNode } from "react";
import { subject } from "@casl/ability";
import { faEdit } from "@fortawesome/free-solid-svg-icons";
import { FontAwesomeIcon } from "@fortawesome/react-fontawesome";

import { ProjectPermissionCan } from "@app/components/permissions";
import { GenericFieldLabel } from "@app/components/secret-syncs";
import { IconButton } from "@app/components/v2";
import { ProjectPermissionSub } from "@app/context";
import { ProjectPermissionSecretSyncActions } from "@app/context/ProjectPermissionContext/types";
import { APP_CONNECTION_MAP } from "@app/helpers/appConnections";
import { SecretSync, TSecretSync } from "@app/hooks/api/secretSyncs";

import { OnePassSyncDestinationSection } from "./1PasswordSyncDestinationSection";
import { AwsParameterStoreSyncDestinationSection } from "./AwsParameterStoreSyncDestinationSection";
import { AwsSecretsManagerSyncDestinationSection } from "./AwsSecretsManagerSyncDestinationSection";
import { AzureAppConfigurationSyncDestinationSection } from "./AzureAppConfigurationSyncDestinationSection";
import { AzureDevOpsSyncDestinationSection } from "./AzureDevOpsSyncDestinationSection";
import { AzureKeyVaultSyncDestinationSection } from "./AzureKeyVaultSyncDestinationSection";
import { BitbucketSyncDestinationSection } from "./BitbucketSyncDestinationSection";
import { CamundaSyncDestinationSection } from "./CamundaSyncDestinationSection";
import { ChecklySyncDestinationSection } from "./ChecklySyncDestinationSection";
import { CloudflarePagesSyncDestinationSection } from "./CloudflarePagesSyncDestinationSection";
import { CloudflareWorkersSyncDestinationSection } from "./CloudflareWorkersSyncDestinationSection";
import { DatabricksSyncDestinationSection } from "./DatabricksSyncDestinationSection";
import { DigitalOceanAppPlatformSyncDestinationSection } from "./DigitalOceanAppPlatformSyncDestinationSection";
import { FlyioSyncDestinationSection } from "./FlyioSyncDestinationSection";
import { GcpSyncDestinationSection } from "./GcpSyncDestinationSection";
import { GitHubSyncDestinationSection } from "./GitHubSyncDestinationSection";
import { GitLabSyncDestinationSection } from "./GitLabSyncDestinationSection";
import { HCVaultSyncDestinationSection } from "./HCVaultSyncDestinationSection";
import { HerokuSyncDestinationSection } from "./HerokuSyncDestinationSection";
import { HumanitecSyncDestinationSection } from "./HumanitecSyncDestinationSection";
import { OCIVaultSyncDestinationSection } from "./OCIVaultSyncDestinationSection";
import { RailwaySyncDestinationSection } from "./RailwaySyncDestinationSection";
import { RenderSyncDestinationSection } from "./RenderSyncDestinationSection";
import { SupabaseSyncDestinationSection } from "./SupabaseSyncDestinationSection";
import { TeamCitySyncDestinationSection } from "./TeamCitySyncDestinationSection";
import { TerraformCloudSyncDestinationSection } from "./TerraformCloudSyncDestinationSection";
import { VercelSyncDestinationSection } from "./VercelSyncDestinationSection";
import { WindmillSyncDestinationSection } from "./WindmillSyncDestinationSection";
import { ZabbixSyncDestinationSection } from "./ZabbixSyncDestinationSection";

type Props = {
  secretSync: TSecretSync;
  onEditDestination: VoidFunction;
};

export const SecretSyncDestinationSection = ({ secretSync, onEditDestination }: Props) => {
  const { destination, connection, folder, environment } = secretSync;

  const app = APP_CONNECTION_MAP[connection.app].name;

  let DestinationComponents: ReactNode;
  switch (destination) {
    case SecretSync.AWSParameterStore:
      DestinationComponents = <AwsParameterStoreSyncDestinationSection secretSync={secretSync} />;
      break;
    case SecretSync.AWSSecretsManager:
      DestinationComponents = <AwsSecretsManagerSyncDestinationSection secretSync={secretSync} />;
      break;
    case SecretSync.GitHub:
      DestinationComponents = <GitHubSyncDestinationSection secretSync={secretSync} />;
      break;
    case SecretSync.GCPSecretManager:
      DestinationComponents = <GcpSyncDestinationSection secretSync={secretSync} />;
      break;
    case SecretSync.AzureKeyVault:
      DestinationComponents = <AzureKeyVaultSyncDestinationSection secretSync={secretSync} />;
      break;
    case SecretSync.AzureAppConfiguration:
      DestinationComponents = (
        <AzureAppConfigurationSyncDestinationSection secretSync={secretSync} />
      );
      break;
    case SecretSync.Databricks:
      DestinationComponents = <DatabricksSyncDestinationSection secretSync={secretSync} />;
      break;
    case SecretSync.Humanitec:
      DestinationComponents = <HumanitecSyncDestinationSection secretSync={secretSync} />;
      break;
    case SecretSync.TerraformCloud:
      DestinationComponents = <TerraformCloudSyncDestinationSection secretSync={secretSync} />;
      break;
    case SecretSync.Camunda:
      DestinationComponents = <CamundaSyncDestinationSection secretSync={secretSync} />;
      break;
    case SecretSync.Vercel:
      DestinationComponents = <VercelSyncDestinationSection secretSync={secretSync} />;
      break;
    case SecretSync.Windmill:
      DestinationComponents = <WindmillSyncDestinationSection secretSync={secretSync} />;
      break;
    case SecretSync.HCVault:
      DestinationComponents = <HCVaultSyncDestinationSection secretSync={secretSync} />;
      break;
    case SecretSync.TeamCity:
      DestinationComponents = <TeamCitySyncDestinationSection secretSync={secretSync} />;
      break;
    case SecretSync.OCIVault:
      DestinationComponents = <OCIVaultSyncDestinationSection secretSync={secretSync} />;
      break;
    case SecretSync.OnePass:
      DestinationComponents = <OnePassSyncDestinationSection secretSync={secretSync} />;
      break;
    case SecretSync.AzureDevOps:
      DestinationComponents = <AzureDevOpsSyncDestinationSection secretSync={secretSync} />;
      break;
    case SecretSync.Heroku:
      DestinationComponents = <HerokuSyncDestinationSection secretSync={secretSync} />;
      break;
    case SecretSync.Render:
      DestinationComponents = <RenderSyncDestinationSection secretSync={secretSync} />;
      break;
    case SecretSync.Flyio:
      DestinationComponents = <FlyioSyncDestinationSection secretSync={secretSync} />;
      break;
    case SecretSync.GitLab:
      DestinationComponents = <GitLabSyncDestinationSection secretSync={secretSync} />;
      break;
    case SecretSync.CloudflarePages:
      DestinationComponents = <CloudflarePagesSyncDestinationSection secretSync={secretSync} />;
      break;
    case SecretSync.CloudflareWorkers:
      DestinationComponents = <CloudflareWorkersSyncDestinationSection secretSync={secretSync} />;
      break;
    case SecretSync.Zabbix:
      DestinationComponents = <ZabbixSyncDestinationSection secretSync={secretSync} />;
      break;
    case SecretSync.Railway:
      DestinationComponents = <RailwaySyncDestinationSection secretSync={secretSync} />;
      break;
    case SecretSync.Checkly:
      DestinationComponents = <ChecklySyncDestinationSection secretSync={secretSync} />;
      break;
    case SecretSync.Supabase:
      DestinationComponents = <SupabaseSyncDestinationSection secretSync={secretSync} />;
      break;
<<<<<<< HEAD
    case SecretSync.DigitalOceanAppPlatform:
      DestinationComponents = (
        <DigitalOceanAppPlatformSyncDestinationSection secretSync={secretSync} />
      );
=======
    case SecretSync.Bitbucket:
      DestinationComponents = <BitbucketSyncDestinationSection secretSync={secretSync} />;
>>>>>>> 95b997c1
      break;
    default:
      throw new Error(`Unhandled Destination Section components: ${destination}`);
  }

  const permissionSubject =
    environment && folder
      ? subject(ProjectPermissionSub.SecretSyncs, {
          environment: environment.slug,
          secretPath: folder.path
        })
      : ProjectPermissionSub.SecretSyncs;

  return (
    <div className="flex w-full flex-col gap-3 rounded-lg border border-mineshaft-600 bg-mineshaft-900 px-4 py-3">
      <div className="flex items-center justify-between border-b border-mineshaft-400 pb-2">
        <h3 className="font-semibold text-mineshaft-100">Destination Configuration</h3>
        <ProjectPermissionCan I={ProjectPermissionSecretSyncActions.Edit} a={permissionSubject}>
          {(isAllowed) => (
            <IconButton
              variant="plain"
              colorSchema="secondary"
              isDisabled={!isAllowed}
              ariaLabel="Edit sync destination"
              onClick={onEditDestination}
            >
              <FontAwesomeIcon icon={faEdit} />
            </IconButton>
          )}
        </ProjectPermissionCan>
      </div>
      <div className="flex w-full flex-wrap gap-8">
        <GenericFieldLabel label={`${app} Connection`}>{connection.name}</GenericFieldLabel>
        {DestinationComponents}
      </div>
    </div>
  );
};<|MERGE_RESOLUTION|>--- conflicted
+++ resolved
@@ -136,15 +136,13 @@
     case SecretSync.Supabase:
       DestinationComponents = <SupabaseSyncDestinationSection secretSync={secretSync} />;
       break;
-<<<<<<< HEAD
     case SecretSync.DigitalOceanAppPlatform:
       DestinationComponents = (
         <DigitalOceanAppPlatformSyncDestinationSection secretSync={secretSync} />
       );
-=======
+      break;
     case SecretSync.Bitbucket:
       DestinationComponents = <BitbucketSyncDestinationSection secretSync={secretSync} />;
->>>>>>> 95b997c1
       break;
     default:
       throw new Error(`Unhandled Destination Section components: ${destination}`);
