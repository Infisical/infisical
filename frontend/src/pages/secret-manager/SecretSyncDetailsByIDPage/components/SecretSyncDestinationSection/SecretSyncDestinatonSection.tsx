import { ReactNode } from "react";
import { faEdit } from "@fortawesome/free-solid-svg-icons";
import { FontAwesomeIcon } from "@fortawesome/react-fontawesome";

import { ProjectPermissionCan } from "@app/components/permissions";
import { GenericFieldLabel } from "@app/components/secret-syncs";
import { IconButton } from "@app/components/v2";
import { ProjectPermissionSub } from "@app/context";
import { ProjectPermissionSecretSyncActions } from "@app/context/ProjectPermissionContext/types";
import { APP_CONNECTION_MAP } from "@app/helpers/appConnections";
import { SecretSync, TSecretSync } from "@app/hooks/api/secretSyncs";
import { AwsParameterStoreSyncDestinationSection } from "@app/pages/secret-manager/SecretSyncDetailsByIDPage/components/SecretSyncDestinationSection/AwsParameterStoreSyncDestinationSection";
import { AwsSecretsManagerSyncDestinationSection } from "@app/pages/secret-manager/SecretSyncDetailsByIDPage/components/SecretSyncDestinationSection/AwsSecretsManagerSyncDestinationSection";
import { DatabricksSyncDestinationSection } from "@app/pages/secret-manager/SecretSyncDetailsByIDPage/components/SecretSyncDestinationSection/DatabricksSyncDestinationSection";
import { GitHubSyncDestinationSection } from "@app/pages/secret-manager/SecretSyncDetailsByIDPage/components/SecretSyncDestinationSection/GitHubSyncDestinationSection";

import { AzureAppConfigurationSyncDestinationSection } from "./AzureAppConfigurationSyncDestinationSection";
import { AzureKeyVaultSyncDestinationSection } from "./AzureKeyVaultSyncDestinationSection";
import { CamundaSyncDestinationSection } from "./CamundaSyncDestinationSection";
import { GcpSyncDestinationSection } from "./GcpSyncDestinationSection";
import { HumanitecSyncDestinationSection } from "./HumanitecSyncDestinationSection";
import { VercelSyncDestinationSection } from "./VercelSyncDestinationSection";

type Props = {
  secretSync: TSecretSync;
  onEditDestination: VoidFunction;
};

export const SecretSyncDestinationSection = ({ secretSync, onEditDestination }: Props) => {
  const { destination, connection } = secretSync;

  const app = APP_CONNECTION_MAP[connection.app].name;

  let DestinationComponents: ReactNode;
  switch (secretSync.destination) {
    case SecretSync.AWSParameterStore:
      DestinationComponents = <AwsParameterStoreSyncDestinationSection secretSync={secretSync} />;
      break;
    case SecretSync.AWSSecretsManager:
      DestinationComponents = <AwsSecretsManagerSyncDestinationSection secretSync={secretSync} />;
      break;
    case SecretSync.GitHub:
      DestinationComponents = <GitHubSyncDestinationSection secretSync={secretSync} />;
      break;
    case SecretSync.GCPSecretManager:
      DestinationComponents = <GcpSyncDestinationSection secretSync={secretSync} />;
      break;
    case SecretSync.AzureKeyVault:
      DestinationComponents = <AzureKeyVaultSyncDestinationSection secretSync={secretSync} />;
      break;
    case SecretSync.AzureAppConfiguration:
      DestinationComponents = (
        <AzureAppConfigurationSyncDestinationSection secretSync={secretSync} />
      );
      break;
    case SecretSync.Databricks:
      DestinationComponents = <DatabricksSyncDestinationSection secretSync={secretSync} />;
      break;
    case SecretSync.Humanitec:
      DestinationComponents = <HumanitecSyncDestinationSection secretSync={secretSync} />;
      break;
<<<<<<< HEAD
    case SecretSync.Camunda:
      DestinationComponents = <CamundaSyncDestinationSection secretSync={secretSync} />;
=======
    case SecretSync.Vercel:
      DestinationComponents = <VercelSyncDestinationSection secretSync={secretSync} />;
>>>>>>> 1ce155e2
      break;
    default:
      throw new Error(`Unhandled Destination Section components: ${destination}`);
  }

  return (
    <div className="flex w-full flex-col gap-3 rounded-lg border border-mineshaft-600 bg-mineshaft-900 px-4 py-3">
      <div className="flex items-center justify-between border-b border-mineshaft-400 pb-2">
        <h3 className="font-semibold text-mineshaft-100">Destination Configuration</h3>
        <ProjectPermissionCan
          I={ProjectPermissionSecretSyncActions.Edit}
          a={ProjectPermissionSub.SecretSyncs}
        >
          {(isAllowed) => (
            <IconButton
              variant="plain"
              colorSchema="secondary"
              isDisabled={!isAllowed}
              ariaLabel="Edit sync destination"
              onClick={onEditDestination}
            >
              <FontAwesomeIcon icon={faEdit} />
            </IconButton>
          )}
        </ProjectPermissionCan>
      </div>
      <div className="flex w-full flex-wrap gap-8">
        <GenericFieldLabel label={`${app} Connection`}>{connection.name}</GenericFieldLabel>
        {DestinationComponents}
      </div>
    </div>
  );
};<|MERGE_RESOLUTION|>--- conflicted
+++ resolved
@@ -59,13 +59,11 @@
     case SecretSync.Humanitec:
       DestinationComponents = <HumanitecSyncDestinationSection secretSync={secretSync} />;
       break;
-<<<<<<< HEAD
     case SecretSync.Camunda:
       DestinationComponents = <CamundaSyncDestinationSection secretSync={secretSync} />;
-=======
+      break;
     case SecretSync.Vercel:
       DestinationComponents = <VercelSyncDestinationSection secretSync={secretSync} />;
->>>>>>> 1ce155e2
       break;
     default:
       throw new Error(`Unhandled Destination Section components: ${destination}`);
