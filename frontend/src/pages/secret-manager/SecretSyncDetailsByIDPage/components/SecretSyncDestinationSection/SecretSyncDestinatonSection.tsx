import { ReactNode } from "react";
import { subject } from "@casl/ability";
import { faEdit } from "@fortawesome/free-solid-svg-icons";
import { FontAwesomeIcon } from "@fortawesome/react-fontawesome";

import { ProjectPermissionCan } from "@app/components/permissions";
import { GenericFieldLabel } from "@app/components/secret-syncs";
import { IconButton } from "@app/components/v2";
import { ProjectPermissionSub } from "@app/context";
import { ProjectPermissionSecretSyncActions } from "@app/context/ProjectPermissionContext/types";
import { APP_CONNECTION_MAP } from "@app/helpers/appConnections";
import { SecretSync, TSecretSync } from "@app/hooks/api/secretSyncs";

import { OnePassSyncDestinationSection } from "./1PasswordSyncDestinationSection";
import { AwsParameterStoreSyncDestinationSection } from "./AwsParameterStoreSyncDestinationSection";
import { AwsSecretsManagerSyncDestinationSection } from "./AwsSecretsManagerSyncDestinationSection";
import { AzureAppConfigurationSyncDestinationSection } from "./AzureAppConfigurationSyncDestinationSection";
import { AzureDevOpsSyncDestinationSection } from "./AzureDevOpsSyncDestinationSection";
import { AzureKeyVaultSyncDestinationSection } from "./AzureKeyVaultSyncDestinationSection";
import { CamundaSyncDestinationSection } from "./CamundaSyncDestinationSection";
import { DatabricksSyncDestinationSection } from "./DatabricksSyncDestinationSection";
import { FlyioSyncDestinationSection } from "./FlyioSyncDestinationSection";
import { GcpSyncDestinationSection } from "./GcpSyncDestinationSection";
import { GitHubSyncDestinationSection } from "./GitHubSyncDestinationSection";
import { HCVaultSyncDestinationSection } from "./HCVaultSyncDestinationSection";
import { HumanitecSyncDestinationSection } from "./HumanitecSyncDestinationSection";
import { OCIVaultSyncDestinationSection } from "./OCIVaultSyncDestinationSection";
import { RenderSyncDestinationSection } from "./RenderSyncDestinationSection";
import { TeamCitySyncDestinationSection } from "./TeamCitySyncDestinationSection";
import { TerraformCloudSyncDestinationSection } from "./TerraformCloudSyncDestinationSection";
import { VercelSyncDestinationSection } from "./VercelSyncDestinationSection";
import { WindmillSyncDestinationSection } from "./WindmillSyncDestinationSection";

type Props = {
  secretSync: TSecretSync;
  onEditDestination: VoidFunction;
};

export const SecretSyncDestinationSection = ({ secretSync, onEditDestination }: Props) => {
  const { destination, connection, folder, environment } = secretSync;

  const app = APP_CONNECTION_MAP[connection.app].name;

  let DestinationComponents: ReactNode;
  switch (destination) {
    case SecretSync.AWSParameterStore:
      DestinationComponents = <AwsParameterStoreSyncDestinationSection secretSync={secretSync} />;
      break;
    case SecretSync.AWSSecretsManager:
      DestinationComponents = <AwsSecretsManagerSyncDestinationSection secretSync={secretSync} />;
      break;
    case SecretSync.GitHub:
      DestinationComponents = <GitHubSyncDestinationSection secretSync={secretSync} />;
      break;
    case SecretSync.GCPSecretManager:
      DestinationComponents = <GcpSyncDestinationSection secretSync={secretSync} />;
      break;
    case SecretSync.AzureKeyVault:
      DestinationComponents = <AzureKeyVaultSyncDestinationSection secretSync={secretSync} />;
      break;
    case SecretSync.AzureAppConfiguration:
      DestinationComponents = (
        <AzureAppConfigurationSyncDestinationSection secretSync={secretSync} />
      );
      break;
    case SecretSync.Databricks:
      DestinationComponents = <DatabricksSyncDestinationSection secretSync={secretSync} />;
      break;
    case SecretSync.Humanitec:
      DestinationComponents = <HumanitecSyncDestinationSection secretSync={secretSync} />;
      break;
    case SecretSync.TerraformCloud:
      DestinationComponents = <TerraformCloudSyncDestinationSection secretSync={secretSync} />;
      break;
    case SecretSync.Camunda:
      DestinationComponents = <CamundaSyncDestinationSection secretSync={secretSync} />;
      break;
    case SecretSync.Vercel:
      DestinationComponents = <VercelSyncDestinationSection secretSync={secretSync} />;
      break;
    case SecretSync.Windmill:
      DestinationComponents = <WindmillSyncDestinationSection secretSync={secretSync} />;
      break;
    case SecretSync.HCVault:
      DestinationComponents = <HCVaultSyncDestinationSection secretSync={secretSync} />;
      break;
    case SecretSync.TeamCity:
      DestinationComponents = <TeamCitySyncDestinationSection secretSync={secretSync} />;
      break;
    case SecretSync.OCIVault:
      DestinationComponents = <OCIVaultSyncDestinationSection secretSync={secretSync} />;
      break;
    case SecretSync.OnePass:
      DestinationComponents = <OnePassSyncDestinationSection secretSync={secretSync} />;
      break;
    case SecretSync.AzureDevOps:
      DestinationComponents = <AzureDevOpsSyncDestinationSection secretSync={secretSync} />;
      break;
<<<<<<< HEAD
    case SecretSync.Render:
      DestinationComponents = <RenderSyncDestinationSection secretSync={secretSync} />;
=======
    case SecretSync.Flyio:
      DestinationComponents = <FlyioSyncDestinationSection secretSync={secretSync} />;
>>>>>>> 1f1fb3f3
      break;
    default:
      throw new Error(`Unhandled Destination Section components: ${destination}`);
  }

  const permissionSubject =
    environment && folder
      ? subject(ProjectPermissionSub.SecretSyncs, {
          environment: environment.slug,
          secretPath: folder.path
        })
      : ProjectPermissionSub.SecretSyncs;

  return (
    <div className="flex w-full flex-col gap-3 rounded-lg border border-mineshaft-600 bg-mineshaft-900 px-4 py-3">
      <div className="flex items-center justify-between border-b border-mineshaft-400 pb-2">
        <h3 className="font-semibold text-mineshaft-100">Destination Configuration</h3>
        <ProjectPermissionCan I={ProjectPermissionSecretSyncActions.Edit} a={permissionSubject}>
          {(isAllowed) => (
            <IconButton
              variant="plain"
              colorSchema="secondary"
              isDisabled={!isAllowed}
              ariaLabel="Edit sync destination"
              onClick={onEditDestination}
            >
              <FontAwesomeIcon icon={faEdit} />
            </IconButton>
          )}
        </ProjectPermissionCan>
      </div>
      <div className="flex w-full flex-wrap gap-8">
        <GenericFieldLabel label={`${app} Connection`}>{connection.name}</GenericFieldLabel>
        {DestinationComponents}
      </div>
    </div>
  );
};<|MERGE_RESOLUTION|>--- conflicted
+++ resolved
@@ -96,13 +96,11 @@
     case SecretSync.AzureDevOps:
       DestinationComponents = <AzureDevOpsSyncDestinationSection secretSync={secretSync} />;
       break;
-<<<<<<< HEAD
     case SecretSync.Render:
       DestinationComponents = <RenderSyncDestinationSection secretSync={secretSync} />;
-=======
+      break;
     case SecretSync.Flyio:
       DestinationComponents = <FlyioSyncDestinationSection secretSync={secretSync} />;
->>>>>>> 1f1fb3f3
       break;
     default:
       throw new Error(`Unhandled Destination Section components: ${destination}`);
