import { ReactNode } from "react";
import { subject } from "@casl/ability";
import { faEdit } from "@fortawesome/free-solid-svg-icons";
import { FontAwesomeIcon } from "@fortawesome/react-fontawesome";

import { ProjectPermissionCan } from "@app/components/permissions";
import { GenericFieldLabel } from "@app/components/secret-syncs";
import { Badge, IconButton } from "@app/components/v2";
import { ProjectPermissionSub } from "@app/context";
import { ProjectPermissionSecretSyncActions } from "@app/context/ProjectPermissionContext/types";
import { SECRET_SYNC_INITIAL_SYNC_BEHAVIOR_MAP } from "@app/helpers/secretSyncs";
import { SecretSync, TSecretSync } from "@app/hooks/api/secretSyncs";

import { AwsParameterStoreSyncOptionsSection } from "./AwsParameterStoreSyncOptionsSection";
import { AwsSecretsManagerSyncOptionsSection } from "./AwsSecretsManagerSyncOptionsSection";

type Props = {
  secretSync: TSecretSync;
  onEditOptions: VoidFunction;
};

export const SecretSyncOptionsSection = ({ secretSync, onEditOptions }: Props) => {
  const {
    destination,
    syncOptions: { initialSyncBehavior, disableSecretDeletion, keySchema },
    environment,
    folder
  } = secretSync;

  let AdditionalSyncOptionsComponent: ReactNode;

  switch (destination) {
    case SecretSync.AWSParameterStore:
      AdditionalSyncOptionsComponent = (
        <AwsParameterStoreSyncOptionsSection secretSync={secretSync} />
      );
      break;
    case SecretSync.AWSSecretsManager:
      AdditionalSyncOptionsComponent = (
        <AwsSecretsManagerSyncOptionsSection secretSync={secretSync} />
      );
      break;
    case SecretSync.GitHub:
    case SecretSync.GCPSecretManager:
    case SecretSync.AzureKeyVault:
    case SecretSync.AzureAppConfiguration:
    case SecretSync.AzureDevOps:
    case SecretSync.Databricks:
    case SecretSync.Humanitec:
    case SecretSync.TerraformCloud:
    case SecretSync.Camunda:
    case SecretSync.Vercel:
    case SecretSync.Windmill:
    case SecretSync.HCVault:
    case SecretSync.TeamCity:
    case SecretSync.OCIVault:
    case SecretSync.OnePass:
    case SecretSync.Heroku:
    case SecretSync.Render:
    case SecretSync.Flyio:
    case SecretSync.GitLab:
    case SecretSync.CloudflarePages:
    case SecretSync.CloudflareWorkers:
    case SecretSync.Zabbix:
    case SecretSync.Railway:
    case SecretSync.Supabase:
    case SecretSync.Checkly:
<<<<<<< HEAD
    case SecretSync.DigitalOceanAppPlatform:
=======
    case SecretSync.Bitbucket:
>>>>>>> 95b997c1
      AdditionalSyncOptionsComponent = null;
      break;
    default:
      throw new Error(`Unhandled Destination Review Fields: ${destination}`);
  }

  const permissionSubject =
    environment && folder
      ? subject(ProjectPermissionSub.SecretSyncs, {
          environment: environment.slug,
          secretPath: folder.path
        })
      : ProjectPermissionSub.SecretSyncs;

  return (
    <div>
      <div className="flex w-full flex-col gap-3 rounded-lg border border-mineshaft-600 bg-mineshaft-900 px-4 py-3">
        <div className="flex items-center justify-between border-b border-mineshaft-400 pb-2">
          <h3 className="font-semibold text-mineshaft-100">Sync Options</h3>
          <ProjectPermissionCan I={ProjectPermissionSecretSyncActions.Edit} a={permissionSubject}>
            {(isAllowed) => (
              <IconButton
                variant="plain"
                colorSchema="secondary"
                isDisabled={!isAllowed}
                ariaLabel="Edit sync options"
                onClick={onEditOptions}
              >
                <FontAwesomeIcon icon={faEdit} />
              </IconButton>
            )}
          </ProjectPermissionCan>
        </div>
        <div>
          <div className="space-y-3">
            <GenericFieldLabel label="Initial Sync Behavior">
              {SECRET_SYNC_INITIAL_SYNC_BEHAVIOR_MAP[initialSyncBehavior](destination).name}
            </GenericFieldLabel>
            <GenericFieldLabel label="Key Schema">{keySchema}</GenericFieldLabel>
            {AdditionalSyncOptionsComponent}
            {disableSecretDeletion && (
              <GenericFieldLabel label="Secret Deletion">
                <Badge variant="primary">Disabled</Badge>
              </GenericFieldLabel>
            )}
          </div>
        </div>
      </div>
    </div>
  );
};<|MERGE_RESOLUTION|>--- conflicted
+++ resolved
@@ -65,11 +65,8 @@
     case SecretSync.Railway:
     case SecretSync.Supabase:
     case SecretSync.Checkly:
-<<<<<<< HEAD
     case SecretSync.DigitalOceanAppPlatform:
-=======
     case SecretSync.Bitbucket:
->>>>>>> 95b997c1
       AdditionalSyncOptionsComponent = null;
       break;
     default:
