import { ReactNode } from "react";
import { subject } from "@casl/ability";
import { faEdit } from "@fortawesome/free-solid-svg-icons";
import { FontAwesomeIcon } from "@fortawesome/react-fontawesome";

import { ProjectPermissionCan } from "@app/components/permissions";
import { GenericFieldLabel } from "@app/components/secret-syncs";
import { Badge, IconButton } from "@app/components/v2";
import { ProjectPermissionSub } from "@app/context";
import { ProjectPermissionSecretSyncActions } from "@app/context/ProjectPermissionContext/types";
import { SECRET_SYNC_INITIAL_SYNC_BEHAVIOR_MAP } from "@app/helpers/secretSyncs";
import { SecretSync, TSecretSync } from "@app/hooks/api/secretSyncs";

import { AwsParameterStoreSyncOptionsSection } from "./AwsParameterStoreSyncOptionsSection";
import { AwsSecretsManagerSyncOptionsSection } from "./AwsSecretsManagerSyncOptionsSection";

type Props = {
  secretSync: TSecretSync;
  onEditOptions: VoidFunction;
};

export const SecretSyncOptionsSection = ({ secretSync, onEditOptions }: Props) => {
  const {
    destination,
    syncOptions: { initialSyncBehavior, disableSecretDeletion, keySchema },
    environment,
    folder
  } = secretSync;

  let AdditionalSyncOptionsComponent: ReactNode;

  switch (destination) {
    case SecretSync.AWSParameterStore:
      AdditionalSyncOptionsComponent = (
        <AwsParameterStoreSyncOptionsSection secretSync={secretSync} />
      );
      break;
    case SecretSync.AWSSecretsManager:
      AdditionalSyncOptionsComponent = (
        <AwsSecretsManagerSyncOptionsSection secretSync={secretSync} />
      );
      break;
    case SecretSync.GitHub:
    case SecretSync.GCPSecretManager:
    case SecretSync.AzureKeyVault:
    case SecretSync.AzureAppConfiguration:
    case SecretSync.AzureDevOps:
    case SecretSync.Databricks:
    case SecretSync.Humanitec:
    case SecretSync.TerraformCloud:
    case SecretSync.Camunda:
    case SecretSync.Vercel:
    case SecretSync.Windmill:
    case SecretSync.HCVault:
    case SecretSync.TeamCity:
    case SecretSync.OCIVault:
    case SecretSync.OnePass:
    case SecretSync.Heroku:
    case SecretSync.Render:
    case SecretSync.Flyio:
<<<<<<< HEAD
    case SecretSync.GitLab:
=======
    case SecretSync.CloudflarePages:
>>>>>>> b59fa14b
      AdditionalSyncOptionsComponent = null;
      break;
    default:
      throw new Error(`Unhandled Destination Review Fields: ${destination}`);
  }

  const permissionSubject =
    environment && folder
      ? subject(ProjectPermissionSub.SecretSyncs, {
          environment: environment.slug,
          secretPath: folder.path
        })
      : ProjectPermissionSub.SecretSyncs;

  return (
    <div>
      <div className="flex w-full flex-col gap-3 rounded-lg border border-mineshaft-600 bg-mineshaft-900 px-4 py-3">
        <div className="flex items-center justify-between border-b border-mineshaft-400 pb-2">
          <h3 className="font-semibold text-mineshaft-100">Sync Options</h3>
          <ProjectPermissionCan I={ProjectPermissionSecretSyncActions.Edit} a={permissionSubject}>
            {(isAllowed) => (
              <IconButton
                variant="plain"
                colorSchema="secondary"
                isDisabled={!isAllowed}
                ariaLabel="Edit sync options"
                onClick={onEditOptions}
              >
                <FontAwesomeIcon icon={faEdit} />
              </IconButton>
            )}
          </ProjectPermissionCan>
        </div>
        <div>
          <div className="space-y-3">
            <GenericFieldLabel label="Initial Sync Behavior">
              {SECRET_SYNC_INITIAL_SYNC_BEHAVIOR_MAP[initialSyncBehavior](destination).name}
            </GenericFieldLabel>
            <GenericFieldLabel label="Key Schema">{keySchema}</GenericFieldLabel>
            {AdditionalSyncOptionsComponent}
            {disableSecretDeletion && (
              <GenericFieldLabel label="Secret Deletion">
                <Badge variant="primary">Disabled</Badge>
              </GenericFieldLabel>
            )}
          </div>
        </div>
      </div>
    </div>
  );
};<|MERGE_RESOLUTION|>--- conflicted
+++ resolved
@@ -58,11 +58,8 @@
     case SecretSync.Heroku:
     case SecretSync.Render:
     case SecretSync.Flyio:
-<<<<<<< HEAD
     case SecretSync.GitLab:
-=======
     case SecretSync.CloudflarePages:
->>>>>>> b59fa14b
       AdditionalSyncOptionsComponent = null;
       break;
     default:
