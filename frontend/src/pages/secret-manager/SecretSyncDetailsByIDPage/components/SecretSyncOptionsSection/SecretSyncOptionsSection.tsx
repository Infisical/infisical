import { ReactNode } from "react";
import { subject } from "@casl/ability";
import { faEdit } from "@fortawesome/free-solid-svg-icons";
import { FontAwesomeIcon } from "@fortawesome/react-fontawesome";

import { ProjectPermissionCan } from "@app/components/permissions";
import { GenericFieldLabel } from "@app/components/secret-syncs";
import { Badge, IconButton } from "@app/components/v2";
import { ProjectPermissionSub } from "@app/context";
import { ProjectPermissionSecretSyncActions } from "@app/context/ProjectPermissionContext/types";
import { SECRET_SYNC_INITIAL_SYNC_BEHAVIOR_MAP } from "@app/helpers/secretSyncs";
import { SecretSync, TSecretSync } from "@app/hooks/api/secretSyncs";

import { AwsParameterStoreSyncOptionsSection } from "./AwsParameterStoreSyncOptionsSection";
import { AwsSecretsManagerSyncOptionsSection } from "./AwsSecretsManagerSyncOptionsSection";

type Props = {
  secretSync: TSecretSync;
  onEditOptions: VoidFunction;
};

export const SecretSyncOptionsSection = ({ secretSync, onEditOptions }: Props) => {
  const {
    destination,
    syncOptions: { initialSyncBehavior, disableSecretDeletion, keySchema },
    environment,
    folder
  } = secretSync;

  let AdditionalSyncOptionsComponent: ReactNode;

  switch (destination) {
    case SecretSync.AWSParameterStore:
      AdditionalSyncOptionsComponent = (
        <AwsParameterStoreSyncOptionsSection secretSync={secretSync} />
      );
      break;
    case SecretSync.AWSSecretsManager:
      AdditionalSyncOptionsComponent = (
        <AwsSecretsManagerSyncOptionsSection secretSync={secretSync} />
      );
      break;
    case SecretSync.GitHub:
    case SecretSync.GCPSecretManager:
    case SecretSync.AzureKeyVault:
    case SecretSync.AzureAppConfiguration:
    case SecretSync.AzureDevOps:
    case SecretSync.Databricks:
    case SecretSync.Humanitec:
    case SecretSync.TerraformCloud:
    case SecretSync.Camunda:
    case SecretSync.Vercel:
    case SecretSync.Windmill:
    case SecretSync.HCVault:
    case SecretSync.TeamCity:
    case SecretSync.OCIVault:
    case SecretSync.OnePass:
<<<<<<< HEAD
    case SecretSync.Render:
=======
    case SecretSync.Flyio:
>>>>>>> 1f1fb3f3
      AdditionalSyncOptionsComponent = null;
      break;
    default:
      throw new Error(`Unhandled Destination Review Fields: ${destination}`);
  }

  const permissionSubject =
    environment && folder
      ? subject(ProjectPermissionSub.SecretSyncs, {
          environment: environment.slug,
          secretPath: folder.path
        })
      : ProjectPermissionSub.SecretSyncs;

  return (
    <div>
      <div className="flex w-full flex-col gap-3 rounded-lg border border-mineshaft-600 bg-mineshaft-900 px-4 py-3">
        <div className="flex items-center justify-between border-b border-mineshaft-400 pb-2">
          <h3 className="font-semibold text-mineshaft-100">Sync Options</h3>
          <ProjectPermissionCan I={ProjectPermissionSecretSyncActions.Edit} a={permissionSubject}>
            {(isAllowed) => (
              <IconButton
                variant="plain"
                colorSchema="secondary"
                isDisabled={!isAllowed}
                ariaLabel="Edit sync options"
                onClick={onEditOptions}
              >
                <FontAwesomeIcon icon={faEdit} />
              </IconButton>
            )}
          </ProjectPermissionCan>
        </div>
        <div>
          <div className="space-y-3">
            <GenericFieldLabel label="Initial Sync Behavior">
              {SECRET_SYNC_INITIAL_SYNC_BEHAVIOR_MAP[initialSyncBehavior](destination).name}
            </GenericFieldLabel>
            <GenericFieldLabel label="Key Schema">{keySchema}</GenericFieldLabel>
            {AdditionalSyncOptionsComponent}
            {disableSecretDeletion && (
              <GenericFieldLabel label="Secret Deletion">
                <Badge variant="primary">Disabled</Badge>
              </GenericFieldLabel>
            )}
          </div>
        </div>
      </div>
    </div>
  );
};<|MERGE_RESOLUTION|>--- conflicted
+++ resolved
@@ -55,11 +55,8 @@
     case SecretSync.TeamCity:
     case SecretSync.OCIVault:
     case SecretSync.OnePass:
-<<<<<<< HEAD
     case SecretSync.Render:
-=======
     case SecretSync.Flyio:
->>>>>>> 1f1fb3f3
       AdditionalSyncOptionsComponent = null;
       break;
     default:
