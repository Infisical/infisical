import React, { useState } from 'react';
<<<<<<< HEAD
import { useTranslation } from 'next-i18next';
=======
import { useTranslation } from 'react-i18next';
import Link from 'next/link';
>>>>>>> 9cb4d5ab

import sendVerificationEmail from '@app/pages/api/auth/SendVerificationEmail';

import { Button, Input } from '../v2';

interface DownloadBackupPDFStepProps {
  incrementStep: () => void;
  email: string;
  setEmail: (value: string) => void;
}

/**
 * This is the first step of the sign up process - users need to enter their email
 * @param {object} obj
 * @param {string} obj.email - email of a user signing up
 * @param {function} obj.setEmail - funciton that manages the state of the email variable
 * @param {function} obj.incrementStep - function to go to the next step of the signup flow
 * @returns
 */
export default function EnterEmailStep({
  email,
  setEmail,
  incrementStep
}: DownloadBackupPDFStepProps): JSX.Element {
  const [emailError, setEmailError] = useState(false);
  const { t } = useTranslation();

  /**
   * Verifies if the entered email "looks" correct
   */
  const emailCheck = () => {
    let emailCheckBool = false;
    if (!email) {
      setEmailError(true);
      emailCheckBool = true;
    } else if (!email.includes('@') || !email.includes('.') || !/[a-z]/.test(email)) {
      setEmailError(true);
      emailCheckBool = true;
    } else {
      setEmailError(false);
    }

    // If everything is correct, go to the next step
    if (!emailCheckBool) {
      sendVerificationEmail(email);
      incrementStep();
    }
  };

  return (
    <div>
<<<<<<< HEAD
      <div className="w-full md:px-6 mx-auto">
        <p className="text-xl font-medium flex justify-center text-transparent bg-clip-text bg-gradient-to-b from-white to-bunker-200">
          {t('signup:initial-title')}
        </p>
        <div className="flex flex-col items-center justify-center lg:w-1/6 w-1/4 min-w-[20rem] m-auto rounded-lg mt-8">
          <Input
            placeholder="Enter your email address..."
            onChange={(e) => setEmail(e.target.value)}
=======
      <div className="h-7/12 mx-1 w-full max-w-md rounded-xl bg-bunker py-8 drop-shadow-xl md:px-6">
        <p className="flex justify-center text-4xl font-semibold text-primary">
          {t('signup.step1-start')}
        </p>
        <div className="m-auto mt-4 flex max-h-24 w-5/6 items-center justify-center rounded-lg md:w-full md:p-2">
          <InputField
            label={t('common.email') ?? ''}
            onChangeHandler={setEmail}
            type="email"
>>>>>>> 9cb4d5ab
            value={email}
            isRequired
            autoComplete="username"
            className="h-12"
          />
          {emailError && <p className="text-red-600 text-xs text-left w-full ml-1.5 mt-1.5">Please enter a valid email.</p>}
        </div>
<<<<<<< HEAD
        <div className="flex flex-col items-center justify-center lg:w-1/6 w-1/4 min-w-[20rem] mt-2 max-w-xs md:max-w-md mx-auto text-sm text-center md:text-left">
          <div className="text-l py-1 text-lg w-full">
            <Button
              onClick={emailCheck}
              size="sm"
              isFullWidth
              className='h-14'
              colorSchema="primary" 
              variant="outline_bg"
            > {String(t('signup:step1-submit'))} </Button>
          </div>
        </div>
      </div>
=======
        <div className="mx-auto mt-4 flex max-h-28 w-5/6 max-w-xs flex-col items-center justify-center text-center text-sm md:mt-4 md:w-full md:max-w-md md:p-2 md:text-left">
          <p className="mt-2 text-gray-400 md:mx-0.5">{t('signup.step1-privacy')}</p>
          <div className="text-l m-2 mt-6 px-8 py-1 text-lg md:m-8">
            <Button
              text={t('signup.step1-submit') ?? ''}
              type="submit"
              onButtonPressed={emailCheck}
              size="lg"
            />
          </div>
        </div>
      </div>
      <div className="mx-auto mb-48 mt-2 flex w-full max-w-md flex-col items-center justify-center pt-2 md:mb-16 md:pb-2">
        <Link href="/login">
          <button type="button" className="w-max pb-3 duration-200 hover:opacity-90">
            <u className="text-sm font-normal text-primary-500">
              {t('signup.already-have-account')}
            </u>
          </button>
        </Link>
      </div>
>>>>>>> 9cb4d5ab
    </div>
  );
}<|MERGE_RESOLUTION|>--- conflicted
+++ resolved
@@ -1,10 +1,6 @@
 import React, { useState } from 'react';
-<<<<<<< HEAD
-import { useTranslation } from 'next-i18next';
-=======
 import { useTranslation } from 'react-i18next';
 import Link from 'next/link';
->>>>>>> 9cb4d5ab
 
 import sendVerificationEmail from '@app/pages/api/auth/SendVerificationEmail';
 
@@ -56,26 +52,14 @@
 
   return (
     <div>
-<<<<<<< HEAD
       <div className="w-full md:px-6 mx-auto">
         <p className="text-xl font-medium flex justify-center text-transparent bg-clip-text bg-gradient-to-b from-white to-bunker-200">
-          {t('signup:initial-title')}
+          {t('signup.step1-start')}
         </p>
         <div className="flex flex-col items-center justify-center lg:w-1/6 w-1/4 min-w-[20rem] m-auto rounded-lg mt-8">
           <Input
             placeholder="Enter your email address..."
             onChange={(e) => setEmail(e.target.value)}
-=======
-      <div className="h-7/12 mx-1 w-full max-w-md rounded-xl bg-bunker py-8 drop-shadow-xl md:px-6">
-        <p className="flex justify-center text-4xl font-semibold text-primary">
-          {t('signup.step1-start')}
-        </p>
-        <div className="m-auto mt-4 flex max-h-24 w-5/6 items-center justify-center rounded-lg md:w-full md:p-2">
-          <InputField
-            label={t('common.email') ?? ''}
-            onChangeHandler={setEmail}
-            type="email"
->>>>>>> 9cb4d5ab
             value={email}
             isRequired
             autoComplete="username"
@@ -83,7 +67,6 @@
           />
           {emailError && <p className="text-red-600 text-xs text-left w-full ml-1.5 mt-1.5">Please enter a valid email.</p>}
         </div>
-<<<<<<< HEAD
         <div className="flex flex-col items-center justify-center lg:w-1/6 w-1/4 min-w-[20rem] mt-2 max-w-xs md:max-w-md mx-auto text-sm text-center md:text-left">
           <div className="text-l py-1 text-lg w-full">
             <Button
@@ -91,22 +74,9 @@
               size="sm"
               isFullWidth
               className='h-14'
-              colorSchema="primary" 
+              colorSchema="primary"
               variant="outline_bg"
-            > {String(t('signup:step1-submit'))} </Button>
-          </div>
-        </div>
-      </div>
-=======
-        <div className="mx-auto mt-4 flex max-h-28 w-5/6 max-w-xs flex-col items-center justify-center text-center text-sm md:mt-4 md:w-full md:max-w-md md:p-2 md:text-left">
-          <p className="mt-2 text-gray-400 md:mx-0.5">{t('signup.step1-privacy')}</p>
-          <div className="text-l m-2 mt-6 px-8 py-1 text-lg md:m-8">
-            <Button
-              text={t('signup.step1-submit') ?? ''}
-              type="submit"
-              onButtonPressed={emailCheck}
-              size="lg"
-            />
+            > {String(t('signup.step1-submit'))} </Button>
           </div>
         </div>
       </div>
@@ -119,7 +89,6 @@
           </button>
         </Link>
       </div>
->>>>>>> 9cb4d5ab
     </div>
   );
 }