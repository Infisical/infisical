--- conflicted
+++ resolved
@@ -86,19 +86,8 @@
         type: "success"
       });
       onComplete(pkiSync);
-<<<<<<< HEAD
     } catch {
       setShowConfirmation(false);
-=======
-    } catch (err: Error | unknown) {
-      console.error("PKI sync creation failed:", err);
-      setShowConfirmation(false);
-      createNotification({
-        title: `Failed to create ${destinationName} Certificate Sync`,
-        text: err instanceof Error ? err.message : "An unknown error occurred",
-        type: "error"
-      });
->>>>>>> e548bb4b
     }
   };
 
