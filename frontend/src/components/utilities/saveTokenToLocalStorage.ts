interface Props {
  protectedKey?: string;
  protectedKeyIV?: string;
  protectedKeyTag?: string;
  publicKey?: string;
<<<<<<< HEAD
  encryptedPrivateKey: string;
  iv: string;
  tag: string;
=======
  encryptedPrivateKey?: string;
  iv?: string;
  tag?: string;
>>>>>>> d31b7ae4
  privateKey?: string;
}

export const saveTokenToLocalStorage = ({
  protectedKey,
  protectedKeyIV,
  protectedKeyTag,
  publicKey,
  encryptedPrivateKey,
  iv,
  tag,
  privateKey,
}: Props) => {
  try {
<<<<<<< HEAD
    localStorage.removeItem("protectedKey");
    localStorage.removeItem("protectedKeyIV");
    localStorage.removeItem("protectedKeyTag");
    localStorage.removeItem("publicKey");
    localStorage.removeItem("encryptedPrivateKey");
    localStorage.removeItem("iv");
    localStorage.removeItem("tag");
    localStorage.removeItem("PRIVATE_KEY");
    
    if (protectedKey) {
=======
    
    if (protectedKey) {
      localStorage.removeItem("protectedKey");
>>>>>>> d31b7ae4
      localStorage.setItem("protectedKey", protectedKey);
    }

    if (protectedKeyIV) {
<<<<<<< HEAD
=======
      localStorage.removeItem("protectedKeyIV");
>>>>>>> d31b7ae4
      localStorage.setItem("protectedKeyIV", protectedKeyIV);
    }

    if (protectedKeyTag) {
<<<<<<< HEAD
=======
      localStorage.removeItem("protectedKeyTag");
>>>>>>> d31b7ae4
      localStorage.setItem("protectedKeyTag", protectedKeyTag);
    }

    if (publicKey) {
<<<<<<< HEAD
      localStorage.setItem("publicKey", publicKey);
    }

    if (privateKey) {
      localStorage.setItem("PRIVATE_KEY", privateKey);
    }

    localStorage.setItem("encryptedPrivateKey", encryptedPrivateKey);
    localStorage.setItem("iv", iv);
    localStorage.setItem("tag", tag);
=======
      localStorage.removeItem("publicKey");
      localStorage.setItem("publicKey", publicKey);
    }

    if (encryptedPrivateKey) {
      localStorage.removeItem("encryptedPrivateKey");
      localStorage.setItem("encryptedPrivateKey", encryptedPrivateKey);
    }

    if (iv) {
      localStorage.removeItem("iv");
      localStorage.setItem("iv", iv);
    }

    if (tag) {
      localStorage.removeItem("tag");
      localStorage.setItem("tag", tag);
    }

    if (privateKey) {
      localStorage.removeItem("PRIVATE_KEY");
      localStorage.setItem("PRIVATE_KEY", privateKey);
    }
>>>>>>> d31b7ae4
  } catch (err) {
    if (err instanceof Error) {
      throw new Error(
        `Unable to send the tokens in local storage:${  err.message}`
      );
    }
  }
};<|MERGE_RESOLUTION|>--- conflicted
+++ resolved
@@ -3,15 +3,9 @@
   protectedKeyIV?: string;
   protectedKeyTag?: string;
   publicKey?: string;
-<<<<<<< HEAD
-  encryptedPrivateKey: string;
-  iv: string;
-  tag: string;
-=======
   encryptedPrivateKey?: string;
   iv?: string;
   tag?: string;
->>>>>>> d31b7ae4
   privateKey?: string;
 }
 
@@ -26,54 +20,23 @@
   privateKey,
 }: Props) => {
   try {
-<<<<<<< HEAD
-    localStorage.removeItem("protectedKey");
-    localStorage.removeItem("protectedKeyIV");
-    localStorage.removeItem("protectedKeyTag");
-    localStorage.removeItem("publicKey");
-    localStorage.removeItem("encryptedPrivateKey");
-    localStorage.removeItem("iv");
-    localStorage.removeItem("tag");
-    localStorage.removeItem("PRIVATE_KEY");
-    
-    if (protectedKey) {
-=======
     
     if (protectedKey) {
       localStorage.removeItem("protectedKey");
->>>>>>> d31b7ae4
       localStorage.setItem("protectedKey", protectedKey);
     }
 
     if (protectedKeyIV) {
-<<<<<<< HEAD
-=======
       localStorage.removeItem("protectedKeyIV");
->>>>>>> d31b7ae4
       localStorage.setItem("protectedKeyIV", protectedKeyIV);
     }
 
     if (protectedKeyTag) {
-<<<<<<< HEAD
-=======
       localStorage.removeItem("protectedKeyTag");
->>>>>>> d31b7ae4
       localStorage.setItem("protectedKeyTag", protectedKeyTag);
     }
 
     if (publicKey) {
-<<<<<<< HEAD
-      localStorage.setItem("publicKey", publicKey);
-    }
-
-    if (privateKey) {
-      localStorage.setItem("PRIVATE_KEY", privateKey);
-    }
-
-    localStorage.setItem("encryptedPrivateKey", encryptedPrivateKey);
-    localStorage.setItem("iv", iv);
-    localStorage.setItem("tag", tag);
-=======
       localStorage.removeItem("publicKey");
       localStorage.setItem("publicKey", publicKey);
     }
@@ -97,7 +60,6 @@
       localStorage.removeItem("PRIVATE_KEY");
       localStorage.setItem("PRIVATE_KEY", privateKey);
     }
->>>>>>> d31b7ae4
   } catch (err) {
     if (err instanceof Error) {
       throw new Error(
