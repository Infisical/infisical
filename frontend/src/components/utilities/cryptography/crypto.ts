--- conflicted
+++ resolved
@@ -229,13 +229,7 @@
   decryptAssymmetric,
   decryptSymmetric,
   deriveArgonKey,
-<<<<<<< HEAD
   encryptAssymmetric, 
   encryptSymmetric,
   generateKeyPair,
-  verifyPrivateKey};
-=======
-  encryptAssymmetric,
-  encryptSymmetric
-};
->>>>>>> 5855c859
+  verifyPrivateKey};