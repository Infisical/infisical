import { ReactNode } from "react";
import { faRotate } from "@fortawesome/free-solid-svg-icons";
import { FontAwesomeIcon } from "@fortawesome/react-fontawesome";
import { format } from "date-fns";

import { ViewAuth0ClientSecretRotationGeneratedCredentials } from "@app/components/secret-rotations-v2/ViewSecretRotationV2GeneratedCredentials/ViewAuth0ClientSecretRotationGeneratedCredentials";
<<<<<<< HEAD
import { ViewAzureClientSecretRotationGeneratedCredentials } from "@app/components/secret-rotations-v2/ViewSecretRotationV2GeneratedCredentials/ViewAzureClientSecretRotationGeneratedCredentials";
=======
import { ViewLdapPasswordRotationGeneratedCredentials } from "@app/components/secret-rotations-v2/ViewSecretRotationV2GeneratedCredentials/ViewLdapPasswordRotationGeneratedCredentials";
>>>>>>> ba94b919
import { Modal, ModalContent, Spinner } from "@app/components/v2";
import { NoticeBannerV2 } from "@app/components/v2/NoticeBannerV2/NoticeBannerV2";
import { APP_CONNECTION_MAP } from "@app/helpers/appConnections";
import {
  IS_ROTATION_DUAL_CREDENTIALS,
  SECRET_ROTATION_CONNECTION_MAP,
  SECRET_ROTATION_MAP
} from "@app/helpers/secretRotationsV2";
import {
  SecretRotation,
  TSecretRotationV2,
  useViewSecretRotationV2GeneratedCredentials
} from "@app/hooks/api/secretRotationsV2";

import { ViewSqlCredentialsRotationGeneratedCredentials } from "./shared";
import { ViewAwsIamUserSecretRotationGeneratedCredentials } from "./ViewAwsIamUserSecretRotationGeneratedCredentials";

type Props = {
  secretRotation?: TSecretRotationV2;
  isOpen: boolean;
  onOpenChange: (isOpen: boolean) => void;
};

type ContentProps = {
  secretRotation: TSecretRotationV2;
};

const Content = ({ secretRotation }: ContentProps) => {
  const { id: rotationId, type, nextRotationAt } = secretRotation;

  const { data: generatedCredentialsResponse, isPending } =
    useViewSecretRotationV2GeneratedCredentials({
      rotationId,
      type
    });

  if (isPending) {
    return (
      <div className="flex h-full flex-col items-center justify-center py-2.5">
        <Spinner size="lg" className="text-mineshaft-500" />
        <p className="mt-4 text-sm text-mineshaft-400">Loading generated credentials...</p>
      </div>
    );
  }

  if (!generatedCredentialsResponse) {
    return (
      <div className="flex w-full justify-center">
        <p className="text-sm text-red">No generated credentials found for this rotation.</p>
      </div>
    );
  }

  let Component: ReactNode;
  switch (generatedCredentialsResponse.type) {
    case SecretRotation.PostgresCredentials:
    case SecretRotation.MsSqlCredentials:
      Component = (
        <ViewSqlCredentialsRotationGeneratedCredentials
          generatedCredentialsResponse={generatedCredentialsResponse}
        />
      );
      break;
    case SecretRotation.Auth0ClientSecret:
      Component = (
        <ViewAuth0ClientSecretRotationGeneratedCredentials
          generatedCredentialsResponse={generatedCredentialsResponse}
        />
      );
      break;
<<<<<<< HEAD
    case SecretRotation.AzureClientSecret:
      Component = (
        <ViewAzureClientSecretRotationGeneratedCredentials
=======
    case SecretRotation.LdapPassword:
      Component = (
        <ViewLdapPasswordRotationGeneratedCredentials
          generatedCredentialsResponse={generatedCredentialsResponse}
        />
      );
      break;
    case SecretRotation.AwsIamUserSecret:
      Component = (
        <ViewAwsIamUserSecretRotationGeneratedCredentials
>>>>>>> ba94b919
          generatedCredentialsResponse={generatedCredentialsResponse}
        />
      );
      break;
    default:
      throw new Error("Unhandled View Generated Credential Rotation Type");
  }

  const appName = APP_CONNECTION_MAP[SECRET_ROTATION_CONNECTION_MAP[type]].name;

  return (
    <div className="flex flex-col gap-y-4">
      {Component}
      {!IS_ROTATION_DUAL_CREDENTIALS[type] && (
        <NoticeBannerV2 title={`${appName} Retired Credentials Behavior`}>
          <p className="text-sm text-mineshaft-300">
            Due to {SECRET_ROTATION_MAP[type].name} Rotations utilizing a single credential set,
            retired credentials will not be able to authenticate with {appName} during their{" "}
            <a
              target="_blank"
              href="https://infisical.com/docs/documentation/platform/secret-rotation/overview#how-rotation-works"
              rel="noopener noreferrer"
              className="underline decoration-primary underline-offset-2 hover:text-mineshaft-200"
            >
              inactive period
            </a>
            . This is a limitation of {appName} and cannot be rectified by Infisical.
          </p>
        </NoticeBannerV2>
      )}
      {nextRotationAt && (
        <div className="flex items-center gap-x-1.5 text-sm text-mineshaft-200">
          <FontAwesomeIcon icon={faRotate} className="text-mineshaft-400" />
          <span>
            Next rotation occurs on: {format(nextRotationAt, "MM/dd/yyyy")} at{" "}
            {format(nextRotationAt, "h:mm aa")}{" "}
            <span className="text-mineshaft-300">(Local Time)</span>
          </span>
        </div>
      )}
    </div>
  );
};

export const ViewSecretRotationV2GeneratedCredentialsModal = ({
  isOpen,
  onOpenChange,
  secretRotation
}: Props) => {
  if (!secretRotation) return null;

  const rotationType = SECRET_ROTATION_MAP[secretRotation.type].name;

  return (
    <Modal isOpen={isOpen} onOpenChange={onOpenChange}>
      <ModalContent
        onOpenAutoFocus={(event) => {
          event.preventDefault();
        }}
        title="Generated Credentials"
        subTitle={`View the current and retired ${rotationType}.`}
      >
        <Content secretRotation={secretRotation} />
      </ModalContent>
    </Modal>
  );
};<|MERGE_RESOLUTION|>--- conflicted
+++ resolved
@@ -4,11 +4,8 @@
 import { format } from "date-fns";
 
 import { ViewAuth0ClientSecretRotationGeneratedCredentials } from "@app/components/secret-rotations-v2/ViewSecretRotationV2GeneratedCredentials/ViewAuth0ClientSecretRotationGeneratedCredentials";
-<<<<<<< HEAD
 import { ViewAzureClientSecretRotationGeneratedCredentials } from "@app/components/secret-rotations-v2/ViewSecretRotationV2GeneratedCredentials/ViewAzureClientSecretRotationGeneratedCredentials";
-=======
 import { ViewLdapPasswordRotationGeneratedCredentials } from "@app/components/secret-rotations-v2/ViewSecretRotationV2GeneratedCredentials/ViewLdapPasswordRotationGeneratedCredentials";
->>>>>>> ba94b919
 import { Modal, ModalContent, Spinner } from "@app/components/v2";
 import { NoticeBannerV2 } from "@app/components/v2/NoticeBannerV2/NoticeBannerV2";
 import { APP_CONNECTION_MAP } from "@app/helpers/appConnections";
@@ -79,11 +76,13 @@
         />
       );
       break;
-<<<<<<< HEAD
     case SecretRotation.AzureClientSecret:
       Component = (
         <ViewAzureClientSecretRotationGeneratedCredentials
-=======
+          generatedCredentialsResponse={generatedCredentialsResponse}
+        />
+      );
+      break;
     case SecretRotation.LdapPassword:
       Component = (
         <ViewLdapPasswordRotationGeneratedCredentials
@@ -94,7 +93,6 @@
     case SecretRotation.AwsIamUserSecret:
       Component = (
         <ViewAwsIamUserSecretRotationGeneratedCredentials
->>>>>>> ba94b919
           generatedCredentialsResponse={generatedCredentialsResponse}
         />
       );
