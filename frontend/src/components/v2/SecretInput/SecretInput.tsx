/* eslint-disable react/no-danger */
import { forwardRef, TextareaHTMLAttributes, useEffect, useState } from "react";
import { twMerge } from "tailwind-merge";

import { useToggle } from "@app/hooks";
import { HIDDEN_SECRET_VALUE } from "@app/pages/secret-manager/SecretDashboardPage/components/SecretListView/SecretItem";

const REGEX = /(\${([a-zA-Z0-9-_. ]+)})/g;

const syntaxHighlight = (
  content?: string | null,
  isVisible?: boolean,
  isImport?: boolean,
  isLoadingValue?: boolean,
  isErrorLoadingValue?: boolean,
<<<<<<< HEAD
  onHoverPart?: (part: string) => void,
  hoveredPart?: string,
  isCmdOrCtrlPressed?: boolean,
  onClickSegment?: (segment: string, allSegments: string[]) => void
=======
  placeholder?: string
>>>>>>> 5534924f
) => {
  if (isLoadingValue) return HIDDEN_SECRET_VALUE;
  if (isErrorLoadingValue)
    return <span className="ph-no-capture text-red/75">Error loading secret value.</span>;
  if (isImport && !content) return "IMPORTED";
  if (placeholder && (content === "" || !content)) return placeholder;
  if (content === "") return "EMPTY";
  if (!content) return "EMPTY";
  if (!isVisible) return HIDDEN_SECRET_VALUE;

  let skipNext = false;
  const formattedContent = content.split(REGEX).flatMap((el, i) => {
    const isInterpolationSyntax = el.startsWith("${") && el.endsWith("}");
    if (isInterpolationSyntax) {
      skipNext = true;
      const part = el;
      const innerContent = el.slice(2, -1); // Remove ${ and }
      const parts = innerContent.split(".");

      return (
        <span className="ph-no-capture relative z-10 text-yellow" key={`secret-value-${i + 1}`}>
          &#36;&#123;
          {parts.map((segment, segmentIndex) => {
            const segmentKey = `${part}-segment-${segmentIndex}`;
            const isHovered = hoveredPart === segmentKey;
            const shouldShowHoverStyle = isHovered && isCmdOrCtrlPressed;

            return (
              <span key={segmentKey}>
                <span
                  role="button"
                  tabIndex={isCmdOrCtrlPressed ? 0 : -1}
                  className={`ph-no-capture text-yellow-200/80 ${
                    isCmdOrCtrlPressed ? "pointer-events-auto" : "pointer-events-none"
                  } ${shouldShowHoverStyle ? "cursor-pointer underline decoration-yellow-400" : ""}`}
                  onMouseEnter={() => onHoverPart?.(segmentKey)}
                  onMouseLeave={() => onHoverPart?.("")}
                  onMouseDown={(e) => {
                    if (isCmdOrCtrlPressed) {
                      e.preventDefault();
                      e.stopPropagation();
                    }
                  }}
                  onClick={(e) => {
                    e.stopPropagation();
                    if (isCmdOrCtrlPressed) {
                      e.preventDefault();
                      onClickSegment?.(segment, parts);
                    }
                  }}
                  onKeyDown={(e) => {
                    if (isCmdOrCtrlPressed && (e.key === "Enter" || e.key === " ")) {
                      e.preventDefault();
                      e.stopPropagation();
                      onClickSegment?.(segment, parts);
                    }
                  }}
                >
                  {segment}
                </span>
                {segmentIndex < parts.length - 1 && (
                  <span className="ph-no-capture pointer-events-none text-yellow-200/80">.</span>
                )}
              </span>
            );
          })}
          &#125;
        </span>
      );
    }
    if (skipNext) {
      skipNext = false;
      return [];
    }
    return el;
  });

  // akhilmhdh: Dont remove this br. I am still clueless how this works but weirdly enough
  // when break is added a line break works properly
  return formattedContent.concat(
    <br key={`secret-value-linebreak-${formattedContent.length + 1}`} />
  );
};

type Props = TextareaHTMLAttributes<HTMLTextAreaElement> & {
  value?: string | null;
  isVisible?: boolean;
  valueAlwaysHidden?: boolean;
  isImport?: boolean;
  isReadOnly?: boolean;
  isDisabled?: boolean;
  containerClassName?: string;
  canEditButNotView?: boolean;
  isLoadingValue?: boolean;
  isErrorLoadingValue?: boolean;
  onClickSegment?: (segment: string, allSegments: string[]) => void;
};

const commonClassName = "font-mono text-sm caret-white border-none outline-hidden w-full break-all";

export const SecretInput = forwardRef<HTMLTextAreaElement, Props>(
  (
    {
      value,
      isVisible,
      isImport,
      valueAlwaysHidden,
      containerClassName,
      onBlur,
      isDisabled,
      isReadOnly,
      onFocus,
      canEditButNotView,
      isLoadingValue,
      isErrorLoadingValue,
<<<<<<< HEAD
      onClickSegment,
=======
      placeholder,
>>>>>>> 5534924f
      ...props
    },
    ref
  ) => {
    const [isSecretFocused, setIsSecretFocused] = useToggle();
    const [hoveredPart, setHoveredPart] = useState<string | undefined>();
    const [isCmdOrCtrlPressed, setIsCmdOrCtrlPressed] = useState(false);

    useEffect(() => {
      const handleKeyDown = (e: KeyboardEvent) => {
        if (e.metaKey || e.ctrlKey) {
          setIsCmdOrCtrlPressed(true);
        }
      };

      const handleKeyUp = (e: KeyboardEvent) => {
        if (!e.metaKey && !e.ctrlKey) {
          setIsCmdOrCtrlPressed(false);
        }
      };

      const handleBlur = () => {
        setIsCmdOrCtrlPressed(false);
      };

      window.addEventListener("keydown", handleKeyDown);
      window.addEventListener("keyup", handleKeyUp);
      window.addEventListener("blur", handleBlur);

      return () => {
        window.removeEventListener("keydown", handleKeyDown);
        window.removeEventListener("keyup", handleKeyUp);
        window.removeEventListener("blur", handleBlur);
      };
    }, []);

    return (
      <div
        className={twMerge("no-scrollbar w-full overflow-auto rounded-md", containerClassName)}
        style={{ maxHeight: `${21 * 7}px` }}
      >
        <div className="relative overflow-hidden">
          <pre aria-hidden className="pointer-events-none relative z-10 m-0">
            <code className={`inline-block w-full ${commonClassName}`}>
              <span
                className={twMerge(
                  "whitespace-break-spaces",
                  placeholder && !value && "text-gray-500/50"
                )}
              >
                {syntaxHighlight(
                  value,
                  isVisible || (isSecretFocused && !valueAlwaysHidden),
                  isImport,
                  isLoadingValue,
                  isErrorLoadingValue,
<<<<<<< HEAD
                  (part) => {
                    setHoveredPart(part);
                  },
                  hoveredPart,
                  isCmdOrCtrlPressed,
                  onClickSegment
=======
                  placeholder
>>>>>>> 5534924f
                )}
              </span>
            </code>
          </pre>
          <textarea
            placeholder={placeholder}
            style={{ whiteSpace: "break-spaces" }}
            aria-label="secret value"
            ref={ref}
            className={`no-scrollbar absolute inset-0 block h-full resize-none overflow-hidden bg-transparent text-transparent focus:border-0 ${commonClassName}`}
            onFocus={(evt) => {
              onFocus?.(evt);
              setIsSecretFocused.on();
              if (canEditButNotView && value === HIDDEN_SECRET_VALUE) {
                evt.currentTarget.select();
              }
            }}
            onMouseDown={(e) => {
              if (canEditButNotView && value === HIDDEN_SECRET_VALUE) {
                e.preventDefault();
                e.currentTarget.select();
              }
            }}
            disabled={isDisabled}
            spellCheck={false}
            onBlur={(evt) => {
              onBlur?.(evt);
              setIsSecretFocused.off();
            }}
            onMouseLeave={() => {
              setHoveredPart(undefined);
            }}
            value={value || ""}
            {...props}
            readOnly={isReadOnly || isLoadingValue || isErrorLoadingValue}
          />
        </div>
      </div>
    );
  }
);

SecretInput.displayName = "SecretInput";<|MERGE_RESOLUTION|>--- conflicted
+++ resolved
@@ -13,14 +13,11 @@
   isImport?: boolean,
   isLoadingValue?: boolean,
   isErrorLoadingValue?: boolean,
-<<<<<<< HEAD
   onHoverPart?: (part: string) => void,
   hoveredPart?: string,
   isCmdOrCtrlPressed?: boolean,
-  onClickSegment?: (segment: string, allSegments: string[]) => void
-=======
+  onClickSegment?: (segment: string, allSegments: string[]) => void,
   placeholder?: string
->>>>>>> 5534924f
 ) => {
   if (isLoadingValue) return HIDDEN_SECRET_VALUE;
   if (isErrorLoadingValue)
@@ -136,11 +133,8 @@
       canEditButNotView,
       isLoadingValue,
       isErrorLoadingValue,
-<<<<<<< HEAD
       onClickSegment,
-=======
       placeholder,
->>>>>>> 5534924f
       ...props
     },
     ref
@@ -197,16 +191,13 @@
                   isImport,
                   isLoadingValue,
                   isErrorLoadingValue,
-<<<<<<< HEAD
                   (part) => {
                     setHoveredPart(part);
                   },
                   hoveredPart,
                   isCmdOrCtrlPressed,
-                  onClickSegment
-=======
+                  onClickSegment,
                   placeholder
->>>>>>> 5534924f
                 )}
               </span>
             </code>
