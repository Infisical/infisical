--- conflicted
+++ resolved
@@ -29,11 +29,7 @@
         <Card
           isRounded
           className={twMerge(
-<<<<<<< HEAD
-            "fixed top-1/2 left-1/2 z-30 dark:[color-scheme:dark] max-h-screen overflow-y-auto thin-scrollbar max-w-xl -translate-y-2/4 -translate-x-2/4 animate-popIn border border-mineshaft-600 drop-shadow-2xl",
-=======
-            "fixed top-1/2 left-1/2 z-30 dark:[color-scheme:dark] max-h-screen thin-scrollbar max-w-lg -translate-y-2/4 -translate-x-2/4 animate-popIn border border-mineshaft-600 drop-shadow-2xl",
->>>>>>> 66aa218a
+            "fixed top-1/2 left-1/2 z-30 dark:[color-scheme:dark] max-h-screen thin-scrollbar max-w-xl -translate-y-2/4 -translate-x-2/4 animate-popIn border border-mineshaft-600 drop-shadow-2xl",
             className
           )}
         >
