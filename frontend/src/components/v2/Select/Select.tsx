import { forwardRef, ReactNode } from 'react';
import { IconProp } from '@fortawesome/fontawesome-svg-core';
import { faCheck, faChevronDown, faChevronUp } from '@fortawesome/free-solid-svg-icons';
import { FontAwesomeIcon } from '@fortawesome/react-fontawesome';
import * as SelectPrimitive from '@radix-ui/react-select';
import { twMerge } from 'tailwind-merge';

import { Spinner } from '../Spinner';

type Props = {
  children: ReactNode;
  placeholder?: string;
  className?: string;
  dropdownContainerClassName?: string;
  isLoading?: boolean;
  position?: 'item-aligned' | 'popper';
  icon?: IconProp;
};

export type SelectProps = SelectPrimitive.SelectProps & Props;

export const Select = forwardRef<HTMLButtonElement, SelectProps>(
  (
    { children, placeholder, className, isLoading, dropdownContainerClassName, position, ...props },
    ref
  ): JSX.Element => {
    return (
      <SelectPrimitive.Root {...props}>
        <SelectPrimitive.Trigger
          ref={ref}
          className={twMerge(
            `inline-flex items-center justify-between rounded-md
            bg-bunker-800 px-3 py-2 font-inter text-sm font-normal text-bunker-200 outline-none data-[placeholder]:text-gray-500`,
            className
          )}
        >
          <SelectPrimitive.Value placeholder={placeholder}> 
            {props.icon ? <FontAwesomeIcon icon={props.icon} /> : placeholder}
          </SelectPrimitive.Value>
          {!props.disabled && (
            <SelectPrimitive.Icon className="ml-3">
              <FontAwesomeIcon icon={faChevronDown} size="sm" />
            </SelectPrimitive.Icon>
          )}
        </SelectPrimitive.Trigger>
        <SelectPrimitive.Portal>
          <SelectPrimitive.Content
            className={twMerge(
<<<<<<< HEAD
              'relative top-1 overflow-hidden rounded-md bg-bunker-800 font-inter text-bunker-100 shadow-md z-[100]',

=======
              'relative left-4 top-1 overflow-hidden rounded-md bg-bunker-800 border border-mineshaft-500 drop-shadow-xl font-inter text-bunker-100 shadow-md z-[100]',
>>>>>>> 190391e4
              dropdownContainerClassName
            )}
            position={position}
            style={{ width: 'var(--radix-select-trigger-width)' }}
          >
            <SelectPrimitive.ScrollUpButton>
              <FontAwesomeIcon icon={faChevronUp} size="sm" />
            </SelectPrimitive.ScrollUpButton>
            <SelectPrimitive.Viewport className="p-1">
              {isLoading ? (
                <div className="flex items-center justify-center">
                  <Spinner size="xs" />
                  <span className="ml-2 text-xs text-gray-500">Loading...</span>
                </div>
              ) : (
                children
              )}
            </SelectPrimitive.Viewport>
            <SelectPrimitive.ScrollDownButton>
              <FontAwesomeIcon icon={faChevronDown} size="sm" />
            </SelectPrimitive.ScrollDownButton>
          </SelectPrimitive.Content>
        </SelectPrimitive.Portal>
      </SelectPrimitive.Root>
    );
  }
);

Select.displayName = 'Select';

export type SelectItemProps = Omit<SelectPrimitive.SelectItemProps, 'disabled'> & {
  isDisabled?: boolean;
  isSelected?: boolean;
  customIcon?: IconProp;
};

export const SelectItem = forwardRef<HTMLDivElement, SelectItemProps>(
  ({ children, className, isSelected, isDisabled, ...props }, forwardedRef) => {
    return (
      <SelectPrimitive.Item
        {...props}
        className={twMerge(
          `relative flex cursor-pointer
          select-none items-center rounded-md py-2 pl-10 pr-4 mb-0.5 text-sm
          outline-none transition-all hover:bg-mineshaft-500`,
          isSelected && 'bg-primary',
          isDisabled && 'cursor-not-allowed text-gray-600 hover:bg-transparent hover:text-mineshaft-600',
          className
        )}
        ref={forwardedRef}
      >
        <SelectPrimitive.ItemIndicator className="absolute left-3.5 text-primary">
          <FontAwesomeIcon icon={props.customIcon ? props.customIcon : faCheck} />
        </SelectPrimitive.ItemIndicator>
        <SelectPrimitive.ItemText className="">{children}</SelectPrimitive.ItemText>
      </SelectPrimitive.Item>
    );
  }
);

SelectItem.displayName = 'SelectItem';<|MERGE_RESOLUTION|>--- conflicted
+++ resolved
@@ -46,12 +46,7 @@
         <SelectPrimitive.Portal>
           <SelectPrimitive.Content
             className={twMerge(
-<<<<<<< HEAD
               'relative top-1 overflow-hidden rounded-md bg-bunker-800 font-inter text-bunker-100 shadow-md z-[100]',
-
-=======
-              'relative left-4 top-1 overflow-hidden rounded-md bg-bunker-800 border border-mineshaft-500 drop-shadow-xl font-inter text-bunker-100 shadow-md z-[100]',
->>>>>>> 190391e4
               dropdownContainerClassName
             )}
             position={position}
