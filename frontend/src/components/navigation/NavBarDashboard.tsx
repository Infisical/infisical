--- conflicted
+++ resolved
@@ -92,11 +92,7 @@
   };
 
   return (
-<<<<<<< HEAD
-    <div className="flex flex-row justify-between w-full bg-bunker text-white border-b border-mineshaft-500 z-[61]">
-=======
     <div className="flex flex-row justify-between w-full bg-bunker text-white border-b border-mineshaft-500 z-[71]">
->>>>>>> 40250b7e
       <div className="m-auto flex justify-start items-center mx-4">
         <div className="flex flex-row items-center">
           <div className="flex justify-center py-4">
@@ -169,11 +165,7 @@
             leaveFrom="transform opacity-100 scale-100"
             leaveTo="transform opacity-0 scale-95"
           >
-<<<<<<< HEAD
-            <Menu.Items className="absolute right-0 mt-0.5 w-64 origin-top-right divide-y divide-gray-700 rounded-md bg-bunker border border-mineshaft-700 shadow-lg ring-1 ring-black z-[65] ring-opacity-5 focus:outline-none">
-=======
             <Menu.Items className="absolute right-0 mt-0.5 w-64 origin-top-right divide-y divide-gray-700 rounded-md bg-bunker border border-mineshaft-700 shadow-lg ring-1 ring-black z-[999] ring-opacity-5 focus:outline-none">
->>>>>>> 40250b7e
               <div className="px-1 py-1 z-[100]">
                 <div className="text-gray-400 self-start ml-2 mt-2 text-xs font-semibold tracking-wide">
                   {t('nav:user.signed-in-as')}
