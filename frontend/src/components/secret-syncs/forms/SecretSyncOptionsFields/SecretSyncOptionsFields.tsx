--- conflicted
+++ resolved
@@ -52,12 +52,9 @@
     case SecretSync.TeamCity:
     case SecretSync.OnePass:
     case SecretSync.OCIVault:
-<<<<<<< HEAD
     case SecretSync.Heroku:
-=======
     case SecretSync.Render:
     case SecretSync.Flyio:
->>>>>>> f385386a
       AdditionalSyncOptionsFieldsComponent = null;
       break;
     default:
