import { ReactNode } from "react";
import { Controller, useFormContext } from "react-hook-form";
import {
  faCircleInfo,
  faQuestionCircle,
  faTriangleExclamation
} from "@fortawesome/free-solid-svg-icons";
import { FontAwesomeIcon } from "@fortawesome/react-fontawesome";

import { FormControl, Input, Select, SelectItem, Switch, Tooltip } from "@app/components/v2";
import { SECRET_SYNC_INITIAL_SYNC_BEHAVIOR_MAP, SECRET_SYNC_MAP } from "@app/helpers/secretSyncs";
import { SecretSync, useSecretSyncOption } from "@app/hooks/api/secretSyncs";

import { TSecretSyncForm } from "../schemas";
import { AwsParameterStoreSyncOptionsFields } from "./AwsParameterStoreSyncOptionsFields";
import { AwsSecretsManagerSyncOptionsFields } from "./AwsSecretsManagerSyncOptionsFields";

type Props = {
  hideInitialSync?: boolean;
};

export const SecretSyncOptionsFields = ({ hideInitialSync }: Props) => {
  const { control, watch } = useFormContext<TSecretSyncForm>();

  const destination = watch("destination");
  const currentSyncOption = watch("syncOptions");

  const destinationName = SECRET_SYNC_MAP[destination].name;

  const { syncOption } = useSecretSyncOption(destination);

  let AdditionalSyncOptionsFieldsComponent: ReactNode;

  switch (destination) {
    case SecretSync.AWSParameterStore:
      AdditionalSyncOptionsFieldsComponent = <AwsParameterStoreSyncOptionsFields />;
      break;
    case SecretSync.AWSSecretsManager:
      AdditionalSyncOptionsFieldsComponent = <AwsSecretsManagerSyncOptionsFields />;
      break;
    case SecretSync.GitHub:
    case SecretSync.GCPSecretManager:
    case SecretSync.AzureKeyVault:
    case SecretSync.AzureAppConfiguration:
    case SecretSync.AzureDevOps:
    case SecretSync.Databricks:
    case SecretSync.Humanitec:
    case SecretSync.TerraformCloud:
    case SecretSync.Camunda:
    case SecretSync.Vercel:
    case SecretSync.Windmill:
    case SecretSync.HCVault:
    case SecretSync.TeamCity:
    case SecretSync.OnePass:
    case SecretSync.OCIVault:
    case SecretSync.Heroku:
    case SecretSync.Render:
    case SecretSync.Flyio:
    case SecretSync.GitLab:
    case SecretSync.CloudflarePages:
    case SecretSync.CloudflareWorkers:
    case SecretSync.Zabbix:
    case SecretSync.Railway:
    case SecretSync.Checkly:
    case SecretSync.Supabase:
    case SecretSync.DigitalOceanAppPlatform:
<<<<<<< HEAD
    case SecretSync.Netlify:
=======
    case SecretSync.Bitbucket:
>>>>>>> 2d8de9e7
      AdditionalSyncOptionsFieldsComponent = null;
      break;
    default:
      throw new Error(`Unhandled Additional Sync Options Fields: ${destination}`);
  }

  return (
    <>
      <p className="mb-4 text-sm text-bunker-300">Configure how secrets should be synced.</p>
      {!hideInitialSync && (
        <>
          <Controller
            name="syncOptions.initialSyncBehavior"
            control={control}
            render={({ field: { value, onChange }, fieldState: { error } }) => (
              <FormControl
                tooltipClassName="max-w-lg py-3"
                tooltipText={
                  syncOption?.canImportSecrets ? (
                    <div className="flex flex-col gap-3">
                      <p>
                        Specify how Infisical should resolve the initial sync to {destinationName}.
                        The following options are available:
                      </p>
                      <ul className="flex list-disc flex-col gap-3 pl-4">
                        {Object.values(SECRET_SYNC_INITIAL_SYNC_BEHAVIOR_MAP).map((details) => {
                          const { name, description } = details(destinationName);

                          return (
                            <li key={name}>
                              <p className="text-mineshaft-300">
                                <span className="font-medium text-bunker-200">{name}</span>:{" "}
                                {description}
                              </p>
                            </li>
                          );
                        })}
                      </ul>
                    </div>
                  ) : undefined
                }
                errorText={error?.message}
                isError={Boolean(error?.message)}
                label="Initial Sync Behavior"
              >
                <Select
                  isDisabled={!syncOption?.canImportSecrets}
                  value={value}
                  onValueChange={(val) => onChange(val)}
                  className="w-full border border-mineshaft-500"
                  position="popper"
                  placeholder="Select an option..."
                  dropdownContainerClassName="max-w-none"
                >
                  {Object.entries(SECRET_SYNC_INITIAL_SYNC_BEHAVIOR_MAP).map(([key, details]) => {
                    const { name } = details(destinationName);

                    return (
                      <SelectItem value={key} key={key}>
                        {name}
                      </SelectItem>
                    );
                  })}
                </Select>
              </FormControl>
            )}
          />
          {!syncOption?.canImportSecrets && (
            <p className="-mt-2.5 mb-2.5 text-xs text-yellow">
              <FontAwesomeIcon className="mr-1" size="xs" icon={faTriangleExclamation} />
              {destinationName} only supports overwriting destination secrets.{" "}
              {!currentSyncOption.disableSecretDeletion &&
                "Secrets not present in Infisical will be removed from the destination."}
            </p>
          )}
        </>
      )}
      <Controller
        render={({ field: { value, onChange }, fieldState: { error } }) => (
          <FormControl
            tooltipClassName="max-w-md"
            tooltipText={
              <div className="flex flex-col gap-3">
                <span>
                  When a secret is synced, values will be injected into the key schema before it
                  reaches the destination. This is useful for organization.
                </span>

                <div className="flex flex-col">
                  <span>Available keys:</span>
                  <ul className="list-disc pl-4 text-sm">
                    <li>
                      <code>{"{{secretKey}}"}</code> - The key of the secret
                    </li>
                    <li>
                      <code>{"{{environment}}"}</code> - The environment which the secret is in
                      (e.g. dev, staging, prod)
                    </li>
                  </ul>
                </div>
              </div>
            }
            isError={Boolean(error)}
            isOptional
            errorText={error?.message}
            label="Key Schema"
            helperText={
              <Tooltip
                className="max-w-md"
                content={
                  <span>
                    We highly recommend using a{" "}
                    <a
                      href="https://infisical.com/docs/integrations/secret-syncs/overview#key-schemas"
                      target="_blank"
                      rel="noopener noreferrer"
                      className="underline"
                    >
                      Key Schema
                    </a>{" "}
                    to ensure that Infisical only manages the specific keys you intend, keeping
                    everything else untouched.
                    <br />
                    <br />
                    Destination secrets that do not match the schema will not be deleted or updated.
                  </span>
                }
              >
                <div>
                  <span>Infisical strongly advises setting a Key Schema</span>{" "}
                  <FontAwesomeIcon icon={faCircleInfo} className="text-mineshaft-400" />
                </div>
              </Tooltip>
            }
          >
            <Input value={value} onChange={onChange} placeholder="INFISICAL_{{secretKey}}" />
          </FormControl>
        )}
        control={control}
        name="syncOptions.keySchema"
      />
      {AdditionalSyncOptionsFieldsComponent}
      <Controller
        control={control}
        name="syncOptions.disableSecretDeletion"
        render={({ field: { value, onChange }, fieldState: { error } }) => {
          return (
            <FormControl isError={Boolean(error)} errorText={error?.message}>
              <Switch
                className="bg-mineshaft-400/80 shadow-inner data-[state=checked]:bg-green/80"
                id="auto-sync-enabled"
                thumbClassName="bg-mineshaft-800"
                onCheckedChange={onChange}
                isChecked={value}
              >
                <p className="w-[11rem]">
                  Disable Secret Deletion{" "}
                  <Tooltip
                    className="max-w-md"
                    content={
                      <>
                        <p>
                          When enabled, Infisical will <span className="font-semibold">not</span>{" "}
                          remove secrets from the destination during a sync.
                        </p>
                        <p className="mt-4">
                          Enable this option if you intend to manage some secrets manually outside
                          of Infisical.
                        </p>
                      </>
                    }
                  >
                    <FontAwesomeIcon icon={faQuestionCircle} size="sm" className="ml-1" />
                  </Tooltip>
                </p>
              </Switch>
            </FormControl>
          );
        }}
      />
    </>
  );
};<|MERGE_RESOLUTION|>--- conflicted
+++ resolved
@@ -64,11 +64,8 @@
     case SecretSync.Checkly:
     case SecretSync.Supabase:
     case SecretSync.DigitalOceanAppPlatform:
-<<<<<<< HEAD
     case SecretSync.Netlify:
-=======
     case SecretSync.Bitbucket:
->>>>>>> 2d8de9e7
       AdditionalSyncOptionsFieldsComponent = null;
       break;
     default:
