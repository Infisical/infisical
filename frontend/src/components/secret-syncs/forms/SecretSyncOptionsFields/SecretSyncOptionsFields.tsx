import { ReactNode } from "react";
import { Controller, useFormContext } from "react-hook-form";
import { faQuestionCircle, faTriangleExclamation } from "@fortawesome/free-solid-svg-icons";
import { FontAwesomeIcon } from "@fortawesome/react-fontawesome";

import { FormControl, Select, SelectItem, Switch, Tooltip } from "@app/components/v2";
import { SECRET_SYNC_INITIAL_SYNC_BEHAVIOR_MAP, SECRET_SYNC_MAP } from "@app/helpers/secretSyncs";
import { SecretSync, useSecretSyncOption } from "@app/hooks/api/secretSyncs";

import { TSecretSyncForm } from "../schemas";
import { AwsParameterStoreSyncOptionsFields } from "./AwsParameterStoreSyncOptionsFields";
import { AwsSecretsManagerSyncOptionsFields } from "./AwsSecretsManagerSyncOptionsFields";

type Props = {
  hideInitialSync?: boolean;
};

export const SecretSyncOptionsFields = ({ hideInitialSync }: Props) => {
  const { control, watch } = useFormContext<TSecretSyncForm>();

  const destination = watch("destination");

  const destinationName = SECRET_SYNC_MAP[destination].name;

  const { syncOption } = useSecretSyncOption(destination);

  let AdditionalSyncOptionsFieldsComponent: ReactNode;

  switch (destination) {
    case SecretSync.AWSParameterStore:
      AdditionalSyncOptionsFieldsComponent = <AwsParameterStoreSyncOptionsFields />;
      break;
    case SecretSync.AWSSecretsManager:
      AdditionalSyncOptionsFieldsComponent = <AwsSecretsManagerSyncOptionsFields />;
      break;
    case SecretSync.GitHub:
    case SecretSync.GCPSecretManager:
    case SecretSync.AzureKeyVault:
    case SecretSync.AzureAppConfiguration:
    case SecretSync.Databricks:
    case SecretSync.Humanitec:
    case SecretSync.TerraformCloud:
    case SecretSync.Camunda:
    case SecretSync.Vercel:
    case SecretSync.Windmill:
<<<<<<< HEAD
    case SecretSync.HCVault:
=======
    case SecretSync.TeamCity:
>>>>>>> f93edbb3
      AdditionalSyncOptionsFieldsComponent = null;
      break;
    default:
      throw new Error(`Unhandled Additional Sync Options Fields: ${destination}`);
  }

  return (
    <>
      <p className="mb-4 text-sm text-bunker-300">Configure how secrets should be synced.</p>
      {!hideInitialSync && (
        <>
          <Controller
            name="syncOptions.initialSyncBehavior"
            control={control}
            render={({ field: { value, onChange }, fieldState: { error } }) => (
              <FormControl
                tooltipClassName="max-w-lg py-3"
                tooltipText={
                  syncOption?.canImportSecrets ? (
                    <div className="flex flex-col gap-3">
                      <p>
                        Specify how Infisical should resolve the initial sync to {destinationName}.
                        The following options are available:
                      </p>
                      <ul className="flex list-disc flex-col gap-3 pl-4">
                        {Object.values(SECRET_SYNC_INITIAL_SYNC_BEHAVIOR_MAP).map((details) => {
                          const { name, description } = details(destinationName);

                          return (
                            <li key={name}>
                              <p className="text-mineshaft-300">
                                <span className="font-medium text-bunker-200">{name}</span>:{" "}
                                {description}
                              </p>
                            </li>
                          );
                        })}
                      </ul>
                    </div>
                  ) : undefined
                }
                errorText={error?.message}
                isError={Boolean(error?.message)}
                label="Initial Sync Behavior"
              >
                <Select
                  isDisabled={!syncOption?.canImportSecrets}
                  value={value}
                  onValueChange={(val) => onChange(val)}
                  className="w-full border border-mineshaft-500"
                  position="popper"
                  placeholder="Select an option..."
                  dropdownContainerClassName="max-w-none"
                >
                  {Object.entries(SECRET_SYNC_INITIAL_SYNC_BEHAVIOR_MAP).map(([key, details]) => {
                    const { name } = details(destinationName);

                    return (
                      <SelectItem value={key} key={key}>
                        {name}
                      </SelectItem>
                    );
                  })}
                </Select>
              </FormControl>
            )}
          />
          {!syncOption?.canImportSecrets && (
            <p className="-mt-2.5 mb-2.5 text-xs text-yellow">
              <FontAwesomeIcon className="mr-1" size="xs" icon={faTriangleExclamation} />
              {destinationName} only supports overwriting destination secrets. Secrets not present
              in Infisical will be removed from the destination.
            </p>
          )}
        </>
      )}
      {AdditionalSyncOptionsFieldsComponent}
      <Controller
        control={control}
        name="syncOptions.disableSecretDeletion"
        render={({ field: { value, onChange }, fieldState: { error } }) => {
          return (
            <FormControl isError={Boolean(error)} errorText={error?.message}>
              <Switch
                className="bg-mineshaft-400/80 shadow-inner data-[state=checked]:bg-green/80"
                id="auto-sync-enabled"
                thumbClassName="bg-mineshaft-800"
                onCheckedChange={onChange}
                isChecked={value}
              >
                <p className="w-[11rem]">
                  Disable Secret Deletion{" "}
                  <Tooltip
                    className="max-w-md"
                    content={
                      <>
                        <p>
                          When enabled, Infisical will <span className="font-semibold">not</span>{" "}
                          remove secrets from the destination during a sync.
                        </p>
                        <p className="mt-4">
                          Enable this option if you intend to manage some secrets manually outside
                          of Infisical.
                        </p>
                      </>
                    }
                  >
                    <FontAwesomeIcon icon={faQuestionCircle} size="sm" className="ml-1" />
                  </Tooltip>
                </p>
              </Switch>
            </FormControl>
          );
        }}
      />
      {/* <Controller
        render={({ field: { value, onChange }, fieldState: { error } }) => (
          <FormControl
            isError={Boolean(error)}
            isOptional
            errorText={error?.message}
            label="Prepend Prefix"
          >
            <Input className="uppercase" value={value} onChange={onChange} placeholder="INF_" />
          </FormControl>
        )}
        control={control}
        name="syncOptions.prependPrefix"
      />
      <Controller
        render={({ field: { value, onChange }, fieldState: { error } }) => (
          <FormControl
            isError={Boolean(error)}
            isOptional
            errorText={error?.message}
            label="Append Suffix"
          >
            <Input className="uppercase" value={value} onChange={onChange} placeholder="_INF" />
          </FormControl>
        )}
        control={control}
        name="syncOptions.appendSuffix"
      /> */}
    </>
  );
};<|MERGE_RESOLUTION|>--- conflicted
+++ resolved
@@ -43,11 +43,8 @@
     case SecretSync.Camunda:
     case SecretSync.Vercel:
     case SecretSync.Windmill:
-<<<<<<< HEAD
     case SecretSync.HCVault:
-=======
     case SecretSync.TeamCity:
->>>>>>> f93edbb3
       AdditionalSyncOptionsFieldsComponent = null;
       break;
     default:
