--- conflicted
+++ resolved
@@ -64,15 +64,12 @@
       return <OCIVaultSyncFields />;
     case SecretSync.OnePass:
       return <OnePassSyncFields />;
-<<<<<<< HEAD
     case SecretSync.Heroku:
       return <HerokuSyncFields />;
-=======
     case SecretSync.Render:
       return <RenderSyncFields />;
     case SecretSync.Flyio:
       return <FlyioSyncFields />;
->>>>>>> f385386a
     default:
       throw new Error(`Unhandled Destination Config Field: ${destination}`);
   }
