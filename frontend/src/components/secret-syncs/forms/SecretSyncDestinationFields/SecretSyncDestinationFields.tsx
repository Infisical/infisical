import { useFormContext } from "react-hook-form";

import { SecretSync } from "@app/hooks/api/secretSyncs";

import { TSecretSyncForm } from "../schemas";
import { OnePassSyncFields } from "./1PasswordSyncFields";
import { AwsParameterStoreSyncFields } from "./AwsParameterStoreSyncFields";
import { AwsSecretsManagerSyncFields } from "./AwsSecretsManagerSyncFields";
import { AzureAppConfigurationSyncFields } from "./AzureAppConfigurationSyncFields";
import { AzureDevOpsSyncFields } from "./AzureDevOpsSyncFields";
import { AzureKeyVaultSyncFields } from "./AzureKeyVaultSyncFields";
import { BitbucketSyncFields } from "./BitbucketSyncFields";
import { CamundaSyncFields } from "./CamundaSyncFields";
import { ChecklySyncFields } from "./ChecklySyncFields";
import { CloudflarePagesSyncFields } from "./CloudflarePagesSyncFields";
import { CloudflareWorkersSyncFields } from "./CloudflareWorkersSyncFields";
import { DatabricksSyncFields } from "./DatabricksSyncFields";
import { DigitalOceanAppPlatformSyncFields } from "./DigitalOceanAppPlatformSyncFields";
import { FlyioSyncFields } from "./FlyioSyncFields";
import { GcpSyncFields } from "./GcpSyncFields";
import { GitHubSyncFields } from "./GitHubSyncFields";
import { GitLabSyncFields } from "./GitLabSyncFields";
import { HCVaultSyncFields } from "./HCVaultSyncFields";
import { HerokuSyncFields } from "./HerokuSyncFields";
import { HumanitecSyncFields } from "./HumanitecSyncFields";
import { NetlifySyncFields } from "./NetlifySyncFields";
import { OCIVaultSyncFields } from "./OCIVaultSyncFields";
import { RailwaySyncFields } from "./RailwaySyncFields";
import { RenderSyncFields } from "./RenderSyncFields";
import { SupabaseSyncFields } from "./SupabaseSyncFields";
import { TeamCitySyncFields } from "./TeamCitySyncFields";
import { TerraformCloudSyncFields } from "./TerraformCloudSyncFields";
import { VercelSyncFields } from "./VercelSyncFields";
import { WindmillSyncFields } from "./WindmillSyncFields";
import { ZabbixSyncFields } from "./ZabbixSyncFields";

export const SecretSyncDestinationFields = () => {
  const { watch } = useFormContext<TSecretSyncForm>();

  const destination = watch("destination");

  switch (destination) {
    case SecretSync.AWSParameterStore:
      return <AwsParameterStoreSyncFields />;
    case SecretSync.AWSSecretsManager:
      return <AwsSecretsManagerSyncFields />;
    case SecretSync.GitHub:
      return <GitHubSyncFields />;
    case SecretSync.GCPSecretManager:
      return <GcpSyncFields />;
    case SecretSync.AzureKeyVault:
      return <AzureKeyVaultSyncFields />;
    case SecretSync.AzureAppConfiguration:
      return <AzureAppConfigurationSyncFields />;
    case SecretSync.AzureDevOps:
      return <AzureDevOpsSyncFields />;
    case SecretSync.Databricks:
      return <DatabricksSyncFields />;
    case SecretSync.Humanitec:
      return <HumanitecSyncFields />;
    case SecretSync.TerraformCloud:
      return <TerraformCloudSyncFields />;
    case SecretSync.Camunda:
      return <CamundaSyncFields />;
    case SecretSync.Vercel:
      return <VercelSyncFields />;
    case SecretSync.Windmill:
      return <WindmillSyncFields />;
    case SecretSync.HCVault:
      return <HCVaultSyncFields />;
    case SecretSync.TeamCity:
      return <TeamCitySyncFields />;
    case SecretSync.OCIVault:
      return <OCIVaultSyncFields />;
    case SecretSync.OnePass:
      return <OnePassSyncFields />;
    case SecretSync.Heroku:
      return <HerokuSyncFields />;
    case SecretSync.Render:
      return <RenderSyncFields />;
    case SecretSync.Flyio:
      return <FlyioSyncFields />;
    case SecretSync.GitLab:
      return <GitLabSyncFields />;
    case SecretSync.CloudflarePages:
      return <CloudflarePagesSyncFields />;
    case SecretSync.CloudflareWorkers:
      return <CloudflareWorkersSyncFields />;
    case SecretSync.Zabbix:
      return <ZabbixSyncFields />;
    case SecretSync.Railway:
      return <RailwaySyncFields />;
    case SecretSync.Checkly:
      return <ChecklySyncFields />;
    case SecretSync.Supabase:
      return <SupabaseSyncFields />;
    case SecretSync.DigitalOceanAppPlatform:
      return <DigitalOceanAppPlatformSyncFields />;
<<<<<<< HEAD
    case SecretSync.Netlify:
      return <NetlifySyncFields />;
=======
    case SecretSync.Bitbucket:
      return <BitbucketSyncFields />;
>>>>>>> 2d8de9e7
    default:
      throw new Error(`Unhandled Destination Config Field: ${destination}`);
  }
};<|MERGE_RESOLUTION|>--- conflicted
+++ resolved
@@ -96,13 +96,10 @@
       return <SupabaseSyncFields />;
     case SecretSync.DigitalOceanAppPlatform:
       return <DigitalOceanAppPlatformSyncFields />;
-<<<<<<< HEAD
     case SecretSync.Netlify:
       return <NetlifySyncFields />;
-=======
     case SecretSync.Bitbucket:
       return <BitbucketSyncFields />;
->>>>>>> 2d8de9e7
     default:
       throw new Error(`Unhandled Destination Config Field: ${destination}`);
   }
