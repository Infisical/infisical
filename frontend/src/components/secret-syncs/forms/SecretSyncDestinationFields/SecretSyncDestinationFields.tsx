--- conflicted
+++ resolved
@@ -93,13 +93,10 @@
       return <ChecklySyncFields />;
     case SecretSync.Supabase:
       return <SupabaseSyncFields />;
-<<<<<<< HEAD
     case SecretSync.DigitalOceanAppPlatform:
       return <DigitalOceanAppPlatformSyncFields />;
-=======
     case SecretSync.Bitbucket:
       return <BitbucketSyncFields />;
->>>>>>> 95b997c1
     default:
       throw new Error(`Unhandled Destination Config Field: ${destination}`);
   }
