import { ForcedSubject, MongoAbility } from "@casl/ability";

export enum ProjectPermissionActions {
  Read = "read",
  Create = "create",
  Edit = "edit",
  Delete = "delete"
}

export enum ProjectPermissionSecretActions {
  DescribeAndReadValue = "read",
  DescribeSecret = "describeSecret",
  ReadValue = "readValue",
  Create = "create",
  Edit = "edit",
  Delete = "delete"
}

export enum ProjectPermissionDynamicSecretActions {
  ReadRootCredential = "read-root-credential",
  CreateRootCredential = "create-root-credential",
  EditRootCredential = "edit-root-credential",
  DeleteRootCredential = "delete-root-credential",
  Lease = "lease"
}

export enum ProjectPermissionCmekActions {
  Read = "read",
  Create = "create",
  Edit = "edit",
  Delete = "delete",
  Encrypt = "encrypt",
  Decrypt = "decrypt"
}

export enum ProjectPermissionKmipActions {
  CreateClients = "create-clients",
  UpdateClients = "update-clients",
  DeleteClients = "delete-clients",
  ReadClients = "read-clients",
  GenerateClientCertificates = "generate-client-certificates"
}

export enum ProjectPermissionSecretSyncActions {
  Read = "read",
  Create = "create",
  Edit = "edit",
  Delete = "delete",
  SyncSecrets = "sync-secrets",
  ImportSecrets = "import-secrets",
  RemoveSecrets = "remove-secrets"
}

export enum ProjectPermissionIdentityActions {
  Read = "read",
  Create = "create",
  Edit = "edit",
  Delete = "delete",
  GrantPrivileges = "grant-privileges"
}

export enum ProjectPermissionMemberActions {
  Read = "read",
  Create = "create",
  Edit = "edit",
  Delete = "delete",
  GrantPrivileges = "grant-privileges"
}

export enum ProjectPermissionGroupActions {
  Read = "read",
  Create = "create",
  Edit = "edit",
  Delete = "delete",
  GrantPrivileges = "grant-privileges"
}

<<<<<<< HEAD
export enum ProjectPermissionSshHostActions {
  Create = "create",
  Edit = "edit",
  Delete = "delete",
  IssueHostCert = "issue-host-cert"
=======
export enum ProjectPermissionSecretRotationActions {
  Read = "read",
  ReadGeneratedCredentials = "read-generated-credentials",
  Create = "create",
  Edit = "edit",
  Delete = "delete",
  RotateSecrets = "rotate-secrets"
>>>>>>> f15491d1
}

export enum PermissionConditionOperators {
  $IN = "$in",
  $ALL = "$all",
  $REGEX = "$regex",
  $EQ = "$eq",
  $NEQ = "$ne",
  $GLOB = "$glob"
}

export type IdentityManagementSubjectFields = {
  identityId: string;
};

export const formatedConditionsOperatorNames: { [K in PermissionConditionOperators]: string } = {
  [PermissionConditionOperators.$EQ]: "equal to",
  [PermissionConditionOperators.$IN]: "contains",
  [PermissionConditionOperators.$ALL]: "contains all",
  [PermissionConditionOperators.$NEQ]: "not equal to",
  [PermissionConditionOperators.$GLOB]: "matches glob pattern",
  [PermissionConditionOperators.$REGEX]: "matches regex pattern"
};

export type TPermissionConditionOperators = {
  [PermissionConditionOperators.$IN]: string[];
  [PermissionConditionOperators.$ALL]: string[];
  [PermissionConditionOperators.$EQ]: string;
  [PermissionConditionOperators.$NEQ]: string;
  [PermissionConditionOperators.$REGEX]: string;
  [PermissionConditionOperators.$GLOB]: string;
};

export type TPermissionCondition = Record<
  string,
  | string
  | { $in: string[]; $all: string[]; $regex: string; $eq: string; $ne: string; $glob: string }
>;

export enum ProjectPermissionSub {
  Role = "role",
  Member = "member",
  Groups = "groups",
  Settings = "settings",
  Integrations = "integrations",
  Webhooks = "webhooks",
  ServiceTokens = "service-tokens",
  Environments = "environments",
  Tags = "tags",
  AuditLogs = "audit-logs",
  IpAllowList = "ip-allowlist",
  Project = "workspace",
  Secrets = "secrets",
  SecretFolders = "secret-folders",
  SecretImports = "secret-imports",
  DynamicSecrets = "dynamic-secrets",
  SecretRollback = "secret-rollback",
  SecretApproval = "secret-approval",
  SecretRotation = "secret-rotation",
  Identity = "identity",
  CertificateAuthorities = "certificate-authorities",
  Certificates = "certificates",
  CertificateTemplates = "certificate-templates",
  SshCertificateAuthorities = "ssh-certificate-authorities",
  SshCertificateTemplates = "ssh-certificate-templates",
  SshCertificates = "ssh-certificates",
  SshHosts = "ssh-hosts",
  PkiAlerts = "pki-alerts",
  PkiCollections = "pki-collections",
  Kms = "kms",
  Cmek = "cmek",
  SecretSyncs = "secret-syncs",
  Kmip = "kmip"
}

export type SecretSubjectFields = {
  environment: string;
  secretPath: string;
  secretName: string;
  secretTags: string[];
};

export type SecretFolderSubjectFields = {
  environment: string;
  secretPath: string;
};

export type DynamicSecretSubjectFields = {
  environment: string;
  secretPath: string;
};

export type SecretImportSubjectFields = {
  environment: string;
  secretPath: string;
};

export type SecretRotationSubjectFields = {
  environment: string;
  secretPath: string;
};

export type ProjectPermissionSet =
  | [
      ProjectPermissionSecretActions,
      (
        | ProjectPermissionSub.Secrets
        | (ForcedSubject<ProjectPermissionSub.Secrets> & SecretSubjectFields)
      )
    ]
  | [
      ProjectPermissionActions,
      (
        | ProjectPermissionSub.SecretFolders
        | (ForcedSubject<ProjectPermissionSub.SecretFolders> & SecretFolderSubjectFields)
      )
    ]
  | [
      ProjectPermissionDynamicSecretActions,
      (
        | ProjectPermissionSub.DynamicSecrets
        | (ForcedSubject<ProjectPermissionSub.DynamicSecrets> & DynamicSecretSubjectFields)
      )
    ]
  | [
      ProjectPermissionActions,
      (
        | ProjectPermissionSub.SecretImports
        | (ForcedSubject<ProjectPermissionSub.SecretImports> & SecretImportSubjectFields)
      )
    ]
  | [
      ProjectPermissionSecretRotationActions,
      (
        | ProjectPermissionSub.SecretRotation
        | (ForcedSubject<ProjectPermissionSub.SecretRotation> & SecretRotationSubjectFields)
      )
    ]
  | [ProjectPermissionActions, ProjectPermissionSub.Role]
  | [ProjectPermissionActions, ProjectPermissionSub.Tags]
  | [ProjectPermissionActions, ProjectPermissionSub.Member]
  | [ProjectPermissionActions, ProjectPermissionSub.Groups]
  | [ProjectPermissionActions, ProjectPermissionSub.Integrations]
  | [ProjectPermissionActions, ProjectPermissionSub.Webhooks]
  | [ProjectPermissionActions, ProjectPermissionSub.AuditLogs]
  | [ProjectPermissionActions, ProjectPermissionSub.Environments]
  | [ProjectPermissionActions, ProjectPermissionSub.IpAllowList]
  | [ProjectPermissionActions, ProjectPermissionSub.Settings]
  | [ProjectPermissionActions, ProjectPermissionSub.ServiceTokens]
  | [ProjectPermissionActions, ProjectPermissionSub.SecretApproval]
  | [
      ProjectPermissionActions,
      (
        | ProjectPermissionSub.Identity
        | (ForcedSubject<ProjectPermissionSub.Identity> & IdentityManagementSubjectFields)
      )
    ]
  | [ProjectPermissionActions, ProjectPermissionSub.CertificateAuthorities]
  | [ProjectPermissionActions, ProjectPermissionSub.Certificates]
  | [ProjectPermissionActions, ProjectPermissionSub.CertificateTemplates]
  | [ProjectPermissionActions, ProjectPermissionSub.SshCertificateAuthorities]
  | [ProjectPermissionActions, ProjectPermissionSub.SshCertificateTemplates]
  | [ProjectPermissionActions, ProjectPermissionSub.SshCertificates]
  | [ProjectPermissionSshHostActions, ProjectPermissionSub.SshHosts]
  | [ProjectPermissionActions, ProjectPermissionSub.PkiAlerts]
  | [ProjectPermissionActions, ProjectPermissionSub.PkiCollections]
  | [ProjectPermissionSecretSyncActions, ProjectPermissionSub.SecretSyncs]
  | [ProjectPermissionActions.Delete, ProjectPermissionSub.Project]
  | [ProjectPermissionActions.Edit, ProjectPermissionSub.Project]
  | [ProjectPermissionActions.Read, ProjectPermissionSub.SecretRollback]
  | [ProjectPermissionActions.Create, ProjectPermissionSub.SecretRollback]
  | [ProjectPermissionCmekActions, ProjectPermissionSub.Cmek]
  | [ProjectPermissionActions.Edit, ProjectPermissionSub.Kms]
  | [ProjectPermissionKmipActions, ProjectPermissionSub.Kmip];

export type TProjectPermission = MongoAbility<ProjectPermissionSet>;<|MERGE_RESOLUTION|>--- conflicted
+++ resolved
@@ -75,13 +75,13 @@
   GrantPrivileges = "grant-privileges"
 }
 
-<<<<<<< HEAD
 export enum ProjectPermissionSshHostActions {
   Create = "create",
   Edit = "edit",
   Delete = "delete",
   IssueHostCert = "issue-host-cert"
-=======
+}
+
 export enum ProjectPermissionSecretRotationActions {
   Read = "read",
   ReadGeneratedCredentials = "read-generated-credentials",
@@ -89,7 +89,6 @@
   Edit = "edit",
   Delete = "delete",
   RotateSecrets = "rotate-secrets"
->>>>>>> f15491d1
 }
 
 export enum PermissionConditionOperators {
