--- conflicted
+++ resolved
@@ -30,18 +30,6 @@
     };
   }, [ws, workspaceId, isLoading]);
 
-<<<<<<< HEAD
-  useEffect(() => {
-    // not loading and current workspace is empty
-    // ws empty means user has no access to the ws
-    // push to the first workspace
-    if (!isLoading && !value?.currentWorkspace?._id) {
-      // router.push(`/dashboard/${value.workspaces?.[0]?._id}`);
-    }
-  }, [value?.currentWorkspace?._id, isLoading, value.workspaces?.[0]?._id, router.pathname]);
-
-=======
->>>>>>> 56da34d3
   return <WorkspaceContext.Provider value={value}>{children}</WorkspaceContext.Provider>;
 };
 
