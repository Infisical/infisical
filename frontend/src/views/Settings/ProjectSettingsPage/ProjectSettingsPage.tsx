--- conflicted
+++ resolved
@@ -31,11 +31,11 @@
   useUpdateWsEnvironment
 } from '@app/hooks/api';
 
-<<<<<<< HEAD
+
 import { AutoCapitalizationSection } from './components/AutoCapitalizationSection/AutoCapitalizationSection';
-=======
+
 import { SecretTagsSection } from './components/SecretTagsSection';
->>>>>>> c84add0a
+
 import {
   CopyProjectIDSection,
   CreateServiceToken,
