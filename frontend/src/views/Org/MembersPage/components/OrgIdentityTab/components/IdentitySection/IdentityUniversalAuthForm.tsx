--- conflicted
+++ resolved
@@ -88,7 +88,7 @@
     } = useForm<FormData>({
         resolver: yupResolver(schema),
         defaultValues: {
-            accessTokenTTL: "2592000",
+            accessTokenTTL: "7200",
             accessTokenMaxTTL: "2592000",
             accessTokenNumUsesLimit: "0",
             clientSecretTrustedIps: [{
@@ -112,7 +112,7 @@
     } = useFieldArray({ control, name: "accessTokenTrustedIps" });
     
     useEffect(() => {
-        if (data) { // TODO: fix data type
+        if (data) {
             reset({
                 accessTokenTTL: String(data.accessTokenTTL),
                 accessTokenMaxTTL: String(data.accessTokenMaxTTL),
@@ -136,13 +136,8 @@
             });
         } else {
             reset({
-<<<<<<< HEAD
                 accessTokenTTL: "7200",
-                accessTokenMaxTTL: "7200",
-=======
-                accessTokenTTL: "2592000",
                 accessTokenMaxTTL: "2592000",
->>>>>>> f940f8b7
                 accessTokenNumUsesLimit: "0",
                 clientSecretTrustedIps: [{
                     ipAddress: "0.0.0.0/0"
@@ -216,7 +211,7 @@
         <form onSubmit={handleSubmit(onFormSubmit)}>
             <Controller
                 control={control}
-                defaultValue="2592000"
+                defaultValue="7200"
                 name="accessTokenTTL"
                 render={({ field, fieldState: { error } }) => (
                     <FormControl
@@ -226,7 +221,7 @@
                     >
                     <Input 
                         {...field} 
-                        placeholder="2592000"
+                        placeholder="7200"
                         type="number"
                         min="0"
                         step="1"
