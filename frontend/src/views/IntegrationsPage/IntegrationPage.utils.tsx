--- conflicted
+++ resolved
@@ -92,16 +92,14 @@
       case "cloudflare-pages":
         link = `${window.location.origin}/integrations/cloudflare-pages/authorize`;
         break;
-<<<<<<< HEAD
-      case "northflank":
-        link = `${window.location.origin}/integrations/northflank/authorize`;
-=======
       case "bitbucket":
         link = `https://bitbucket.org/site/oauth2/authorize?client_id=${integrationOption.clientId}&response_type=code&redirect_uri=${window.location.origin}/integrations/bitbucket/oauth2/callback&state=${state}`;
         break;
       case "codefresh":
         link = `${window.location.origin}/integrations/codefresh/authorize`;
->>>>>>> 565f2349
+        break;
+      case "northflank":
+        link = `${window.location.origin}/integrations/northflank/authorize`;
         break;
       default:
         break;
