<<<<<<< HEAD
import { Controller, useForm, useWatch } from "react-hook-form";
import { faCheck, faCopy, faTrash, faXmark, faCodeBranch } from "@fortawesome/free-solid-svg-icons";
=======
import { Controller, useForm } from "react-hook-form";
import { subject } from "@casl/ability";
import { faCheck, faCopy, faTrash, faXmark } from "@fortawesome/free-solid-svg-icons";
>>>>>>> fc3b0e1d
import { FontAwesomeIcon } from "@fortawesome/react-fontawesome";
import { useEffect } from "react";

import { useNotificationContext } from "@app/components/context/Notifications/NotificationProvider";
import { ProjectPermissionCan } from "@app/components/permissions";
import { IconButton, SecretInput, Tooltip } from "@app/components/v2";
import { ProjectPermissionActions, ProjectPermissionSub } from "@app/context";
import { useToggle } from "@app/hooks";

type Props = {
  defaultValue?: string | null;
  overriddenValue?: string | null;
  overrideAction?: string | null;
  idOverride?: string | null;
  secretName: string;
  isCreatable?: boolean;
  isVisible?: boolean;
  environment: string;
<<<<<<< HEAD
  onSecretCreate: (env: string, key: string, value: string, type: string) => Promise<void>;
  onSecretUpdate: (env: string, key: string, value: string, type: string) => Promise<void>;
  onSecretDelete: (env: string, key: string, type: string) => Promise<void>;
=======
  secretPath: string;
  onSecretCreate: (env: string, key: string, value: string) => Promise<void>;
  onSecretUpdate: (env: string, key: string, value: string) => Promise<void>;
  onSecretDelete: (env: string, key: string) => Promise<void>;
>>>>>>> fc3b0e1d
};

export enum SecretActionType {
  Created = "created",
  Modified = "modified",
  Deleted = "deleted"
}

export const SecretEditRow = ({
  defaultValue,
  overriddenValue,
  overrideAction,
  idOverride,
  isCreatable,
  onSecretUpdate,
  secretName,
  onSecretCreate,
  onSecretDelete,
  environment,
  secretPath,
  isVisible
}: Props) => {
  const {
    handleSubmit,
    control,
    reset,
    setValue,
    getValues,
    formState: { isDirty, isSubmitting }
  } = useForm({
    values: {
      value: defaultValue,
      valueOverride: overriddenValue,
      overrideAction,
      idOverride
    }
  });
  const [isDeleting, setIsDeleting] = useToggle();
  const { createNotification } = useNotificationContext();

  const watchOverrideAction = useWatch({
    control,
    name: "overrideAction",
    exact: true
  });

  const watchIdOverride = useWatch({
    control,
    name: "idOverride",
    exact: true
  })

  const handleFormReset = () => {
    reset({}, { keepValues: false });
  };

  const handleCopySecretToClipboard = async () => {
    const { value } = getValues();
    if (value) {
      try {
        await window.navigator.clipboard.writeText(value);
        createNotification({ type: "success", text: "Copied secret to clipboard" });
      } catch (error) {
        console.log(error);
        createNotification({ type: "error", text: "Failed to copy secret to clipboard" });
      }
    }
  };

  const isOverridden =
      watchOverrideAction === SecretActionType.Created || watchOverrideAction === SecretActionType.Modified;

  const handleFormSubmit = async ({ value, valueOverride }: { value?: string | null, valueOverride?: string | null }) => {
    const type = isOverridden ? "personal" : "shared";
    const secretValue = isOverridden ? valueOverride : value;

    // when changing from personal override to shared secret
    if (watchOverrideAction === SecretActionType.Deleted) {
      await onSecretDelete(environment, secretName, "personal");
      reset({valueOverride: undefined}, { keepValues: false });
    }

    if ((secretValue || secretValue === "") && secretName) {
      if (isCreatable || watchOverrideAction === SecretActionType.Created) {
        await onSecretCreate(environment, secretName, secretValue, type);
      } else {
        await onSecretUpdate(environment, secretName, secretValue, type);
      }
    }
    reset({ value, valueOverride });
  };

  const handleDeleteSecret = async () => {
    const type = isOverridden ? "personal" : "shared";
    setIsDeleting.on();
    try {
      await onSecretDelete(environment, secretName, type);
      reset({ value: undefined });
    } finally {
      setIsDeleting.off();
    }
  };

  const onSecretOverride = () => {
    if (isOverridden) {
      // when user created a new override but then removes
      if (watchOverrideAction === SecretActionType.Created)
        setValue("valueOverride", "");
      setValue("overrideAction", SecretActionType.Deleted, {
        shouldDirty: true
      });
    } else {
      setValue("valueOverride", "");
      setValue(
        "overrideAction",
        watchIdOverride ? SecretActionType.Modified : SecretActionType.Created,
        { shouldDirty: true }
      );
    }
  };

  useEffect(() => {
    reset({}, { keepValues: false });
  }, [overriddenValue])

  return (
    <div className="group flex w-full cursor-text space-x-2 items-center">
      <div className="flex-grow border-r border-r-mineshaft-600 pr-2 pl-1">
        {isOverridden ? (
          <Controller
            key="valueOverride"
            control={control}
            name="valueOverride"
            render={({ field }) => <SecretInput key="valueOverride" {...field} isVisible={isVisible} />}
          />
        ) : (
          <Controller
            key="value"
            control={control}
            name="value"
            render={({ field }) => <SecretInput key="value" {...field} isVisible={isVisible} />}
          />
        )}
      </div>
      <div className="flex w-16 justify-center space-x-1.5 transition-all">
        {isDirty ? (
          <>
            <ProjectPermissionCan
              I={ProjectPermissionActions.Create}
              a={subject(ProjectPermissionSub.Secrets, { environment, secretPath })}
            >
              {(isAllowed) => (
                <div>
                  <Tooltip content="save">
                    <IconButton
                      variant="plain"
                      ariaLabel="submit-value"
                      className="h-full"
                      isDisabled={isSubmitting || !isAllowed}
                      onClick={handleSubmit(handleFormSubmit)}
                    >
                      <FontAwesomeIcon icon={faCheck} />
                    </IconButton>
                  </Tooltip>
                </div>
              )}
            </ProjectPermissionCan>
            <div>
              <Tooltip content="cancel">
                <IconButton
                  variant="plain"
                  ariaLabel="reset-value"
                  className="h-full"
                  onClick={handleFormReset}
                  isDisabled={isSubmitting}
                >
                  <FontAwesomeIcon icon={faXmark} />
                </IconButton>
              </Tooltip>
            </div>
          </>
        ) : (
          <>
            <div className="opacity-0 group-hover:opacity-100">
              <Tooltip content="Copy Secret">
                <IconButton
                  ariaLabel="copy-value"
                  onClick={handleCopySecretToClipboard}
                  variant="plain"
                  className="h-full"
                >
                  <FontAwesomeIcon icon={faCopy} />
                </IconButton>
              </Tooltip>
            </div>
<<<<<<< HEAD
            {!isCreatable && <div className="opacity-0 group-hover:opacity-100">
              <Tooltip content="Override with a personal value">
                <IconButton
                  variant="plain"
                  className={isOverridden ? "text-primary" : ""}
                  onClick={onSecretOverride}
                  ariaLabel="info"
                >
                  <FontAwesomeIcon icon={faCodeBranch} />
                </IconButton>
                </Tooltip>
            </div>}
            <div className="opacity-0 group-hover:opacity-100">
              <Tooltip content="Delete">
                <IconButton
                  variant="plain"
                  ariaLabel="delete-value"
                  className="h-full"
                  onClick={handleDeleteSecret}
                  isDisabled={isDeleting}
                >
                  <FontAwesomeIcon icon={faTrash} />
                </IconButton>
              </Tooltip>
            </div>
=======
            <ProjectPermissionCan
              I={ProjectPermissionActions.Delete}
              a={ProjectPermissionSub.Secrets}
            >
              {(isAllowed) => (
                <div className="opacity-0 group-hover:opacity-100">
                  <Tooltip content="Delete">
                    <IconButton
                      variant="plain"
                      ariaLabel="delete-value"
                      className="h-full"
                      onClick={handleDeleteSecret}
                      isDisabled={isDeleting || !isAllowed}
                    >
                      <FontAwesomeIcon icon={faTrash} />
                    </IconButton>
                  </Tooltip>
                </div>
              )}
            </ProjectPermissionCan>
>>>>>>> fc3b0e1d
          </>
        )}
      </div>
    </div>
  );
};<|MERGE_RESOLUTION|>--- conflicted
+++ resolved
@@ -1,11 +1,6 @@
-<<<<<<< HEAD
 import { Controller, useForm, useWatch } from "react-hook-form";
 import { faCheck, faCopy, faTrash, faXmark, faCodeBranch } from "@fortawesome/free-solid-svg-icons";
-=======
-import { Controller, useForm } from "react-hook-form";
 import { subject } from "@casl/ability";
-import { faCheck, faCopy, faTrash, faXmark } from "@fortawesome/free-solid-svg-icons";
->>>>>>> fc3b0e1d
 import { FontAwesomeIcon } from "@fortawesome/react-fontawesome";
 import { useEffect } from "react";
 
@@ -24,16 +19,10 @@
   isCreatable?: boolean;
   isVisible?: boolean;
   environment: string;
-<<<<<<< HEAD
+  secretPath: string;
   onSecretCreate: (env: string, key: string, value: string, type: string) => Promise<void>;
   onSecretUpdate: (env: string, key: string, value: string, type: string) => Promise<void>;
   onSecretDelete: (env: string, key: string, type: string) => Promise<void>;
-=======
-  secretPath: string;
-  onSecretCreate: (env: string, key: string, value: string) => Promise<void>;
-  onSecretUpdate: (env: string, key: string, value: string) => Promise<void>;
-  onSecretDelete: (env: string, key: string) => Promise<void>;
->>>>>>> fc3b0e1d
 };
 
 export enum SecretActionType {
@@ -229,33 +218,28 @@
                 </IconButton>
               </Tooltip>
             </div>
-<<<<<<< HEAD
-            {!isCreatable && <div className="opacity-0 group-hover:opacity-100">
-              <Tooltip content="Override with a personal value">
-                <IconButton
-                  variant="plain"
-                  className={isOverridden ? "text-primary" : ""}
-                  onClick={onSecretOverride}
-                  ariaLabel="info"
-                >
-                  <FontAwesomeIcon icon={faCodeBranch} />
-                </IconButton>
-                </Tooltip>
-            </div>}
-            <div className="opacity-0 group-hover:opacity-100">
-              <Tooltip content="Delete">
-                <IconButton
-                  variant="plain"
-                  ariaLabel="delete-value"
-                  className="h-full"
-                  onClick={handleDeleteSecret}
-                  isDisabled={isDeleting}
-                >
-                  <FontAwesomeIcon icon={faTrash} />
-                </IconButton>
-              </Tooltip>
-            </div>
-=======
+            {!isCreatable && 
+              <ProjectPermissionCan
+                I={ProjectPermissionActions.Edit}
+                a={subject(ProjectPermissionSub.Secrets, { environment, secretPath })}
+              >
+                {(isAllowed) => (
+                  <div className="opacity-0 group-hover:opacity-100">
+                    <Tooltip content="Override with a personal value">
+                      <IconButton
+                        variant="plain"
+                        className={isOverridden ? "text-primary" : ""}
+                        onClick={onSecretOverride}
+                        isDisabled={isSubmitting || !isAllowed}
+                        ariaLabel="info"
+                      >
+                        <FontAwesomeIcon icon={faCodeBranch} />
+                      </IconButton>
+                    </Tooltip>
+                  </div>
+                )}
+              </ProjectPermissionCan>
+            }
             <ProjectPermissionCan
               I={ProjectPermissionActions.Delete}
               a={ProjectPermissionSub.Secrets}
@@ -276,7 +260,6 @@
                 </div>
               )}
             </ProjectPermissionCan>
->>>>>>> fc3b0e1d
           </>
         )}
       </div>
