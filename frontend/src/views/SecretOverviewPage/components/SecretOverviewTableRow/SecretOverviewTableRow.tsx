--- conflicted
+++ resolved
@@ -84,19 +84,12 @@
               )}
             >
               <div className="h-full w-full border-r border-mineshaft-600 py-[0.85rem] px-5">
-<<<<<<< HEAD
                 <div className="flex justify-center relative">
-                  {!isSecretEmpty &&  <Tooltip content={isSecretPresent ? "Present secret" : "Missing secret"}>
-                    <FontAwesomeIcon icon={isSecretPresent ? faCheck : faXmark} />
-                  </Tooltip>}
-=======
-                <div className="flex justify-center">
                   {!isSecretEmpty && (
                     <Tooltip content={isSecretPresent ? "Present secret" : "Missing secret"}>
                       <FontAwesomeIcon icon={isSecretPresent ? faCheck : faXmark} />
                     </Tooltip>
                   )}
->>>>>>> fc3b0e1d
                   {isSecretEmpty && (
                     <Tooltip content="Empty value">
                       <FontAwesomeIcon icon={faCircle} />
