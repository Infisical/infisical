import { Controller, useFieldArray, useForm } from "react-hook-form";
import { subject } from "@casl/ability";
import { faCircleQuestion } from "@fortawesome/free-regular-svg-icons";
import {
  faCheckCircle,
  faCircle,
  faCircleDot,
  faClock,
  faPlus,
  faTag
} from "@fortawesome/free-solid-svg-icons";
import { FontAwesomeIcon } from "@fortawesome/react-fontawesome";
import { zodResolver } from "@hookform/resolvers/zod";
import { format } from "date-fns";

import { createNotification } from "@app/components/notifications";
import { ProjectPermissionCan } from "@app/components/permissions";
import {
  Button,
  Drawer,
  DrawerContent,
  DropdownMenu,
  DropdownMenuContent,
  DropdownMenuItem,
  DropdownMenuLabel,
  DropdownMenuTrigger,
  FormControl,
  IconButton,
  Input,
  Switch,
  Tag,
  TextArea,
  Tooltip
} from "@app/components/v2";
import { InfisicalSecretInput } from "@app/components/v2/InfisicalSecretInput";
import { ProjectPermissionActions, ProjectPermissionSub, useProjectPermission } from "@app/context";
import { useToggle } from "@app/hooks";
import { useGetSecretVersion } from "@app/hooks/api";
import { DecryptedSecret, UserWsKeyPair, WsTag } from "@app/hooks/api/types";

import { CreateReminderForm } from "./CreateReminderForm";
import { formSchema, SecretActionType, TFormSchema } from "./SecretListView.utils";

type Props = {
  isOpen?: boolean;
  environment: string;
  secretPath: string;
  onToggle: (isOpen: boolean) => void;
  onClose: () => void;
  secret: DecryptedSecret;
  decryptFileKey: UserWsKeyPair;
  onDeleteSecret: () => void;
  onSaveSecret: (
    orgSec: DecryptedSecret,
    modSec: Omit<DecryptedSecret, "tags"> & { tags: { id: string }[] },
    cb?: () => void
  ) => Promise<void>;
  tags: WsTag[];
  onCreateTag: () => void;
};

export const SecretDetailSidebar = ({
  isOpen,
  onToggle,
  decryptFileKey,
  secret,
  onDeleteSecret,
  onSaveSecret,
  tags,
  onCreateTag,
  environment,
  secretPath
}: Props) => {
  const {
    register,
    control,
    watch,
    handleSubmit,
    setValue,
    reset,
    formState: { isDirty, isSubmitting }
  } = useForm<TFormSchema>({
    resolver: zodResolver(formSchema),
    values: secret
  });
  const { permission } = useProjectPermission();
  const cannotEditSecret = permission.cannot(
    ProjectPermissionActions.Edit,
    subject(ProjectPermissionSub.Secrets, { environment, secretPath })
  );
  const isReadOnly =
    permission.can(
      ProjectPermissionActions.Read,
      subject(ProjectPermissionSub.Secrets, { environment, secretPath })
    ) && cannotEditSecret;

  const { fields, append, remove } = useFieldArray({
    control,
    name: "tags"
  });
  const selectedTags = watch("tags", []);
  const selectedTagsGroupById = selectedTags.reduce<Record<string, boolean>>(
    (prev, curr) => ({ ...prev, [curr.id]: true }),
    {}
  );

  const overrideAction = watch("overrideAction");
  const isOverridden =
    overrideAction === SecretActionType.Created || overrideAction === SecretActionType.Modified;

  const { data: secretVersion } = useGetSecretVersion({
    limit: 10,
    offset: 0,
    secretId: secret?.id,
    decryptFileKey
  });

  const handleOverrideClick = () => {
    if (isOverridden) {
      // override need not be flagged delete if it was never saved in server
      // meaning a new unsaved personal secret but user toggled back later
      const isUnsavedOverride = !secret.idOverride;
      setValue(
        "overrideAction",
        isUnsavedOverride ? secret?.overrideAction : SecretActionType.Deleted,
        {
          shouldDirty: !isUnsavedOverride
        }
      );
      setValue("valueOverride", secret?.valueOverride, { shouldDirty: !isUnsavedOverride });
    } else {
      setValue("overrideAction", SecretActionType.Modified, { shouldDirty: true });
      setValue("valueOverride", "", { shouldDirty: true });
    }
  };

  const handleTagSelect = (tag: WsTag) => {
    if (selectedTagsGroupById?.[tag.id]) {
      const tagPos = selectedTags.findIndex(({ id }) => id === tag.id);
      if (tagPos !== -1) {
        remove(tagPos);
      }
    } else {
      append(tag);
    }
  };

  const handleFormSubmit = async (data: TFormSchema) => {
    await onSaveSecret(secret, { ...secret, ...data }, () => reset());
  };

  const [createReminderFormOpen, setCreateReminderFormOpen] = useToggle(false);

  const secretReminderRepeatDays = watch("reminderRepeatDays");
  const secretReminderNote = watch("reminderNote");

  return (
    <>
      <CreateReminderForm
        repeatDays={secretReminderRepeatDays}
        note={secretReminderNote}
        isOpen={createReminderFormOpen}
        onOpenChange={(_, data) => {
          setCreateReminderFormOpen.toggle();

          if (data) {
            setValue("reminderRepeatDays", data.days, { shouldDirty: true });
            setValue("reminderNote", data.note, { shouldDirty: true });
          }
        }}
      />
      <Drawer
        onOpenChange={(state) => {
          if (isOpen && isDirty) {
            if (
              // eslint-disable-next-line no-alert
              window.confirm(
                "You have edited the secret. Are you sure you want to reset the change?"
              )
            ) {
              onToggle(false);
              reset();
            } else return;
          }
          onToggle(state);
        }}
        isOpen={isOpen}
      >
        <DrawerContent title="Secret">
          <form onSubmit={handleSubmit(handleFormSubmit)} className="h-full">
            <div className="flex h-full flex-col">
              <FormControl label="Key">
                <Input isDisabled {...register("key")} />
              </FormControl>
              <ProjectPermissionCan
                I={ProjectPermissionActions.Edit}
                a={subject(ProjectPermissionSub.Secrets, { environment, secretPath })}
              >
                {(isAllowed) => (
                  <Controller
                    name="value"
                    key="secret-value"
                    control={control}
                    render={({ field }) => (
                      <FormControl label="Value">
                        <InfisicalSecretInput
                          isReadOnly={isReadOnly}
                          environment={environment}
                          secretPath={secretPath}
                          key="secret-value"
                          isDisabled={isOverridden || !isAllowed}
                          containerClassName="text-bunker-300 hover:border-primary-400/50 border border-mineshaft-600 bg-bunker-800  px-2 py-1.5"
                          {...field}
                          autoFocus={false}
                        />
                      </FormControl>
                    )}
                  />
                )}
              </ProjectPermissionCan>
              <div className="mb-2 border-b border-mineshaft-600 pb-4">
                <ProjectPermissionCan
                  I={ProjectPermissionActions.Edit}
                  a={subject(ProjectPermissionSub.Secrets, { environment, secretPath })}
                >
                  {(isAllowed) => (
                    <Switch
                      isDisabled={!isAllowed}
                      id="personal-override"
                      onCheckedChange={handleOverrideClick}
                      isChecked={isOverridden}
                    >
                      Override with a personal value
                    </Switch>
                  )}
                </ProjectPermissionCan>
              </div>
              {isOverridden && (
                <Controller
                  name="valueOverride"
                  control={control}
                  render={({ field }) => (
                    <FormControl label="Value Override">
                      <InfisicalSecretInput
                        isReadOnly={isReadOnly}
                        environment={environment}
                        secretPath={secretPath}
                        containerClassName="text-bunker-300 hover:border-primary-400/50 border border-mineshaft-600 bg-bunker-800  px-2 py-1.5"
                        {...field}
                      />
                    </FormControl>
                  )}
                />
              )}
              <FormControl label="Tags" className="">
                <div className="grid auto-cols-min grid-flow-col gap-2 overflow-hidden pt-2">
                  {fields.map(({ tagColor, id: formId, name, id }) => (
                    <Tag
                      className="flex w-min items-center space-x-2"
                      key={formId}
                      onClose={() => {
                        if (cannotEditSecret) {
                          createNotification({ type: "error", text: "Access denied" });
                          return;
                        }
                        const tag = tags?.find(({ id: tagId }) => id === tagId);
                        if (tag) handleTagSelect(tag);
                      }}
                    >
                      <div
                        className="h-3 w-3 rounded-full"
                        style={{ backgroundColor: tagColor || "#bec2c8" }}
                      />
                      <div className="text-sm">{name}</div>
                    </Tag>
                  ))}
                  <DropdownMenu>
                    <ProjectPermissionCan
                      I={ProjectPermissionActions.Edit}
                      a={subject(ProjectPermissionSub.Secrets, { environment, secretPath })}
                    >
                      {(isAllowed) => (
                        <DropdownMenuTrigger asChild>
                          <IconButton
                            ariaLabel="add"
                            variant="outline_bg"
                            size="xs"
                            className="rounded-md"
                            isDisabled={!isAllowed}
                          >
                            <FontAwesomeIcon icon={faPlus} />
                          </IconButton>
                        </DropdownMenuTrigger>
                      )}
                    </ProjectPermissionCan>
                    <DropdownMenuContent align="end" className="z-[100]">
                      <DropdownMenuLabel>Add tags to this secret</DropdownMenuLabel>
                      {tags.map((tag) => {
                        const { id: tagId, name, color } = tag;

                        const isSelected = selectedTagsGroupById?.[tagId];
                        return (
                          <DropdownMenuItem
                            onClick={() => handleTagSelect(tag)}
                            key={tagId}
                            icon={isSelected && <FontAwesomeIcon icon={faCheckCircle} />}
                            iconPos="right"
                          >
                            <div className="flex items-center">
                              <div
                                className="mr-2 h-2 w-2 rounded-full"
                                style={{ background: color || "#bec2c8" }}
                              />
                              {name}
                            </div>
                          </DropdownMenuItem>
                        );
                      })}
                      <ProjectPermissionCan
                        I={ProjectPermissionActions.Create}
                        a={ProjectPermissionSub.Tags}
                      >
                        {(isAllowed) => (
                          <DropdownMenuItem asChild>
                            <Button
                              size="xs"
                              className="w-full"
                              colorSchema="primary"
                              variant="outline_bg"
                              leftIcon={<FontAwesomeIcon icon={faTag} />}
                              onClick={onCreateTag}
                              isDisabled={!isAllowed}
                            >
                              Create a tag
                            </Button>
                          </DropdownMenuItem>
                        )}
                      </ProjectPermissionCan>
                    </DropdownMenuContent>
                  </DropdownMenu>
                </div>
              </FormControl>
              <FormControl label="Reminder">
                {secretReminderRepeatDays && secretReminderRepeatDays > 0 ? (
                  <div className="mt-2 ml-1 flex items-center justify-between">
                    <div className="flex items-center space-x-2">
                      <FontAwesomeIcon className="text-primary-500" icon={faClock} />
                      <span className="text-sm text-bunker-300">
                        Reminder every {secretReminderRepeatDays}{" "}
                        {secretReminderRepeatDays > 1 ? "days" : "day"}
                      </span>
                    </div>
                    <div>
                      <Button
                        className="px-2 py-1"
                        variant="outline_bg"
                        onClick={() => setCreateReminderFormOpen.on()}
                      >
                        Update
                      </Button>
                    </div>
                  </div>
                ) : (
                  <div className="mt-2 ml-1 flex items-center space-x-2">
                    <Button
                      className="px-2 py-1"
                      variant="outline_bg"
                      leftIcon={<FontAwesomeIcon icon={faClock} />}
                      onClick={() => setCreateReminderFormOpen.on()}
                    >
                      Create Reminder
                    </Button>
                  </div>
                )}
              </FormControl>
              <FormControl label="Comments & Notes">
                <TextArea
                  className="border border-mineshaft-600 text-sm"
                  {...register("comment")}
                  readOnly={isReadOnly}
                  rows={5}
                />
              </FormControl>
              <div className="my-2 mb-6 border-b border-mineshaft-600 pb-4">
                <Controller
                  control={control}
                  name="skipMultilineEncoding"
                  render={({ field: { value, onChange, onBlur } }) => (
                    <ProjectPermissionCan
                      I={ProjectPermissionActions.Edit}
                      a={subject(ProjectPermissionSub.Secrets, { environment, secretPath })}
                    >
                      {(isAllowed) => (
                        <Switch
                          id="skipmultiencoding-option"
                          onCheckedChange={(isChecked) => onChange(isChecked)}
                          isChecked={value}
                          onBlur={onBlur}
                          isDisabled={!isAllowed}
                          className="items-center"
                        >
                          Multi line encoding
                          <Tooltip
<<<<<<< HEAD
                            content="When enabled, secrets are escaped and wrapped in quotes"
=======
                            content="When enabled, multiline secrets will be handled by escaping newlines and enclosing the entire value in double quotes."
>>>>>>> b06b8294
                            className="z-[100]"
                          >
                            <FontAwesomeIcon icon={faCircleQuestion} className="ml-1" size="sm" />
                          </Tooltip>
                        </Switch>
                      )}
                    </ProjectPermissionCan>
                  )}
                />
              </div>
              <div className="dark mb-4 flex-grow text-sm text-bunker-300">
                <div className="mb-2">Version History</div>
                <div className="flex h-48 flex-col space-y-2 overflow-y-auto overflow-x-hidden rounded-md border border-mineshaft-600 bg-bunker-800 p-2 dark:[color-scheme:dark]">
                  {secretVersion?.map(({ createdAt, value, id }, i) => (
                    <div key={id} className="flex flex-col space-y-1">
                      <div className="flex items-center space-x-2">
                        <div>
                          <FontAwesomeIcon icon={i === 0 ? faCircleDot : faCircle} size="sm" />
                        </div>
                        <div>{format(new Date(createdAt), "Pp")}</div>
                      </div>
                      <div className="ml-1.5 flex items-center space-x-2 border-l border-bunker-300 pl-4">
                        <div className="self-start rounded-sm bg-primary-500/30 px-1">Value:</div>
                        <div className="break-all font-mono">{value}</div>
                      </div>
                    </div>
                  ))}
                </div>
              </div>
              <div className="flex flex-col space-y-4">
                <div className="flex items-center space-x-4">
                  <ProjectPermissionCan
                    I={ProjectPermissionActions.Edit}
                    a={subject(ProjectPermissionSub.Secrets, { environment, secretPath })}
                  >
                    {(isAllowed) => (
                      <Button
                        isFullWidth
                        type="submit"
                        isDisabled={isSubmitting || !isDirty || !isAllowed}
                        isLoading={isSubmitting}
                      >
                        Save Changes
                      </Button>
                    )}
                  </ProjectPermissionCan>
                  <ProjectPermissionCan
                    I={ProjectPermissionActions.Delete}
                    a={subject(ProjectPermissionSub.Secrets, { environment, secretPath })}
                  >
                    {(isAllowed) => (
                      <Button colorSchema="danger" isDisabled={!isAllowed} onClick={onDeleteSecret}>
                        Delete
                      </Button>
                    )}
                  </ProjectPermissionCan>
                </div>
              </div>
            </div>
          </form>
        </DrawerContent>
      </Drawer>
    </>
  );
};<|MERGE_RESOLUTION|>--- conflicted
+++ resolved
@@ -401,11 +401,7 @@
                         >
                           Multi line encoding
                           <Tooltip
-<<<<<<< HEAD
                             content="When enabled, secrets are escaped and wrapped in quotes"
-=======
-                            content="When enabled, multiline secrets will be handled by escaping newlines and enclosing the entire value in double quotes."
->>>>>>> b06b8294
                             className="z-[100]"
                           >
                             <FontAwesomeIcon icon={faCircleQuestion} className="ml-1" size="sm" />
