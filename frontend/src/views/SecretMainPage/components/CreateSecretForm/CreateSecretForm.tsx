import { Controller, useForm } from "react-hook-form";
import { zodResolver } from "@hookform/resolvers/zod";
import { z } from "zod";

<<<<<<< HEAD
import { useNotificationContext } from "@app/components/context/Notifications/NotificationProvider";
import { Button, FormControl, Input, Modal, ModalContent } from "@app/components/v2";
import { InfisicalSecretInput } from "@app/components/v2/InfisicalSecretInput/InfisicalSecretInput";
=======
import { createNotification } from "@app/components/notifications";
import { Button, FormControl, Input, Modal, ModalContent, SecretInput } from "@app/components/v2";
>>>>>>> 12f48689
import { useCreateSecretV3 } from "@app/hooks/api";
import { UserWsKeyPair } from "@app/hooks/api/types";

import { PopUpNames, usePopUpAction, usePopUpState } from "../../SecretMainPage.store";

const typeSchema = z.object({
  key: z.string(),
  value: z.string().optional()
});

type TFormSchema = z.infer<typeof typeSchema>;

type Props = {
  environment: string;
  workspaceId: string;
  decryptFileKey: UserWsKeyPair;
  secretPath?: string;
  // modal props
  autoCapitalize?: boolean;
  isProtectedBranch?: boolean;
};

export const CreateSecretForm = ({
  environment,
  workspaceId,
  decryptFileKey,
  secretPath = "/",
  autoCapitalize = true,
  isProtectedBranch = false
}: Props) => {
  const {
    register,
    handleSubmit,
    control,
    reset,
    formState: { errors, isSubmitting }
  } = useForm<TFormSchema>({ resolver: zodResolver(typeSchema) });
  const { isOpen } = usePopUpState(PopUpNames.CreateSecretForm);
  const { closePopUp, togglePopUp } = usePopUpAction();

  

  const { mutateAsync: createSecretV3 } = useCreateSecretV3();

  const handleFormSubmit = async ({ key, value }: TFormSchema) => {
    try {
      await createSecretV3({
        environment,
        workspaceId,
        secretPath,
        secretName: key,
        secretValue: value || "",
        secretComment: "",
        type: "shared",
        latestFileKey: decryptFileKey
      });
      closePopUp(PopUpNames.CreateSecretForm);
      reset();
      createNotification({
        type: "success",
        text: isProtectedBranch
          ? "Requested changes have been sent for review"
          : "Successfully created secret"
      });
    } catch (error) {
      console.log(error);
      createNotification({
        type: "error",
        text: "Failed to create secret"
      });
    }
  };

  return (
    <Modal
      isOpen={isOpen}
      onOpenChange={(state) => togglePopUp(PopUpNames.CreateSecretForm, state)}
    >
      <ModalContent
        title="Create secret"
        subTitle="Add a secret to the particular environment and folder"
      >
        <form onSubmit={handleSubmit(handleFormSubmit)}>
          <FormControl label="Key" isError={Boolean(errors?.key)} errorText={errors?.key?.message}>
            <Input
              {...register("key")}
              placeholder="Type your secret name"
              autoCapitalization={autoCapitalize}
            />
          </FormControl>
          <Controller
            control={control}
            name="value"
            render={({ field }) => (
              <FormControl
                label="Value"
                isError={Boolean(errors?.value)}
                errorText={errors?.value?.message}
              >
                <InfisicalSecretInput
                  {...field}
                  environment={environment}
                  secretPath={secretPath}
                  containerClassName="text-bunker-300 hover:border-primary-400/50 border border-mineshaft-600 bg-mineshaft-900 px-2 py-1.5"
                />
              </FormControl>
            )}
          />
          <div className="mt-7 flex items-center">
            <Button
              isDisabled={isSubmitting}
              isLoading={isSubmitting}
              key="layout-create-project-submit"
              className="mr-4"
              type="submit"
            >
              Create Secret
            </Button>
            <Button
              key="layout-cancel-create-project"
              onClick={() => closePopUp(PopUpNames.CreateSecretForm)}
              variant="plain"
              colorSchema="secondary"
            >
              Cancel
            </Button>
          </div>
        </form>
      </ModalContent>
    </Modal>
  );
};<|MERGE_RESOLUTION|>--- conflicted
+++ resolved
@@ -2,14 +2,9 @@
 import { zodResolver } from "@hookform/resolvers/zod";
 import { z } from "zod";
 
-<<<<<<< HEAD
-import { useNotificationContext } from "@app/components/context/Notifications/NotificationProvider";
+import { createNotification } from "@app/components/notifications";
 import { Button, FormControl, Input, Modal, ModalContent } from "@app/components/v2";
 import { InfisicalSecretInput } from "@app/components/v2/InfisicalSecretInput/InfisicalSecretInput";
-=======
-import { createNotification } from "@app/components/notifications";
-import { Button, FormControl, Input, Modal, ModalContent, SecretInput } from "@app/components/v2";
->>>>>>> 12f48689
 import { useCreateSecretV3 } from "@app/hooks/api";
 import { UserWsKeyPair } from "@app/hooks/api/types";
 
@@ -49,8 +44,6 @@
   } = useForm<TFormSchema>({ resolver: zodResolver(typeSchema) });
   const { isOpen } = usePopUpState(PopUpNames.CreateSecretForm);
   const { closePopUp, togglePopUp } = usePopUpAction();
-
-  
 
   const { mutateAsync: createSecretV3 } = useCreateSecretV3();
 
