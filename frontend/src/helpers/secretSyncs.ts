import { AppConnection } from "@app/hooks/api/appConnections/enums";
import {
  SecretSync,
  SecretSyncImportBehavior,
  SecretSyncInitialSyncBehavior
} from "@app/hooks/api/secretSyncs";
import { RenderSyncScope } from "@app/hooks/api/secretSyncs/render-sync";
import { GcpSyncScope } from "@app/hooks/api/secretSyncs/types/gcp-sync";
import { HumanitecSyncScope } from "@app/hooks/api/secretSyncs/types/humanitec-sync";

export const SECRET_SYNC_MAP: Record<SecretSync, { name: string; image: string }> = {
  [SecretSync.AWSParameterStore]: { name: "AWS Parameter Store", image: "Amazon Web Services.png" },
  [SecretSync.AWSSecretsManager]: { name: "AWS Secrets Manager", image: "Amazon Web Services.png" },
  [SecretSync.GitHub]: { name: "GitHub", image: "GitHub.png" },
  [SecretSync.GCPSecretManager]: { name: "GCP Secret Manager", image: "Google Cloud Platform.png" },
  [SecretSync.AzureKeyVault]: { name: "Azure Key Vault", image: "Microsoft Azure.png" },
  [SecretSync.AzureAppConfiguration]: {
    name: "Azure App Configuration",
    image: "Microsoft Azure.png"
  },
  [SecretSync.AzureDevOps]: {
    name: "Azure DevOps",
    image: "Microsoft Azure.png"
  },
  [SecretSync.Databricks]: {
    name: "Databricks",
    image: "Databricks.png"
  },
  [SecretSync.Humanitec]: {
    name: "Humanitec",
    image: "Humanitec.png"
  },
  [SecretSync.TerraformCloud]: {
    name: "Terraform Cloud",
    image: "Terraform Cloud.png"
  },
  [SecretSync.Camunda]: {
    name: "Camunda",
    image: "Camunda.png"
  },
  [SecretSync.Vercel]: {
    name: "Vercel",
    image: "Vercel.png"
  },
  [SecretSync.Windmill]: {
    name: "Windmill",
    image: "Windmill.png"
  },
  [SecretSync.HCVault]: {
    name: "Hashicorp Vault",
    image: "Vault.png"
  },
  [SecretSync.TeamCity]: {
    name: "TeamCity",
    image: "TeamCity.png"
  },
  [SecretSync.OCIVault]: {
    name: "OCI Vault",
    image: "Oracle.png"
  },
  [SecretSync.OnePass]: {
    name: "1Password",
    image: "1Password.png"
  },
  [SecretSync.Heroku]: {
    name: "Heroku",
    image: "Heroku.png"
  },
  [SecretSync.Render]: {
    name: "Render",
    image: "Render.png"
  },
  [SecretSync.Flyio]: {
    name: "Fly.io",
    image: "Flyio.svg"
  },
  [SecretSync.GitLab]: {
    name: "GitLab",
    image: "GitLab.png"
  },
  [SecretSync.CloudflarePages]: {
    name: "Cloudflare Pages",
    image: "Cloudflare.png"
  },
  [SecretSync.CloudflareWorkers]: {
    name: "Cloudflare Workers",
    image: "Cloudflare.png"
  },
  [SecretSync.Zabbix]: {
    name: "Zabbix",
    image: "Zabbix.png"
  },
  [SecretSync.Railway]: {
    name: "Railway",
    image: "Railway.png"
  },
  [SecretSync.Checkly]: {
    name: "Checkly",
    image: "Checkly.png"
  },
  [SecretSync.Supabase]: {
    name: "Supabase",
    image: "Supabase.png"
  },
<<<<<<< HEAD
  [SecretSync.DigitalOceanAppPlatform]: {
    name: "Digital Ocean App Platform",
    image: "Digital Ocean.png"
=======
  [SecretSync.Bitbucket]: {
    name: "Bitbucket",
    image: "Bitbucket.png"
>>>>>>> 95b997c1
  }
};

export const SECRET_SYNC_CONNECTION_MAP: Record<SecretSync, AppConnection> = {
  [SecretSync.AWSParameterStore]: AppConnection.AWS,
  [SecretSync.AWSSecretsManager]: AppConnection.AWS,
  [SecretSync.GitHub]: AppConnection.GitHub,
  [SecretSync.GCPSecretManager]: AppConnection.GCP,
  [SecretSync.AzureKeyVault]: AppConnection.AzureKeyVault,
  [SecretSync.AzureAppConfiguration]: AppConnection.AzureAppConfiguration,
  [SecretSync.AzureDevOps]: AppConnection.AzureDevOps,
  [SecretSync.Databricks]: AppConnection.Databricks,
  [SecretSync.Humanitec]: AppConnection.Humanitec,
  [SecretSync.TerraformCloud]: AppConnection.TerraformCloud,
  [SecretSync.Camunda]: AppConnection.Camunda,
  [SecretSync.Vercel]: AppConnection.Vercel,
  [SecretSync.Windmill]: AppConnection.Windmill,
  [SecretSync.HCVault]: AppConnection.HCVault,
  [SecretSync.TeamCity]: AppConnection.TeamCity,
  [SecretSync.OCIVault]: AppConnection.OCI,
  [SecretSync.OnePass]: AppConnection.OnePass,
  [SecretSync.Heroku]: AppConnection.Heroku,
  [SecretSync.Render]: AppConnection.Render,
  [SecretSync.Flyio]: AppConnection.Flyio,
  [SecretSync.GitLab]: AppConnection.Gitlab,
  [SecretSync.CloudflarePages]: AppConnection.Cloudflare,
  [SecretSync.CloudflareWorkers]: AppConnection.Cloudflare,
  [SecretSync.Supabase]: AppConnection.Supabase,
  [SecretSync.Zabbix]: AppConnection.Zabbix,
  [SecretSync.Railway]: AppConnection.Railway,
  [SecretSync.Checkly]: AppConnection.Checkly,
<<<<<<< HEAD
  [SecretSync.DigitalOceanAppPlatform]: AppConnection.DigitalOcean
=======
  [SecretSync.Bitbucket]: AppConnection.Bitbucket
>>>>>>> 95b997c1
};

export const SECRET_SYNC_INITIAL_SYNC_BEHAVIOR_MAP: Record<
  SecretSyncInitialSyncBehavior,
  (destinationName: string) => { name: string; description: string }
> = {
  [SecretSyncInitialSyncBehavior.OverwriteDestination]: (destinationName: string) => ({
    name: "Overwrite Destination Secrets",
    description: `Infisical will overwrite any secrets located in the ${destinationName} destination, removing any secrets that are not present within Infiscal. `
  }),
  [SecretSyncInitialSyncBehavior.ImportPrioritizeSource]: (destinationName: string) => ({
    name: "Import Destination Secrets - Prioritize Infisical Values",
    description: `Infisical will import any secrets present in the ${destinationName} destination prior to syncing, prioritizing values from Infisical over ${destinationName} when keys conflict.`
  }),
  [SecretSyncInitialSyncBehavior.ImportPrioritizeDestination]: (destinationName: string) => ({
    name: `Import Destination Secrets - Prioritize ${destinationName} Values`,
    description: `Infisical will import any secrets present in the ${destinationName} destination prior to syncing, prioritizing values from ${destinationName} over Infisical when keys conflict.`
  })
};

export const SECRET_SYNC_IMPORT_BEHAVIOR_MAP: Record<
  SecretSyncImportBehavior,
  (destinationName: string) => { name: string; description: string }
> = {
  [SecretSyncImportBehavior.PrioritizeSource]: (destinationName: string) => ({
    name: "Prioritize Infisical Values",
    description: `Infisical will import any secrets present in the ${destinationName} destination, prioritizing values from Infisical over ${destinationName} when keys conflict.`
  }),
  [SecretSyncImportBehavior.PrioritizeDestination]: (destinationName: string) => ({
    name: `Prioritize ${destinationName} Values`,
    description: `Infisical will import any secrets present in the ${destinationName} destination, prioritizing values from ${destinationName} over Infisical when keys conflict.`
  })
};

export const HUMANITEC_SYNC_SCOPES: Record<
  HumanitecSyncScope,
  { name: string; description: string }
> = {
  [HumanitecSyncScope.Application]: {
    name: "Application",
    description:
      "Infisical will sync secrets as application level shared values to the specified Humanitec application."
  },
  [HumanitecSyncScope.Environment]: {
    name: "Environment",
    description:
      "Infisical will sync secrets as environment level shared values to the specified Humanitec application environment."
  }
};

export const GCP_SYNC_SCOPES: Record<GcpSyncScope, { name: string; description: string }> = {
  [GcpSyncScope.Global]: {
    name: "Global",
    description: "Secrets will be synced globally; being available in all project regions."
  },
  [GcpSyncScope.Region]: {
    name: "Region",
    description: "Secrets will be synced to the specified region."
  }
};

export const RENDER_SYNC_SCOPES: Record<RenderSyncScope, { name: string; description: string }> = {
  [RenderSyncScope.Service]: {
    name: "Service",
    description: "Infisical will sync secrets to the specified Render service."
  }
};<|MERGE_RESOLUTION|>--- conflicted
+++ resolved
@@ -102,15 +102,13 @@
     name: "Supabase",
     image: "Supabase.png"
   },
-<<<<<<< HEAD
   [SecretSync.DigitalOceanAppPlatform]: {
     name: "Digital Ocean App Platform",
     image: "Digital Ocean.png"
-=======
+  },
   [SecretSync.Bitbucket]: {
     name: "Bitbucket",
     image: "Bitbucket.png"
->>>>>>> 95b997c1
   }
 };
 
@@ -142,11 +140,8 @@
   [SecretSync.Zabbix]: AppConnection.Zabbix,
   [SecretSync.Railway]: AppConnection.Railway,
   [SecretSync.Checkly]: AppConnection.Checkly,
-<<<<<<< HEAD
-  [SecretSync.DigitalOceanAppPlatform]: AppConnection.DigitalOcean
-=======
+  [SecretSync.DigitalOceanAppPlatform]: AppConnection.DigitalOcean,
   [SecretSync.Bitbucket]: AppConnection.Bitbucket
->>>>>>> 95b997c1
 };
 
 export const SECRET_SYNC_INITIAL_SYNC_BEHAVIOR_MAP: Record<
