import { faGithub } from "@fortawesome/free-brands-svg-icons";
import { faKey, faLock, faPassport, faServer, faUser } from "@fortawesome/free-solid-svg-icons";

import { AppConnection } from "@app/hooks/api/appConnections/enums";
import {
  Auth0ConnectionMethod,
  AwsConnectionMethod,
  AzureAppConfigurationConnectionMethod,
  AzureKeyVaultConnectionMethod,
  CamundaConnectionMethod,
  DatabricksConnectionMethod,
  GcpConnectionMethod,
  GitHubConnectionMethod,
  HumanitecConnectionMethod,
  MsSqlConnectionMethod,
  PostgresConnectionMethod,
  TAppConnection,
  TerraformCloudConnectionMethod,
  VercelConnectionMethod,
  WindmillConnectionMethod
} from "@app/hooks/api/appConnections/types";

export const APP_CONNECTION_MAP: Record<
  AppConnection,
  { name: string; image: string; size?: number }
> = {
  [AppConnection.AWS]: { name: "AWS", image: "Amazon Web Services.png" },
  [AppConnection.GitHub]: { name: "GitHub", image: "GitHub.png" },
  [AppConnection.GCP]: {
    name: "GCP",
    image: "Google Cloud Platform.png"
  },
  [AppConnection.AzureKeyVault]: { name: "Azure Key Vault", image: "Microsoft Azure.png" },
  [AppConnection.AzureAppConfiguration]: {
    name: "Azure App Configuration",
    image: "Microsoft Azure.png"
  },
  [AppConnection.Databricks]: { name: "Databricks", image: "Databricks.png" },
  [AppConnection.Humanitec]: { name: "Humanitec", image: "Humanitec.png" },
  [AppConnection.TerraformCloud]: { name: "Terraform Cloud", image: "Terraform Cloud.png" },
  [AppConnection.Vercel]: { name: "Vercel", image: "Vercel.png" },
  [AppConnection.Postgres]: { name: "PostgreSQL", image: "Postgres.png" },
  [AppConnection.MsSql]: { name: "Microsoft SQL Server", image: "MsSql.png" },
  [AppConnection.Camunda]: { name: "Camunda", image: "Camunda.png" },
<<<<<<< HEAD
  [AppConnection.Windmill]: { name: "Windmill", image: "Windmill.png" }
=======
  [AppConnection.Auth0]: { name: "Auth0", image: "Auth0.png", size: 40 }
>>>>>>> ee185cbe
};

export const getAppConnectionMethodDetails = (method: TAppConnection["method"]) => {
  switch (method) {
    case GitHubConnectionMethod.App:
      return { name: "GitHub App", icon: faGithub };
    case AzureKeyVaultConnectionMethod.OAuth:
    case AzureAppConfigurationConnectionMethod.OAuth:
    case GitHubConnectionMethod.OAuth:
      return { name: "OAuth", icon: faPassport };
    case AwsConnectionMethod.AccessKey:
      return { name: "Access Key", icon: faKey };
    case AwsConnectionMethod.AssumeRole:
      return { name: "Assume Role", icon: faUser };
    case GcpConnectionMethod.ServiceAccountImpersonation:
      return { name: "Service Account Impersonation", icon: faUser };
    case DatabricksConnectionMethod.ServicePrincipal:
      return { name: "Service Principal", icon: faUser };
    case CamundaConnectionMethod.ClientCredentials:
      return { name: "Client Credentials", icon: faKey };
    case HumanitecConnectionMethod.ApiToken:
    case TerraformCloudConnectionMethod.ApiToken:
    case VercelConnectionMethod.ApiToken:
      return { name: "API Token", icon: faKey };
    case PostgresConnectionMethod.UsernameAndPassword:
    case MsSqlConnectionMethod.UsernameAndPassword:
      return { name: "Username & Password", icon: faLock };
<<<<<<< HEAD
    case WindmillConnectionMethod.AccessToken:
      return { name: "Access Token", icon: faKey };
=======
    case Auth0ConnectionMethod.ClientCredentials:
      return { name: "Client Credentials", icon: faServer };
>>>>>>> ee185cbe
    default:
      throw new Error(`Unhandled App Connection Method: ${method}`);
  }
};

export const AWS_REGIONS = [
  { name: "US East (Ohio)", slug: "us-east-2" },
  { name: "US East (N. Virginia)", slug: "us-east-1" },
  { name: "US West (N. California)", slug: "us-west-1" },
  { name: "US West (Oregon)", slug: "us-west-2" },
  { name: "Africa (Cape Town)", slug: "af-south-1" },
  { name: "Asia Pacific (Hong Kong)", slug: "ap-east-1" },
  { name: "Asia Pacific (Hyderabad)", slug: "ap-south-2" },
  { name: "Asia Pacific (Jakarta)", slug: "ap-southeast-3" },
  { name: "Asia Pacific (Melbourne)", slug: "ap-southeast-4" },
  { name: "Asia Pacific (Mumbai)", slug: "ap-south-1" },
  { name: "Asia Pacific (Osaka)", slug: "ap-northeast-3" },
  { name: "Asia Pacific (Seoul)", slug: "ap-northeast-2" },
  { name: "Asia Pacific (Singapore)", slug: "ap-southeast-1" },
  { name: "Asia Pacific (Sydney)", slug: "ap-southeast-2" },
  { name: "Asia Pacific (Tokyo)", slug: "ap-northeast-1" },
  { name: "Canada (Central)", slug: "ca-central-1" },
  { name: "Europe (Frankfurt)", slug: "eu-central-1" },
  { name: "Europe (Ireland)", slug: "eu-west-1" },
  { name: "Europe (London)", slug: "eu-west-2" },
  { name: "Europe (Milan)", slug: "eu-south-1" },
  { name: "Europe (Paris)", slug: "eu-west-3" },
  { name: "Europe (Spain)", slug: "eu-south-2" },
  { name: "Europe (Stockholm)", slug: "eu-north-1" },
  { name: "Europe (Zurich)", slug: "eu-central-2" },
  { name: "Middle East (Bahrain)", slug: "me-south-1" },
  { name: "Middle East (UAE)", slug: "me-central-1" },
  { name: "South America (Sao Paulo)", slug: "sa-east-1" },
  { name: "AWS GovCloud (US-East)", slug: "us-gov-east-1" },
  { name: "AWS GovCloud (US-West)", slug: "us-gov-west-1" }
];<|MERGE_RESOLUTION|>--- conflicted
+++ resolved
@@ -42,11 +42,8 @@
   [AppConnection.Postgres]: { name: "PostgreSQL", image: "Postgres.png" },
   [AppConnection.MsSql]: { name: "Microsoft SQL Server", image: "MsSql.png" },
   [AppConnection.Camunda]: { name: "Camunda", image: "Camunda.png" },
-<<<<<<< HEAD
-  [AppConnection.Windmill]: { name: "Windmill", image: "Windmill.png" }
-=======
+  [AppConnection.Windmill]: { name: "Windmill", image: "Windmill.png" },
   [AppConnection.Auth0]: { name: "Auth0", image: "Auth0.png", size: 40 }
->>>>>>> ee185cbe
 };
 
 export const getAppConnectionMethodDetails = (method: TAppConnection["method"]) => {
@@ -74,13 +71,10 @@
     case PostgresConnectionMethod.UsernameAndPassword:
     case MsSqlConnectionMethod.UsernameAndPassword:
       return { name: "Username & Password", icon: faLock };
-<<<<<<< HEAD
     case WindmillConnectionMethod.AccessToken:
       return { name: "Access Token", icon: faKey };
-=======
     case Auth0ConnectionMethod.ClientCredentials:
       return { name: "Client Credentials", icon: faServer };
->>>>>>> ee185cbe
     default:
       throw new Error(`Unhandled App Connection Method: ${method}`);
   }
