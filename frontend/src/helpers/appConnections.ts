import { faGithub, IconDefinition } from "@fortawesome/free-brands-svg-icons";
import {
  faBullseye,
  faKey,
  faLink,
  faLock,
  faPassport,
  faServer,
  faUser
} from "@fortawesome/free-solid-svg-icons";

import { AppConnection } from "@app/hooks/api/appConnections/enums";
import {
  Auth0ConnectionMethod,
  AwsConnectionMethod,
  AzureAppConfigurationConnectionMethod,
  AzureClientSecretsConnectionMethod,
  AzureDevOpsConnectionMethod,
  AzureKeyVaultConnectionMethod,
  BitbucketConnectionMethod,
  CamundaConnectionMethod,
  ChecklyConnectionMethod,
  CloudflareConnectionMethod,
  DatabricksConnectionMethod,
  FlyioConnectionMethod,
  GcpConnectionMethod,
  GitHubConnectionMethod,
  GitHubRadarConnectionMethod,
  GitLabConnectionMethod,
  HCVaultConnectionMethod,
  HerokuConnectionMethod,
  HumanitecConnectionMethod,
  LdapConnectionMethod,
  MsSqlConnectionMethod,
  MySqlConnectionMethod,
  OCIConnectionMethod,
  OktaConnectionMethod,
  OnePassConnectionMethod,
  OracleDBConnectionMethod,
  PostgresConnectionMethod,
  RailwayConnectionMethod,
  RenderConnectionMethod,
  SupabaseConnectionMethod,
  TAppConnection,
  TeamCityConnectionMethod,
  TerraformCloudConnectionMethod,
  VercelConnectionMethod,
  WindmillConnectionMethod,
  ZabbixConnectionMethod
} from "@app/hooks/api/appConnections/types";
<<<<<<< HEAD
import { BitbucketConnectionMethod } from "@app/hooks/api/appConnections/types/bitbucket-connection";
import { ChecklyConnectionMethod } from "@app/hooks/api/appConnections/types/checkly-connection";
import { HerokuConnectionMethod } from "@app/hooks/api/appConnections/types/heroku-connection";
import { OCIConnectionMethod } from "@app/hooks/api/appConnections/types/oci-connection";
import { RailwayConnectionMethod } from "@app/hooks/api/appConnections/types/railway-connection";
import { RenderConnectionMethod } from "@app/hooks/api/appConnections/types/render-connection";
import { SupabaseConnectionMethod } from "@app/hooks/api/appConnections/types/supabase-connection";
import { DigitalOceanConnectionMethod } from "@app/hooks/api/appConnections/types/digital-ocean";
=======
>>>>>>> 553389af

export const APP_CONNECTION_MAP: Record<
  AppConnection,
  { name: string; image: string; size?: number; icon?: IconDefinition; enterprise?: boolean }
> = {
  [AppConnection.AWS]: { name: "AWS", image: "Amazon Web Services.png" },
  [AppConnection.GitHub]: { name: "GitHub", image: "GitHub.png" },
  [AppConnection.GitHubRadar]: {
    name: "GitHub Radar",
    image: "GitHub.png",
    icon: faBullseye
  },
  [AppConnection.GCP]: {
    name: "GCP",
    image: "Google Cloud Platform.png"
  },
  [AppConnection.AzureKeyVault]: { name: "Azure Key Vault", image: "Microsoft Azure.png" },
  [AppConnection.AzureAppConfiguration]: {
    name: "Azure App Configuration",
    image: "Microsoft Azure.png"
  },
  [AppConnection.AzureClientSecrets]: {
    name: "Azure Client Secrets",
    image: "Microsoft Azure.png"
  },
  [AppConnection.AzureDevOps]: { name: "Azure DevOps", image: "Microsoft Azure.png" },
  [AppConnection.Databricks]: { name: "Databricks", image: "Databricks.png" },
  [AppConnection.Humanitec]: { name: "Humanitec", image: "Humanitec.png" },
  [AppConnection.TerraformCloud]: { name: "Terraform Cloud", image: "Terraform Cloud.png" },
  [AppConnection.Vercel]: { name: "Vercel", image: "Vercel.png" },
  [AppConnection.Postgres]: { name: "PostgreSQL", image: "Postgres.png" },
  [AppConnection.MsSql]: { name: "Microsoft SQL Server", image: "MsSql.png" },
  [AppConnection.MySql]: { name: "MySQL", image: "MySql.png" },
  [AppConnection.OracleDB]: { name: "OracleDB", image: "Oracle.png", enterprise: true },
  [AppConnection.Camunda]: { name: "Camunda", image: "Camunda.png" },
  [AppConnection.Windmill]: { name: "Windmill", image: "Windmill.png" },
  [AppConnection.Auth0]: { name: "Auth0", image: "Auth0.png", size: 40 },
  [AppConnection.HCVault]: { name: "Hashicorp Vault", image: "Vault.png", size: 65 },
  [AppConnection.LDAP]: { name: "LDAP", image: "LDAP.png", size: 65 },
  [AppConnection.TeamCity]: { name: "TeamCity", image: "TeamCity.png" },
  [AppConnection.OCI]: { name: "OCI", image: "Oracle.png", enterprise: true },
  [AppConnection.OnePass]: { name: "1Password", image: "1Password.png" },
  [AppConnection.Heroku]: { name: "Heroku", image: "Heroku.png" },
  [AppConnection.Render]: { name: "Render", image: "Render.png" },
  [AppConnection.Flyio]: { name: "Fly.io", image: "Flyio.svg" },
  [AppConnection.Gitlab]: { name: "GitLab", image: "GitLab.png" },
  [AppConnection.Cloudflare]: { name: "Cloudflare", image: "Cloudflare.png" },
  [AppConnection.Zabbix]: { name: "Zabbix", image: "Zabbix.png" },
  [AppConnection.Railway]: { name: "Railway", image: "Railway.png" },
  [AppConnection.Bitbucket]: { name: "Bitbucket", image: "Bitbucket.png" },
  [AppConnection.Checkly]: { name: "Checkly", image: "Checkly.png" },
  [AppConnection.Supabase]: { name: "Supabase", image: "Supabase.png" },
<<<<<<< HEAD
  [AppConnection.DigitalOcean]: {
    name: "Digital Ocean",
    image: "Digital Ocean.png"
  }
=======
  [AppConnection.Okta]: { name: "Okta", image: "Okta.png" }
>>>>>>> 553389af
};

export const getAppConnectionMethodDetails = (method: TAppConnection["method"]) => {
  switch (method) {
    case GitHubConnectionMethod.App:
    case GitHubRadarConnectionMethod.App:
      return { name: "GitHub App", icon: faGithub };
    case AzureKeyVaultConnectionMethod.OAuth:
    case AzureAppConfigurationConnectionMethod.OAuth:
    case AzureClientSecretsConnectionMethod.OAuth:
    case AzureDevOpsConnectionMethod.OAuth:
    case GitHubConnectionMethod.OAuth:
    case HerokuConnectionMethod.OAuth:
    case GitLabConnectionMethod.OAuth:
      return { name: "OAuth", icon: faPassport };
    case AwsConnectionMethod.AccessKey:
    case OCIConnectionMethod.AccessKey:
      return { name: "Access Key", icon: faKey };
    case AwsConnectionMethod.AssumeRole:
      return { name: "Assume Role", icon: faUser };
    case GcpConnectionMethod.ServiceAccountImpersonation:
      return { name: "Service Account Impersonation", icon: faUser };
    case DatabricksConnectionMethod.ServicePrincipal:
      return { name: "Service Principal", icon: faUser };
    case CamundaConnectionMethod.ClientCredentials:
      return { name: "Client Credentials", icon: faKey };
    case HumanitecConnectionMethod.ApiToken:
    case TerraformCloudConnectionMethod.ApiToken:
    case VercelConnectionMethod.ApiToken:
    case OnePassConnectionMethod.ApiToken:
    case CloudflareConnectionMethod.ApiToken:
    case BitbucketConnectionMethod.ApiToken:
    case ZabbixConnectionMethod.ApiToken:
<<<<<<< HEAD
    case DigitalOceanConnectionMethod.ApiToken:
=======
    case OktaConnectionMethod.ApiToken:
>>>>>>> 553389af
      return { name: "API Token", icon: faKey };
    case PostgresConnectionMethod.UsernameAndPassword:
    case MsSqlConnectionMethod.UsernameAndPassword:
    case MySqlConnectionMethod.UsernameAndPassword:
    case OracleDBConnectionMethod.UsernameAndPassword:
      return { name: "Username & Password", icon: faLock };
    case HCVaultConnectionMethod.AccessToken:
    case TeamCityConnectionMethod.AccessToken:
    case AzureDevOpsConnectionMethod.AccessToken:
    case WindmillConnectionMethod.AccessToken:
    case FlyioConnectionMethod.AccessToken:
      return { name: "Access Token", icon: faKey };
    case Auth0ConnectionMethod.ClientCredentials:
      return { name: "Client Credentials", icon: faServer };
    case HCVaultConnectionMethod.AppRole:
      return { name: "App Role", icon: faUser };
    case LdapConnectionMethod.SimpleBind:
      return { name: "Simple Bind", icon: faLink };
    case HerokuConnectionMethod.AuthToken:
      return { name: "Auth Token", icon: faKey };
    case RailwayConnectionMethod.AccountToken:
    case SupabaseConnectionMethod.AccessToken:
      return { name: "Account Token", icon: faKey };
    case RailwayConnectionMethod.TeamToken:
      return { name: "Team Token", icon: faKey };
    case RailwayConnectionMethod.ProjectToken:
      return { name: "Project Token", icon: faKey };
    case RenderConnectionMethod.ApiKey:
    case ChecklyConnectionMethod.ApiKey:
      return { name: "API Key", icon: faKey };

    default:
      throw new Error(`Unhandled App Connection Method: ${method}`);
  }
};

export const AWS_REGIONS = [
  { name: "US East (Ohio)", slug: "us-east-2" },
  { name: "US East (N. Virginia)", slug: "us-east-1" },
  { name: "US West (N. California)", slug: "us-west-1" },
  { name: "US West (Oregon)", slug: "us-west-2" },
  { name: "Africa (Cape Town)", slug: "af-south-1" },
  { name: "Asia Pacific (Hong Kong)", slug: "ap-east-1" },
  { name: "Asia Pacific (Hyderabad)", slug: "ap-south-2" },
  { name: "Asia Pacific (Jakarta)", slug: "ap-southeast-3" },
  { name: "Asia Pacific (Melbourne)", slug: "ap-southeast-4" },
  { name: "Asia Pacific (Mumbai)", slug: "ap-south-1" },
  { name: "Asia Pacific (Osaka)", slug: "ap-northeast-3" },
  { name: "Asia Pacific (Seoul)", slug: "ap-northeast-2" },
  { name: "Asia Pacific (Singapore)", slug: "ap-southeast-1" },
  { name: "Asia Pacific (Sydney)", slug: "ap-southeast-2" },
  { name: "Asia Pacific (Tokyo)", slug: "ap-northeast-1" },
  { name: "Canada (Central)", slug: "ca-central-1" },
  { name: "Europe (Frankfurt)", slug: "eu-central-1" },
  { name: "Europe (Ireland)", slug: "eu-west-1" },
  { name: "Europe (London)", slug: "eu-west-2" },
  { name: "Europe (Milan)", slug: "eu-south-1" },
  { name: "Europe (Paris)", slug: "eu-west-3" },
  { name: "Europe (Spain)", slug: "eu-south-2" },
  { name: "Europe (Stockholm)", slug: "eu-north-1" },
  { name: "Europe (Zurich)", slug: "eu-central-2" },
  { name: "Middle East (Bahrain)", slug: "me-south-1" },
  { name: "Middle East (UAE)", slug: "me-central-1" },
  { name: "South America (Sao Paulo)", slug: "sa-east-1" },
  { name: "AWS GovCloud (US-East)", slug: "us-gov-east-1" },
  { name: "AWS GovCloud (US-West)", slug: "us-gov-west-1" }
];<|MERGE_RESOLUTION|>--- conflicted
+++ resolved
@@ -48,7 +48,6 @@
   WindmillConnectionMethod,
   ZabbixConnectionMethod
 } from "@app/hooks/api/appConnections/types";
-<<<<<<< HEAD
 import { BitbucketConnectionMethod } from "@app/hooks/api/appConnections/types/bitbucket-connection";
 import { ChecklyConnectionMethod } from "@app/hooks/api/appConnections/types/checkly-connection";
 import { HerokuConnectionMethod } from "@app/hooks/api/appConnections/types/heroku-connection";
@@ -57,8 +56,6 @@
 import { RenderConnectionMethod } from "@app/hooks/api/appConnections/types/render-connection";
 import { SupabaseConnectionMethod } from "@app/hooks/api/appConnections/types/supabase-connection";
 import { DigitalOceanConnectionMethod } from "@app/hooks/api/appConnections/types/digital-ocean";
-=======
->>>>>>> 553389af
 
 export const APP_CONNECTION_MAP: Record<
   AppConnection,
@@ -111,14 +108,11 @@
   [AppConnection.Bitbucket]: { name: "Bitbucket", image: "Bitbucket.png" },
   [AppConnection.Checkly]: { name: "Checkly", image: "Checkly.png" },
   [AppConnection.Supabase]: { name: "Supabase", image: "Supabase.png" },
-<<<<<<< HEAD
   [AppConnection.DigitalOcean]: {
     name: "Digital Ocean",
     image: "Digital Ocean.png"
-  }
-=======
+  },
   [AppConnection.Okta]: { name: "Okta", image: "Okta.png" }
->>>>>>> 553389af
 };
 
 export const getAppConnectionMethodDetails = (method: TAppConnection["method"]) => {
@@ -152,11 +146,8 @@
     case CloudflareConnectionMethod.ApiToken:
     case BitbucketConnectionMethod.ApiToken:
     case ZabbixConnectionMethod.ApiToken:
-<<<<<<< HEAD
     case DigitalOceanConnectionMethod.ApiToken:
-=======
     case OktaConnectionMethod.ApiToken:
->>>>>>> 553389af
       return { name: "API Token", icon: faKey };
     case PostgresConnectionMethod.UsernameAndPassword:
     case MsSqlConnectionMethod.UsernameAndPassword:
