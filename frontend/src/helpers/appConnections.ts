--- conflicted
+++ resolved
@@ -82,12 +82,9 @@
   [AppConnection.TeamCity]: { name: "TeamCity", image: "TeamCity.png" },
   [AppConnection.OCI]: { name: "OCI", image: "Oracle.png", enterprise: true },
   [AppConnection.OnePass]: { name: "1Password", image: "1Password.png" },
-<<<<<<< HEAD
-  [AppConnection.Heroku]: { name: "Heroku", image: "Heroku.png" }
-=======
+  [AppConnection.Heroku]: { name: "Heroku", image: "Heroku.png" },
   [AppConnection.Render]: { name: "Render", image: "Render.png" },
   [AppConnection.Flyio]: { name: "Fly.io", image: "Flyio.svg" }
->>>>>>> f385386a
 };
 
 export const getAppConnectionMethodDetails = (method: TAppConnection["method"]) => {
@@ -135,13 +132,10 @@
       return { name: "App Role", icon: faUser };
     case LdapConnectionMethod.SimpleBind:
       return { name: "Simple Bind", icon: faLink };
-<<<<<<< HEAD
     case HerokuConnectionMethod.AuthToken:
       return { name: "Auth Token", icon: faKey };
-=======
     case RenderConnectionMethod.ApiKey:
       return { name: "API Key", icon: faKey };
->>>>>>> f385386a
     default:
       throw new Error(`Unhandled App Connection Method: ${method}`);
   }
