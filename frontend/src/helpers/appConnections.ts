import { faGithub } from "@fortawesome/free-brands-svg-icons";
import {
  faKey,
  faLink,
  faLock,
  faPassport,
  faServer,
  faUser
} from "@fortawesome/free-solid-svg-icons";

import { AppConnection } from "@app/hooks/api/appConnections/enums";
import {
  Auth0ConnectionMethod,
  AwsConnectionMethod,
  AzureAppConfigurationConnectionMethod,
  AzureKeyVaultConnectionMethod,
  CamundaConnectionMethod,
  DatabricksConnectionMethod,
  GcpConnectionMethod,
  GitHubConnectionMethod,
  HumanitecConnectionMethod,
  LdapConnectionMethod,
  MsSqlConnectionMethod,
  PostgresConnectionMethod,
  TAppConnection,
  TeamCityConnectionMethod,
  TerraformCloudConnectionMethod,
  VercelConnectionMethod,
  WindmillConnectionMethod
} from "@app/hooks/api/appConnections/types";

export const APP_CONNECTION_MAP: Record<
  AppConnection,
  { name: string; image: string; size?: number }
> = {
  [AppConnection.AWS]: { name: "AWS", image: "Amazon Web Services.png" },
  [AppConnection.GitHub]: { name: "GitHub", image: "GitHub.png" },
  [AppConnection.GCP]: {
    name: "GCP",
    image: "Google Cloud Platform.png"
  },
  [AppConnection.AzureKeyVault]: { name: "Azure Key Vault", image: "Microsoft Azure.png" },
  [AppConnection.AzureAppConfiguration]: {
    name: "Azure App Configuration",
    image: "Microsoft Azure.png"
  },
  [AppConnection.Databricks]: { name: "Databricks", image: "Databricks.png" },
  [AppConnection.Humanitec]: { name: "Humanitec", image: "Humanitec.png" },
  [AppConnection.TerraformCloud]: { name: "Terraform Cloud", image: "Terraform Cloud.png" },
  [AppConnection.Vercel]: { name: "Vercel", image: "Vercel.png" },
  [AppConnection.Postgres]: { name: "PostgreSQL", image: "Postgres.png" },
  [AppConnection.MsSql]: { name: "Microsoft SQL Server", image: "MsSql.png" },
  [AppConnection.Camunda]: { name: "Camunda", image: "Camunda.png" },
  [AppConnection.Windmill]: { name: "Windmill", image: "Windmill.png" },
  [AppConnection.Auth0]: { name: "Auth0", image: "Auth0.png", size: 40 },
<<<<<<< HEAD
  [AppConnection.LDAP]: { name: "LDAP", image: "LDAP.png", size: 65 }
=======
  [AppConnection.TeamCity]: { name: "TeamCity", image: "TeamCity.png" }
>>>>>>> f93edbb3
};

export const getAppConnectionMethodDetails = (method: TAppConnection["method"]) => {
  switch (method) {
    case GitHubConnectionMethod.App:
      return { name: "GitHub App", icon: faGithub };
    case AzureKeyVaultConnectionMethod.OAuth:
    case AzureAppConfigurationConnectionMethod.OAuth:
    case GitHubConnectionMethod.OAuth:
      return { name: "OAuth", icon: faPassport };
    case AwsConnectionMethod.AccessKey:
      return { name: "Access Key", icon: faKey };
    case AwsConnectionMethod.AssumeRole:
      return { name: "Assume Role", icon: faUser };
    case GcpConnectionMethod.ServiceAccountImpersonation:
      return { name: "Service Account Impersonation", icon: faUser };
    case DatabricksConnectionMethod.ServicePrincipal:
      return { name: "Service Principal", icon: faUser };
    case CamundaConnectionMethod.ClientCredentials:
      return { name: "Client Credentials", icon: faKey };
    case HumanitecConnectionMethod.ApiToken:
    case TerraformCloudConnectionMethod.ApiToken:
    case VercelConnectionMethod.ApiToken:
      return { name: "API Token", icon: faKey };
    case PostgresConnectionMethod.UsernameAndPassword:
    case MsSqlConnectionMethod.UsernameAndPassword:
      return { name: "Username & Password", icon: faLock };
    case TeamCityConnectionMethod.AccessToken:
    case WindmillConnectionMethod.AccessToken:
      return { name: "Access Token", icon: faKey };
    case Auth0ConnectionMethod.ClientCredentials:
      return { name: "Client Credentials", icon: faServer };
    case LdapConnectionMethod.SimpleBind:
      return { name: "Simple Bind", icon: faLink };
    default:
      throw new Error(`Unhandled App Connection Method: ${method}`);
  }
};

export const AWS_REGIONS = [
  { name: "US East (Ohio)", slug: "us-east-2" },
  { name: "US East (N. Virginia)", slug: "us-east-1" },
  { name: "US West (N. California)", slug: "us-west-1" },
  { name: "US West (Oregon)", slug: "us-west-2" },
  { name: "Africa (Cape Town)", slug: "af-south-1" },
  { name: "Asia Pacific (Hong Kong)", slug: "ap-east-1" },
  { name: "Asia Pacific (Hyderabad)", slug: "ap-south-2" },
  { name: "Asia Pacific (Jakarta)", slug: "ap-southeast-3" },
  { name: "Asia Pacific (Melbourne)", slug: "ap-southeast-4" },
  { name: "Asia Pacific (Mumbai)", slug: "ap-south-1" },
  { name: "Asia Pacific (Osaka)", slug: "ap-northeast-3" },
  { name: "Asia Pacific (Seoul)", slug: "ap-northeast-2" },
  { name: "Asia Pacific (Singapore)", slug: "ap-southeast-1" },
  { name: "Asia Pacific (Sydney)", slug: "ap-southeast-2" },
  { name: "Asia Pacific (Tokyo)", slug: "ap-northeast-1" },
  { name: "Canada (Central)", slug: "ca-central-1" },
  { name: "Europe (Frankfurt)", slug: "eu-central-1" },
  { name: "Europe (Ireland)", slug: "eu-west-1" },
  { name: "Europe (London)", slug: "eu-west-2" },
  { name: "Europe (Milan)", slug: "eu-south-1" },
  { name: "Europe (Paris)", slug: "eu-west-3" },
  { name: "Europe (Spain)", slug: "eu-south-2" },
  { name: "Europe (Stockholm)", slug: "eu-north-1" },
  { name: "Europe (Zurich)", slug: "eu-central-2" },
  { name: "Middle East (Bahrain)", slug: "me-south-1" },
  { name: "Middle East (UAE)", slug: "me-central-1" },
  { name: "South America (Sao Paulo)", slug: "sa-east-1" },
  { name: "AWS GovCloud (US-East)", slug: "us-gov-east-1" },
  { name: "AWS GovCloud (US-West)", slug: "us-gov-west-1" }
];<|MERGE_RESOLUTION|>--- conflicted
+++ resolved
@@ -53,11 +53,8 @@
   [AppConnection.Camunda]: { name: "Camunda", image: "Camunda.png" },
   [AppConnection.Windmill]: { name: "Windmill", image: "Windmill.png" },
   [AppConnection.Auth0]: { name: "Auth0", image: "Auth0.png", size: 40 },
-<<<<<<< HEAD
-  [AppConnection.LDAP]: { name: "LDAP", image: "LDAP.png", size: 65 }
-=======
+  [AppConnection.LDAP]: { name: "LDAP", image: "LDAP.png", size: 65 },
   [AppConnection.TeamCity]: { name: "TeamCity", image: "TeamCity.png" }
->>>>>>> f93edbb3
 };
 
 export const getAppConnectionMethodDetails = (method: TAppConnection["method"]) => {
