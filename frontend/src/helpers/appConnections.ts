--- conflicted
+++ resolved
@@ -38,11 +38,7 @@
 
 export const APP_CONNECTION_MAP: Record<
   AppConnection,
-<<<<<<< HEAD
-  { name: string; image: string; size?: number; icon?: IconDefinition }
-=======
-  { name: string; image: string; size?: number; enterprise?: boolean }
->>>>>>> 739ef8e0
+  { name: string; image: string; size?: number; icon?: IconDefinition; enterprise?: boolean }
 > = {
   [AppConnection.AWS]: { name: "AWS", image: "Amazon Web Services.png" },
   [AppConnection.GitHub]: { name: "GitHub", image: "GitHub.png" },
