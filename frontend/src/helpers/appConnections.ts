import { faGithub, IconDefinition } from "@fortawesome/free-brands-svg-icons";
import {
  faBullseye,
  faKey,
  faLink,
  faLock,
  faPassport,
  faServer,
  faUser
} from "@fortawesome/free-solid-svg-icons";

import { AppConnection } from "@app/hooks/api/appConnections/enums";
import {
  Auth0ConnectionMethod,
  AwsConnectionMethod,
  AzureAppConfigurationConnectionMethod,
  AzureClientSecretsConnectionMethod,
  AzureDevOpsConnectionMethod,
  AzureKeyVaultConnectionMethod,
  CamundaConnectionMethod,
  CloudflareConnectionMethod,
  DatabricksConnectionMethod,
  FlyioConnectionMethod,
  GcpConnectionMethod,
  GitHubConnectionMethod,
  GitHubRadarConnectionMethod,
  GitLabConnectionMethod,
  HCVaultConnectionMethod,
  HumanitecConnectionMethod,
  LdapConnectionMethod,
  MsSqlConnectionMethod,
  MySqlConnectionMethod,
  OktaConnectionMethod,
  OnePassConnectionMethod,
  OracleDBConnectionMethod,
  PostgresConnectionMethod,
  TAppConnection,
  TeamCityConnectionMethod,
  TerraformCloudConnectionMethod,
  VercelConnectionMethod,
  WindmillConnectionMethod,
  ZabbixConnectionMethod
} from "@app/hooks/api/appConnections/types";
import { BitbucketConnectionMethod } from "@app/hooks/api/appConnections/types/bitbucket-connection";
import { ChecklyConnectionMethod } from "@app/hooks/api/appConnections/types/checkly-connection";
import { DigitalOceanConnectionMethod } from "@app/hooks/api/appConnections/types/digital-ocean";
import { HerokuConnectionMethod } from "@app/hooks/api/appConnections/types/heroku-connection";
import { NetlifyConnectionMethod } from "@app/hooks/api/appConnections/types/netlify-connection";
import { OCIConnectionMethod } from "@app/hooks/api/appConnections/types/oci-connection";
import { RailwayConnectionMethod } from "@app/hooks/api/appConnections/types/railway-connection";
import { RenderConnectionMethod } from "@app/hooks/api/appConnections/types/render-connection";
import { SupabaseConnectionMethod } from "@app/hooks/api/appConnections/types/supabase-connection";

export const APP_CONNECTION_MAP: Record<
  AppConnection,
  { name: string; image: string; size?: number; icon?: IconDefinition; enterprise?: boolean }
> = {
  [AppConnection.AWS]: { name: "AWS", image: "Amazon Web Services.png" },
  [AppConnection.GitHub]: { name: "GitHub", image: "GitHub.png" },
  [AppConnection.GitHubRadar]: {
    name: "GitHub Radar",
    image: "GitHub.png",
    icon: faBullseye
  },
  [AppConnection.GCP]: {
    name: "GCP",
    image: "Google Cloud Platform.png"
  },
  [AppConnection.AzureKeyVault]: { name: "Azure Key Vault", image: "Microsoft Azure.png" },
  [AppConnection.AzureAppConfiguration]: {
    name: "Azure App Configuration",
    image: "Microsoft Azure.png"
  },
  [AppConnection.AzureClientSecrets]: {
    name: "Azure Client Secrets",
    image: "Microsoft Azure.png"
  },
  [AppConnection.AzureDevOps]: { name: "Azure DevOps", image: "Microsoft Azure.png" },
  [AppConnection.Databricks]: { name: "Databricks", image: "Databricks.png" },
  [AppConnection.Humanitec]: { name: "Humanitec", image: "Humanitec.png" },
  [AppConnection.TerraformCloud]: { name: "Terraform Cloud", image: "Terraform Cloud.png" },
  [AppConnection.Vercel]: { name: "Vercel", image: "Vercel.png" },
  [AppConnection.Postgres]: { name: "PostgreSQL", image: "Postgres.png" },
  [AppConnection.MsSql]: { name: "Microsoft SQL Server", image: "MsSql.png" },
  [AppConnection.MySql]: { name: "MySQL", image: "MySql.png" },
  [AppConnection.OracleDB]: { name: "OracleDB", image: "Oracle.png", enterprise: true },
  [AppConnection.Camunda]: { name: "Camunda", image: "Camunda.png" },
  [AppConnection.Windmill]: { name: "Windmill", image: "Windmill.png" },
  [AppConnection.Auth0]: { name: "Auth0", image: "Auth0.png", size: 40 },
  [AppConnection.HCVault]: { name: "Hashicorp Vault", image: "Vault.png", size: 65 },
  [AppConnection.LDAP]: { name: "LDAP", image: "LDAP.png", size: 65 },
  [AppConnection.TeamCity]: { name: "TeamCity", image: "TeamCity.png" },
  [AppConnection.OCI]: { name: "OCI", image: "Oracle.png", enterprise: true },
  [AppConnection.OnePass]: { name: "1Password", image: "1Password.png" },
  [AppConnection.Heroku]: { name: "Heroku", image: "Heroku.png" },
  [AppConnection.Render]: { name: "Render", image: "Render.png" },
  [AppConnection.Flyio]: { name: "Fly.io", image: "Flyio.svg" },
  [AppConnection.Gitlab]: { name: "GitLab", image: "GitLab.png" },
  [AppConnection.Cloudflare]: { name: "Cloudflare", image: "Cloudflare.png" },
  [AppConnection.Zabbix]: { name: "Zabbix", image: "Zabbix.png" },
  [AppConnection.Railway]: { name: "Railway", image: "Railway.png" },
  [AppConnection.Bitbucket]: { name: "Bitbucket", image: "Bitbucket.png" },
  [AppConnection.Checkly]: { name: "Checkly", image: "Checkly.png" },
  [AppConnection.Supabase]: { name: "Supabase", image: "Supabase.png" },
  [AppConnection.DigitalOcean]: {
    name: "Digital Ocean",
    image: "Digital Ocean.png"
  },
<<<<<<< HEAD
  [AppConnection.Netlify]: {
    name: "Netlify",
    image: "Netlify.png"
  }
=======
  [AppConnection.Okta]: { name: "Okta", image: "Okta.png" }
>>>>>>> 691eed66
};

export const getAppConnectionMethodDetails = (method: TAppConnection["method"]) => {
  switch (method) {
    case GitHubConnectionMethod.App:
    case GitHubRadarConnectionMethod.App:
      return { name: "GitHub App", icon: faGithub };
    case AzureKeyVaultConnectionMethod.OAuth:
    case AzureAppConfigurationConnectionMethod.OAuth:
    case AzureClientSecretsConnectionMethod.OAuth:
    case AzureDevOpsConnectionMethod.OAuth:
    case GitHubConnectionMethod.OAuth:
    case HerokuConnectionMethod.OAuth:
    case GitLabConnectionMethod.OAuth:
      return { name: "OAuth", icon: faPassport };
    case AwsConnectionMethod.AccessKey:
    case OCIConnectionMethod.AccessKey:
      return { name: "Access Key", icon: faKey };
    case AwsConnectionMethod.AssumeRole:
      return { name: "Assume Role", icon: faUser };
    case GcpConnectionMethod.ServiceAccountImpersonation:
      return { name: "Service Account Impersonation", icon: faUser };
    case DatabricksConnectionMethod.ServicePrincipal:
      return { name: "Service Principal", icon: faUser };
    case CamundaConnectionMethod.ClientCredentials:
      return { name: "Client Credentials", icon: faKey };
    case HumanitecConnectionMethod.ApiToken:
    case TerraformCloudConnectionMethod.ApiToken:
    case VercelConnectionMethod.ApiToken:
    case OnePassConnectionMethod.ApiToken:
    case CloudflareConnectionMethod.ApiToken:
    case BitbucketConnectionMethod.ApiToken:
    case ZabbixConnectionMethod.ApiToken:
    case DigitalOceanConnectionMethod.ApiToken:
    case OktaConnectionMethod.ApiToken:
      return { name: "API Token", icon: faKey };
    case PostgresConnectionMethod.UsernameAndPassword:
    case MsSqlConnectionMethod.UsernameAndPassword:
    case MySqlConnectionMethod.UsernameAndPassword:
    case OracleDBConnectionMethod.UsernameAndPassword:
      return { name: "Username & Password", icon: faLock };
    case HCVaultConnectionMethod.AccessToken:
    case TeamCityConnectionMethod.AccessToken:
    case AzureDevOpsConnectionMethod.AccessToken:
    case WindmillConnectionMethod.AccessToken:
    case FlyioConnectionMethod.AccessToken:
    case NetlifyConnectionMethod.AccessToken:
      return { name: "Access Token", icon: faKey };
    case Auth0ConnectionMethod.ClientCredentials:
      return { name: "Client Credentials", icon: faServer };
    case HCVaultConnectionMethod.AppRole:
      return { name: "App Role", icon: faUser };
    case LdapConnectionMethod.SimpleBind:
      return { name: "Simple Bind", icon: faLink };
    case HerokuConnectionMethod.AuthToken:
      return { name: "Auth Token", icon: faKey };
    case RailwayConnectionMethod.AccountToken:
    case SupabaseConnectionMethod.AccessToken:
      return { name: "Account Token", icon: faKey };
    case RailwayConnectionMethod.TeamToken:
      return { name: "Team Token", icon: faKey };
    case RailwayConnectionMethod.ProjectToken:
      return { name: "Project Token", icon: faKey };
    case RenderConnectionMethod.ApiKey:
    case ChecklyConnectionMethod.ApiKey:
      return { name: "API Key", icon: faKey };

    default:
      throw new Error(`Unhandled App Connection Method: ${method}`);
  }
};

export const AWS_REGIONS = [
  { name: "US East (Ohio)", slug: "us-east-2" },
  { name: "US East (N. Virginia)", slug: "us-east-1" },
  { name: "US West (N. California)", slug: "us-west-1" },
  { name: "US West (Oregon)", slug: "us-west-2" },
  { name: "Africa (Cape Town)", slug: "af-south-1" },
  { name: "Asia Pacific (Hong Kong)", slug: "ap-east-1" },
  { name: "Asia Pacific (Hyderabad)", slug: "ap-south-2" },
  { name: "Asia Pacific (Jakarta)", slug: "ap-southeast-3" },
  { name: "Asia Pacific (Melbourne)", slug: "ap-southeast-4" },
  { name: "Asia Pacific (Mumbai)", slug: "ap-south-1" },
  { name: "Asia Pacific (Osaka)", slug: "ap-northeast-3" },
  { name: "Asia Pacific (Seoul)", slug: "ap-northeast-2" },
  { name: "Asia Pacific (Singapore)", slug: "ap-southeast-1" },
  { name: "Asia Pacific (Sydney)", slug: "ap-southeast-2" },
  { name: "Asia Pacific (Tokyo)", slug: "ap-northeast-1" },
  { name: "Canada (Central)", slug: "ca-central-1" },
  { name: "Europe (Frankfurt)", slug: "eu-central-1" },
  { name: "Europe (Ireland)", slug: "eu-west-1" },
  { name: "Europe (London)", slug: "eu-west-2" },
  { name: "Europe (Milan)", slug: "eu-south-1" },
  { name: "Europe (Paris)", slug: "eu-west-3" },
  { name: "Europe (Spain)", slug: "eu-south-2" },
  { name: "Europe (Stockholm)", slug: "eu-north-1" },
  { name: "Europe (Zurich)", slug: "eu-central-2" },
  { name: "Middle East (Bahrain)", slug: "me-south-1" },
  { name: "Middle East (UAE)", slug: "me-central-1" },
  { name: "South America (Sao Paulo)", slug: "sa-east-1" },
  { name: "AWS GovCloud (US-East)", slug: "us-gov-east-1" },
  { name: "AWS GovCloud (US-West)", slug: "us-gov-west-1" }
];<|MERGE_RESOLUTION|>--- conflicted
+++ resolved
@@ -44,6 +44,7 @@
 import { BitbucketConnectionMethod } from "@app/hooks/api/appConnections/types/bitbucket-connection";
 import { ChecklyConnectionMethod } from "@app/hooks/api/appConnections/types/checkly-connection";
 import { DigitalOceanConnectionMethod } from "@app/hooks/api/appConnections/types/digital-ocean";
+import { DigitalOceanConnectionMethod } from "@app/hooks/api/appConnections/types/digital-ocean";
 import { HerokuConnectionMethod } from "@app/hooks/api/appConnections/types/heroku-connection";
 import { NetlifyConnectionMethod } from "@app/hooks/api/appConnections/types/netlify-connection";
 import { OCIConnectionMethod } from "@app/hooks/api/appConnections/types/oci-connection";
@@ -106,14 +107,11 @@
     name: "Digital Ocean",
     image: "Digital Ocean.png"
   },
-<<<<<<< HEAD
   [AppConnection.Netlify]: {
     name: "Netlify",
     image: "Netlify.png"
-  }
-=======
+  },
   [AppConnection.Okta]: { name: "Okta", image: "Okta.png" }
->>>>>>> 691eed66
 };
 
 export const getAppConnectionMethodDetails = (method: TAppConnection["method"]) => {
