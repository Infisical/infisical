interface Mapping {
  [key: string]: string;
}

const integrationSlugNameMapping: Mapping = {
  "azure-key-vault": "Azure Key Vault",
  "aws-parameter-store": "AWS Parameter Store",
  "aws-secret-manager": "AWS Secret Manager",
<<<<<<< HEAD
  "heroku": "Heroku",
  "vercel": "Vercel",
  "netlify": "Netlify",
  "github": "GitHub",
  "gitlab": "GitLab",
  "render": "Render",
  "laravel-forge": "Laravel Forge",
  "railway": "Railway",
  "flyio": "Fly.io",
  "circleci": "CircleCI",
  "travisci": "TravisCI",
  "supabase": "Supabase",
  "checkly": "Checkly",
  "hashicorp-vault": "Vault",
  "cloudflare-pages": "Cloudflare Pages"
}
=======
  heroku: "Heroku",
  vercel: "Vercel",
  netlify: "Netlify",
  github: "GitHub",
  gitlab: "GitLab",
  render: "Render",
  "laravel-forge": "Laravel Forge",
  railway: "Railway",
  flyio: "Fly.io",
  circleci: "CircleCI",
  travisci: "TravisCI",
  supabase: "Supabase",
  checkly: "Checkly",
  "hashicorp-vault": "Vault",
  "cloudflare-pages": "Cloudflare Pages",
  "codefresh": "Codefresh",
  bitbucket: "BitBucket"
};
>>>>>>> 565f2349

const envMapping: Mapping = {
  Development: "dev",
  Staging: "staging",
  Production: "prod",
  Testing: "test",
};

const reverseEnvMapping: Mapping = {
  dev: "Development",
  staging: "Staging",
  prod: "Production",
  test: "Testing",
};

const contextNetlifyMapping: Mapping = {
  "dev": "Local development",
  "branch-deploy": "Branch deploys",
  "deploy-preview": "Deploy Previews",
  "production": "Production"
}

const reverseContextNetlifyMapping: Mapping = {
  "Local development": "dev",
  "Branch deploys": "branch-deploy",
  "Deploy Previews": "deploy-preview",
  "Production": "production"
}

const plansDev: Mapping = {
  "starter": "prod_Mb4ATFT5QAHoPM",
  "team": "prod_NEpD2WMXUS2eDn",
  "professional": "prod_Mb4CetZ2jE7jdl",
  "enterprise": "licence_key_required"
}

const plansProd: Mapping = {
  "starter": "prod_Mb8oR5XNwyFTul",
  "team": "prod_NEp7fAB3UJWK6A",
  "professional": "prod_Mb8pUIpA0OUi5N",
  "enterprise": "licence_key_required"
}

const plans = plansProd || plansDev;

export {
  contextNetlifyMapping,
  envMapping,
  integrationSlugNameMapping,
  plans,
  reverseContextNetlifyMapping,
  reverseEnvMapping}<|MERGE_RESOLUTION|>--- conflicted
+++ resolved
@@ -6,24 +6,6 @@
   "azure-key-vault": "Azure Key Vault",
   "aws-parameter-store": "AWS Parameter Store",
   "aws-secret-manager": "AWS Secret Manager",
-<<<<<<< HEAD
-  "heroku": "Heroku",
-  "vercel": "Vercel",
-  "netlify": "Netlify",
-  "github": "GitHub",
-  "gitlab": "GitLab",
-  "render": "Render",
-  "laravel-forge": "Laravel Forge",
-  "railway": "Railway",
-  "flyio": "Fly.io",
-  "circleci": "CircleCI",
-  "travisci": "TravisCI",
-  "supabase": "Supabase",
-  "checkly": "Checkly",
-  "hashicorp-vault": "Vault",
-  "cloudflare-pages": "Cloudflare Pages"
-}
-=======
   heroku: "Heroku",
   vercel: "Vercel",
   netlify: "Netlify",
@@ -42,7 +24,6 @@
   "codefresh": "Codefresh",
   bitbucket: "BitBucket"
 };
->>>>>>> 565f2349
 
 const envMapping: Mapping = {
   Development: "dev",
