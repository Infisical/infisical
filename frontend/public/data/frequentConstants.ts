interface Mapping {
  [key: string]: string;
}

const integrationSlugNameMapping: Mapping = {
<<<<<<< HEAD
  'azure-key-vault': 'Azure Key Vault',
  'aws-parameter-store': 'AWS Parameter Store',
  'aws-secret-manager': 'AWS Secret Manager',
  'heroku': 'Heroku',
  'vercel': 'Vercel',
  'netlify': 'Netlify',
  'github': 'GitHub',
  'gitlab': 'GitLab',
  'render': 'Render',
  'laravel-forge': "Laravel Forge",
  'railway': 'Railway',
  'flyio': 'Fly.io',
  'circleci': 'CircleCI',
  'travisci': 'TravisCI',
  'supabase': 'Supabase',
  'checkly': 'Checkly',
  'hashicorp-vault': 'Vault',
  'cloudflare-pages': 'Cloudflare Pages',
  'codefresh': 'Codefresh',
  'windmill': 'Windmill'
}
=======
  "azure-key-vault": "Azure Key Vault",
  "aws-parameter-store": "AWS Parameter Store",
  "aws-secret-manager": "AWS Secret Manager",
  heroku: "Heroku",
  vercel: "Vercel",
  netlify: "Netlify",
  github: "GitHub",
  gitlab: "GitLab",
  render: "Render",
  "laravel-forge": "Laravel Forge",
  railway: "Railway",
  flyio: "Fly.io",
  circleci: "CircleCI",
  travisci: "TravisCI",
  supabase: "Supabase",
  checkly: "Checkly",
  'terraform-cloud': 'Terraform Cloud',
  "hashicorp-vault": "Vault",
  "cloudflare-pages": "Cloudflare Pages",
  "codefresh": "Codefresh",
  "digital-ocean-app-platform": "Digital Ocean App Platform",
  bitbucket: "BitBucket",
  "cloud-66": "Cloud 66",
  northflank: "Northflank"
};
>>>>>>> d458bd79

const envMapping: Mapping = {
  Development: "dev",
  Staging: "staging",
  Production: "prod",
  Testing: "test",
};

const reverseEnvMapping: Mapping = {
  dev: "Development",
  staging: "Staging",
  prod: "Production",
  test: "Testing",
};

const contextNetlifyMapping: Mapping = {
  "dev": "Local development",
  "branch-deploy": "Branch deploys",
  "deploy-preview": "Deploy Previews",
  "production": "Production"
}

const reverseContextNetlifyMapping: Mapping = {
  "Local development": "dev",
  "Branch deploys": "branch-deploy",
  "Deploy Previews": "deploy-preview",
  "Production": "production"
}

const plansDev: Mapping = {
  "starter": "prod_Mb4ATFT5QAHoPM",
  "team": "prod_NEpD2WMXUS2eDn",
  "professional": "prod_Mb4CetZ2jE7jdl",
  "enterprise": "licence_key_required"
}

const plansProd: Mapping = {
  "starter": "prod_Mb8oR5XNwyFTul",
  "team": "prod_NEp7fAB3UJWK6A",
  "professional": "prod_Mb8pUIpA0OUi5N",
  "enterprise": "licence_key_required"
}

const plans = plansProd || plansDev;

export {
  contextNetlifyMapping,
  envMapping,
  integrationSlugNameMapping,
  plans,
  reverseContextNetlifyMapping,
  reverseEnvMapping}<|MERGE_RESOLUTION|>--- conflicted
+++ resolved
@@ -3,29 +3,6 @@
 }
 
 const integrationSlugNameMapping: Mapping = {
-<<<<<<< HEAD
-  'azure-key-vault': 'Azure Key Vault',
-  'aws-parameter-store': 'AWS Parameter Store',
-  'aws-secret-manager': 'AWS Secret Manager',
-  'heroku': 'Heroku',
-  'vercel': 'Vercel',
-  'netlify': 'Netlify',
-  'github': 'GitHub',
-  'gitlab': 'GitLab',
-  'render': 'Render',
-  'laravel-forge': "Laravel Forge",
-  'railway': 'Railway',
-  'flyio': 'Fly.io',
-  'circleci': 'CircleCI',
-  'travisci': 'TravisCI',
-  'supabase': 'Supabase',
-  'checkly': 'Checkly',
-  'hashicorp-vault': 'Vault',
-  'cloudflare-pages': 'Cloudflare Pages',
-  'codefresh': 'Codefresh',
-  'windmill': 'Windmill'
-}
-=======
   "azure-key-vault": "Azure Key Vault",
   "aws-parameter-store": "AWS Parameter Store",
   "aws-secret-manager": "AWS Secret Manager",
@@ -49,9 +26,9 @@
   "digital-ocean-app-platform": "Digital Ocean App Platform",
   bitbucket: "BitBucket",
   "cloud-66": "Cloud 66",
-  northflank: "Northflank"
-};
->>>>>>> d458bd79
+  northflank: "Northflank",
+  'windmill': 'Windmill'
+}
 
 const envMapping: Mapping = {
   Development: "dev",
