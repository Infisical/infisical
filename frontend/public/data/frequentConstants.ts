interface Mapping {
  [key: string]: string;
}

const integrationSlugNameMapping: Mapping = {
  "azure-key-vault": "Azure Key Vault",
  "aws-parameter-store": "AWS Parameter Store",
  "aws-secret-manager": "AWS Secret Manager",
  heroku: "Heroku",
  vercel: "Vercel",
  netlify: "Netlify",
  github: "GitHub",
  gitlab: "GitLab",
  render: "Render",
  "laravel-forge": "Laravel Forge",
  railway: "Railway",
  flyio: "Fly.io",
  circleci: "CircleCI",
  travisci: "TravisCI",
  supabase: "Supabase",
  checkly: "Checkly",
  "hashicorp-vault": "Vault",
  "cloudflare-pages": "Cloudflare Pages",
  "codefresh": "Codefresh",
<<<<<<< HEAD
  "digital-ocean-app-platform": "Digital Ocean App Platform",
  bitbucket: "BitBucket"
=======
  bitbucket: "BitBucket",
  "cloud-66": "Cloud 66"
>>>>>>> 14193715
};

const envMapping: Mapping = {
  Development: "dev",
  Staging: "staging",
  Production: "prod",
  Testing: "test",
};

const reverseEnvMapping: Mapping = {
  dev: "Development",
  staging: "Staging",
  prod: "Production",
  test: "Testing",
};

const contextNetlifyMapping: Mapping = {
  "dev": "Local development",
  "branch-deploy": "Branch deploys",
  "deploy-preview": "Deploy Previews",
  "production": "Production"
}

const reverseContextNetlifyMapping: Mapping = {
  "Local development": "dev",
  "Branch deploys": "branch-deploy",
  "Deploy Previews": "deploy-preview",
  "Production": "production"
}

const plansDev: Mapping = {
  "starter": "prod_Mb4ATFT5QAHoPM",
  "team": "prod_NEpD2WMXUS2eDn",
  "professional": "prod_Mb4CetZ2jE7jdl",
  "enterprise": "licence_key_required"
}

const plansProd: Mapping = {
  "starter": "prod_Mb8oR5XNwyFTul",
  "team": "prod_NEp7fAB3UJWK6A",
  "professional": "prod_Mb8pUIpA0OUi5N",
  "enterprise": "licence_key_required"
}

const plans = plansProd || plansDev;

export {
  contextNetlifyMapping,
  envMapping,
  integrationSlugNameMapping,
  plans,
  reverseContextNetlifyMapping,
  reverseEnvMapping}<|MERGE_RESOLUTION|>--- conflicted
+++ resolved
@@ -22,13 +22,9 @@
   "hashicorp-vault": "Vault",
   "cloudflare-pages": "Cloudflare Pages",
   "codefresh": "Codefresh",
-<<<<<<< HEAD
   "digital-ocean-app-platform": "Digital Ocean App Platform",
-  bitbucket: "BitBucket"
-=======
   bitbucket: "BitBucket",
   "cloud-66": "Cloud 66"
->>>>>>> 14193715
 };
 
 const envMapping: Mapping = {
