import { memo, SyntheticEvent, useRef } from 'react';
import { faCircle } from '@fortawesome/free-solid-svg-icons';
import { FontAwesomeIcon } from '@fortawesome/react-fontawesome';

import guidGenerator from '../utilities/randomId';

const REGEX = /([$]{.*?})/g;

interface DashboardInputFieldProps {
  position: number;
  onChangeHandler: (value: string, position: number) => void;
  value: string;
  type: 'varName' | 'value';
  blurred?: boolean;
  isDuplicate?: boolean;
  override?: boolean;
}

/**
 * This component renders the input fields on the dashboard
 * @param {object} obj - the order number of a keyPair
 * @param {number} obj.position - the order number of a keyPair
 * @param {function} obj.onChangeHandler - what happens when the input is modified
 * @param {string} obj.type - whether the input field is for a Key Name or for a Key Value
 * @param {string} obj.value - value of the InputField
 * @param {boolean} obj.blurred - whether the input field should be blurred (behind the gray dots) or not; this can be turned on/off in the dashboard
 * @param {boolean} obj.isDuplicate - if the key name is duplicated
 * @param {boolean} obj.override - whether a secret/row should be displalyed as overriden
 * @returns
 */

const DashboardInputField = ({
  position,
  onChangeHandler,
  type,
  value,
  blurred,
  isDuplicate,
  override
}: DashboardInputFieldProps) => {
  const ref = useRef<HTMLDivElement | null>(null);
  const syncScroll = (e: SyntheticEvent<HTMLDivElement>) => {
    if (ref.current == null) return;

    ref.current.scrollTop = e.currentTarget.scrollTop;
    ref.current.scrollLeft = e.currentTarget.scrollLeft;
  };

  if (type === 'varName') {
    const startsWithNumber = !isNaN(Number(value.charAt(0))) && value != '';
    const error = startsWithNumber || isDuplicate;

    return (
      <div className="flex-col w-full">
        <div
          className={`group relative flex flex-col justify-center w-full max-w-2xl border ${
            error ? 'border-red' : 'border-mineshaft-500'
          } rounded-md`}
        >
          <input
            onChange={(e) =>
              onChangeHandler(e.target.value.toUpperCase(), position)
            }
            type={type}
            value={value}
            className={`z-10 peer font-mono ph-no-capture bg-bunker-800 rounded-md caret-white text-gray-400 text-md px-2 py-1.5 w-full min-w-16 outline-none focus:ring-2 ${
              error ? 'focus:ring-red/50' : 'focus:ring-primary/50'
            } duration-200`}
            spellCheck="false"
          />
        </div>
        {startsWithNumber && (
          <p className="text-red text-xs mt-0.5 mx-1 mb-2 max-w-xs">
            Should not start with a number
          </p>
        )}
        {isDuplicate && !startsWithNumber && (
          <p className="text-red text-xs mt-0.5 mx-1 mb-2 max-w-xs">
            Secret names should be unique
          </p>
        )}
      </div>
    );
  } else if (type === 'value') {
    return (
      <div className="flex-col w-full">
        <div
          className={`group relative whitespace-pre	flex flex-col justify-center w-full max-w-2xl border border-mineshaft-500 rounded-md`}
        >
          {override == true && <div className='bg-primary-300 absolute top-[0.1rem] right-[0.1rem] z-10 w-min text-xxs px-1 text-black opacity-80 rounded-md'>Override enabled</div>}
          <input
            value={value}
            onChange={(e) => onChangeHandler(e.target.value, position)}
            onScroll={syncScroll}
            className={`${
              blurred
                ? 'text-transparent group-hover:text-transparent focus:text-transparent active:text-transparent'
                : ''
            } z-10 peer font-mono ph-no-capture bg-transparent rounded-md caret-white text-transparent text-md px-2 py-1.5 w-full min-w-16 outline-none focus:ring-2 focus:ring-primary/50 duration-200 no-scrollbar no-scrollbar::-webkit-scrollbar`}
            spellCheck="false"
          />
          <div
            ref={ref}
            className={`${
              blurred && !override
                ? 'text-bunker-800 group-hover:text-gray-400 peer-focus:text-gray-400 peer-active:text-gray-400'
                : ''
            } ${
              override ? 'text-primary-300' : 'text-gray-400'
            }
            absolute flex flex-row whitespace-pre font-mono z-0 ph-no-capture max-w-2xl overflow-x-scroll bg-bunker-800 h-9 rounded-md text-md px-2 py-1.5 w-full min-w-16 outline-none focus:ring-2 focus:ring-primary/50 duration-100 no-scrollbar no-scrollbar::-webkit-scrollbar`}
          >
            {value.split(REGEX).map((word, id) => {
              if (word.match(REGEX) !== null) {
                return (
                  <span className="ph-no-capture text-yellow" key={id}>
                    {word.slice(0, 2)}
                    <span className="ph-no-capture text-yellow-200/80">
                      {word.slice(2, word.length - 1)}
                    </span>
                    {word.slice(word.length - 1, word.length) == '}' ? (
                      <span className="ph-no-capture text-yellow">
                        {word.slice(word.length - 1, word.length)}
                      </span>
                    ) : (
                      <span className="ph-no-capture text-yellow-400">
                        {word.slice(word.length - 1, word.length)}
                      </span>
                    )}
                  </span>
                );
              } else {
                return (
                  <span key={id} className="ph-no-capture">
                    {word}
                  </span>
                );
              }
            })}
          </div>
          {blurred && (
            <div className="absolute flex flex-row items-center z-20 peer pr-2 bg-bunker-800 group-hover:hidden peer-hover:hidden peer-focus:hidden peer-active:invisible h-9 w-full max-w-2xl rounded-md text-gray-400/50 text-clip">
              <div className="px-2 flex flex-row items-center overflow-x-scroll no-scrollbar no-scrollbar::-webkit-scrollbar">
                {value.split('').map(() => (
                  <FontAwesomeIcon
                    key={guidGenerator()}
                    className="text-xxs mx-0.5"
                    icon={faCircle}
                  />
                ))}
              </div>
            </div>
          )}
        </div>
      </div>
    );
  }

  return <>Something Wrong</>;
};

<<<<<<< HEAD
function inputPropsAreEqual(prev: DashboardInputFieldProps, next: DashboardInputFieldProps) {
  return prev.value === next.value && prev.type === next.type && prev.position === next.position && prev.blurred === next.blurred && prev.override === next.override && prev.isDuplicate === next.isDuplicate;
}

export default React.memo(DashboardInputField, inputPropsAreEqual);
=======
export default memo(DashboardInputField);
>>>>>>> dcbf8525
<|MERGE_RESOLUTION|>--- conflicted
+++ resolved
@@ -159,12 +159,8 @@
   return <>Something Wrong</>;
 };
 
-<<<<<<< HEAD
 function inputPropsAreEqual(prev: DashboardInputFieldProps, next: DashboardInputFieldProps) {
   return prev.value === next.value && prev.type === next.type && prev.position === next.position && prev.blurred === next.blurred && prev.override === next.override && prev.isDuplicate === next.isDuplicate;
 }
 
-export default React.memo(DashboardInputField, inputPropsAreEqual);
-=======
-export default memo(DashboardInputField);
->>>>>>> dcbf8525
+export default memo(DashboardInputField, inputPropsAreEqual);