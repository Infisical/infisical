--- conflicted
+++ resolved
@@ -2,6 +2,7 @@
 import { useEffect, useState } from "react";
 import Link from "next/link";
 import { useRouter } from "next/router";
+import useTranslation from "next-translate/useTranslation";
 import {
   faGear,
   faHouse,
@@ -28,8 +29,6 @@
 import AddWorkspaceDialog from "./dialog/AddWorkspaceDialog";
 import Listbox from "./Listbox";
 
-import useTranslation from "next-translate/useTranslation";
-
 export default function Layout({ children }) {
   const router = useRouter();
   const [workspaceList, setWorkspaceList] = useState([]);
@@ -40,55 +39,14 @@
   const [loading, setLoading] = useState(false);
   const [error, setError] = useState(false);
 
-<<<<<<< HEAD
-	const { t } = useTranslation();
-
-	function closeModal() {
-		setIsOpen(false);
-	}
-=======
+  const { t } = useTranslation();
+
   function closeModal() {
     setIsOpen(false);
   }
->>>>>>> c4711fc3
 
   // TODO: what to do about the fact that 2ids can have the same name
 
-<<<<<<< HEAD
-	/**
-	 * When a user creates a new workspace, redirect them to the page of the new workspace.
-	 * @param {*} workspaceName
-	 */
-	async function submitModal(workspaceName, addAllUsers) {
-		setLoading(true);
-		setTimeout(() => setLoading(false), 1500);
-		const workspaces = await getWorkspaces();
-		const currentWorkspaces = workspaces.map((workspace) => workspace.name);
-		if (!currentWorkspaces.includes(workspaceName)) {
-			const newWorkspace = await createWorkspace(
-				workspaceName,
-				localStorage.getItem("orgData.id")
-			);
-			let newWorkspaceId;
-			try {
-				newWorkspaceId = newWorkspace._id;
-			} catch (error) {
-				console.log(error);
-			}
-			if (addAllUsers) {
-				let orgUsers = await getOrganizationUsers({
-					orgId: localStorage.getItem("orgData.id"),
-				});
-				orgUsers.map(async (user) => {
-					if (user.status == "accepted") {
-						let result = await addUserToWorkspace(
-							user.user.email,
-							newWorkspaceId
-						);
-						if (result?.invitee && result?.latestKey) {
-							const PRIVATE_KEY =
-								localStorage.getItem("PRIVATE_KEY");
-=======
   /**
    * When a user creates a new workspace, redirect them to the page of the new workspace.
    * @param {*} workspaceName
@@ -121,7 +79,6 @@
             );
             if (result?.invitee && result?.latestKey) {
               const PRIVATE_KEY = localStorage.getItem("PRIVATE_KEY");
->>>>>>> c4711fc3
 
               // assymmetrically decrypt symmetric key with local private key
               const key = decryptAssymmetric({
@@ -137,26 +94,6 @@
                 privateKey: PRIVATE_KEY,
               });
 
-<<<<<<< HEAD
-							uploadKeys(
-								newWorkspaceId,
-								result.invitee._id,
-								ciphertext,
-								nonce
-							);
-						}
-					}
-				});
-			}
-			router.push("/dashboard/" + newWorkspaceId + "?Development");
-			setIsOpen(false);
-			setNewWorkspaceName("");
-		} else {
-			setError(t("error_project-already-exists"));
-			setLoading(false);
-		}
-	}
-=======
               uploadKeys(newWorkspaceId, result.invitee._id, ciphertext, nonce);
             }
           }
@@ -166,259 +103,35 @@
       setIsOpen(false);
       setNewWorkspaceName("");
     } else {
-      setError("A project with this name already exists.");
+      setError(t("error_project-already-exists"));
       setLoading(false);
     }
   }
->>>>>>> c4711fc3
 
   function openModal() {
     setIsOpen(true);
   }
 
-<<<<<<< HEAD
-	const menuItems = [
-		{
-			href:
-				"/dashboard/" +
-				workspaceMapping[workspaceSelected] +
-				"?Development",
-			title: t("nav:menu.secrets"),
-			emoji: <FontAwesomeIcon icon={faHouse} />,
-		},
-		{
-			href: "/users/" + workspaceMapping[workspaceSelected],
-			title: t("nav:menu.members"),
-			emoji: <FontAwesomeIcon icon={faUser} />,
-		},
-		{
-			href: "/integrations/" + workspaceMapping[workspaceSelected],
-			title: t("nav:menu.integrations"),
-			emoji: <FontAwesomeIcon icon={faLink} />,
-		},
-		{
-			href: "/settings/project/" + workspaceMapping[workspaceSelected],
-			title: t("nav:menu.project-settings"),
-			emoji: <FontAwesomeIcon icon={faGear} />,
-		},
-	];
-
-	useEffect(async () => {
-		// Put a user in a workspace if they're not in one yet
-		if (
-			localStorage.getItem("orgData.id") == null ||
-			localStorage.getItem("orgData.id") == ""
-		) {
-			const userOrgs = await getOrganizations();
-			localStorage.setItem("orgData.id", userOrgs[0]._id);
-		}
-
-		let orgUserProjects = await getOrganizationUserProjects({
-			orgId: localStorage.getItem("orgData.id"),
-		});
-		let userWorkspaces = orgUserProjects;
-		if (
-			userWorkspaces.length == 0 &&
-			router.asPath != "/noprojects" &&
-			!router.asPath.includes("settings")
-		) {
-			router.push("/noprojects");
-		} else if (router.asPath != "/noprojects") {
-			const intendedWorkspaceId = router.asPath
-				.split("/")
-				[router.asPath.split("/").length - 1].split("?")[0];
-
-			// If a user is not a member of a workspace they are trying to access, just push them to one of theirs
-			if (
-				intendedWorkspaceId != "heroku" &&
-				!userWorkspaces
-					.map((workspace) => workspace._id)
-					.includes(intendedWorkspaceId)
-			) {
-				router.push(
-					"/dashboard/" + userWorkspaces[0]._id + "?Development"
-				);
-			} else {
-				setWorkspaceList(
-					userWorkspaces.map((workspace) => workspace.name)
-				);
-				setWorkspaceMapping(
-					Object.fromEntries(
-						userWorkspaces.map((workspace) => [
-							workspace.name,
-							workspace._id,
-						])
-					)
-				);
-				setWorkspaceSelected(
-					Object.fromEntries(
-						userWorkspaces.map((workspace) => [
-							workspace._id,
-							workspace.name,
-						])
-					)[
-						router.asPath
-							.split("/")
-							[router.asPath.split("/").length - 1].split("?")[0]
-					]
-				);
-			}
-		}
-	}, []);
-
-	useEffect(() => {
-		try {
-			if (
-				workspaceMapping[workspaceSelected] &&
-				workspaceMapping[workspaceSelected] !==
-					router.asPath
-						.split("/")
-						[router.asPath.split("/").length - 1].split("?")[0]
-			) {
-				router.push(
-					"/dashboard/" +
-						workspaceMapping[workspaceSelected] +
-						"?Development"
-				);
-				localStorage.setItem(
-					"projectData.id",
-					workspaceMapping[workspaceSelected]
-				);
-			}
-		} catch (error) {
-			console.log(error);
-		}
-	}, [workspaceSelected]);
-
-	return (
-		<>
-			<div className="fixed w-full hidden md:block flex flex-col h-screen">
-				<NavBarDashboard />
-				<div className="flex flex-col md:flex-row flex-1">
-					<aside className="bg-bunker-600 border-r border-mineshaft-500 w-full md:w-60 h-screen">
-						<nav>
-							<div className="py-6"></div>
-							<div className="flex justify-center w-full mt-7 mb-8 bg-bunker-600 w-full h-full flex flex-col items-center px-4">
-								<div className="text-gray-400 self-start ml-1 mb-1 text-xs font-semibold tracking-wide">
-									{t("nav:menu.project")}
-								</div>
-								{workspaceList.length > 0 ? (
-									<Listbox
-										selected={workspaceSelected}
-										onChange={setWorkspaceSelected}
-										data={workspaceList}
-										buttonAction={openModal}
-										text=""
-										workspaceMapping={workspaceMapping}
-									/>
-								) : (
-									<Button
-										text="Add Project"
-										onButtonPressed={openModal}
-										color="mineshaft"
-										size="md"
-										icon={faPlus}
-									/>
-								)}
-							</div>
-							<ul>
-								{workspaceList.length > 0 &&
-									menuItems.map(({ href, title, emoji }) => (
-										<li className="mt-1.5 mx-2" key={title}>
-											{router.asPath.split("/")[1] ===
-												href.split("/")[1] &&
-											([
-												"project",
-												"billing",
-												"org",
-												"personal",
-											].includes(
-												router.asPath.split("/")[2]
-											)
-												? router.asPath.split(
-														"/"
-												  )[2] === href.split("/")[2]
-												: true) ? (
-												<div
-													className={`flex p-2 text-white text-sm rounded cursor-pointer bg-mineshaft-50/10`}
-												>
-													<div className="bg-primary w-1 rounded-xl mr-1"></div>
-													<p className="ml-2 mr-4">
-														{emoji}
-													</p>
-													{title}
-												</div>
-											) : router.asPath ==
-											  "/noprojects" ? (
-												<div
-													className={`flex p-2 text-white text-sm rounded`}
-												>
-													<p className="ml-2 mr-4">
-														{emoji}
-													</p>
-													{title}
-												</div>
-											) : (
-												<Link href={href}>
-													<div
-														className={`flex p-2 text-white text-sm rounded cursor-pointer hover:bg-mineshaft-50/5`}
-													>
-														<p className="ml-2 mr-4">
-															{emoji}
-														</p>
-														{title}
-													</div>
-												</Link>
-											)}
-										</li>
-									))}
-							</ul>
-						</nav>
-					</aside>
-					<AddWorkspaceDialog
-						isOpen={isOpen}
-						closeModal={closeModal}
-						submitModal={submitModal}
-						workspaceName={newWorkspaceName}
-						setWorkspaceName={setNewWorkspaceName}
-						error={error}
-						loading={loading}
-					/>
-					<main className="flex-1 bg-bunker-800">{children}</main>
-				</div>
-			</div>
-			<div className="block md:hidden bg-bunker-800 w-screen h-screen flex flex-col justify-center items-center">
-				<FontAwesomeIcon
-					icon={faMobile}
-					className="text-gray-300 text-7xl mb-8"
-				/>
-				<p className="text-gray-200 px-6 text-center text-lg max-w-sm">
-					{` ${t("need-login")} `}
-				</p>
-			</div>
-		</>
-	);
-=======
   const menuItems = [
     {
       href:
         "/dashboard/" + workspaceMapping[workspaceSelected] + "?Development",
-      title: "Secrets",
+      title: t("nav:menu.secrets"),
       emoji: <FontAwesomeIcon icon={faHouse} />,
     },
     {
       href: "/users/" + workspaceMapping[workspaceSelected],
-      title: "Members",
+      title: t("nav:menu.members"),
       emoji: <FontAwesomeIcon icon={faUser} />,
     },
     {
       href: "/integrations/" + workspaceMapping[workspaceSelected],
-      title: "Integrations",
+      title: t("nav:menu.integrations"),
       emoji: <FontAwesomeIcon icon={faLink} />,
     },
     {
       href: "/settings/project/" + workspaceMapping[workspaceSelected],
-      title: "Project Settings",
+      title: t("nav:menu.project-settings"),
       emoji: <FontAwesomeIcon icon={faGear} />,
     },
   ];
@@ -508,7 +221,7 @@
               <div className="py-6"></div>
               <div className="flex justify-center w-full mt-7 mb-8 bg-bunker-600 w-full h-full flex flex-col items-center px-4">
                 <div className="text-gray-400 self-start ml-1 mb-1 text-xs font-semibold tracking-wide">
-                  PROJECT
+                  {t("nav:menu.project")}
                 </div>
                 {workspaceList.length > 0 ? (
                   <Listbox
@@ -584,12 +297,9 @@
           className="text-gray-300 text-7xl mb-8"
         />
         <p className="text-gray-200 px-6 text-center text-lg max-w-sm">
-          {" "}
-          To use Infisical, please log in through a device with larger
-          dimensions.{" "}
+          {` ${t("common:no-mobile")} `}
         </p>
       </div>
     </>
   );
->>>>>>> c4711fc3
 }