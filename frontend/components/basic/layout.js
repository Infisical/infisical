--- conflicted
+++ resolved
@@ -61,8 +61,8 @@
     if (!currentWorkspaces.includes(workspaceName)) {
       const newWorkspace = await createWorkspace({
         workspaceName,
-        organizationId: localStorage.getItem("orgData.id")
-    });
+        organizationId: localStorage.getItem("orgData.id"),
+      });
       let newWorkspaceId;
       try {
         newWorkspaceId = newWorkspace._id;
@@ -118,13 +118,8 @@
     {
       href:
         "/dashboard/" + workspaceMapping[workspaceSelected] + "?Development",
-<<<<<<< HEAD
       title: t("nav:menu.secrets"),
-      emoji: <FontAwesomeIcon icon={faHouse} />,
-=======
-      title: "Secrets",
       emoji: <FontAwesomeIcon icon={faKey} />,
->>>>>>> 1e16a184
     },
     {
       href: "/users/" + workspaceMapping[workspaceSelected],
@@ -133,13 +128,8 @@
     },
     {
       href: "/integrations/" + workspaceMapping[workspaceSelected],
-<<<<<<< HEAD
       title: t("nav:menu.integrations"),
-      emoji: <FontAwesomeIcon icon={faLink} />,
-=======
-      title: "Integrations",
       emoji: <FontAwesomeIcon icon={faPlug} />,
->>>>>>> 1e16a184
     },
     {
       href: "/settings/project/" + workspaceMapping[workspaceSelected],
@@ -170,7 +160,8 @@
       router.push("/noprojects");
     } else if (router.asPath != "/noprojects") {
       const intendedWorkspaceId = router.asPath
-        .split("/")[router.asPath.split("/").length - 1].split("?")[0];
+        .split("/")
+        [router.asPath.split("/").length - 1].split("?")[0];
       // If a user is not a member of a workspace they are trying to access, just push them to one of theirs
       if (
         intendedWorkspaceId != "heroku" &&
@@ -191,7 +182,9 @@
             userWorkspaces.map((workspace) => [workspace._id, workspace.name])
           )[
             router.asPath
-              .split("/")[router.asPath.split("/").length - 1].split("?")[0]]
+              .split("/")
+              [router.asPath.split("/").length - 1].split("?")[0]
+          ]
         );
       }
     }
@@ -203,9 +196,12 @@
         workspaceMapping[workspaceSelected] &&
         workspaceMapping[workspaceSelected] !==
           router.asPath
-            .split("/")[router.asPath.split("/").length - 1].split("?")[0]
+            .split("/")
+            [router.asPath.split("/").length - 1].split("?")[0]
       ) {
-        router.push("/dashboard/" + workspaceMapping[workspaceSelected] + "?Development");
+        router.push(
+          "/dashboard/" + workspaceMapping[workspaceSelected] + "?Development"
+        );
         localStorage.setItem(
           "projectData.id",
           workspaceMapping[workspaceSelected]
@@ -222,19 +218,12 @@
         <NavBarDashboard />
         <div className="flex flex-col md:flex-row flex-1">
           <aside className="bg-bunker-600 border-r border-mineshaft-500 w-full md:w-60 h-screen">
-<<<<<<< HEAD
-            <nav>
-              <div className="py-6"></div>
-              <div className="flex justify-center w-full mt-7 mb-8 bg-bunker-600 w-full h-full flex flex-col items-center px-4">
-                <div className="text-gray-400 self-start ml-1 mb-1 text-xs font-semibold tracking-wide">
-                  {t("nav:menu.project")}
-=======
             <nav className="flex flex-col justify-between items-between h-full">
               {/* <div className="py-6"></div> */}
               <div>
                 <div className="flex justify-center w-full mt-[4.5rem] mb-6 bg-bunker-600 w-full h-20 flex flex-col items-center px-4">
                   <div className="text-gray-400 self-start ml-1 mb-1 text-xs font-semibold tracking-wide">
-                    PROJECT
+                    {t("nav:menu.project")}
                   </div>
                   {workspaceList.length > 0 ? (
                     <Listbox
@@ -254,7 +243,6 @@
                       icon={faPlus}
                     />
                   )}
->>>>>>> 1e16a184
                 </div>
                 <ul>
                   {workspaceList.length > 0 &&
@@ -270,12 +258,18 @@
                             className={`flex relative px-0.5 py-2.5 text-white text-sm rounded cursor-pointer bg-primary-50/10`}
                           >
                             <div className="absolute top-0 my-1 ml-1 inset-0 bg-primary w-1 rounded-xl mr-1"></div>
-                            <p className="w-6 ml-4 mr-2 flex items-center justify-center text-lg">{emoji}</p>
+                            <p className="w-6 ml-4 mr-2 flex items-center justify-center text-lg">
+                              {emoji}
+                            </p>
                             {title}
                           </div>
                         ) : router.asPath == "/noprojects" ? (
-                          <div className={`flex p-2.5 text-white text-sm rounded`}>
-                            <p className="w-10 flex items-center justify-center text-lg">{emoji}</p>
+                          <div
+                            className={`flex p-2.5 text-white text-sm rounded`}
+                          >
+                            <p className="w-10 flex items-center justify-center text-lg">
+                              {emoji}
+                            </p>
                             {title}
                           </div>
                         ) : (
@@ -283,7 +277,9 @@
                             <div
                               className={`flex p-2.5 text-white text-sm rounded cursor-pointer hover:bg-primary-50/5`}
                             >
-                              <p className="w-10 flex items-center justify-center text-lg">{emoji}</p>
+                              <p className="w-10 flex items-center justify-center text-lg">
+                                {emoji}
+                              </p>
                               {title}
                             </div>
                           </Link>
@@ -298,7 +294,9 @@
                     className={`flex relative px-0.5 py-2.5 text-white text-sm rounded cursor-pointer bg-primary-50/10`}
                   >
                     <div className="absolute top-0 my-1 ml-1 inset-0 bg-primary w-1 rounded-xl mr-1"></div>
-                    <p className="w-6 ml-4 mr-2 flex items-center justify-center text-lg"><FontAwesomeIcon icon={faBookOpen}/></p>
+                    <p className="w-6 ml-4 mr-2 flex items-center justify-center text-lg">
+                      <FontAwesomeIcon icon={faBookOpen} />
+                    </p>
                     Infisical Guide
                   </div>
                 ) : (
@@ -306,7 +304,9 @@
                     <div
                       className={`flex p-2.5 text-white text-sm rounded cursor-pointer hover:bg-primary-50/5 mt-max border border-dashed border-bunker-400`}
                     >
-                      <p className="w-10 flex items-center justify-center text-lg"><FontAwesomeIcon icon={faBookOpen}/></p>
+                      <p className="w-10 flex items-center justify-center text-lg">
+                        <FontAwesomeIcon icon={faBookOpen} />
+                      </p>
                       Infisical Guide
                     </div>
                   </Link>
