--- conflicted
+++ resolved
@@ -1,14 +1,11 @@
 import { Fragment, useState } from "react";
 import { useRouter } from "next/router";
+import Trans from "next-translate/Trans";
+import useTranslation from "next-translate/useTranslation";
 import { Dialog, Transition } from "@headlessui/react";
 
 import Button from "../buttons/Button";
-<<<<<<< HEAD
-import useTranslation from "next-translate/useTranslation";
-import Trans from "next-translate/Trans";
-=======
 import ListBox from "../Listbox";
->>>>>>> c4711fc3
 
 const AddProjectMemberDialog = ({
   isOpen,
@@ -19,12 +16,8 @@
   workspaceId,
   setEmail,
 }) => {
-<<<<<<< HEAD
-	const router = useRouter();
-	const { t } = useTranslation();
-=======
   const router = useRouter();
->>>>>>> c4711fc3
+  const { t } = useTranslation();
 
   return (
     <div className="z-50">
@@ -42,140 +35,6 @@
             <div className="fixed inset-0 bg-black bg-opacity-70" />
           </Transition.Child>
 
-<<<<<<< HEAD
-					<div className="fixed inset-0 overflow-y-auto">
-						<div className="flex min-h-full items-center justify-center p-4 text-center">
-							<Transition.Child
-								as={Fragment}
-								enter="ease-out duration-300"
-								enterFrom="opacity-0 scale-95"
-								enterTo="opacity-100 scale-100"
-								leave="ease-in duration-200"
-								leaveFrom="opacity-100 scale-100"
-								leaveTo="opacity-0 scale-95"
-							>
-								<Dialog.Panel className="w-full max-w-md transform rounded-md bg-bunker-800 border border-gray-700 p-6 text-left align-middle shadow-xl transition-all">
-									{data?.length > 0 ? (
-										<Dialog.Title
-											as="h3"
-											className="text-lg font-medium leading-6 text-gray-400 z-50"
-										>
-											{t(
-												"settings:add-member-dialog.add-member-to-project"
-											)}
-										</Dialog.Title>
-									) : (
-										<Dialog.Title
-											as="h3"
-											className="text-lg font-medium leading-6 text-gray-400 z-50"
-										>
-											{t(
-												"settings:add-member-dialog.already-all-invited"
-											)}
-										</Dialog.Title>
-									)}
-									<div className="mt-2 mb-4">
-										{data?.length > 0 ? (
-											<div className="flex flex-col">
-												<p className="text-sm text-gray-500">
-													{t(
-														"settings:add-member-dialog.user-will-email"
-													)}
-												</p>
-												<div className="">
-													<Trans
-														i18nKey="settings:add-member-dialog.looking-add"
-														components={[
-															<button
-																type="button"
-																className="inline-flex justify-center rounded-md py-1 text-sm text-gray-500 focus:outline-none focus-visible:ring-2 focus-visible:ring-blue-500 focus-visible:ring-offset-2"
-																onClick={() =>
-																	router.push(
-																		"/settings/org/" +
-																			router
-																				.query
-																				.id
-																	)
-																}
-															/>,
-															<button
-																type="button"
-																className="ml-1 inline-flex justify-center rounded-md py-1 text-sm text-gray-500 hover:text-primary focus:outline-none focus-visible:ring-2 focus-visible:ring-blue-500 focus-visible:ring-offset-2"
-																onClick={() =>
-																	router.push(
-																		"/settings/org/" +
-																			router
-																				.query
-																				.id +
-																			"?invite"
-																	)
-																}
-															>
-																click here.
-															</button>,
-														]}
-													/>
-												</div>
-											</div>
-										) : (
-											<p className="text-sm text-gray-500">
-												{t(
-													"settings:add-member-dialog.add-user-org-first"
-												)}
-											</p>
-										)}
-									</div>
-									<div className="max-h-28">
-										{data?.length > 0 && (
-											<ListBox
-												selected={
-													email ? email : data[0]
-												}
-												onChange={setEmail}
-												data={data}
-												width="full"
-											/>
-										)}
-									</div>
-									<div className="max-w-max">
-										{data?.length > 0 ? (
-											<div className="mt-6 flex flex-col justify-start w-max">
-												<Button
-													onButtonPressed={
-														submitModal
-													}
-													color="mineshaft"
-													text={t(
-														"settings:add-member-dialog.add-member"
-													)}
-													size="md"
-												/>
-											</div>
-										) : (
-											<Button
-												onButtonPressed={() =>
-													router.push(
-														"/settings/org/" +
-															router.query.id
-													)
-												}
-												color="mineshaft"
-												text={t(
-													"settings:add-member-dialog.add-user-to-org"
-												)}
-												size="md"
-											/>
-										)}
-									</div>
-								</Dialog.Panel>
-							</Transition.Child>
-						</div>
-					</div>
-				</Dialog>
-			</Transition>
-		</div>
-	);
-=======
           <div className="fixed inset-0 overflow-y-auto">
             <div className="flex min-h-full items-center justify-center p-4 text-center">
               <Transition.Child
@@ -193,48 +52,57 @@
                       as="h3"
                       className="text-lg font-medium leading-6 text-gray-400 z-50"
                     >
-                      Add a member to your project
+                      {t("settings:add-member-dialog.add-member-to-project")}
                     </Dialog.Title>
                   ) : (
                     <Dialog.Title
                       as="h3"
                       className="text-lg font-medium leading-6 text-gray-400 z-50"
                     >
-                      All the users in your organization are already invited.
+                      {t("settings:add-member-dialog.already-all-invited")}
                     </Dialog.Title>
                   )}
                   <div className="mt-2 mb-4">
                     {data?.length > 0 ? (
                       <div className="flex flex-col">
                         <p className="text-sm text-gray-500">
-                          The user will receive an email with the instructions.
+                          {t("settings:add-member-dialog.user-will-email")}
                         </p>
                         <div className="">
-                          <button
-                            type="button"
-                            className="inline-flex justify-center rounded-md py-1 text-sm text-gray-500 focus:outline-none focus-visible:ring-2 focus-visible:ring-blue-500 focus-visible:ring-offset-2"
-                            onClick={() =>
-                              router.push("/settings/org/" + router.query.id)
-                            }
-                          >
-                            If you are looking to add users to your org,
-                          </button>
-                          <button
-                            type="button"
-                            className="ml-1 inline-flex justify-center rounded-md py-1 text-sm text-gray-500 hover:text-primary focus:outline-none focus-visible:ring-2 focus-visible:ring-blue-500 focus-visible:ring-offset-2"
-                            onClick={() =>
-                              router.push(
-                                "/settings/org/" + router.query.id + "?invite"
-                              )
-                            }
-                          >
-                            click here.
-                          </button>
+                          <Trans
+                            i18nKey="settings:add-member-dialog.looking-add"
+                            components={[
+                              // eslint-disable-next-line react/jsx-key
+                              <button
+                                type="button"
+                                className="inline-flex justify-center rounded-md py-1 text-sm text-gray-500 focus:outline-none focus-visible:ring-2 focus-visible:ring-blue-500 focus-visible:ring-offset-2"
+                                onClick={() =>
+                                  router.push(
+                                    "/settings/org/" + router.query.id
+                                  )
+                                }
+                              />,
+                              // eslint-disable-next-line react/jsx-key
+                              <button
+                                type="button"
+                                className="ml-1 inline-flex justify-center rounded-md py-1 text-sm text-gray-500 hover:text-primary focus:outline-none focus-visible:ring-2 focus-visible:ring-blue-500 focus-visible:ring-offset-2"
+                                onClick={() =>
+                                  router.push(
+                                    "/settings/org/" +
+                                      router.query.id +
+                                      "?invite"
+                                  )
+                                }
+                              >
+                                click here.
+                              </button>,
+                            ]}
+                          />
                         </div>
                       </div>
                     ) : (
                       <p className="text-sm text-gray-500">
-                        Add more users to the organization first.
+                        {t("settings:add-member-dialog.add-user-org-first")}
                       </p>
                     )}
                   </div>
@@ -254,7 +122,7 @@
                         <Button
                           onButtonPressed={submitModal}
                           color="mineshaft"
-                          text="Add Member"
+                          text={t("settings:add-member-dialog.add-member")}
                           size="md"
                         />
                       </div>
@@ -264,7 +132,7 @@
                           router.push("/settings/org/" + router.query.id)
                         }
                         color="mineshaft"
-                        text="Add Users to Organization"
+                        text={t("settings:add-member-dialog.add-user-to-org")}
                         size="md"
                       />
                     )}
@@ -277,7 +145,6 @@
       </Transition>
     </div>
   );
->>>>>>> c4711fc3
 };
 
 export default AddProjectMemberDialog;