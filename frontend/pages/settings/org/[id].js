--- conflicted
+++ resolved
@@ -1,13 +1,7 @@
-<<<<<<< HEAD
 import React, { useEffect, useState } from "react";
 import Head from "next/head";
 import { useRouter } from "next/router";
 import { useTranslation } from "next-i18next";
-=======
-import React, { useEffect, useState } from 'react';
-import Head from 'next/head';
-import { useRouter } from 'next/router';
->>>>>>> f642a469
 import {
   faMagnifyingGlass,
   faPlus,
@@ -16,7 +10,6 @@
 import { faCheck } from '@fortawesome/free-solid-svg-icons';
 import { FontAwesomeIcon } from '@fortawesome/react-fontawesome';
 
-<<<<<<< HEAD
 import Button from "~/components/basic/buttons/Button";
 import AddIncidentContactDialog from "~/components/basic/dialog/AddIncidentContactDialog";
 import AddUserDialog from "~/components/basic/dialog/AddUserDialog";
@@ -25,15 +18,6 @@
 import NavHeader from "~/components/navigation/NavHeader";
 import guidGenerator from "~/utilities/randomId";
 import { getTranslatedServerSideProps } from "~/utilities/withTranslateProps";
-=======
-import Button from '~/components/basic/buttons/Button';
-import AddIncidentContactDialog from '~/components/basic/dialog/AddIncidentContactDialog';
-import AddUserDialog from '~/components/basic/dialog/AddUserDialog';
-import InputField from '~/components/basic/InputField';
-import UserTable from '~/components/basic/table/UserTable';
-import NavHeader from '~/components/navigation/NavHeader';
-import guidGenerator from '~/utilities/randomId';
->>>>>>> f642a469
 
 import addUserToOrg from '../../api/organization/addUserToOrg';
 import deleteIncidentContact from '../../api/organization/deleteIncidentContact';
@@ -262,11 +246,7 @@
                     className="pl-2 text-gray-400 rounded-r-md bg-white/5 w-full h-full outline-none"
                     value={searchUsers}
                     onChange={(e) => setSearchUsers(e.target.value)}
-<<<<<<< HEAD
                     placeholder={t("section-members:search-members")}
-=======
-                    placeholder={'Search members...'}
->>>>>>> f642a469
                   />
                 </div>
                 <div className="mt-2 ml-2 min-w-max flex flex-row items-start justify-start">
@@ -326,11 +306,7 @@
                   className="pl-2 text-gray-400 rounded-tr-md bg-white/5 w-full h-full outline-none"
                   value={searchIncidentContact}
                   onChange={(e) => setSearchIncidentContact(e.target.value)}
-<<<<<<< HEAD
                   placeholder={t("common:search")}
-=======
-                  placeholder={'Search...'}
->>>>>>> f642a469
                 />
               </div>
               {incidentContacts?.filter((email) =>
