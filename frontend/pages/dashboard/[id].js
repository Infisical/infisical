<<<<<<< HEAD
import React, { Fragment, useCallback, useEffect, useState } from "react";
import Head from "next/head";
import Image from "next/image";
import { useRouter } from "next/router";
import { useTranslation } from "next-i18next";
=======
import React, { Fragment, useCallback, useEffect, useState } from 'react';
import Head from 'next/head';
import Image from 'next/image';
import { useRouter } from 'next/router';
>>>>>>> f642a469
import {
  faArrowDownAZ,
  faArrowDownZA,
  faCheck,
  faCircleInfo,
  faCopy,
  faDownload,
  faEllipsis,
  faEye,
  faEyeSlash,
  faFolderOpen,
  faMagnifyingGlass,
  faPeopleGroup,
  faPerson,
  faPlus,
  faShuffle,
<<<<<<< HEAD
  faX,
} from "@fortawesome/free-solid-svg-icons";
import { FontAwesomeIcon } from "@fortawesome/react-fontawesome";
import { Menu, Transition } from "@headlessui/react";

import Button from "~/components/basic/buttons/Button";
import ListBox from "~/components/basic/Listbox";
import BottonRightPopup from "~/components/basic/popups/BottomRightPopup";
import { useNotificationContext } from "~/components/context/Notifications/NotificationProvider";
import DashboardInputField from "~/components/dashboard/DashboardInputField";
import DropZone from "~/components/dashboard/DropZone";
import NavHeader from "~/components/navigation/NavHeader";
import getSecretsForProject from "~/components/utilities/secrets/getSecretsForProject";
import pushKeys from "~/components/utilities/secrets/pushKeys";
import pushKeysIntegration from "~/components/utilities/secrets/pushKeysIntegration";
import guidGenerator from "~/utilities/randomId";
import { getTranslatedServerSideProps } from "~/utilities/withTranslateProps";

import { envMapping } from "../../public/data/frequentConstants";
import getWorkspaceIntegrations from "../api/integrations/getWorkspaceIntegrations";
import getUser from "../api/user/getUser";
import checkUserAction from "../api/userActions/checkUserAction";
import registerUserAction from "../api/userActions/registerUserAction";
import getWorkspaces from "../api/workspace/getWorkspaces";
=======
  faX
} from '@fortawesome/free-solid-svg-icons';
import { FontAwesomeIcon } from '@fortawesome/react-fontawesome';
import { Menu, Transition } from '@headlessui/react';

import Button from '~/components/basic/buttons/Button';
import ListBox from '~/components/basic/Listbox';
import BottonRightPopup from '~/components/basic/popups/BottomRightPopup';
import { useNotificationContext } from '~/components/context/Notifications/NotificationProvider';
import DashboardInputField from '~/components/dashboard/DashboardInputField';
import DropZone from '~/components/dashboard/DropZone';
import NavHeader from '~/components/navigation/NavHeader';
import getSecretsForProject from '~/components/utilities/secrets/getSecretsForProject';
import pushKeys from '~/components/utilities/secrets/pushKeys';
import pushKeysIntegration from '~/components/utilities/secrets/pushKeysIntegration';
import guidGenerator from '~/utilities/randomId';

import { envMapping } from '../../public/data/frequentConstants';
import getWorkspaceIntegrations from '../api/integrations/getWorkspaceIntegrations';
import getUser from '../api/user/getUser';
import checkUserAction from '../api/userActions/checkUserAction';
import registerUserAction from '../api/userActions/registerUserAction';
import getWorkspaces from '../api/workspace/getWorkspaces';
>>>>>>> f642a469

/**
 * This component represent a single row for an environemnt variable on the dashboard
 * @param {object} obj
 * @param {String[]} obj.keyPair - data related to the environment variable (id, pos, key, value, public/private)
 * @param {function} obj.deleteRow - a function to delete a certain keyPair
 * @param {function} obj.modifyKey - modify the key of a certain environment variable
 * @param {function} obj.modifyValue - modify the value of a certain environment variable
 * @param {function} obj.modifyVisibility - switch between public/private visibility
 * @param {boolean} obj.isBlurred - if the blurring setting is turned on
 * @param {string[]} obj.duplicates - list of all the duplicates secret names on the dashboard
 * @returns
 */
const KeyPair = ({
  keyPair,
  deleteRow,
  modifyKey,
  modifyValue,
  modifyVisibility,
  isBlurred,
  duplicates
}) => {
  const [randomStringLength, setRandomStringLength] = useState(32);
  const { t } = useTranslation();

  return (
    <div className="px-1 flex flex-col items-center ml-1">
      <div className="relative flex flex-row justify-between w-full max-w-5xl mr-auto max-h-14 my-1 items-start px-2">
        <div className="min-w-xl w-96">
          <div className="flex items-center md:px-1 rounded-lg mt-4 md:mt-0 max-h-16">
            <DashboardInputField
              onChangeHandler={modifyKey}
              type="varName"
              position={keyPair.pos}
              value={keyPair.key}
              duplicates={duplicates}
            />
          </div>
        </div>
        <div className="w-full min-w-5xl">
          <div className="flex min-w-7xl items-center pl-1 pr-1.5 rounded-lg mt-4 md:mt-0 max-h-10 ">
            <DashboardInputField
              onChangeHandler={modifyValue}
              type="value"
              position={keyPair.pos}
              value={keyPair.value}
              blurred={isBlurred}
            />
          </div>
        </div>
        <Menu as="div" className="relative inline-block text-left">
          <div>
            <Menu.Button className="inline-flex w-full justify-center rounded-md text-sm font-medium text-gray-200 rounded-md hover:bg-white/10 duration-200 focus:outline-none focus-visible:ring-2 focus-visible:ring-white focus-visible:ring-opacity-75">
              <div className="cursor-pointer w-9 h-9 bg-white/10 rounded-md flex flex-row justify-center items-center opacity-50 hover:opacity-100 duration-200">
                <FontAwesomeIcon
                  className="text-gray-300 px-2.5 text-lg mt-0.5"
                  icon={faEllipsis}
                />
              </div>
            </Menu.Button>
          </div>
          <Transition
            as={Fragment}
            enter="transition ease-out duration-100"
            enterFrom="transform opacity-0 scale-95"
            enterTo="transform opacity-100 scale-100"
            leave="transition ease-in duration-75"
            leaveFrom="transform opacity-100 scale-100"
            leaveTo="transform opacity-0 scale-95"
          >
            <Menu.Items className="absolute z-50 drop-shadow-xl right-0 mt-0.5 w-[20rem] origin-top-right rounded-md bg-bunker border border-mineshaft-500 shadow-lg ring-1 ring-black ring-opacity-5 focus:outline-none px-1 py-1">
              <div
                onClick={() =>
                  modifyVisibility(
                    keyPair.type == 'personal' ? 'shared' : 'personal',
                    keyPair.pos
                  )
                }
                className="relative flex justify-start items-center cursor-pointer select-none py-2 px-2 rounded-md text-gray-400 hover:bg-white/10 duration-200 hover:text-gray-200 w-full"
              >
                <FontAwesomeIcon
                  className="text-lg pl-1.5 pr-3"
                  icon={keyPair.type == 'personal' ? faPeopleGroup : faPerson}
                />
                <div className="text-sm">
<<<<<<< HEAD
                  {keyPair[4] == "personal"
                    ? t("dashboard:make-shared")
                    : t("dashboard:make-personal")}
=======
                  {keyPair.type == 'personal' ? 'Make Shared' : 'Make Personal'}
>>>>>>> f642a469
                </div>
              </div>
              <div
                onClick={() => {
                  if (randomStringLength > 32) {
                    setRandomStringLength(32);
                  } else if (randomStringLength < 2) {
                    setRandomStringLength(2);
                  } else {
                    modifyValue(
                      [...Array(randomStringLength)]
                        .map(() => Math.floor(Math.random() * 16).toString(16))
                        .join(''),
                      keyPair.pos
                    );
                  }
                }}
                className="relative flex flex-row justify-start items-center cursor-pointer select-none py-2 px-2 rounded-md text-gray-400 hover:bg-white/10 duration-200 hover:text-gray-200 w-full"
              >
                <FontAwesomeIcon
                  className="text-lg pl-1.5 pr-3"
                  icon={keyPair.value == '' ? faPlus : faShuffle}
                />
                <div className="text-sm justify-between flex flex-row w-full">
                  <p>Generate Random Hex</p>
                  <p>digits</p>
                </div>
              </div>
              <div className="flex flex-row absolute bottom-[0.4rem] right-[3.3rem] w-16 bg-bunker-800 border border-chicago-700 rounded-md text-bunker-200 ">
                <div
                  className="m-0.5 px-1 cursor-pointer rounded-md hover:bg-chicago-700"
                  onClick={() => {
                    if (randomStringLength > 1) {
                      setRandomStringLength(randomStringLength - 1);
                    }
                  }}
                >
                  -
                </div>
                <input
                  onChange={(e) =>
                    setRandomStringLength(parseInt(e.target.value))
                  }
                  value={randomStringLength}
                  className="text-center z-20 peer text-sm bg-transparent w-full outline-none"
                  spellCheck="false"
                />
                <div
                  className="m-0.5 px-1 pb-0.5 cursor-pointer rounded-md hover:bg-chicago-700"
                  onClick={() => {
                    if (randomStringLength < 32) {
                      setRandomStringLength(randomStringLength + 1);
                    }
                  }}
                >
                  +
                </div>
              </div>
            </Menu.Items>
          </Transition>
        </Menu>
        <div className="w-2"></div>
        <div className="opacity-50 hover:opacity-100 duration-200">
          <Button
            onButtonPressed={() => deleteRow(keyPair.id)}
            color="red"
            size="icon-sm"
            icon={faX}
          />
        </div>
      </div>
    </div>
  );
};

/**
 * This is the main component for the dashboard (aka the screen with all the encironemnt variable & secrets)
 * @returns
 */
export default function Dashboard() {
  const [data, setData] = useState();
  const [fileState, setFileState] = useState([]);
  const [buttonReady, setButtonReady] = useState(false);
  const router = useRouter();
  const [workspaceId, setWorkspaceId] = useState('');
  const [blurred, setBlurred] = useState(true);
  const [isKeyAvailable, setIsKeyAvailable] = useState(true);
  const [env, setEnv] = useState(
    router.asPath.split('?').length == 1
      ? 'Development'
      : Object.keys(envMapping).includes(router.asPath.split('?')[1])
      ? router.asPath.split('?')[1]
      : 'Development'
  );
  const [isNew, setIsNew] = useState(false);
  const [searchKeys, setSearchKeys] = useState('');
  const [errorDragAndDrop, setErrorDragAndDrop] = useState(false);
  const [projectIdCopied, setProjectIdCopied] = useState(false);
  const [sortMethod, setSortMethod] = useState('alphabetical');
  const [checkDocsPopUpVisible, setCheckDocsPopUpVisible] = useState(false);
  const [hasUserEverPushed, setHasUserEverPushed] = useState(false);

  const { t } = useTranslation();

  const { createNotification } = useNotificationContext();

  // #TODO: fix save message for changing reroutes
  // const beforeRouteHandler = (url) => {
  // 	const warningText =
  // 		"Do you want to save your results bfore leaving this page?";
  // 	if (!buttonReady) return;
  // 	if (router.asPath !== url && !confirm(warningText)) {
  // 		// router.events.emit('routeChangeError');
  // 		// setData(data)
  // 		savePush();
  // 		throw `Route change to "${url}" was aborted (this error can be safely ignored).`;
  // 	} else {
  // 		setButtonReady(false);
  // 	}
  // };

  // prompt the user if they try and leave with unsaved changes
  useEffect(() => {
    const warningText =
      'Do you want to save your results before leaving this page?';
    const handleWindowClose = (e) => {
      if (!buttonReady) return;
      e.preventDefault();
      return (e.returnValue = warningText);
    };
    window.addEventListener('beforeunload', handleWindowClose);
    // router.events.on('routeChangeStart', beforeRouteHandler);
    return () => {
      window.removeEventListener('beforeunload', handleWindowClose);
      // router.events.off('routeChangeStart', beforeRouteHandler);
    };
  }, [buttonReady]);

  /**
   * Reorder rows alphabetically or in the opprosite order
   */
  const reorderRows = (dataToReorder) => {
    setSortMethod((prevSort) =>
      prevSort == 'alphabetical' ? '-alphabetical' : 'alphabetical'
    );

    sortValuesHandler(dataToReorder);
  };

  useEffect(() => {
    (async () => {
      try {
        let userWorkspaces = await getWorkspaces();
        const listWorkspaces = userWorkspaces.map((workspace) => workspace._id);
        if (
          !listWorkspaces.includes(router.asPath.split('/')[2].split('?')[0])
        ) {
          router.push('/dashboard/' + listWorkspaces[0]);
        }

        if (env != router.asPath.split('?')[1]) {
          router.push(router.asPath.split('?')[0] + '?' + env);
        }
        setBlurred(true);
        setWorkspaceId(router.query.id);

        const dataToSort = await getSecretsForProject({
          env,
          setFileState,
          setIsKeyAvailable,
          setData,
          workspaceId: router.query.id
        });
        reorderRows(dataToSort);

        const user = await getUser();
        setIsNew(
          (Date.parse(new Date()) - Date.parse(user.createdAt)) / 60000 < 3
            ? true
            : false
        );

        let userAction = await checkUserAction({
          action: 'first_time_secrets_pushed'
        });
        setHasUserEverPushed(userAction ? true : false);
      } catch (error) {
        console.log('Error', error);
        setData([]);
      }
    })();
    // eslint-disable-next-line react-hooks/exhaustive-deps
  }, [env]);

  const addRow = () => {
    setIsNew(false);
    setData([
      ...data,
      {
        id: guidGenerator(),
        pos: data.length,
        key: '',
        value: '',
        type: 'shared'
      }
    ]);
  };

  const deleteRow = (id) => {
    setButtonReady(true);
    setData(data.filter((row) => row.id !== id));
  };

  const modifyValue = (value, pos) => {
    setData((oldData) => {
      oldData[pos].value = value;
      return [...oldData];
    });
    setButtonReady(true);
  };

  const modifyKey = (value, pos) => {
    setData((oldData) => {
      oldData[pos].key = value;
      return [...oldData];
    });
    setButtonReady(true);
  };

  const modifyVisibility = (value, pos) => {
    setData((oldData) => {
      oldData[pos].type = value;
      return [...oldData];
    });
    setButtonReady(true);
  };

  // For speed purposes and better perforamance, we are using useCallback
  const listenChangeValue = useCallback((value, pos) => {
    modifyValue(value, pos);
  }, []);

  const listenChangeKey = useCallback((value, pos) => {
    modifyKey(value, pos);
  }, []);

  const listenChangeVisibility = useCallback((value, pos) => {
    modifyVisibility(value, pos);
  }, []);

  /**
   * Save the changes of environment variables and push them to the database
   */
  const savePush = async () => {
    // Format the new object with environment variables
    let obj = Object.assign(
      {},
      ...data.map((row) => ({ [row.key]: [row.value, row.type] }))
    );

    // Checking if any of the secret keys start with a number - if so, don't do anything
    const nameErrors = !Object.keys(obj)
      .map((key) => !isNaN(key.charAt(0)))
      .every((v) => v === false);
    const duplicatesExist =
      data
        ?.map((item) => item.key)
        .filter(
          (item, index) => index !== data?.map((item) => item.key).indexOf(item)
        ).length > 0;

    if (nameErrors) {
      return createNotification({
        text: 'Solve all name errors before saving secrets.',
        type: 'error'
      });
    }

    if (duplicatesExist) {
      return createNotification({
        text: 'Remove duplicated secret names before saving.',
        type: 'error'
      });
    }

    // Once "Save changed is clicked", disable that button
    setButtonReady(false);
    pushKeys({ obj, workspaceId: router.query.id, env });

    // If this user has never saved environment variables before, show them a prompt to read docs
    if (!hasUserEverPushed) {
      setCheckDocsPopUpVisible(true);
      await registerUserAction({ action: 'first_time_secrets_pushed' });
    }
  };

  const addData = (newData) => {
    setData(data.concat(newData));
    setButtonReady(true);
  };

  const changeBlurred = () => {
    setBlurred(!blurred);
  };

  const sortValuesHandler = (dataToSort) => {
    const sortedData = (dataToSort != 1 ? dataToSort : data)
      .sort((a, b) =>
        sortMethod == 'alphabetical'
          ? a.key.localeCompare(b.key)
          : b.key.localeCompare(a.key)
      )
      .map((item, index) => {
        return {
          ...item,
          pos: index
        };
      });

    setData(sortedData);
  };

  // This function downloads the secrets as a .env file
  const download = () => {
    const file = data
      .map((item) => [item.key, item.value].join('='))
      .join('\n');
    const blob = new Blob([file]);
    const fileDownloadUrl = URL.createObjectURL(blob);
    let alink = document.createElement('a');
    alink.href = fileDownloadUrl;
    alink.download = envMapping[env] + '.env';
    alink.click();
  };

  const deleteCertainRow = (id) => {
    deleteRow(id);
  };

  /**
   * This function copies the project id to the clipboard
   */
  function copyToClipboard() {
    var copyText = document.getElementById('myInput');

    copyText.select();
    copyText.setSelectionRange(0, 99999); // For mobile devices

    navigator.clipboard.writeText(copyText.value);

    setProjectIdCopied(true);
    setTimeout(() => setProjectIdCopied(false), 2000);
  }

  return data ? (
    <div className="bg-bunker-800 max-h-screen flex flex-col justify-between text-white">
      <Head>
        <title>{t("common:head-title", { title: t("dashboard:title") })}</title>
        <link rel="icon" href="/infisical.ico" />
        <meta property="og:image" content="/images/message.png" />
        <meta property="og:title" content={t("dashboard:og-title")} />
        <meta name="og:description" content={t("dashboard:og-description")} />
      </Head>
      <div className="flex flex-row">
        <div className="w-full max-h-96 pb-2">
          <NavHeader pageName={t("dashboard:title")} isProjectRelated={true} />
          {checkDocsPopUpVisible && (
            <BottonRightPopup
              buttonText={t("dashboard:check-docs.button")}
              buttonLink="https://infisical.com/docs/getting-started/introduction"
              titleText={t("dashboard:check-docs.title")}
              emoji="🎉"
              textLine1={t("dashboard:check-docs.line1")}
              textLine2={t("dashboard:check-docs.line2")}
              setCheckDocsPopUpVisible={setCheckDocsPopUpVisible}
            />
          )}
          <div className="flex flex-row justify-between items-center mx-6 mt-6 mb-3 text-xl max-w-5xl">
            <div className="flex flex-row justify-start items-center text-3xl">
              <p className="font-semibold mr-4 mt-1">{t("dashboard:title")}</p>
              {data?.length == 0 && (
                <ListBox
                  selected={env}
                  data={['Development', 'Staging', 'Production', 'Testing']}
                  // ref={useRef(123)}
                  onChange={setEnv}
                  className="z-40"
                />
              )}
            </div>
            <div className="flex flex-row">
              <div className="flex justify-end items-center bg-white/[0.07] text-base mt-2 mr-2 rounded-md text-gray-400">
                <p className="mr-2 font-bold pl-4">{`${t(
                  "common:project-id"
                )}:`}</p>
                <input
                  type="text"
                  value={workspaceId}
                  id="myInput"
                  className="bg-white/0 text-gray-400 py-2 w-60 px-2 min-w-md outline-none"
                  disabled
                ></input>
                <div className="group font-normal group relative inline-block text-gray-400 underline hover:text-primary duration-200">
                  <button
                    onClick={copyToClipboard}
                    className="pl-4 pr-4 border-l border-white/20 py-2 hover:bg-white/[0.12] duration-200"
                  >
                    {projectIdCopied ? (
                      <FontAwesomeIcon icon={faCheck} className="pr-0.5" />
                    ) : (
                      <FontAwesomeIcon icon={faCopy} />
                    )}
                  </button>
                  <span className="absolute hidden group-hover:flex group-hover:animate-popup duration-300 w-28 -left-8 -top-20 translate-y-full pl-3 py-2 bg-white/10 rounded-md text-center text-gray-400 text-sm">
                    {t("common:click-to-copy")}
                  </span>
                </div>
              </div>
              {(data?.length !== 0 || buttonReady) && (
                <div className={`flex justify-start max-w-sm mt-2`}>
                  <Button
                    text={t("common:save-changes")}
                    onButtonPressed={savePush}
                    color="primary"
                    size="md"
                    active={buttonReady}
                    iconDisabled={faCheck}
                    textDisabled={t("common:saved")}
                  />
                </div>
              )}
            </div>
          </div>
          <div className="mx-6 w-full pr-12">
            <div className="flex flex-col max-w-5xl pb-1">
              <div className="w-full flex flex-row items-start">
                {data?.length !== 0 && (
                  <>
                    <ListBox
                      selected={env}
                      data={['Development', 'Staging', 'Production', 'Testing']}
                      // ref={useRef(123)}
                      onChange={setEnv}
                      className="z-40"
                    />
                    <div className="h-10 w-full bg-white/5 hover:bg-white/10 ml-2 flex items-center rounded-md flex flex-row items-center">
                      <FontAwesomeIcon
                        className="bg-white/5 rounded-l-md py-3 pl-4 pr-2 text-gray-400"
                        icon={faMagnifyingGlass}
                      />
                      <input
                        className="pl-2 text-gray-400 rounded-r-md bg-white/5 w-full h-full outline-none"
                        value={searchKeys}
                        onChange={(e) => setSearchKeys(e.target.value)}
<<<<<<< HEAD
                        placeholder={t("dashboard:search-keys")}
=======
                        placeholder={'Search keys...'}
>>>>>>> f642a469
                      />
                    </div>
                    <div className="ml-2 min-w-max flex flex-row items-start justify-start">
                      <Button
                        onButtonPressed={() => reorderRows(1)}
                        color="mineshaft"
                        size="icon-md"
                        icon={
                          sortMethod == 'alphabetical'
                            ? faArrowDownAZ
                            : faArrowDownZA
                        }
                      />
                    </div>
                    <div className="ml-2 min-w-max flex flex-row items-start justify-start">
                      <Button
                        onButtonPressed={download}
                        color="mineshaft"
                        size="icon-md"
                        icon={faDownload}
                      />
                    </div>
                    <div className="ml-2 min-w-max flex flex-row items-start justify-start">
                      <Button
                        onButtonPressed={changeBlurred}
                        color="mineshaft"
                        size="icon-md"
                        icon={blurred ? faEye : faEyeSlash}
                      />
                    </div>
                    <div className="relative ml-2 min-w-max flex flex-row items-start justify-end">
                      <Button
                        text={t("dashboard:add-key")}
                        onButtonPressed={addRow}
                        color="mineshaft"
                        icon={faPlus}
                        size="md"
                      />
                      {isNew && (
                        <span className="absolute right-0 flex h-3 w-3 items-center justify-center ml-4 mb-4">
                          <span className="animate-ping absolute inline-flex h-full w-full rounded-full bg-primary/50 opacity-75 h-4 w-4"></span>
                          <span className="relative inline-flex rounded-full h-3 w-3 bg-primary"></span>
                        </span>
                      )}
                    </div>
                  </>
                )}
              </div>
            </div>
            {data?.length !== 0 ? (
              <div
                id="dataall"
                className="flex flex-col max-h-40 grow max-h-[calc(100vh-240px)] w-full overflow-y-scroll no-scrollbar no-scrollbar::-webkit-scrollbar"
              >
                <div
                  className={`bg-white/5 mt-1 mb-1 rounded-md pb-2 max-w-5xl overflow-visible`}
                >
                  <div className="rounded-t-md sticky top-0 z-20 bg-bunker flex flex-row pl-4 pr-6 pt-4 pb-2 items-center justify-between text-gray-300 font-bold">
                    {/* <FontAwesomeIcon icon={faAngleDown} /> */}
                    <div className="flex flex-row items-center">
                      <p className="pl-2 text-lg">{t("dashboard:personal")}</p>
                      <div className="group font-normal group relative inline-block text-gray-300 underline hover:text-primary duration-200">
                        <FontAwesomeIcon
                          className="ml-3 mt-1 text-lg"
                          icon={faCircleInfo}
                        />
                        <span className="absolute hidden group-hover:flex group-hover:animate-popdown duration-300 w-44 -left-16 -top-7 translate-y-full px-2 py-2 bg-gray-700 rounded-md text-center text-gray-100 text-sm after:content-[''] after:absolute after:left-1/2 after:bottom-[100%] after:-translate-x-1/2 after:border-8 after:border-x-transparent after:border-t-transparent after:border-b-gray-700">
                          {t("dashboard:personal-description")}
                        </span>
                      </div>
                    </div>
                  </div>
                  <div id="data1" className="">
                    {data
                      .filter(
                        (keyPair) =>
                          keyPair.key
                            .toLowerCase()
                            .includes(searchKeys.toLowerCase()) &&
                          keyPair.type == 'personal'
                      )
                      ?.map((keyPair) => (
                        <KeyPair
                          key={keyPair.id}
                          keyPair={keyPair}
                          deleteRow={deleteCertainRow}
                          modifyValue={listenChangeValue}
                          modifyKey={listenChangeKey}
                          modifyVisibility={listenChangeVisibility}
                          isBlurred={blurred}
                          duplicates={data
                            ?.map((item) => item.key)
                            .filter(
                              (item, index) =>
                                index !==
                                data?.map((item) => item.key).indexOf(item)
                            )}
                        />
                      ))}
                  </div>
                </div>
                <div
                  className={`bg-white/5 mt-1 mb-2 rounded-md p-1 pb-2 max-w-5xl ${
                    data?.length > 8 ? 'h-3/4' : 'h-min'
                  }`}
                >
                  <div className="sticky top-0 z-10 bg-bunker flex flex-row pl-4 pr-5 pt-4 pb-2 items-center justify-between text-gray-300 font-bold">
                    {/* <FontAwesomeIcon icon={faAngleDown} /> */}
                    <div className="flex flex-row items-center">
                      <p className="pl-2 text-lg">{t("dashboard:shared")}</p>
                      <div className="group font-normal group relative inline-block text-gray-300 underline hover:text-primary duration-200">
                        <FontAwesomeIcon
                          className="ml-3 text-lg mt-1"
                          icon={faCircleInfo}
                        />
                        <span className="absolute hidden group-hover:flex group-hover:animate-popdown duration-300 w-44 -left-16 -top-7 translate-y-full px-2 py-2 bg-gray-700 rounded-md text-center text-gray-100 text-sm after:content-[''] after:absolute after:left-1/2 after:bottom-[100%] after:-translate-x-1/2 after:border-8 after:border-x-transparent after:border-t-transparent after:border-b-gray-700">
                          {t("dashboard:shared-description")}
                        </span>
                      </div>
                    </div>
                  </div>
                  <div id="data2" className="data2">
                    {data
                      .filter(
                        (keyPair) =>
                          keyPair.key
                            .toLowerCase()
                            .includes(searchKeys.toLowerCase()) &&
                          keyPair.type == 'shared'
                      )
                      ?.map((keyPair) => (
                        <KeyPair
                          key={keyPair.id}
                          keyPair={keyPair}
                          deleteRow={deleteCertainRow}
                          modifyValue={listenChangeValue}
                          modifyKey={listenChangeKey}
                          modifyVisibility={listenChangeVisibility}
                          isBlurred={blurred}
                          duplicates={data
                            ?.map((item) => item.key)
                            .filter(
                              (item, index) =>
                                index !==
                                data?.map((item) => item.key).indexOf(item)
                            )}
                        />
                      ))}
                  </div>
                </div>
                <div className="w-full max-w-5xl">
                  <DropZone
                    setData={addData}
                    setErrorDragAndDrop={setErrorDragAndDrop}
                    createNewFile={addRow}
                    errorDragAndDrop={errorDragAndDrop}
                    setButtonReady={setButtonReady}
                    keysExist={true}
                    numCurrentRows={data.length}
                  />
                </div>
              </div>
            ) : (
              <div className="flex flex-col items-center justify-center h-full text-xl text-gray-400 max-w-5xl mt-28">
                {fileState.message != "There's nothing to pull" &&
                  fileState.message != undefined && (
                    <FontAwesomeIcon
                      className="text-7xl mb-8"
                      icon={faFolderOpen}
                    />
                  )}
                {(fileState.message == "There's nothing to pull" ||
                  fileState.message == undefined) &&
                  isKeyAvailable && (
                    <DropZone
                      setData={setData}
                      setErrorDragAndDrop={setErrorDragAndDrop}
                      createNewFile={addRow}
                      errorDragAndDrop={errorDragAndDrop}
                      setButtonReady={setButtonReady}
                      numCurrentRows={data.length}
                    />
                  )}
                {fileState.message ==
                  'Failed membership validation for workspace' && (
                  <p>You are not authorized to view this project.</p>
                )}
                {fileState.message == 'Access needed to pull the latest file' ||
                  (!isKeyAvailable && (
                    <>
                      <FontAwesomeIcon
                        className="text-7xl mt-20 mb-8"
                        icon={faFolderOpen}
                      />
                      <p>
                        To view this file, contact your administrator for
                        permission.
                      </p>
                      <p className="mt-1">
                        They need to grant you access in the team tab.
                      </p>
                    </>
                  ))}
              </div>
            )}
          </div>
        </div>
      </div>
    </div>
  ) : (
    <div className="relative z-10 w-10/12 mr-auto h-full ml-2 bg-bunker-800 flex flex-col items-center justify-center">
      <div className="absolute top-0 bg-bunker h-14 border-b border-mineshaft-700 w-full"></div>
      <Image
        src="/images/loading/loading.gif"
        height={70}
        width={120}
        alt="loading animation"
      ></Image>
    </div>
  );
}

Dashboard.requireAuth = true;

export const getServerSideProps = getTranslatedServerSideProps(["dashboard"]);<|MERGE_RESOLUTION|>--- conflicted
+++ resolved
@@ -1,15 +1,8 @@
-<<<<<<< HEAD
 import React, { Fragment, useCallback, useEffect, useState } from "react";
 import Head from "next/head";
 import Image from "next/image";
 import { useRouter } from "next/router";
 import { useTranslation } from "next-i18next";
-=======
-import React, { Fragment, useCallback, useEffect, useState } from 'react';
-import Head from 'next/head';
-import Image from 'next/image';
-import { useRouter } from 'next/router';
->>>>>>> f642a469
 import {
   faArrowDownAZ,
   faArrowDownZA,
@@ -26,32 +19,6 @@
   faPerson,
   faPlus,
   faShuffle,
-<<<<<<< HEAD
-  faX,
-} from "@fortawesome/free-solid-svg-icons";
-import { FontAwesomeIcon } from "@fortawesome/react-fontawesome";
-import { Menu, Transition } from "@headlessui/react";
-
-import Button from "~/components/basic/buttons/Button";
-import ListBox from "~/components/basic/Listbox";
-import BottonRightPopup from "~/components/basic/popups/BottomRightPopup";
-import { useNotificationContext } from "~/components/context/Notifications/NotificationProvider";
-import DashboardInputField from "~/components/dashboard/DashboardInputField";
-import DropZone from "~/components/dashboard/DropZone";
-import NavHeader from "~/components/navigation/NavHeader";
-import getSecretsForProject from "~/components/utilities/secrets/getSecretsForProject";
-import pushKeys from "~/components/utilities/secrets/pushKeys";
-import pushKeysIntegration from "~/components/utilities/secrets/pushKeysIntegration";
-import guidGenerator from "~/utilities/randomId";
-import { getTranslatedServerSideProps } from "~/utilities/withTranslateProps";
-
-import { envMapping } from "../../public/data/frequentConstants";
-import getWorkspaceIntegrations from "../api/integrations/getWorkspaceIntegrations";
-import getUser from "../api/user/getUser";
-import checkUserAction from "../api/userActions/checkUserAction";
-import registerUserAction from "../api/userActions/registerUserAction";
-import getWorkspaces from "../api/workspace/getWorkspaces";
-=======
   faX
 } from '@fortawesome/free-solid-svg-icons';
 import { FontAwesomeIcon } from '@fortawesome/react-fontawesome';
@@ -68,14 +35,14 @@
 import pushKeys from '~/components/utilities/secrets/pushKeys';
 import pushKeysIntegration from '~/components/utilities/secrets/pushKeysIntegration';
 import guidGenerator from '~/utilities/randomId';
+import { getTranslatedServerSideProps } from "~/utilities/withTranslateProps";
+
 
 import { envMapping } from '../../public/data/frequentConstants';
-import getWorkspaceIntegrations from '../api/integrations/getWorkspaceIntegrations';
 import getUser from '../api/user/getUser';
 import checkUserAction from '../api/userActions/checkUserAction';
 import registerUserAction from '../api/userActions/registerUserAction';
 import getWorkspaces from '../api/workspace/getWorkspaces';
->>>>>>> f642a469
 
 /**
  * This component represent a single row for an environemnt variable on the dashboard
@@ -161,13 +128,9 @@
                   icon={keyPair.type == 'personal' ? faPeopleGroup : faPerson}
                 />
                 <div className="text-sm">
-<<<<<<< HEAD
                   {keyPair[4] == "personal"
                     ? t("dashboard:make-shared")
                     : t("dashboard:make-personal")}
-=======
-                  {keyPair.type == 'personal' ? 'Make Shared' : 'Make Personal'}
->>>>>>> f642a469
                 </div>
               </div>
               <div
@@ -622,11 +585,7 @@
                         className="pl-2 text-gray-400 rounded-r-md bg-white/5 w-full h-full outline-none"
                         value={searchKeys}
                         onChange={(e) => setSearchKeys(e.target.value)}
-<<<<<<< HEAD
                         placeholder={t("dashboard:search-keys")}
-=======
-                        placeholder={'Search keys...'}
->>>>>>> f642a469
                       />
                     </div>
                     <div className="ml-2 min-w-max flex flex-row items-start justify-start">
