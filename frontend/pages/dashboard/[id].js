import React, { Fragment, useCallback, useEffect, useState } from 'react';
import Head from 'next/head';
import Image from 'next/image';
import { useRouter } from 'next/router';
import {
  faArrowDownAZ,
  faArrowDownZA,
  faCheck,
  faCircleInfo,
  faCopy,
  faDownload,
  faEllipsis,
  faEye,
  faEyeSlash,
  faFolderOpen,
  faMagnifyingGlass,
  faPeopleGroup,
  faPerson,
  faPlus,
  faShuffle,
  faX
} from '@fortawesome/free-solid-svg-icons';
import { FontAwesomeIcon } from '@fortawesome/react-fontawesome';
import { Menu, Transition } from '@headlessui/react';

import Button from '~/components/basic/buttons/Button';
import ListBox from '~/components/basic/Listbox';
import BottonRightPopup from '~/components/basic/popups/BottomRightPopup';
import { useNotificationContext } from '~/components/context/Notifications/NotificationProvider';
import DashboardInputField from '~/components/dashboard/DashboardInputField';
import DropZone from '~/components/dashboard/DropZone';
import NavHeader from '~/components/navigation/NavHeader';
import getSecretsForProject from '~/components/utilities/secrets/getSecretsForProject';
import pushKeys from '~/components/utilities/secrets/pushKeys';
import pushKeysIntegration from '~/components/utilities/secrets/pushKeysIntegration';
import guidGenerator from '~/utilities/randomId';

import { envMapping } from '../../public/data/frequentConstants';
import getWorkspaceIntegrations from '../api/integrations/getWorkspaceIntegrations';
import getUser from '../api/user/getUser';
import checkUserAction from '../api/userActions/checkUserAction';
import registerUserAction from '../api/userActions/registerUserAction';
import getWorkspaces from '../api/workspace/getWorkspaces';

/**
 * This component represent a single row for an environemnt variable on the dashboard
 * @param {object} obj
 * @param {String[]} obj.keyPair - data related to the environment variable (id, pos, key, value, public/private)
 * @param {function} obj.deleteRow - a function to delete a certain keyPair
 * @param {function} obj.modifyKey - modify the key of a certain environment variable
 * @param {function} obj.modifyValue - modify the value of a certain environment variable
 * @param {function} obj.modifyVisibility - switch between public/private visibility
 * @param {boolean} obj.isBlurred - if the blurring setting is turned on
 * @param {string[]} obj.duplicates - list of all the duplicates secret names on the dashboard
 * @returns
 */
const KeyPair = ({
  keyPair,
  deleteRow,
  modifyKey,
  modifyValue,
  modifyVisibility,
  isBlurred,
  duplicates
}) => {
  const [randomStringLength, setRandomStringLength] = useState(32);

  return (
    <div className="px-1 flex flex-col items-center ml-1">
      <div className="relative flex flex-row justify-between w-full max-w-5xl mr-auto max-h-14 my-1 items-start px-2">
        <div className="min-w-xl w-96">
          <div className="flex items-center md:px-1 rounded-lg mt-4 md:mt-0 max-h-16">
            <DashboardInputField
              onChangeHandler={modifyKey}
              type="varName"
              position={keyPair.pos}
              value={keyPair.key}
              duplicates={duplicates}
            />
          </div>
        </div>
        <div className="w-full min-w-5xl">
          <div className="flex min-w-7xl items-center pl-1 pr-1.5 rounded-lg mt-4 md:mt-0 max-h-10 ">
            <DashboardInputField
              onChangeHandler={modifyValue}
              type="value"
              position={keyPair.pos}
              value={keyPair.value}
              blurred={isBlurred}
            />
          </div>
        </div>
        <Menu as="div" className="relative inline-block text-left">
          <div>
            <Menu.Button className="inline-flex w-full justify-center rounded-md text-sm font-medium text-gray-200 rounded-md hover:bg-white/10 duration-200 focus:outline-none focus-visible:ring-2 focus-visible:ring-white focus-visible:ring-opacity-75">
              <div className="cursor-pointer w-9 h-9 bg-white/10 rounded-md flex flex-row justify-center items-center opacity-50 hover:opacity-100 duration-200">
                <FontAwesomeIcon
                  className="text-gray-300 px-2.5 text-lg mt-0.5"
                  icon={faEllipsis}
                />
              </div>
            </Menu.Button>
          </div>
          <Transition
            as={Fragment}
            enter="transition ease-out duration-100"
            enterFrom="transform opacity-0 scale-95"
            enterTo="transform opacity-100 scale-100"
            leave="transition ease-in duration-75"
            leaveFrom="transform opacity-100 scale-100"
            leaveTo="transform opacity-0 scale-95"
          >
            <Menu.Items className="absolute z-50 drop-shadow-xl right-0 mt-0.5 w-[20rem] origin-top-right rounded-md bg-bunker border border-mineshaft-500 shadow-lg ring-1 ring-black ring-opacity-5 focus:outline-none px-1 py-1">
              <div
                onClick={() =>
                  modifyVisibility(
                    keyPair.type == 'personal' ? 'shared' : 'personal',
                    keyPair.pos
                  )
                }
                className="relative flex justify-start items-center cursor-pointer select-none py-2 px-2 rounded-md text-gray-400 hover:bg-white/10 duration-200 hover:text-gray-200 w-full"
              >
                <FontAwesomeIcon
                  className="text-lg pl-1.5 pr-3"
                  icon={keyPair.type == 'personal' ? faPeopleGroup : faPerson}
                />
                <div className="text-sm">
                  {keyPair.type == 'personal' ? 'Make Shared' : 'Make Personal'}
                </div>
              </div>
              <div
                onClick={() => {
                  if (randomStringLength > 32) {
                    setRandomStringLength(32);
                  } else if (randomStringLength < 2) {
                    setRandomStringLength(2);
                  } else {
                    modifyValue(
                      [...Array(randomStringLength)]
                        .map(() => Math.floor(Math.random() * 16).toString(16))
                        .join(''),
                      keyPair.pos
                    );
                  }
                }}
                className="relative flex flex-row justify-start items-center cursor-pointer select-none py-2 px-2 rounded-md text-gray-400 hover:bg-white/10 duration-200 hover:text-gray-200 w-full"
              >
                <FontAwesomeIcon
                  className="text-lg pl-1.5 pr-3"
                  icon={keyPair.value == '' ? faPlus : faShuffle}
                />
                <div className="text-sm justify-between flex flex-row w-full">
                  <p>Generate Random Hex</p>
                  <p>digits</p>
                </div>
              </div>
              <div className="flex flex-row absolute bottom-[0.4rem] right-[3.3rem] w-16 bg-bunker-800 border border-chicago-700 rounded-md text-bunker-200 ">
                <div
                  className="m-0.5 px-1 cursor-pointer rounded-md hover:bg-chicago-700"
                  onClick={() => {
                    if (randomStringLength > 1) {
                      setRandomStringLength(randomStringLength - 1);
                    }
                  }}
                >
                  -
                </div>
                <input
                  onChange={(e) =>
                    setRandomStringLength(parseInt(e.target.value))
                  }
                  value={randomStringLength}
                  className="text-center z-20 peer text-sm bg-transparent w-full outline-none"
                  spellCheck="false"
                />
                <div
                  className="m-0.5 px-1 pb-0.5 cursor-pointer rounded-md hover:bg-chicago-700"
                  onClick={() => {
                    if (randomStringLength < 32) {
                      setRandomStringLength(randomStringLength + 1);
                    }
                  }}
                >
                  +
                </div>
              </div>
            </Menu.Items>
          </Transition>
        </Menu>
        <div className="w-2"></div>
        <div className="opacity-50 hover:opacity-100 duration-200">
          <Button
            onButtonPressed={() => deleteRow(keyPair.id)}
            color="red"
            size="icon-sm"
            icon={faX}
          />
        </div>
      </div>
    </div>
  );
};

/**
 * This is the main component for the dashboard (aka the screen with all the encironemnt variable & secrets)
 * @returns
 */
export default function Dashboard() {
  const [data, setData] = useState();
  const [fileState, setFileState] = useState([]);
  const [buttonReady, setButtonReady] = useState(false);
  const router = useRouter();
  const [workspaceId, setWorkspaceId] = useState('');
  const [blurred, setBlurred] = useState(true);
  const [isKeyAvailable, setIsKeyAvailable] = useState(true);
  const [env, setEnv] = useState(
    router.asPath.split('?').length == 1
      ? 'Development'
      : Object.keys(envMapping).includes(router.asPath.split('?')[1])
      ? router.asPath.split('?')[1]
      : 'Development'
  );
  const [isNew, setIsNew] = useState(false);
  const [searchKeys, setSearchKeys] = useState('');
  const [errorDragAndDrop, setErrorDragAndDrop] = useState(false);
  const [projectIdCopied, setProjectIdCopied] = useState(false);
  const [sortMethod, setSortMethod] = useState('alphabetical');
  const [checkDocsPopUpVisible, setCheckDocsPopUpVisible] = useState(false);
  const [hasUserEverPushed, setHasUserEverPushed] = useState(false);

  const { createNotification } = useNotificationContext();

  // #TODO: fix save message for changing reroutes
  // const beforeRouteHandler = (url) => {
  // 	const warningText =
  // 		"Do you want to save your results bfore leaving this page?";
  // 	if (!buttonReady) return;
  // 	if (router.asPath !== url && !confirm(warningText)) {
  // 		// router.events.emit('routeChangeError');
  // 		// setData(data)
  // 		savePush();
  // 		throw `Route change to "${url}" was aborted (this error can be safely ignored).`;
  // 	} else {
  // 		setButtonReady(false);
  // 	}
  // };

  // prompt the user if they try and leave with unsaved changes
  useEffect(() => {
    const warningText =
      'Do you want to save your results before leaving this page?';
    const handleWindowClose = (e) => {
      if (!buttonReady) return;
      e.preventDefault();
      return (e.returnValue = warningText);
    };
    window.addEventListener('beforeunload', handleWindowClose);
    // router.events.on('routeChangeStart', beforeRouteHandler);
    return () => {
      window.removeEventListener('beforeunload', handleWindowClose);
      // router.events.off('routeChangeStart', beforeRouteHandler);
    };
  }, [buttonReady]);

  /**
   * Reorder rows alphabetically or in the opprosite order
   */
  const reorderRows = (dataToReorder) => {
    setSortMethod((prevSort) =>
      prevSort == 'alphabetical' ? '-alphabetical' : 'alphabetical'
    );

    sortValuesHandler(dataToReorder);
  };

  useEffect(() => {
    (async () => {
      try {
        let userWorkspaces = await getWorkspaces();
        const listWorkspaces = userWorkspaces.map((workspace) => workspace._id);
        if (
          !listWorkspaces.includes(router.asPath.split('/')[2].split('?')[0])
        ) {
          router.push('/dashboard/' + listWorkspaces[0]);
        }

        if (env != router.asPath.split('?')[1]) {
          router.push(router.asPath.split('?')[0] + '?' + env);
        }
        setBlurred(true);
        setWorkspaceId(router.query.id);

        const dataToSort = await getSecretsForProject({
          env,
          setFileState,
          setIsKeyAvailable,
          setData,
          workspaceId: router.query.id
        });
        reorderRows(dataToSort);

        const user = await getUser();
        setIsNew(
          (Date.parse(new Date()) - Date.parse(user.createdAt)) / 60000 < 3
            ? true
            : false
        );

        let userAction = await checkUserAction({
          action: 'first_time_secrets_pushed'
        });
        setHasUserEverPushed(userAction ? true : false);
      } catch (error) {
        console.log('Error', error);
        setData([]);
      }
    })();
    // eslint-disable-next-line react-hooks/exhaustive-deps
  }, [env]);

  const addRow = () => {
    setIsNew(false);
    setData([
      ...data,
      {
        id: guidGenerator(),
        pos: data.length,
        key: '',
        value: '',
        type: 'shared'
      }
    ]);
  };

  const deleteRow = (id) => {
    setButtonReady(true);
    setData(data.filter((row) => row.id !== id));
  };

  const modifyValue = (value, pos) => {
    setData((oldData) => {
      oldData[pos].value = value;
      return [...oldData];
    });
    setButtonReady(true);
  };

  const modifyKey = (value, pos) => {
    setData((oldData) => {
      oldData[pos].key = value;
      return [...oldData];
    });
    setButtonReady(true);
  };

  const modifyVisibility = (value, pos) => {
    setData((oldData) => {
      oldData[pos].type = value;
      return [...oldData];
    });
    setButtonReady(true);
  };

  // For speed purposes and better perforamance, we are using useCallback
  const listenChangeValue = useCallback((value, pos) => {
    modifyValue(value, pos);
  }, []);

  const listenChangeKey = useCallback((value, pos) => {
    modifyKey(value, pos);
  }, []);

  const listenChangeVisibility = useCallback((value, pos) => {
    modifyVisibility(value, pos);
  }, []);

  /**
   * Save the changes of environment variables and push them to the database
   */
  const savePush = async () => {
    // Format the new object with environment variables
    let obj = Object.assign(
      {},
      ...data.map((row) => ({ [row.key]: [row.value, row.type] }))
    );

    // Checking if any of the secret keys start with a number - if so, don't do anything
    const nameErrors = !Object.keys(obj)
      .map((key) => !isNaN(key.charAt(0)))
      .every((v) => v === false);
    const duplicatesExist =
      data
        ?.map((item) => item.key)
        .filter(
          (item, index) => index !== data?.map((item) => item.key).indexOf(item)
        ).length > 0;

    if (nameErrors) {
      return createNotification({
        text: 'Solve all name errors before saving secrets.',
        type: 'error'
      });
    }

    if (duplicatesExist) {
      return createNotification({
        text: 'Remove duplicated secret names before saving.',
        type: 'error'
      });
    }

    // Once "Save changed is clicked", disable that button
    setButtonReady(false);
    pushKeys({ obj, workspaceId: router.query.id, env });

<<<<<<< HEAD
=======
    /**
     * Check which integrations are active for this project and environment
     * If there are any, update environment variables for those integrations
     */
    let integrations = await getWorkspaceIntegrations({
      workspaceId: router.query.id
    });
    integrations.map(async (integration) => {
      if (
        envMapping[env] == integration.environment &&
        integration.isActive == true
      ) {
        let objIntegration = Object.assign(
          {},
          ...data.map((row) => ({ [row.key]: row.value }))
        );
        await pushKeysIntegration({
          obj: objIntegration,
          integrationId: integration._id
        });
      }
    });

>>>>>>> 95a1e956
    // If this user has never saved environment variables before, show them a prompt to read docs
    if (!hasUserEverPushed) {
      setCheckDocsPopUpVisible(true);
      await registerUserAction({ action: 'first_time_secrets_pushed' });
    }
  };

  const addData = (newData) => {
    setData(data.concat(newData));
    setButtonReady(true);
  };

  const changeBlurred = () => {
    setBlurred(!blurred);
  };

  const sortValuesHandler = (dataToSort) => {
    const sortedData = (dataToSort != 1 ? dataToSort : data)
      .sort((a, b) =>
        sortMethod == 'alphabetical'
          ? a.key.localeCompare(b.key)
          : b.key.localeCompare(a.key)
      )
      .map((item, index) => {
        return {
          ...item,
          pos: index
        };
      });

    setData(sortedData);
  };

  // This function downloads the secrets as a .env file
  const download = () => {
    const file = data
      .map((item) => [item.key, item.value].join('='))
      .join('\n');
    const blob = new Blob([file]);
    const fileDownloadUrl = URL.createObjectURL(blob);
    let alink = document.createElement('a');
    alink.href = fileDownloadUrl;
    alink.download = envMapping[env] + '.env';
    alink.click();
  };

  const deleteCertainRow = (id) => {
    deleteRow(id);
  };

  /**
   * This function copies the project id to the clipboard
   */
  function copyToClipboard() {
    var copyText = document.getElementById('myInput');

    copyText.select();
    copyText.setSelectionRange(0, 99999); // For mobile devices

    navigator.clipboard.writeText(copyText.value);

    setProjectIdCopied(true);
    setTimeout(() => setProjectIdCopied(false), 2000);
  }

  return data ? (
    <div className="bg-bunker-800 max-h-screen flex flex-col justify-between text-white">
      <Head>
        <title>Secrets</title>
        <link rel="icon" href="/infisical.ico" />
        <meta property="og:image" content="/images/message.png" />
        <meta property="og:title" content="Manage your .env files in seconds" />
        <meta
          name="og:description"
          content="Infisical a simple end-to-end encrypted platform that enables teams to sync and manage their .env files."
        />
      </Head>
      <div className="flex flex-row">
        <div className="w-full max-h-96 pb-2">
          <NavHeader pageName="Secrets" isProjectRelated={true} />
          {checkDocsPopUpVisible && (
            <BottonRightPopup
              buttonText="Check Docs"
              buttonLink="https://infisical.com/docs/getting-started/introduction"
              titleText="Good job!"
              emoji="🎉"
              textLine1="Congrats on adding more secrets."
              textLine2="Here is how to connect them to your codebase."
              setCheckDocsPopUpVisible={setCheckDocsPopUpVisible}
            />
          )}
          <div className="flex flex-row justify-between items-center mx-6 mt-6 mb-3 text-xl max-w-5xl">
            <div className="flex flex-row justify-start items-center text-3xl">
              <p className="font-semibold mr-4 mt-1">Secrets</p>
              {data?.length == 0 && (
                <ListBox
                  selected={env}
                  data={['Development', 'Staging', 'Production', 'Testing']}
                  // ref={useRef(123)}
                  onChange={setEnv}
                  className="z-40"
                />
              )}
            </div>
            <div className="flex flex-row">
              <div className="flex justify-end items-center bg-white/[0.07] text-base mt-2 mr-2 rounded-md text-gray-400">
                <p className="mr-2 font-bold pl-4">Project ID:</p>
                <input
                  type="text"
                  value={workspaceId}
                  id="myInput"
                  className="bg-white/0 text-gray-400 py-2 w-60 px-2 min-w-md outline-none"
                  disabled
                ></input>
                <div className="group font-normal group relative inline-block text-gray-400 underline hover:text-primary duration-200">
                  <button
                    onClick={copyToClipboard}
                    className="pl-4 pr-4 border-l border-white/20 py-2 hover:bg-white/[0.12] duration-200"
                  >
                    {projectIdCopied ? (
                      <FontAwesomeIcon icon={faCheck} className="pr-0.5" />
                    ) : (
                      <FontAwesomeIcon icon={faCopy} />
                    )}
                  </button>
                  <span className="absolute hidden group-hover:flex group-hover:animate-popup duration-300 w-28 -left-8 -top-20 translate-y-full pl-3 py-2 bg-white/10 rounded-md text-center text-gray-400 text-sm">
                    Click to Copy
                  </span>
                </div>
              </div>
              {(data?.length !== 0 || buttonReady) && (
                <div className={`flex justify-start max-w-sm mt-2`}>
                  <Button
                    text="Save Changes"
                    onButtonPressed={savePush}
                    color="primary"
                    size="md"
                    active={buttonReady}
                    iconDisabled={faCheck}
                    textDisabled="Saved"
                  />
                </div>
              )}
            </div>
          </div>
          <div className="mx-6 w-full pr-12">
            <div className="flex flex-col max-w-5xl pb-1">
              <div className="w-full flex flex-row items-start">
                {data?.length !== 0 && (
                  <>
                    <ListBox
                      selected={env}
                      data={['Development', 'Staging', 'Production', 'Testing']}
                      // ref={useRef(123)}
                      onChange={setEnv}
                      className="z-40"
                    />
                    <div className="h-10 w-full bg-white/5 hover:bg-white/10 ml-2 flex items-center rounded-md flex flex-row items-center">
                      <FontAwesomeIcon
                        className="bg-white/5 rounded-l-md py-3 pl-4 pr-2 text-gray-400"
                        icon={faMagnifyingGlass}
                      />
                      <input
                        className="pl-2 text-gray-400 rounded-r-md bg-white/5 w-full h-full outline-none"
                        value={searchKeys}
                        onChange={(e) => setSearchKeys(e.target.value)}
                        placeholder={'Search keys...'}
                      />
                    </div>
                    <div className="ml-2 min-w-max flex flex-row items-start justify-start">
                      <Button
                        onButtonPressed={() => reorderRows(1)}
                        color="mineshaft"
                        size="icon-md"
                        icon={
                          sortMethod == 'alphabetical'
                            ? faArrowDownAZ
                            : faArrowDownZA
                        }
                      />
                    </div>
                    <div className="ml-2 min-w-max flex flex-row items-start justify-start">
                      <Button
                        onButtonPressed={download}
                        color="mineshaft"
                        size="icon-md"
                        icon={faDownload}
                      />
                    </div>
                    <div className="ml-2 min-w-max flex flex-row items-start justify-start">
                      <Button
                        onButtonPressed={changeBlurred}
                        color="mineshaft"
                        size="icon-md"
                        icon={blurred ? faEye : faEyeSlash}
                      />
                    </div>
                    <div className="relative ml-2 min-w-max flex flex-row items-start justify-end">
                      <Button
                        text="Add Key"
                        onButtonPressed={addRow}
                        color="mineshaft"
                        icon={faPlus}
                        size="md"
                      />
                      {isNew && (
                        <span className="absolute right-0 flex h-3 w-3 items-center justify-center ml-4 mb-4">
                          <span className="animate-ping absolute inline-flex h-full w-full rounded-full bg-primary/50 opacity-75 h-4 w-4"></span>
                          <span className="relative inline-flex rounded-full h-3 w-3 bg-primary"></span>
                        </span>
                      )}
                    </div>
                  </>
                )}
              </div>
            </div>
            {data?.length !== 0 ? (
              <div
                id="dataall"
                className="flex flex-col max-h-40 grow max-h-[calc(100vh-240px)] w-full overflow-y-scroll no-scrollbar no-scrollbar::-webkit-scrollbar"
              >
                <div
                  className={`bg-white/5 mt-1 mb-1 rounded-md pb-2 max-w-5xl overflow-visible`}
                >
                  <div className="rounded-t-md sticky top-0 z-20 bg-bunker flex flex-row pl-4 pr-6 pt-4 pb-2 items-center justify-between text-gray-300 font-bold">
                    {/* <FontAwesomeIcon icon={faAngleDown} /> */}
                    <div className="flex flex-row items-center">
                      <p className="pl-2 text-lg">Personal</p>
                      <div className="group font-normal group relative inline-block text-gray-300 underline hover:text-primary duration-200">
                        <FontAwesomeIcon
                          className="ml-3 mt-1 text-lg"
                          icon={faCircleInfo}
                        />
                        <span className="absolute hidden group-hover:flex group-hover:animate-popdown duration-300 w-44 -left-16 -top-7 translate-y-full px-2 py-2 bg-gray-700 rounded-md text-center text-gray-100 text-sm after:content-[''] after:absolute after:left-1/2 after:bottom-[100%] after:-translate-x-1/2 after:border-8 after:border-x-transparent after:border-t-transparent after:border-b-gray-700">
                          Personal keys are only visible to you
                        </span>
                      </div>
                    </div>
                  </div>
                  <div id="data1" className="">
                    {data
                      .filter(
                        (keyPair) =>
                          keyPair.key
                            .toLowerCase()
                            .includes(searchKeys.toLowerCase()) &&
                          keyPair.type == 'personal'
                      )
                      ?.map((keyPair) => (
                        <KeyPair
                          key={keyPair.id}
                          keyPair={keyPair}
                          deleteRow={deleteCertainRow}
                          modifyValue={listenChangeValue}
                          modifyKey={listenChangeKey}
                          modifyVisibility={listenChangeVisibility}
                          isBlurred={blurred}
                          duplicates={data
                            ?.map((item) => item.key)
                            .filter(
                              (item, index) =>
                                index !==
                                data?.map((item) => item.key).indexOf(item)
                            )}
                        />
                      ))}
                  </div>
                </div>
                <div
                  className={`bg-white/5 mt-1 mb-2 rounded-md p-1 pb-2 max-w-5xl ${
                    data?.length > 8 ? 'h-3/4' : 'h-min'
                  }`}
                >
                  <div className="sticky top-0 z-40 bg-bunker flex flex-row pl-4 pr-5 pt-4 pb-2 items-center justify-between text-gray-300 font-bold">
                    {/* <FontAwesomeIcon icon={faAngleDown} /> */}
                    <div className="flex flex-row items-center">
                      <p className="pl-2 text-lg">Shared</p>
                      <div className="group font-normal group relative inline-block text-gray-300 underline hover:text-primary duration-200">
                        <FontAwesomeIcon
                          className="ml-3 text-lg mt-1"
                          icon={faCircleInfo}
                        />
                        <span className="absolute hidden group-hover:flex group-hover:animate-popdown duration-300 w-44 -left-16 -top-7 translate-y-full px-2 py-2 bg-gray-700 rounded-md text-center text-gray-100 text-sm after:content-[''] after:absolute after:left-1/2 after:bottom-[100%] after:-translate-x-1/2 after:border-8 after:border-x-transparent after:border-t-transparent after:border-b-gray-700">
                          Shared keys are visible to your whole team
                        </span>
                      </div>
                    </div>
                  </div>
                  <div id="data2" className="data2">
                    {data
                      .filter(
                        (keyPair) =>
                          keyPair.key
                            .toLowerCase()
                            .includes(searchKeys.toLowerCase()) &&
                          keyPair.type == 'shared'
                      )
                      ?.map((keyPair) => (
                        <KeyPair
                          key={keyPair.id}
                          keyPair={keyPair}
                          deleteRow={deleteCertainRow}
                          modifyValue={listenChangeValue}
                          modifyKey={listenChangeKey}
                          modifyVisibility={listenChangeVisibility}
                          isBlurred={blurred}
                          duplicates={data
                            ?.map((item) => item.key)
                            .filter(
                              (item, index) =>
                                index !==
                                data?.map((item) => item.key).indexOf(item)
                            )}
                        />
                      ))}
                  </div>
                </div>
                <div className="w-full max-w-5xl">
                  <DropZone
                    setData={addData}
                    setErrorDragAndDrop={setErrorDragAndDrop}
                    createNewFile={addRow}
                    errorDragAndDrop={errorDragAndDrop}
                    setButtonReady={setButtonReady}
                    keysExist={true}
                    numCurrentRows={data.length}
                  />
                </div>
              </div>
            ) : (
              <div className="flex flex-col items-center justify-center h-full text-xl text-gray-400 max-w-5xl mt-28">
                {fileState.message != "There's nothing to pull" &&
                  fileState.message != undefined && (
                    <FontAwesomeIcon
                      className="text-7xl mb-8"
                      icon={faFolderOpen}
                    />
                  )}
                {(fileState.message == "There's nothing to pull" ||
                  fileState.message == undefined) &&
                  isKeyAvailable && (
                    <DropZone
                      setData={setData}
                      setErrorDragAndDrop={setErrorDragAndDrop}
                      createNewFile={addRow}
                      errorDragAndDrop={errorDragAndDrop}
                      setButtonReady={setButtonReady}
                      numCurrentRows={data.length}
                    />
                  )}
                {fileState.message ==
                  'Failed membership validation for workspace' && (
                  <p>You are not authorized to view this project.</p>
                )}
                {fileState.message == 'Access needed to pull the latest file' ||
                  (!isKeyAvailable && (
                    <>
                      <FontAwesomeIcon
                        className="text-7xl mt-20 mb-8"
                        icon={faFolderOpen}
                      />
                      <p>
                        To view this file, contact your administrator for
                        permission.
                      </p>
                      <p className="mt-1">
                        They need to grant you access in the team tab.
                      </p>
                    </>
                  ))}
              </div>
            )}
          </div>
        </div>
      </div>
    </div>
  ) : (
    <div className="relative z-10 w-10/12 mr-auto h-full ml-2 bg-bunker-800 flex flex-col items-center justify-center">
      <div className="absolute top-0 bg-bunker h-14 border-b border-mineshaft-700 w-full"></div>
      <Image
        src="/images/loading/loading.gif"
        height={70}
        width={120}
        alt="loading animation"
      ></Image>
    </div>
  );
}

Dashboard.requireAuth = true;<|MERGE_RESOLUTION|>--- conflicted
+++ resolved
@@ -413,32 +413,6 @@
     setButtonReady(false);
     pushKeys({ obj, workspaceId: router.query.id, env });
 
-<<<<<<< HEAD
-=======
-    /**
-     * Check which integrations are active for this project and environment
-     * If there are any, update environment variables for those integrations
-     */
-    let integrations = await getWorkspaceIntegrations({
-      workspaceId: router.query.id
-    });
-    integrations.map(async (integration) => {
-      if (
-        envMapping[env] == integration.environment &&
-        integration.isActive == true
-      ) {
-        let objIntegration = Object.assign(
-          {},
-          ...data.map((row) => ({ [row.key]: row.value }))
-        );
-        await pushKeysIntegration({
-          obj: objIntegration,
-          integrationId: integration._id
-        });
-      }
-    });
-
->>>>>>> 95a1e956
     // If this user has never saved environment variables before, show them a prompt to read docs
     if (!hasUserEverPushed) {
       setCheckDocsPopUpVisible(true);
