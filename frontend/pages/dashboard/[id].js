--- conflicted
+++ resolved
@@ -114,30 +114,18 @@
               <div
                 onClick={() =>
                   modifyVisibility(
-<<<<<<< HEAD
                     keyPair.type == "personal" ? "shared" : "personal",
                     keyPair.pos
-=======
-                    keyPair[4] == 'personal' ? 'shared' : 'personal',
-                    keyPair[1]
->>>>>>> 8896e123
                   )
                 }
                 className="relative flex justify-start items-center cursor-pointer select-none py-2 px-2 rounded-md text-gray-400 hover:bg-white/10 duration-200 hover:text-gray-200 w-full"
               >
                 <FontAwesomeIcon
                   className="text-lg pl-1.5 pr-3"
-<<<<<<< HEAD
                   icon={keyPair.type == "personal" ? faPeopleGroup : faPerson}
                 />
                 <div className="text-sm">
                   {keyPair.type == "personal" ? "Make Shared" : "Make Personal"}
-=======
-                  icon={keyPair[4] == 'personal' ? faPeopleGroup : faPerson}
-                />
-                <div className="text-sm">
-                  {keyPair[4] == 'personal' ? 'Make Shared' : 'Make Personal'}
->>>>>>> 8896e123
                 </div>
               </div>
               <div
@@ -150,13 +138,8 @@
                     modifyValue(
                       [...Array(randomStringLength)]
                         .map(() => Math.floor(Math.random() * 16).toString(16))
-<<<<<<< HEAD
                         .join(""),
                       keyPair.pos
-=======
-                        .join(''),
-                      keyPair[1]
->>>>>>> 8896e123
                     );
                   }
                 }}
@@ -164,11 +147,7 @@
               >
                 <FontAwesomeIcon
                   className="text-lg pl-1.5 pr-3"
-<<<<<<< HEAD
                   icon={keyPair.value == "" ? faPlus : faShuffle}
-=======
-                  icon={keyPair[3] == '' ? faPlus : faShuffle}
->>>>>>> 8896e123
                 />
                 <div className="text-sm justify-between flex flex-row w-full">
                   <p>Generate Random Hex</p>
@@ -287,15 +266,10 @@
    * Reorder rows alphabetically or in the opprosite order
    */
   const reorderRows = () => {
-<<<<<<< HEAD
     setSortMethod(prevSort =>
       prevSort == "alphabetical"
         ? "-alphabetical"
         : "alphabetical"
-=======
-    setSortMethod(
-      sortMethod == 'alphabetical' ? '-alphabetical' : 'alphabetical'
->>>>>>> 8896e123
     );
 
     sortValuesHandler()
@@ -347,7 +321,6 @@
 
   const addRow = () => {
     setIsNew(false);
-<<<<<<< HEAD
     setData([...data, {
       id:guidGenerator(),
       pos:data.length,
@@ -355,9 +328,6 @@
       value:"",
       type:"shared"
     }]);
-=======
-    setData([...data, [guidGenerator(), data.length, '', '', 'shared']]);
->>>>>>> 8896e123
   };
 
   const deleteRow = (id) => {
@@ -482,7 +452,7 @@
 
   const sortValuesHandler = () => {
     const sortedData = data.sort((a, b) =>
-      sortMethod == "alphabetical"
+      sortMethod == 'alphabetical'
         ? a.key.localeCompare(b.key)
         : b.key.localeCompare(a.key)
     ).map((item, index) => {
@@ -496,11 +466,7 @@
 
   // This function downloads the secrets as a .env file
   const download = () => {
-<<<<<<< HEAD
-    const file = data.map((item) => [item.key, item.value].join("=")).join("\n");
-=======
-    const file = data.map((item) => [item[2], item[3]].join('=')).join('\n');
->>>>>>> 8896e123
+    const file = data.map((item) => [item.key, item.value].join('=')).join('\n');
     const blob = new Blob([file]);
     const fileDownloadUrl = URL.createObjectURL(blob);
     let alink = document.createElement('a');
@@ -709,19 +675,8 @@
                           keyPair.key
                             .toLowerCase()
                             .includes(searchKeys.toLowerCase()) &&
-<<<<<<< HEAD
-                          keyPair.type == "personal"
+                          keyPair.type == 'personal'
                       )?.map((keyPair) => (
-=======
-                          keyPair[4] == 'personal'
-                      )
-                      .sort((a, b) =>
-                        sortMethod == 'alphabetical'
-                          ? a[2].localeCompare(b[2])
-                          : b[2].localeCompare(a[2])
-                      )
-                      ?.map((keyPair, index) => (
->>>>>>> 8896e123
                         <KeyPair
                           key={keyPair.id}
                           keyPair={keyPair}
@@ -768,19 +723,8 @@
                           keyPair.key
                             .toLowerCase()
                             .includes(searchKeys.toLowerCase()) &&
-<<<<<<< HEAD
-                          keyPair.type == "shared"
+                          keyPair.type == 'shared'
                       )?.map((keyPair) => (
-=======
-                          keyPair[4] == 'shared'
-                      )
-                      .sort((a, b) =>
-                        sortMethod == 'alphabetical'
-                          ? a[2].localeCompare(b[2])
-                          : b[2].localeCompare(a[2])
-                      )
-                      ?.map((keyPair, index) => (
->>>>>>> 8896e123
                         <KeyPair
                           key={keyPair.id}
                           keyPair={keyPair}
