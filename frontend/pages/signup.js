import React, { useEffect, useRef, useState } from "react";
import dynamic from "next/dynamic";
import Head from "next/head";
import Image from "next/image";
import Link from "next/link";
import { useRouter } from "next/router";
import { faCheck, faWarning, faX } from "@fortawesome/free-solid-svg-icons";
import { FontAwesomeIcon } from "@fortawesome/react-fontawesome";

import Button from "~/components/basic/buttons/Button";
import Error from "~/components/basic/Error";
import InputField from "~/components/basic/InputField";
import Aes256Gcm from "~/components/utilities/cryptography/aes-256-gcm";
import issueBackupKey from "~/components/utilities/cryptography/issueBackupKey";
import attemptLogin from "~/utilities/attemptLogin";
import passwordCheck from "~/utilities/checks/PasswordCheck";

import checkEmailVerificationCode from "./api/auth/CheckEmailVerificationCode";
import completeAccountInformationSignup from "./api/auth/CompleteAccountInformationSignup";
import sendVerificationEmail from "./api/auth/SendVerificationEmail";
import getWorkspaces from "./api/workspace/getWorkspaces";
<<<<<<< HEAD
import attemptLogin from "../components/utilities/attemptLogin";
import { FontAwesomeIcon } from "@fortawesome/react-fontawesome";
import { faCheck, faX, faWarning } from "@fortawesome/free-solid-svg-icons";
import issueBackupKey from "../components/utilities/issueBackupKey";
import useTranslation from "next-translate/useTranslation";
import Trans from "next-translate/Trans";
=======
>>>>>>> c4711fc3

const ReactCodeInput = dynamic(import("react-code-input"));
const nacl = require("tweetnacl");
const jsrp = require("jsrp");
nacl.util = require("tweetnacl-util");
const client = new jsrp.client();

// The stye for the verification code input
const props = {
  inputStyle: {
    fontFamily: "monospace",
    margin: "4px",
    MozAppearance: "textfield",
    width: "55px",
    borderRadius: "5px",
    fontSize: "24px",
    height: "55px",
    paddingLeft: "7",
    backgroundColor: "#0d1117",
    color: "white",
    border: "1px solid gray",
    textAlign: "center",
  },
};
const propsPhone = {
  inputStyle: {
    fontFamily: "monospace",
    margin: "4px",
    MozAppearance: "textfield",
    width: "40px",
    borderRadius: "5px",
    fontSize: "24px",
    height: "40px",
    paddingLeft: "7",
    backgroundColor: "#0d1117",
    color: "white",
    border: "1px solid gray",
    textAlign: "center",
  },
};

export default function SignUp() {
<<<<<<< HEAD
	const [email, setEmail] = useState("");
	const [password, setPassword] = useState("");
	const [firstName, setFirstName] = useState("");
	const [lastName, setLastName] = useState("");
	const [code, setCode] = useState("");
	const [codeError, setCodeError] = useState(false);
	const [firstNameError, setFirstNameError] = useState(false);
	const [lastNameError, setLastNameError] = useState(false);
	const [passwordErrorLength, setPasswordErrorLength] = useState(false);
	const [passwordErrorNumber, setPasswordErrorNumber] = useState(false);
	const [passwordErrorUpperCase, setPasswordErrorUpperCase] = useState(false);
	const [passwordErrorLowerCase, setPasswordErrorLowerCase] = useState(false);
	const [passwordErrorSpecialChar, setPasswordErrorSpecialChar] =
		useState(false);
	const [emailError, setEmailError] = useState(false);
	const [emailErrorMessage, setEmailErrorMessage] = useState("");
	const [step, setStep] = useState(1);
	const router = useRouter();
	const [errorLogin, setErrorLogin] = useState(false);
	const [isLoading, setIsLoading] = useState(false);
	const [backupKeyError, setBackupKeyError] = useState(false);
	const [verificationToken, setVerificationToken] = useState();
	const [backupKeyIssued, setBackupKeyIssued] = useState(false);

	const { t } = useTranslation();

	useEffect(async () => {
		let userWorkspace;
		try {
			const userWorkspaces = await getWorkspaces();
			userWorkspace = userWorkspaces[0]._id;
			router.push("auth:/dashboard/" + userWorkspace);
		} catch (error) {
			console.log("auth:Error - Not logged in yet");
		}
	}, []);

	/**
	 * Goes to the following step (out of 3) of the signup process.
	 * Step 1 is submitting your email
	 * Step 2 is Verifying your email with the code that you received
	 * Step 3 is Giving the final info.
	 */
	const incrementStep = async () => {
		if (step == 1) {
			setStep(2);
		} else if (step == 2) {
			// Checking if the code matches the email.
			const response = await checkEmailVerificationCode(email, code);
			if (response.status == "200" || code == "111222") {
				setVerificationToken((await response.json()).token);
				setStep(3);
			} else {
				setCodeError(true);
			}
		} else if (step == 3) {
			setStep(4);
		}
	};

	/**
	 * Verifies if the entered email "looks" correct
	 */
	const emailCheck = () => {
		var emailCheckBool = false;
		if (!email) {
			setEmailError(true);
			setEmailErrorMessage("auth:Please enter your email.");
			emailCheckBool = true;
		} else if (
			!email.includes("auth:@") ||
			!email.includes("auth:.") ||
			!/[a-z]/.test(email)
		) {
			setEmailError(true);
			setEmailErrorMessage("auth:Please enter a valid email.");
			emailCheckBool = true;
		} else {
			setEmailError(false);
		}
=======
  const [email, setEmail] = useState("");
  const [password, setPassword] = useState("");
  const [firstName, setFirstName] = useState("");
  const [lastName, setLastName] = useState("");
  const [code, setCode] = useState("");
  const [codeError, setCodeError] = useState(false);
  const [firstNameError, setFirstNameError] = useState(false);
  const [lastNameError, setLastNameError] = useState(false);
  const [passwordErrorLength, setPasswordErrorLength] = useState(false);
  const [passwordErrorNumber, setPasswordErrorNumber] = useState(false);
  const [passwordErrorUpperCase, setPasswordErrorUpperCase] = useState(false);
  const [passwordErrorLowerCase, setPasswordErrorLowerCase] = useState(false);
  const [passwordErrorSpecialChar, setPasswordErrorSpecialChar] =
    useState(false);
  const [emailError, setEmailError] = useState(false);
  const [emailErrorMessage, setEmailErrorMessage] = useState("");
  const [step, setStep] = useState(1);
  const router = useRouter();
  const [errorLogin, setErrorLogin] = useState(false);
  const [isLoading, setIsLoading] = useState(false);
  const [backupKeyError, setBackupKeyError] = useState(false);
  const [verificationToken, setVerificationToken] = useState();
  const [backupKeyIssued, setBackupKeyIssued] = useState(false);

  useEffect(async () => {
    let userWorkspace;
    try {
      const userWorkspaces = await getWorkspaces();
      userWorkspace = userWorkspaces[0]._id;
      router.push("/dashboard/" + userWorkspace);
    } catch (error) {
      console.log("Error - Not logged in yet");
    }
  }, []);

  /**
   * Goes to the following step (out of 3) of the signup process.
   * Step 1 is submitting your email
   * Step 2 is Verifying your email with the code that you received
   * Step 3 is Giving the final info.
   */
  const incrementStep = async () => {
    if (step == 1) {
      setStep(2);
    } else if (step == 2) {
      // Checking if the code matches the email.
      const response = await checkEmailVerificationCode(email, code);
      if (response.status == "200" || code == "111222") {
        setVerificationToken((await response.json()).token);
        setStep(3);
      } else {
        setCodeError(true);
      }
    } else if (step == 3) {
      setStep(4);
    }
  };

  /**
   * Verifies if the entered email "looks" correct
   */
  const emailCheck = () => {
    var emailCheckBool = false;
    if (!email) {
      setEmailError(true);
      setEmailErrorMessage("Please enter your email.");
      emailCheckBool = true;
    } else if (
      !email.includes("@") ||
      !email.includes(".") ||
      !/[a-z]/.test(email)
    ) {
      setEmailError(true);
      setEmailErrorMessage("Please enter a valid email.");
      emailCheckBool = true;
    } else {
      setEmailError(false);
    }
>>>>>>> c4711fc3

    // If everything is correct, go to the next step
    if (!emailCheckBool) {
      sendVerificationEmail(email);
      incrementStep();
    }
  };

  // Verifies if the imformation that the users entered (name, workspace) is there, and if the password matched the criteria.
  const signupErrorCheck = async () => {
    setIsLoading(true);
    var errorCheck = false;
    if (!firstName) {
      setFirstNameError(true);
      errorCheck = true;
    } else {
      setFirstNameError(false);
    }
    if (!lastName) {
      setLastNameError(true);
      errorCheck = true;
    } else {
      setLastNameError(false);
    }
    errorCheck = passwordCheck(
      password,
      setPasswordErrorLength,
      setPasswordErrorNumber,
      setPasswordErrorLowerCase,
      errorCheck
    );

    if (!errorCheck) {
      // Generate a random pair of a public and a private key
      const pair = nacl.box.keyPair();
      const secretKeyUint8Array = pair.secretKey;
      const publicKeyUint8Array = pair.publicKey;
      const PRIVATE_KEY = nacl.util.encodeBase64(secretKeyUint8Array);
      const PUBLIC_KEY = nacl.util.encodeBase64(publicKeyUint8Array);

<<<<<<< HEAD
			const { ciphertext, iv, tag } = Aes256Gcm.encrypt(
				PRIVATE_KEY,
				password
					.slice(0, 32)
					.padStart(
						32 +
							(password.slice(0, 32).length -
								new Blob([password]).size),
						"0"
					)
			);
			localStorage.setItem("auth:PRIVATE_KEY", PRIVATE_KEY);

			client.init(
				{
					username: email,
					password: password,
				},
				async () => {
					client.createVerifier(async (err, result) => {
						const response = await completeAccountInformationSignup(
							{
								email,
								firstName,
								lastName,
								organizationName: firstName + "'s organization",
								publicKey: PUBLIC_KEY,
								ciphertext,
								iv,
								tag,
								salt: result.salt,
								verifier: result.verifier,
								token: verificationToken,
							}
						);
=======
      const { ciphertext, iv, tag } = Aes256Gcm.encrypt(
        PRIVATE_KEY,
        password
          .slice(0, 32)
          .padStart(
            32 + (password.slice(0, 32).length - new Blob([password]).size),
            "0"
          )
      );
      localStorage.setItem("PRIVATE_KEY", PRIVATE_KEY);

      client.init(
        {
          username: email,
          password: password,
        },
        async () => {
          client.createVerifier(async (err, result) => {
            const response = await completeAccountInformationSignup({
              email,
              firstName,
              lastName,
              organizationName: firstName + "'s organization",
              publicKey: PUBLIC_KEY,
              ciphertext,
              iv,
              tag,
              salt: result.salt,
              verifier: result.verifier,
              token: verificationToken,
            });
>>>>>>> c4711fc3

            // if everything works, go the main dashboard page.
            if (!errorCheck && response.status == "200") {
              response = await response.json();

<<<<<<< HEAD
							localStorage.setItem("auth:publicKey", PUBLIC_KEY);
							localStorage.setItem(
								"encryptedPrivateKey",
								ciphertext
							);
							localStorage.setItem("auth:iv", iv);
							localStorage.setItem("auth:tag", tag);
=======
              localStorage.setItem("publicKey", PUBLIC_KEY);
              localStorage.setItem("encryptedPrivateKey", ciphertext);
              localStorage.setItem("iv", iv);
              localStorage.setItem("tag", tag);
>>>>>>> c4711fc3

              try {
                await attemptLogin(
                  email,
                  password,
                  setErrorLogin,
                  router,
                  true,
                  false
                );
                incrementStep();
              } catch (error) {
                setIsLoading(false);
              }
            }
          });
        }
      );
    } else {
      setIsLoading(false);
    }
  };

<<<<<<< HEAD
	// Step 1 of the sign up process (enter the email or choose google authentication)
	const step1 = (
		<div className="bg-bunker w-full max-w-md mx-auto h-7/12 py-8 md:px-6 mx-1 mb-48 md:mb-16 rounded-xl drop-shadow-xl">
			<p className="text-4xl font-semibold flex justify-center text-transparent bg-clip-text bg-gradient-to-br from-sky-400 to-primary">
				{t("auth:step1-start")}
			</p>
			<div className="flex flex-col items-center justify-center w-full md:pb-2 max-h-24 max-w-md mx-auto pt-2">
				<Link href="/login">
					<button className="w-max pb-3 hover:opacity-90 duration-200">
						<u className="font-normal text-md text-sky-500">
							{t("auth:already-have-account")}
						</u>
					</button>
				</Link>
			</div>
			<div className="flex items-center justify-center w-5/6 md:w-full m-auto md:p-2 rounded-lg max-h-24 mt-4">
				<InputField
					label={t("common:email")}
					onChangeHandler={setEmail}
					type="email"
					value={email}
					placeholder=""
					isRequired
					error={emailError}
					errorText={emailErrorMessage}
				/>
			</div>
			{/* <div className='flex flex-row justify-left mt-4 max-w-md mx-auto'>
          <Checkbox className="mr-4"/>
          <p className='text-sm'>I do not want to receive emails about Infisical and its products.</p>
        </div> */}
			<div className="flex flex-col items-center justify-center w-5/6 md:w-full md:p-2 max-h-28 max-w-xs md:max-w-md mx-auto mt-4 md:mt-4 text-sm text-center md:text-left">
				<p className="text-gray-400 mt-2 md:mx-0.5">
					By creating an account, you agree to our Terms and have read
					and acknowledged the Privacy Policy.
				</p>
				<div className="text-l mt-6 m-2 md:m-8 px-8 py-1 text-lg">
					<Button
						text={t("auth:step1-submit")}
						onButtonPressed={emailCheck}
						size="lg"
					/>
				</div>
			</div>
		</div>
	);

	// Step 2 of the signup process (enter the email verification code)
	const step2 = (
		<div className="bg-bunker w-max mx-auto h-7/12 pt-10 pb-4 px-8 rounded-xl drop-shadow-xl mb-64 md:mb-16">
			<Trans
				i18nKey="common:step2-message"
				components={{
					wrapper: (
						<p className="text-l flex justify-center text-gray-400" />
					),
					email: (
						<p className="text-l flex justify-center font-semibold my-2 text-gray-400" />
					),
				}}
				values={{ email }}
			/>

			<div className="hidden md:block">
				<ReactCodeInput
					type="text"
					fields={6}
					onChange={setCode}
					{...props}
					className="mt-6 mb-2"
				/>
			</div>
			<div className="block md:hidden">
				<ReactCodeInput
					type="text"
					fields={6}
					onChange={setCode}
					{...propsPhone}
					className="mt-2 mb-6"
				/>
			</div>
			{codeError && <Error text={t("auth:step2-code-error")} />}
			<div className="flex max-w-min flex-col items-center justify-center md:p-2 max-h-24 max-w-md mx-auto text-lg px-4 mt-4 mb-2">
				<Button
					text={t("auth:verify")}
					onButtonPressed={incrementStep}
					size="lg"
				/>
			</div>
			<div className="flex flex-col items-center justify-center w-full max-h-24 max-w-md mx-auto pt-2">
				{/* <Link href="/login">
=======
  // Step 1 of the sign up process (enter the email or choose google authentication)
  const step1 = (
    <div className="bg-bunker w-full max-w-md mx-auto h-7/12 py-8 md:px-6 mx-1 mb-48 md:mb-16 rounded-xl drop-shadow-xl">
      <p className="text-4xl font-semibold flex justify-center text-transparent bg-clip-text bg-gradient-to-br from-sky-400 to-primary">
        {"Let'"}s get started
      </p>
      <div className="flex flex-col items-center justify-center w-full md:pb-2 max-h-24 max-w-md mx-auto pt-2">
        <Link href="/login">
          <button className="w-max pb-3 hover:opacity-90 duration-200">
            <u className="font-normal text-md text-sky-500">
              Have an account? Log in
            </u>
          </button>
        </Link>
      </div>
      <div className="flex items-center justify-center w-5/6 md:w-full m-auto md:p-2 rounded-lg max-h-24 mt-4">
        <InputField
          label="Email"
          onChangeHandler={setEmail}
          type="email"
          value={email}
          placeholder=""
          isRequired
          error={emailError}
          errorText={emailErrorMessage}
        />
      </div>
      {/* <div className='flex flex-row justify-left mt-4 max-w-md mx-auto'>
          <Checkbox className="mr-4"/>
          <p className='text-sm'>I do not want to receive emails about Infisical and its products.</p>
        </div> */}
      <div className="flex flex-col items-center justify-center w-5/6 md:w-full md:p-2 max-h-28 max-w-xs md:max-w-md mx-auto mt-4 md:mt-4 text-sm text-center md:text-left">
        <p className="text-gray-400 mt-2 md:mx-0.5">
          By creating an account, you agree to our Terms and have read and
          acknowledged the Privacy Policy.
        </p>
        <div className="text-l mt-6 m-2 md:m-8 px-8 py-1 text-lg">
          <Button text="Get Started" onButtonPressed={emailCheck} size="lg" />
        </div>
      </div>
    </div>
  );

  // Step 2 of the signup process (enter the email verification code)
  const step2 = (
    <div className="bg-bunker w-max mx-auto h-7/12 pt-10 pb-4 px-8 rounded-xl drop-shadow-xl mb-64 md:mb-16">
      <p className="text-l flex justify-center text-gray-400">
        {"We've"} sent a verification email to{" "}
      </p>
      <p className="text-l flex justify-center font-semibold my-2 text-gray-400">
        {email}{" "}
      </p>
      <div className="hidden md:block">
        <ReactCodeInput
          type="text"
          fields={6}
          onChange={setCode}
          {...props}
          className="mt-6 mb-2"
        />
      </div>
      <div className="block md:hidden">
        <ReactCodeInput
          type="text"
          fields={6}
          onChange={setCode}
          {...propsPhone}
          className="mt-2 mb-6"
        />
      </div>
      {codeError && (
        <Error text="Oops. Your code is wrong. Please try again." />
      )}
      <div className="flex max-w-min flex-col items-center justify-center md:p-2 max-h-24 max-w-md mx-auto text-lg px-4 mt-4 mb-2">
        <Button text="Verify" onButtonPressed={incrementStep} size="lg" />
      </div>
      <div className="flex flex-col items-center justify-center w-full max-h-24 max-w-md mx-auto pt-2">
        {/* <Link href="/login">
>>>>>>> c4711fc3
          <button className="w-full hover:opacity-90 duration-200">
            <u className="font-normal text-sm text-sky-700">
              Not seeing an email? Resend
            </u>
          </button>
        </Link> */}
<<<<<<< HEAD
				<p className="text-sm text-gray-500 pb-2">
					{t("auth:step2-spam-alert")}
				</p>
			</div>
		</div>
	);

	// Step 3 of the signup process (enter the rest of the impformation)
	const step3 = (
		<div className="bg-bunker w-max mx-auto h-7/12 py-10 px-8 rounded-xl drop-shadow-xl mb-36 md:mb-16">
			<p className="text-4xl font-bold flex justify-center mb-6 text-gray-400 mx-8 md:mx-16 text-transparent bg-clip-text bg-gradient-to-br from-sky-400 to-primary">
				{t("auth:step3-message")}
			</p>
			<div className="relative z-0 flex items-center justify-end w-full md:p-2 rounded-lg max-h-24">
				<InputField
					label={t("common:first-name")}
					onChangeHandler={setFirstName}
					type="name"
					value={firstName}
					isRequired
					errorText={t("common:validate-required", {
						name: t("common:first-name"),
					})}
					error={firstNameError}
				/>
			</div>
			<div className="mt-2 flex items-center justify-center w-full md:p-2 rounded-lg max-h-24">
				<InputField
					label={t("common:last-name")}
					onChangeHandler={setLastName}
					type="name"
					value={lastName}
					isRequired
					errorText={t("common:validate-required", {
						name: t("common:last-name"),
					})}
					error={lastNameError}
				/>
			</div>
			<div className="mt-2 flex flex-col items-center justify-center w-full md:p-2 rounded-lg max-h-60">
				<InputField
					label={t("common:password")}
					onChangeHandler={(password) => {
						setPassword(password);
						passwordCheck(
							password,
							setPasswordErrorLength,
							setPasswordErrorNumber,
							setPasswordErrorLowerCase,
							false
						);
					}}
					type="password"
					value={password}
					isRequired
					error={
						passwordErrorLength &&
						passwordErrorNumber &&
						passwordErrorLowerCase
					}
				/>
				{passwordErrorLength ||
				passwordErrorLowerCase ||
				passwordErrorNumber ? (
					<div className="w-full mt-4 bg-white/5 px-2 flex flex-col items-start py-2 rounded-md">
						<div className={`text-gray-400 text-sm mb-1`}>
							{t("auth:password-validate")}
						</div>
						<div className="flex flex-row justify-start items-center ml-1">
							{passwordErrorLength ? (
								<FontAwesomeIcon
									icon={faX}
									className="text-md text-red mr-2.5"
								/>
							) : (
								<FontAwesomeIcon
									icon={faCheck}
									className="text-md text-primary mr-2"
								/>
							)}
							<div
								className={`${
									passwordErrorLength
										? "text-gray-400"
										: "text-gray-600"
								} text-sm`}
							>
								{t("auth:password-validate-length")}
							</div>
						</div>
						<div className="flex flex-row justify-start items-center ml-1">
							{passwordErrorLowerCase ? (
								<FontAwesomeIcon
									icon={faX}
									className="text-md text-red mr-2.5"
								/>
							) : (
								<FontAwesomeIcon
									icon={faCheck}
									className="text-md text-primary mr-2"
								/>
							)}
							<div
								className={`${
									passwordErrorLowerCase
										? "text-gray-400"
										: "text-gray-600"
								} text-sm`}
							>
								{t("auth:password-validate-case")}
							</div>
						</div>
						<div className="flex flex-row justify-start items-center ml-1">
							{passwordErrorNumber ? (
								<FontAwesomeIcon
									icon={faX}
									className="text-md text-red mr-2.5"
								/>
							) : (
								<FontAwesomeIcon
									icon={faCheck}
									className="text-md text-primary mr-2"
								/>
							)}
							<div
								className={`${
									passwordErrorNumber
										? "text-gray-400"
										: "text-gray-600"
								} text-sm`}
							>
								{t("auth:password-validate-number")}
							</div>
						</div>
					</div>
				) : (
					<div className="py-2"></div>
				)}
			</div>
			<div className="flex flex-col items-center justify-center md:p-2 max-h-48 max-w-max mx-auto text-lg px-2 py-3">
				<Button
					text={t("auth:signup")}
					loading={isLoading}
					onButtonPressed={signupErrorCheck}
					size="lg"
				/>
			</div>
		</div>
	);

	// Step 4 of the sign up process (download the emergency kit pdf)
	const step4 = (
		<div className="bg-bunker flex flex-col items-center w-full max-w-xs md:max-w-lg mx-auto h-7/12 py-8 px-4 md:px-6 mx-1 mb-36 md:mb-16 rounded-xl drop-shadow-xl">
			<p className="text-4xl text-center font-semibold flex justify-center text-transparent bg-clip-text bg-gradient-to-br from-sky-400 to-primary">
				{t("auth:step4-message")}
			</p>
			<div className="flex flex-col items-center justify-center w-full mt-4 md:mt-8 max-w-md text-gray-400 text-md rounded-md px-2">
				<div>{t("auth:step4-description1")}</div>
				<div className="mt-3">{t("auth:step4-description2")}</div>
			</div>
			<div className="w-full p-2 flex flex-row items-center bg-white/10 text-gray-400 rounded-md max-w-xs md:max-w-md mx-auto mt-4">
				<FontAwesomeIcon
					icon={faWarning}
					className="ml-2 mr-4 text-4xl"
				/>
				{t("auth:step4-description3")}
			</div>
			<div className="flex flex-row items-center justify-center w-3/4 md:w-full md:p-2 max-h-28 max-w-max mx-auto mt-6 py-1 md:mt-4 text-lg text-center md:text-left">
				<Button
					text={t("auth:step4-download")}
					onButtonPressed={async () => {
						await issueBackupKey({
							email,
							password,
							personalName: firstName + " " + lastName,
							setBackupKeyError,
							setBackupKeyIssued,
						});
						router.push("auth:/dashboard/");
					}}
					size="lg"
				/>
				{/* <div
=======
        <p className="text-sm text-gray-500 pb-2">
          Make sure to check your spam inbox.
        </p>
      </div>
    </div>
  );

  // Step 3 of the signup process (enter the rest of the impformation)
  const step3 = (
    <div className="bg-bunker w-max mx-auto h-7/12 py-10 px-8 rounded-xl drop-shadow-xl mb-36 md:mb-16">
      <p className="text-4xl font-bold flex justify-center mb-6 text-gray-400 mx-8 md:mx-16 text-transparent bg-clip-text bg-gradient-to-br from-sky-400 to-primary">
        Almost there!
      </p>
      <div className="relative z-0 flex items-center justify-end w-full md:p-2 rounded-lg max-h-24">
        <InputField
          label="First Name"
          onChangeHandler={setFirstName}
          type="name"
          value={firstName}
          isRequired
          errorText="Please input your first name."
          error={firstNameError}
        />
      </div>
      <div className="mt-2 flex items-center justify-center w-full md:p-2 rounded-lg max-h-24">
        <InputField
          label="Last Name"
          onChangeHandler={setLastName}
          type="name"
          value={lastName}
          isRequired
          errorText="Please input your last name."
          error={lastNameError}
        />
      </div>
      <div className="mt-2 flex flex-col items-center justify-center w-full md:p-2 rounded-lg max-h-60">
        <InputField
          label="Password"
          onChangeHandler={(password) => {
            setPassword(password);
            passwordCheck(
              password,
              setPasswordErrorLength,
              setPasswordErrorNumber,
              setPasswordErrorLowerCase,
              false
            );
          }}
          type="password"
          value={password}
          isRequired
          error={
            passwordErrorLength && passwordErrorNumber && passwordErrorLowerCase
          }
        />
        {passwordErrorLength ||
        passwordErrorLowerCase ||
        passwordErrorNumber ? (
          <div className="w-full mt-4 bg-white/5 px-2 flex flex-col items-start py-2 rounded-md">
            <div className={`text-gray-400 text-sm mb-1`}>
              Password should contain at least:
            </div>
            <div className="flex flex-row justify-start items-center ml-1">
              {passwordErrorLength ? (
                <FontAwesomeIcon
                  icon={faX}
                  className="text-md text-red mr-2.5"
                />
              ) : (
                <FontAwesomeIcon
                  icon={faCheck}
                  className="text-md text-primary mr-2"
                />
              )}
              <div
                className={`${
                  passwordErrorLength ? "text-gray-400" : "text-gray-600"
                } text-sm`}
              >
                14 characters
              </div>
            </div>
            <div className="flex flex-row justify-start items-center ml-1">
              {passwordErrorLowerCase ? (
                <FontAwesomeIcon
                  icon={faX}
                  className="text-md text-red mr-2.5"
                />
              ) : (
                <FontAwesomeIcon
                  icon={faCheck}
                  className="text-md text-primary mr-2"
                />
              )}
              <div
                className={`${
                  passwordErrorLowerCase ? "text-gray-400" : "text-gray-600"
                } text-sm`}
              >
                1 lowercase character
              </div>
            </div>
            <div className="flex flex-row justify-start items-center ml-1">
              {passwordErrorNumber ? (
                <FontAwesomeIcon
                  icon={faX}
                  className="text-md text-red mr-2.5"
                />
              ) : (
                <FontAwesomeIcon
                  icon={faCheck}
                  className="text-md text-primary mr-2"
                />
              )}
              <div
                className={`${
                  passwordErrorNumber ? "text-gray-400" : "text-gray-600"
                } text-sm`}
              >
                1 number
              </div>
            </div>
          </div>
        ) : (
          <div className="py-2"></div>
        )}
      </div>
      <div className="flex flex-col items-center justify-center md:p-2 max-h-48 max-w-max mx-auto text-lg px-2 py-3">
        <Button
          text="Sign Up"
          loading={isLoading}
          onButtonPressed={signupErrorCheck}
          size="lg"
        />
      </div>
    </div>
  );

  // Step 4 of the sign up process (download the emergency kit pdf)
  const step4 = (
    <div className="bg-bunker flex flex-col items-center w-full max-w-xs md:max-w-lg mx-auto h-7/12 py-8 px-4 md:px-6 mx-1 mb-36 md:mb-16 rounded-xl drop-shadow-xl">
      <p className="text-4xl text-center font-semibold flex justify-center text-transparent bg-clip-text bg-gradient-to-br from-sky-400 to-primary">
        Save your Emergency Kit
      </p>
      <div className="flex flex-col items-center justify-center w-full mt-4 md:mt-8 max-w-md text-gray-400 text-md rounded-md px-2">
        <div>
          If you get locked out of your account, your Emergency Kit is the only
          way to sign in.
        </div>
        <div className="mt-3">
          We recommend you download it and keep it somewhere safe.
        </div>
      </div>
      <div className="w-full p-2 flex flex-row items-center bg-white/10 text-gray-400 rounded-md max-w-xs md:max-w-md mx-auto mt-4">
        <FontAwesomeIcon icon={faWarning} className="ml-2 mr-4 text-4xl" />
        It contains your Secret Key which we cannot access or recover for you if
        you lose it.
      </div>
      <div className="flex flex-row items-center justify-center w-3/4 md:w-full md:p-2 max-h-28 max-w-max mx-auto mt-6 py-1 md:mt-4 text-lg text-center md:text-left">
        <Button
          text="Download PDF"
          onButtonPressed={async () => {
            await issueBackupKey({
              email,
              password,
              personalName: firstName + " " + lastName,
              setBackupKeyError,
              setBackupKeyIssued,
            });
            router.push("/dashboard/");
          }}
          size="lg"
        />
        {/* <div
>>>>>>> c4711fc3
					className="text-l mt-4 text-lg text-gray-400 hover:text-gray-300 duration-200 bg-white/5 px-8 hover:bg-white/10 py-3 rounded-md cursor-pointer"
					onClick={() => {
						if (localStorage.getItem("auth:projectData.id")) {
							router.push("auth:/dashboard/" + localStorage.getItem("projectData.id"));
						} else {
							router.push("auth:/noprojects")
						}
					}}
				>
					Later
				</div> */}
      </div>
    </div>
  );

<<<<<<< HEAD
	return (
		<div className="bg-bunker-800 h-screen flex flex-col items-center justify-center">
			<Head>
				<title>{t("auth:meta.signup.title")}</title>
				<link rel="icon" href="/infisical.ico" />
				<meta property="og:image" content="/images/message.png" />
				<meta
					property="og:title"
					content={t("auth:meta.signup.og-title")}
				/>
				<meta
					name="og:description"
					content={t("auth:meta.signup.og-description")}
				/>
			</Head>
			<div className="flex flex-col justify-center items-center">
				<Link href="/">
					<div className="flex justify-center mb-2 md:mb-8 cursor-pointer">
						<Image
							src="/images/biglogo.png"
							height={90}
							width={120}
							alt="Infisical Wide Logo"
						/>
					</div>
				</Link>
				{step == 1
					? step1
					: step == 2
					? step2
					: step == 3
					? step3
					: step4}
			</div>
		</div>
	);
=======
  return (
    <div className="bg-bunker-800 h-screen flex flex-col items-center justify-center">
      <Head>
        <title>Infiscal | Sign Up</title>
        <link rel="icon" href="/infisical.ico" />
        <meta property="og:image" content="/images/message.png" />
        <meta
          property="og:title"
          content="Replace .env files with 1 line of code. Sign Up for Infisical in 3 minutes."
        />
        <meta
          name="og:description"
          content="Infisical a simple end-to-end encrypted platform that enables teams to sync and manage API-keys and environemntal variables.  Works with Node.js, Next.js, Gatsby, Nest.js..."
        />
      </Head>
      <div className="flex flex-col justify-center items-center">
        <Link href="/">
          <div className="flex justify-center mb-2 md:mb-8 cursor-pointer">
            <Image
              src="/images/biglogo.png"
              height={90}
              width={120}
              alt="Infisical Wide Logo"
            />
          </div>
        </Link>
        {step == 1 ? step1 : step == 2 ? step2 : step == 3 ? step3 : step4}
      </div>
    </div>
  );
>>>>>>> c4711fc3
}<|MERGE_RESOLUTION|>--- conflicted
+++ resolved
@@ -19,15 +19,8 @@
 import completeAccountInformationSignup from "./api/auth/CompleteAccountInformationSignup";
 import sendVerificationEmail from "./api/auth/SendVerificationEmail";
 import getWorkspaces from "./api/workspace/getWorkspaces";
-<<<<<<< HEAD
-import attemptLogin from "../components/utilities/attemptLogin";
-import { FontAwesomeIcon } from "@fortawesome/react-fontawesome";
-import { faCheck, faX, faWarning } from "@fortawesome/free-solid-svg-icons";
-import issueBackupKey from "../components/utilities/issueBackupKey";
 import useTranslation from "next-translate/useTranslation";
 import Trans from "next-translate/Trans";
-=======
->>>>>>> c4711fc3
 
 const ReactCodeInput = dynamic(import("react-code-input"));
 const nacl = require("tweetnacl");
@@ -70,88 +63,6 @@
 };
 
 export default function SignUp() {
-<<<<<<< HEAD
-	const [email, setEmail] = useState("");
-	const [password, setPassword] = useState("");
-	const [firstName, setFirstName] = useState("");
-	const [lastName, setLastName] = useState("");
-	const [code, setCode] = useState("");
-	const [codeError, setCodeError] = useState(false);
-	const [firstNameError, setFirstNameError] = useState(false);
-	const [lastNameError, setLastNameError] = useState(false);
-	const [passwordErrorLength, setPasswordErrorLength] = useState(false);
-	const [passwordErrorNumber, setPasswordErrorNumber] = useState(false);
-	const [passwordErrorUpperCase, setPasswordErrorUpperCase] = useState(false);
-	const [passwordErrorLowerCase, setPasswordErrorLowerCase] = useState(false);
-	const [passwordErrorSpecialChar, setPasswordErrorSpecialChar] =
-		useState(false);
-	const [emailError, setEmailError] = useState(false);
-	const [emailErrorMessage, setEmailErrorMessage] = useState("");
-	const [step, setStep] = useState(1);
-	const router = useRouter();
-	const [errorLogin, setErrorLogin] = useState(false);
-	const [isLoading, setIsLoading] = useState(false);
-	const [backupKeyError, setBackupKeyError] = useState(false);
-	const [verificationToken, setVerificationToken] = useState();
-	const [backupKeyIssued, setBackupKeyIssued] = useState(false);
-
-	const { t } = useTranslation();
-
-	useEffect(async () => {
-		let userWorkspace;
-		try {
-			const userWorkspaces = await getWorkspaces();
-			userWorkspace = userWorkspaces[0]._id;
-			router.push("auth:/dashboard/" + userWorkspace);
-		} catch (error) {
-			console.log("auth:Error - Not logged in yet");
-		}
-	}, []);
-
-	/**
-	 * Goes to the following step (out of 3) of the signup process.
-	 * Step 1 is submitting your email
-	 * Step 2 is Verifying your email with the code that you received
-	 * Step 3 is Giving the final info.
-	 */
-	const incrementStep = async () => {
-		if (step == 1) {
-			setStep(2);
-		} else if (step == 2) {
-			// Checking if the code matches the email.
-			const response = await checkEmailVerificationCode(email, code);
-			if (response.status == "200" || code == "111222") {
-				setVerificationToken((await response.json()).token);
-				setStep(3);
-			} else {
-				setCodeError(true);
-			}
-		} else if (step == 3) {
-			setStep(4);
-		}
-	};
-
-	/**
-	 * Verifies if the entered email "looks" correct
-	 */
-	const emailCheck = () => {
-		var emailCheckBool = false;
-		if (!email) {
-			setEmailError(true);
-			setEmailErrorMessage("auth:Please enter your email.");
-			emailCheckBool = true;
-		} else if (
-			!email.includes("auth:@") ||
-			!email.includes("auth:.") ||
-			!/[a-z]/.test(email)
-		) {
-			setEmailError(true);
-			setEmailErrorMessage("auth:Please enter a valid email.");
-			emailCheckBool = true;
-		} else {
-			setEmailError(false);
-		}
-=======
   const [email, setEmail] = useState("");
   const [password, setPassword] = useState("");
   const [firstName, setFirstName] = useState("");
@@ -176,6 +87,8 @@
   const [verificationToken, setVerificationToken] = useState();
   const [backupKeyIssued, setBackupKeyIssued] = useState(false);
 
+  const { t } = useTranslation();
+
   useEffect(async () => {
     let userWorkspace;
     try {
@@ -230,7 +143,6 @@
     } else {
       setEmailError(false);
     }
->>>>>>> c4711fc3
 
     // If everything is correct, go to the next step
     if (!emailCheckBool) {
@@ -271,43 +183,6 @@
       const PRIVATE_KEY = nacl.util.encodeBase64(secretKeyUint8Array);
       const PUBLIC_KEY = nacl.util.encodeBase64(publicKeyUint8Array);
 
-<<<<<<< HEAD
-			const { ciphertext, iv, tag } = Aes256Gcm.encrypt(
-				PRIVATE_KEY,
-				password
-					.slice(0, 32)
-					.padStart(
-						32 +
-							(password.slice(0, 32).length -
-								new Blob([password]).size),
-						"0"
-					)
-			);
-			localStorage.setItem("auth:PRIVATE_KEY", PRIVATE_KEY);
-
-			client.init(
-				{
-					username: email,
-					password: password,
-				},
-				async () => {
-					client.createVerifier(async (err, result) => {
-						const response = await completeAccountInformationSignup(
-							{
-								email,
-								firstName,
-								lastName,
-								organizationName: firstName + "'s organization",
-								publicKey: PUBLIC_KEY,
-								ciphertext,
-								iv,
-								tag,
-								salt: result.salt,
-								verifier: result.verifier,
-								token: verificationToken,
-							}
-						);
-=======
       const { ciphertext, iv, tag } = Aes256Gcm.encrypt(
         PRIVATE_KEY,
         password
@@ -339,26 +214,15 @@
               verifier: result.verifier,
               token: verificationToken,
             });
->>>>>>> c4711fc3
 
             // if everything works, go the main dashboard page.
             if (!errorCheck && response.status == "200") {
               response = await response.json();
 
-<<<<<<< HEAD
-							localStorage.setItem("auth:publicKey", PUBLIC_KEY);
-							localStorage.setItem(
-								"encryptedPrivateKey",
-								ciphertext
-							);
-							localStorage.setItem("auth:iv", iv);
-							localStorage.setItem("auth:tag", tag);
-=======
               localStorage.setItem("publicKey", PUBLIC_KEY);
               localStorage.setItem("encryptedPrivateKey", ciphertext);
               localStorage.setItem("iv", iv);
               localStorage.setItem("tag", tag);
->>>>>>> c4711fc3
 
               try {
                 await attemptLogin(
@@ -382,117 +246,24 @@
     }
   };
 
-<<<<<<< HEAD
-	// Step 1 of the sign up process (enter the email or choose google authentication)
-	const step1 = (
-		<div className="bg-bunker w-full max-w-md mx-auto h-7/12 py-8 md:px-6 mx-1 mb-48 md:mb-16 rounded-xl drop-shadow-xl">
-			<p className="text-4xl font-semibold flex justify-center text-transparent bg-clip-text bg-gradient-to-br from-sky-400 to-primary">
-				{t("auth:step1-start")}
-			</p>
-			<div className="flex flex-col items-center justify-center w-full md:pb-2 max-h-24 max-w-md mx-auto pt-2">
-				<Link href="/login">
-					<button className="w-max pb-3 hover:opacity-90 duration-200">
-						<u className="font-normal text-md text-sky-500">
-							{t("auth:already-have-account")}
-						</u>
-					</button>
-				</Link>
-			</div>
-			<div className="flex items-center justify-center w-5/6 md:w-full m-auto md:p-2 rounded-lg max-h-24 mt-4">
-				<InputField
-					label={t("common:email")}
-					onChangeHandler={setEmail}
-					type="email"
-					value={email}
-					placeholder=""
-					isRequired
-					error={emailError}
-					errorText={emailErrorMessage}
-				/>
-			</div>
-			{/* <div className='flex flex-row justify-left mt-4 max-w-md mx-auto'>
-          <Checkbox className="mr-4"/>
-          <p className='text-sm'>I do not want to receive emails about Infisical and its products.</p>
-        </div> */}
-			<div className="flex flex-col items-center justify-center w-5/6 md:w-full md:p-2 max-h-28 max-w-xs md:max-w-md mx-auto mt-4 md:mt-4 text-sm text-center md:text-left">
-				<p className="text-gray-400 mt-2 md:mx-0.5">
-					By creating an account, you agree to our Terms and have read
-					and acknowledged the Privacy Policy.
-				</p>
-				<div className="text-l mt-6 m-2 md:m-8 px-8 py-1 text-lg">
-					<Button
-						text={t("auth:step1-submit")}
-						onButtonPressed={emailCheck}
-						size="lg"
-					/>
-				</div>
-			</div>
-		</div>
-	);
-
-	// Step 2 of the signup process (enter the email verification code)
-	const step2 = (
-		<div className="bg-bunker w-max mx-auto h-7/12 pt-10 pb-4 px-8 rounded-xl drop-shadow-xl mb-64 md:mb-16">
-			<Trans
-				i18nKey="common:step2-message"
-				components={{
-					wrapper: (
-						<p className="text-l flex justify-center text-gray-400" />
-					),
-					email: (
-						<p className="text-l flex justify-center font-semibold my-2 text-gray-400" />
-					),
-				}}
-				values={{ email }}
-			/>
-
-			<div className="hidden md:block">
-				<ReactCodeInput
-					type="text"
-					fields={6}
-					onChange={setCode}
-					{...props}
-					className="mt-6 mb-2"
-				/>
-			</div>
-			<div className="block md:hidden">
-				<ReactCodeInput
-					type="text"
-					fields={6}
-					onChange={setCode}
-					{...propsPhone}
-					className="mt-2 mb-6"
-				/>
-			</div>
-			{codeError && <Error text={t("auth:step2-code-error")} />}
-			<div className="flex max-w-min flex-col items-center justify-center md:p-2 max-h-24 max-w-md mx-auto text-lg px-4 mt-4 mb-2">
-				<Button
-					text={t("auth:verify")}
-					onButtonPressed={incrementStep}
-					size="lg"
-				/>
-			</div>
-			<div className="flex flex-col items-center justify-center w-full max-h-24 max-w-md mx-auto pt-2">
-				{/* <Link href="/login">
-=======
   // Step 1 of the sign up process (enter the email or choose google authentication)
   const step1 = (
     <div className="bg-bunker w-full max-w-md mx-auto h-7/12 py-8 md:px-6 mx-1 mb-48 md:mb-16 rounded-xl drop-shadow-xl">
       <p className="text-4xl font-semibold flex justify-center text-transparent bg-clip-text bg-gradient-to-br from-sky-400 to-primary">
-        {"Let'"}s get started
+        {t("auth:step1-start")}
       </p>
       <div className="flex flex-col items-center justify-center w-full md:pb-2 max-h-24 max-w-md mx-auto pt-2">
         <Link href="/login">
           <button className="w-max pb-3 hover:opacity-90 duration-200">
             <u className="font-normal text-md text-sky-500">
-              Have an account? Log in
+              {t("auth:already-have-account")}
             </u>
           </button>
         </Link>
       </div>
       <div className="flex items-center justify-center w-5/6 md:w-full m-auto md:p-2 rounded-lg max-h-24 mt-4">
         <InputField
-          label="Email"
+          label={t("common:email")}
           onChangeHandler={setEmail}
           type="email"
           value={email}
@@ -512,7 +283,11 @@
           acknowledged the Privacy Policy.
         </p>
         <div className="text-l mt-6 m-2 md:m-8 px-8 py-1 text-lg">
-          <Button text="Get Started" onButtonPressed={emailCheck} size="lg" />
+          <Button
+            text={t("auth:step1-submit")}
+            onButtonPressed={emailCheck}
+            size="lg"
+          />
         </div>
       </div>
     </div>
@@ -521,12 +296,17 @@
   // Step 2 of the signup process (enter the email verification code)
   const step2 = (
     <div className="bg-bunker w-max mx-auto h-7/12 pt-10 pb-4 px-8 rounded-xl drop-shadow-xl mb-64 md:mb-16">
-      <p className="text-l flex justify-center text-gray-400">
-        {"We've"} sent a verification email to{" "}
-      </p>
-      <p className="text-l flex justify-center font-semibold my-2 text-gray-400">
-        {email}{" "}
-      </p>
+      <Trans
+        i18nKey="common:step2-message"
+        components={{
+          wrapper: <p className="text-l flex justify-center text-gray-400" />,
+          email: (
+            <p className="text-l flex justify-center font-semibold my-2 text-gray-400" />
+          ),
+        }}
+        values={{ email }}
+      />
+
       <div className="hidden md:block">
         <ReactCodeInput
           type="text"
@@ -545,208 +325,24 @@
           className="mt-2 mb-6"
         />
       </div>
-      {codeError && (
-        <Error text="Oops. Your code is wrong. Please try again." />
-      )}
+      {codeError && <Error text={t("auth:step2-code-error")} />}
       <div className="flex max-w-min flex-col items-center justify-center md:p-2 max-h-24 max-w-md mx-auto text-lg px-4 mt-4 mb-2">
-        <Button text="Verify" onButtonPressed={incrementStep} size="lg" />
+        <Button
+          text={t("auth:verify")}
+          onButtonPressed={incrementStep}
+          size="lg"
+        />
       </div>
       <div className="flex flex-col items-center justify-center w-full max-h-24 max-w-md mx-auto pt-2">
         {/* <Link href="/login">
->>>>>>> c4711fc3
           <button className="w-full hover:opacity-90 duration-200">
             <u className="font-normal text-sm text-sky-700">
               Not seeing an email? Resend
             </u>
           </button>
         </Link> */}
-<<<<<<< HEAD
-				<p className="text-sm text-gray-500 pb-2">
-					{t("auth:step2-spam-alert")}
-				</p>
-			</div>
-		</div>
-	);
-
-	// Step 3 of the signup process (enter the rest of the impformation)
-	const step3 = (
-		<div className="bg-bunker w-max mx-auto h-7/12 py-10 px-8 rounded-xl drop-shadow-xl mb-36 md:mb-16">
-			<p className="text-4xl font-bold flex justify-center mb-6 text-gray-400 mx-8 md:mx-16 text-transparent bg-clip-text bg-gradient-to-br from-sky-400 to-primary">
-				{t("auth:step3-message")}
-			</p>
-			<div className="relative z-0 flex items-center justify-end w-full md:p-2 rounded-lg max-h-24">
-				<InputField
-					label={t("common:first-name")}
-					onChangeHandler={setFirstName}
-					type="name"
-					value={firstName}
-					isRequired
-					errorText={t("common:validate-required", {
-						name: t("common:first-name"),
-					})}
-					error={firstNameError}
-				/>
-			</div>
-			<div className="mt-2 flex items-center justify-center w-full md:p-2 rounded-lg max-h-24">
-				<InputField
-					label={t("common:last-name")}
-					onChangeHandler={setLastName}
-					type="name"
-					value={lastName}
-					isRequired
-					errorText={t("common:validate-required", {
-						name: t("common:last-name"),
-					})}
-					error={lastNameError}
-				/>
-			</div>
-			<div className="mt-2 flex flex-col items-center justify-center w-full md:p-2 rounded-lg max-h-60">
-				<InputField
-					label={t("common:password")}
-					onChangeHandler={(password) => {
-						setPassword(password);
-						passwordCheck(
-							password,
-							setPasswordErrorLength,
-							setPasswordErrorNumber,
-							setPasswordErrorLowerCase,
-							false
-						);
-					}}
-					type="password"
-					value={password}
-					isRequired
-					error={
-						passwordErrorLength &&
-						passwordErrorNumber &&
-						passwordErrorLowerCase
-					}
-				/>
-				{passwordErrorLength ||
-				passwordErrorLowerCase ||
-				passwordErrorNumber ? (
-					<div className="w-full mt-4 bg-white/5 px-2 flex flex-col items-start py-2 rounded-md">
-						<div className={`text-gray-400 text-sm mb-1`}>
-							{t("auth:password-validate")}
-						</div>
-						<div className="flex flex-row justify-start items-center ml-1">
-							{passwordErrorLength ? (
-								<FontAwesomeIcon
-									icon={faX}
-									className="text-md text-red mr-2.5"
-								/>
-							) : (
-								<FontAwesomeIcon
-									icon={faCheck}
-									className="text-md text-primary mr-2"
-								/>
-							)}
-							<div
-								className={`${
-									passwordErrorLength
-										? "text-gray-400"
-										: "text-gray-600"
-								} text-sm`}
-							>
-								{t("auth:password-validate-length")}
-							</div>
-						</div>
-						<div className="flex flex-row justify-start items-center ml-1">
-							{passwordErrorLowerCase ? (
-								<FontAwesomeIcon
-									icon={faX}
-									className="text-md text-red mr-2.5"
-								/>
-							) : (
-								<FontAwesomeIcon
-									icon={faCheck}
-									className="text-md text-primary mr-2"
-								/>
-							)}
-							<div
-								className={`${
-									passwordErrorLowerCase
-										? "text-gray-400"
-										: "text-gray-600"
-								} text-sm`}
-							>
-								{t("auth:password-validate-case")}
-							</div>
-						</div>
-						<div className="flex flex-row justify-start items-center ml-1">
-							{passwordErrorNumber ? (
-								<FontAwesomeIcon
-									icon={faX}
-									className="text-md text-red mr-2.5"
-								/>
-							) : (
-								<FontAwesomeIcon
-									icon={faCheck}
-									className="text-md text-primary mr-2"
-								/>
-							)}
-							<div
-								className={`${
-									passwordErrorNumber
-										? "text-gray-400"
-										: "text-gray-600"
-								} text-sm`}
-							>
-								{t("auth:password-validate-number")}
-							</div>
-						</div>
-					</div>
-				) : (
-					<div className="py-2"></div>
-				)}
-			</div>
-			<div className="flex flex-col items-center justify-center md:p-2 max-h-48 max-w-max mx-auto text-lg px-2 py-3">
-				<Button
-					text={t("auth:signup")}
-					loading={isLoading}
-					onButtonPressed={signupErrorCheck}
-					size="lg"
-				/>
-			</div>
-		</div>
-	);
-
-	// Step 4 of the sign up process (download the emergency kit pdf)
-	const step4 = (
-		<div className="bg-bunker flex flex-col items-center w-full max-w-xs md:max-w-lg mx-auto h-7/12 py-8 px-4 md:px-6 mx-1 mb-36 md:mb-16 rounded-xl drop-shadow-xl">
-			<p className="text-4xl text-center font-semibold flex justify-center text-transparent bg-clip-text bg-gradient-to-br from-sky-400 to-primary">
-				{t("auth:step4-message")}
-			</p>
-			<div className="flex flex-col items-center justify-center w-full mt-4 md:mt-8 max-w-md text-gray-400 text-md rounded-md px-2">
-				<div>{t("auth:step4-description1")}</div>
-				<div className="mt-3">{t("auth:step4-description2")}</div>
-			</div>
-			<div className="w-full p-2 flex flex-row items-center bg-white/10 text-gray-400 rounded-md max-w-xs md:max-w-md mx-auto mt-4">
-				<FontAwesomeIcon
-					icon={faWarning}
-					className="ml-2 mr-4 text-4xl"
-				/>
-				{t("auth:step4-description3")}
-			</div>
-			<div className="flex flex-row items-center justify-center w-3/4 md:w-full md:p-2 max-h-28 max-w-max mx-auto mt-6 py-1 md:mt-4 text-lg text-center md:text-left">
-				<Button
-					text={t("auth:step4-download")}
-					onButtonPressed={async () => {
-						await issueBackupKey({
-							email,
-							password,
-							personalName: firstName + " " + lastName,
-							setBackupKeyError,
-							setBackupKeyIssued,
-						});
-						router.push("auth:/dashboard/");
-					}}
-					size="lg"
-				/>
-				{/* <div
-=======
         <p className="text-sm text-gray-500 pb-2">
-          Make sure to check your spam inbox.
+          {t("auth:step2-spam-alert")}
         </p>
       </div>
     </div>
@@ -756,33 +352,37 @@
   const step3 = (
     <div className="bg-bunker w-max mx-auto h-7/12 py-10 px-8 rounded-xl drop-shadow-xl mb-36 md:mb-16">
       <p className="text-4xl font-bold flex justify-center mb-6 text-gray-400 mx-8 md:mx-16 text-transparent bg-clip-text bg-gradient-to-br from-sky-400 to-primary">
-        Almost there!
+        {t("auth:step3-message")}
       </p>
       <div className="relative z-0 flex items-center justify-end w-full md:p-2 rounded-lg max-h-24">
         <InputField
-          label="First Name"
+          label={t("common:first-name")}
           onChangeHandler={setFirstName}
           type="name"
           value={firstName}
           isRequired
-          errorText="Please input your first name."
+          errorText={t("common:validate-required", {
+            name: t("common:first-name"),
+          })}
           error={firstNameError}
         />
       </div>
       <div className="mt-2 flex items-center justify-center w-full md:p-2 rounded-lg max-h-24">
         <InputField
-          label="Last Name"
+          label={t("common:last-name")}
           onChangeHandler={setLastName}
           type="name"
           value={lastName}
           isRequired
-          errorText="Please input your last name."
+          errorText={t("common:validate-required", {
+            name: t("common:last-name"),
+          })}
           error={lastNameError}
         />
       </div>
       <div className="mt-2 flex flex-col items-center justify-center w-full md:p-2 rounded-lg max-h-60">
         <InputField
-          label="Password"
+          label={t("common:password")}
           onChangeHandler={(password) => {
             setPassword(password);
             passwordCheck(
@@ -805,7 +405,7 @@
         passwordErrorNumber ? (
           <div className="w-full mt-4 bg-white/5 px-2 flex flex-col items-start py-2 rounded-md">
             <div className={`text-gray-400 text-sm mb-1`}>
-              Password should contain at least:
+              {t("auth:password-validate")}
             </div>
             <div className="flex flex-row justify-start items-center ml-1">
               {passwordErrorLength ? (
@@ -824,7 +424,7 @@
                   passwordErrorLength ? "text-gray-400" : "text-gray-600"
                 } text-sm`}
               >
-                14 characters
+                {t("auth:password-validate-length")}
               </div>
             </div>
             <div className="flex flex-row justify-start items-center ml-1">
@@ -844,7 +444,7 @@
                   passwordErrorLowerCase ? "text-gray-400" : "text-gray-600"
                 } text-sm`}
               >
-                1 lowercase character
+                {t("auth:password-validate-case")}
               </div>
             </div>
             <div className="flex flex-row justify-start items-center ml-1">
@@ -864,7 +464,7 @@
                   passwordErrorNumber ? "text-gray-400" : "text-gray-600"
                 } text-sm`}
               >
-                1 number
+                {t("auth:password-validate-number")}
               </div>
             </div>
           </div>
@@ -874,7 +474,7 @@
       </div>
       <div className="flex flex-col items-center justify-center md:p-2 max-h-48 max-w-max mx-auto text-lg px-2 py-3">
         <Button
-          text="Sign Up"
+          text={t("auth:signup")}
           loading={isLoading}
           onButtonPressed={signupErrorCheck}
           size="lg"
@@ -887,25 +487,19 @@
   const step4 = (
     <div className="bg-bunker flex flex-col items-center w-full max-w-xs md:max-w-lg mx-auto h-7/12 py-8 px-4 md:px-6 mx-1 mb-36 md:mb-16 rounded-xl drop-shadow-xl">
       <p className="text-4xl text-center font-semibold flex justify-center text-transparent bg-clip-text bg-gradient-to-br from-sky-400 to-primary">
-        Save your Emergency Kit
+        {t("auth:step4-message")}
       </p>
       <div className="flex flex-col items-center justify-center w-full mt-4 md:mt-8 max-w-md text-gray-400 text-md rounded-md px-2">
-        <div>
-          If you get locked out of your account, your Emergency Kit is the only
-          way to sign in.
-        </div>
-        <div className="mt-3">
-          We recommend you download it and keep it somewhere safe.
-        </div>
+        <div>{t("auth:step4-description1")}</div>
+        <div className="mt-3">{t("auth:step4-description2")}</div>
       </div>
       <div className="w-full p-2 flex flex-row items-center bg-white/10 text-gray-400 rounded-md max-w-xs md:max-w-md mx-auto mt-4">
         <FontAwesomeIcon icon={faWarning} className="ml-2 mr-4 text-4xl" />
-        It contains your Secret Key which we cannot access or recover for you if
-        you lose it.
+        {t("auth:step4-description3")}
       </div>
       <div className="flex flex-row items-center justify-center w-3/4 md:w-full md:p-2 max-h-28 max-w-max mx-auto mt-6 py-1 md:mt-4 text-lg text-center md:text-left">
         <Button
-          text="Download PDF"
+          text={t("auth:step4-download")}
           onButtonPressed={async () => {
             await issueBackupKey({
               email,
@@ -914,12 +508,11 @@
               setBackupKeyError,
               setBackupKeyIssued,
             });
-            router.push("/dashboard/");
+            router.push("auth:/dashboard/");
           }}
           size="lg"
         />
         {/* <div
->>>>>>> c4711fc3
 					className="text-l mt-4 text-lg text-gray-400 hover:text-gray-300 duration-200 bg-white/5 px-8 hover:bg-white/10 py-3 rounded-md cursor-pointer"
 					onClick={() => {
 						if (localStorage.getItem("auth:projectData.id")) {
@@ -935,57 +528,16 @@
     </div>
   );
 
-<<<<<<< HEAD
-	return (
-		<div className="bg-bunker-800 h-screen flex flex-col items-center justify-center">
-			<Head>
-				<title>{t("auth:meta.signup.title")}</title>
-				<link rel="icon" href="/infisical.ico" />
-				<meta property="og:image" content="/images/message.png" />
-				<meta
-					property="og:title"
-					content={t("auth:meta.signup.og-title")}
-				/>
-				<meta
-					name="og:description"
-					content={t("auth:meta.signup.og-description")}
-				/>
-			</Head>
-			<div className="flex flex-col justify-center items-center">
-				<Link href="/">
-					<div className="flex justify-center mb-2 md:mb-8 cursor-pointer">
-						<Image
-							src="/images/biglogo.png"
-							height={90}
-							width={120}
-							alt="Infisical Wide Logo"
-						/>
-					</div>
-				</Link>
-				{step == 1
-					? step1
-					: step == 2
-					? step2
-					: step == 3
-					? step3
-					: step4}
-			</div>
-		</div>
-	);
-=======
   return (
     <div className="bg-bunker-800 h-screen flex flex-col items-center justify-center">
       <Head>
-        <title>Infiscal | Sign Up</title>
+        <title>{t("auth:meta.signup.title")}</title>
         <link rel="icon" href="/infisical.ico" />
         <meta property="og:image" content="/images/message.png" />
-        <meta
-          property="og:title"
-          content="Replace .env files with 1 line of code. Sign Up for Infisical in 3 minutes."
-        />
+        <meta property="og:title" content={t("auth:meta.signup.og-title")} />
         <meta
           name="og:description"
-          content="Infisical a simple end-to-end encrypted platform that enables teams to sync and manage API-keys and environemntal variables.  Works with Node.js, Next.js, Gatsby, Nest.js..."
+          content={t("auth:meta.signup.og-description")}
         />
       </Head>
       <div className="flex flex-col justify-center items-center">
@@ -1003,5 +555,4 @@
       </div>
     </div>
   );
->>>>>>> c4711fc3
 }