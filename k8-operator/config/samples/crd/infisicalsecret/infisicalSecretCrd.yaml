apiVersion: secrets.infisical.com/v1alpha1
kind: InfisicalSecret
metadata:
  name: infisicalsecret-sample
  labels:
    label-to-be-passed-to-managed-secret: sample-value
  annotations:
    example.com/annotation-to-be-passed-to-managed-secret: "sample-value"
spec:
  hostAPI: http://localhost:8080/api
  resyncInterval: 10
  instantUpdates: true
  # tls:
  #   caRef:
  #     secretName: custom-ca-certificate
  #     secretNamespace: default
  #     key: ca.crt
  authentication:
<<<<<<< HEAD
    # Make sure to only have 1 authentication method defined, serviceToken/universalAuth.
    # If you have multiple authentication methods defined, it may cause issues.

    # (Deprecated) Service Token Auth
    # serviceToken:
    #   serviceTokenSecretReference:
    #     secretName: service-token
    #     secretNamespace: default
    #   secretsScope:
    #     envSlug: <env-slug>
    #     secretsPath: <secrets-path>
    #     recursive: true

    # Universal Auth
    universalAuth:
      secretsScope:
        projectSlug: <your-project-slug>
=======
    # Universal Auth
    universalAuth:
      secretsScope:
        projectSlug: hello-9zkr
>>>>>>> f16dca45
        envSlug: dev # "dev", "staging", "prod", etc..
        secretsPath: "/" # Root is "/"
        recursive: true # Wether or not to use recursive mode (Fetches all secrets in an environment from a given secret path, and all folders inside the path) / defaults to false
      credentialsRef:
        secretName: universal-auth-credentials
        secretNamespace: default

  managedKubeSecretReferences:
    - secretName: managed-secret
      secretNamespace: default
      creationPolicy: "Orphan" ## Owner | Orphan<|MERGE_RESOLUTION|>--- conflicted
+++ resolved
@@ -16,7 +16,6 @@
   #     secretNamespace: default
   #     key: ca.crt
   authentication:
-<<<<<<< HEAD
     # Make sure to only have 1 authentication method defined, serviceToken/universalAuth.
     # If you have multiple authentication methods defined, it may cause issues.
 
@@ -34,12 +33,6 @@
     universalAuth:
       secretsScope:
         projectSlug: <your-project-slug>
-=======
-    # Universal Auth
-    universalAuth:
-      secretsScope:
-        projectSlug: hello-9zkr
->>>>>>> f16dca45
         envSlug: dev # "dev", "staging", "prod", etc..
         secretsPath: "/" # Root is "/"
         recursive: true # Wether or not to use recursive mode (Fetches all secrets in an environment from a given secret path, and all folders inside the path) / defaults to false
