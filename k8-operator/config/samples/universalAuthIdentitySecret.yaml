apiVersion: v1
kind: Secret
metadata:
  name: universal-auth-credentials
type: Opaque
stringData:
<<<<<<< HEAD
    clientId: <your-client-id>
    clientSecret: <your-client-secret>
=======
  clientId: da81e27e-1885-47d9-9ea3-ec7d4d807bb6
  clientSecret: 2772414d440fe04d8b975f5fe25acd0fbfe71b2a4a420409eb9ac6f5ae6c1e98
>>>>>>> f16dca45
<|MERGE_RESOLUTION|>--- conflicted
+++ resolved
@@ -4,10 +4,5 @@
   name: universal-auth-credentials
 type: Opaque
 stringData:
-<<<<<<< HEAD
     clientId: <your-client-id>
-    clientSecret: <your-client-secret>
-=======
-  clientId: da81e27e-1885-47d9-9ea3-ec7d4d807bb6
-  clientSecret: 2772414d440fe04d8b975f5fe25acd0fbfe71b2a4a420409eb9ac6f5ae6c1e98
->>>>>>> f16dca45
+    clientSecret: <your-client-secret>